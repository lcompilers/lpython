name: LPython CI

on:
  push:
    branches:
      - main
  pull_request:
    branches:
      - main
env:
  MACOSX_DEPLOYMENT_TARGET: 12.0

jobs:
  Build:
    name: LPython CI (${{ matrix.python-version }}, ${{ matrix.os }})
    runs-on: ${{ matrix.os }}
    strategy:
      fail-fast: false
      matrix:
        os: ["ubuntu-latest", "macos-latest", "windows-2019"]
        python-version: ["3.10"]
    steps:
      - uses: actions/checkout@v3
        with:
          fetch-depth: 0

      - name: Cache conda
        uses: actions/cache@v3
        env:
          CACHE_NUMBER: 0
        with:
          path: ~/conda_pkgs_dir
          key:
            ${{ runner.os }}-conda-${{ env.CACHE_NUMBER }}-${{ hashFiles('ci/environment.yml') }}

      - uses: conda-incubator/setup-miniconda@v2
        with:
          auto-update-conda: true
          environment-file: ci/environment.yml
          python-version: ${{ matrix.python-version }}
          use-only-tar-bz2: true

      - name: Install Windows Conda Packages
        if: contains(matrix.os, 'windows')
        shell: bash -l {0}
        run: conda install m2-bison=3.0.4

      - name: Install Linux / macOS Conda Packages
        if: contains(matrix.os, 'ubuntu') || contains(matrix.os, 'macos')
        shell: bash -l {0}
        run: conda install bison=3.4 sympy

      - name: Conda info
        shell: bash -l {0}
        run: |
            conda info
            conda list

      - name: Setup Platform (Linux)
        if: contains(matrix.os, 'ubuntu')
        shell: bash -l {0}
        run: |
            echo "LFORTRAN_CMAKE_GENERATOR=Unix Makefiles" >> $GITHUB_ENV
            echo "WIN=0" >> $GITHUB_ENV
            echo "MACOS=0" >> $GITHUB_ENV
            echo "ENABLE_RUNTIME_STACKTRACE=yes" >> $GITHUB_ENV

      - name: Setup Platform (macOS)
        if: contains(matrix.os, 'macos')
        shell: bash -l {0}
        run: |
            echo "LFORTRAN_CMAKE_GENERATOR=Unix Makefiles" >> $GITHUB_ENV
            echo "WIN=0" >> $GITHUB_ENV
            echo "MACOS=1" >> $GITHUB_ENV
            echo "ENABLE_RUNTIME_STACKTRACE=yes" >> $GITHUB_ENV

      - name: Build (Linux / macOS)
        shell: bash -l {0}
        if: contains(matrix.os, 'ubuntu') || contains(matrix.os, 'macos')
        run: |
            xonsh ci/build.xsh

      - name: Build (Windows)
        if: contains(matrix.os, 'windows')
        shell: cmd
        run: |
            set CONDA_INSTALL_LOCN=C:\\Miniconda
            call %CONDA_INSTALL_LOCN%\Scripts\activate.bat
            call conda activate test
            set LFORTRAN_CMAKE_GENERATOR=Ninja
            set WIN=1
            set MACOS=0
            set ENABLE_RUNTIME_STACKTRACE=no
            call "C:/Program Files (x86)/Microsoft Visual Studio/2019/Enterprise/VC/Auxiliary/Build/vcvars64.bat"
            xonsh ci\build.xsh

      - name: Test (Linux / macOS)
        shell: bash -l {0}
        if: contains(matrix.os, 'ubuntu') || contains(matrix.os, 'macos')
        run: |
            xonsh ci/test.xsh

      - name: Test (Windows)
        if: contains(matrix.os, 'windows')
        shell: cmd
        run: |
            set CONDA_INSTALL_LOCN=C:\\Miniconda
            call %CONDA_INSTALL_LOCN%\Scripts\activate.bat
            call conda activate test
            set LFORTRAN_CMAKE_GENERATOR=Ninja
            set WIN=1
            set MACOS=0
            call "C:/Program Files (x86)/Microsoft Visual Studio/2019/Enterprise/VC/Auxiliary/Build/vcvars64.bat"
            xonsh ci\test.xsh

  build_to_wasm:
    name: Build LPython to WASM
    runs-on: "ubuntu-latest"
    steps:
      - uses: actions/checkout@v3
        with:
          fetch-depth: 0

      - uses: mamba-org/setup-micromamba@v1
        with:
          environment-file: ci/environment.yml
          create-args: >-
            python=3.10
            bison=3.4

      - uses: hendrikmuhs/ccache-action@main
        with:
          key: ${{ github.job }}-${{ matrix.os }}

      - name : Remove existing node
        shell: bash -l {0}
        run : |
            which node
            node -v
            sudo rm -rf /usr/local/bin/node /usr/local/bin/npm

      - name: Install Emscripten from Git
        shell: bash -l {0}
        run: |
            mkdir $HOME/ext
            cd $HOME/ext

            git clone https://github.com/emscripten-core/emsdk.git
            cd emsdk

            ./emsdk install 3.1.35

            ./emsdk activate 3.1.35

            ./emsdk install node-14.18.2-64bit

            ./emsdk activate node-14.18.2-64bit

      - name: Show Emscripten and Node Info
        shell: bash -l {0}
        run: |
            set -ex
            # Activate PATH and other environment variables in the current terminal
            source $HOME/ext/emsdk/emsdk_env.sh
            emcc -v
            em++ -v
            which node
            node -v

      - name: Build to WASM
        shell: bash -l {0}
        run: |
            set -ex
            source $HOME/ext/emsdk/emsdk_env.sh # Activate Emscripten
            ./build0.sh
            ./build_to_wasm.sh

      - name: Test built lpython.wasm
        shell: bash -l {0}
        run: |
            set -ex
            source $HOME/ext/emsdk/emsdk_env.sh # Activate Emscripten
            which node
            node -v
            node src/lpython/tests/test_lpython.js

  test_pip_pkgs:
    name: Test PIP Installable Packages
    runs-on: ubuntu-latest
    steps:
      - uses: actions/checkout@v3
        with:
          fetch-depth: 0

      - uses: mamba-org/setup-micromamba@v1
        with:
          environment-file: ci/environment.yml
          create-args: >-
            bison=3.4

      - uses: hendrikmuhs/ccache-action@main
        with:
          key: ${{ github.job }}-${{ matrix.os }}

      - name: Setup Platform (Linux)
        shell: bash -l {0}
        run: |
            echo "LFORTRAN_CMAKE_GENERATOR=Unix Makefiles" >> $GITHUB_ENV
            echo "WIN=0" >> $GITHUB_ENV
            echo "MACOS=0" >> $GITHUB_ENV
            echo "ENABLE_RUNTIME_STACKTRACE=yes" >> $GITHUB_ENV
            echo "CMAKE_C_COMPILER_LAUNCHER=ccache" >> $GITHUB_ENV
            echo "CMAKE_CXX_COMPILER_LAUNCHER=ccache" >> $GITHUB_ENV

      - name: Build Linux
        shell: bash -l {0}
        run: |
            xonsh ci/build.xsh

      - name: PIP show version
        shell: bash -l {0}
        run: |
            python -m pip -V

      - name: PIP install required packages
        shell: bash -l {0}
        run: |
            # Package lpynn has lpython_emulation as dependency
            # Hence, it should by default install lpython_emulation
            python -m pip install lpython_emulation==0.0.1.9 lpynn==0.0.1.4 numpy==1.24.3

      - name: PIP show installed packages
        shell: bash -l {0}
        run: |
            python -m pip list

      - name: Test PIP Packages with Python
        shell: bash -l {0}
        run: |
            python integration_tests/test_pip_import_01.py

      - name: Test PIP Packages with LPython
        shell: bash -l {0}
        run: |
            pip_pkg_path=$(python -c "import site; print(site.getsitepackages()[0])")
            echo $pip_pkg_path
            ./src/bin/lpython integration_tests/test_pip_import_01.py -I $pip_pkg_path

  debug:
    name: Check Debug build
    runs-on: ubuntu-latest
    steps:
      - uses: actions/checkout@v3
        with:
          fetch-depth: 0

      - uses: mamba-org/setup-micromamba@v1
        with:
          environment-file: ci/environment.yml
          create-args: >-
            python=3.10
            bison=3.4

      - uses: hendrikmuhs/ccache-action@main
        with:
          key: ${{ github.job }}-${{ matrix.os }}

      - name: Build Linux
        shell: bash -l {0}
        run: |
            ./build0.sh
            cmake . -GNinja \
              -DCMAKE_BUILD_TYPE=Debug \
              -DWITH_LLVM=yes \
              -DLFORTRAN_BUILD_ALL=yes \
              -DWITH_STACKTRACE=no \
              -DWITH_RUNTIME_STACKTRACE=yes \
              -DCMAKE_PREFIX_PATH="$CONDA_PREFIX" \
              -DCMAKE_INSTALL_PREFIX=`pwd`/inst \
              -DCMAKE_C_COMPILER_LAUNCHER=ccache \
              -DCMAKE_CXX_COMPILER_LAUNCHER=ccache

            cmake --build . -j16 --target install

      - name: Test Linux
        shell: bash -l {0}
        run: |
            ctest
            ./run_tests.py -s
            cd integration_tests
            ./run_tests.py -b llvm
            ./run_tests.py -b c

<<<<<<< HEAD
  sympy:
    name: Run SymPy tests
=======
  cpython_interop:
    name: Test CPython Interop (@pythoncall)
>>>>>>> 8838e524
    runs-on: ubuntu-latest
    steps:
      - uses: actions/checkout@v3
        with:
          fetch-depth: 0

      - uses: mamba-org/setup-micromamba@v1
        with:
          environment-file: ci/environment.yml
          create-args: >-
            python=3.10
            bison=3.4
<<<<<<< HEAD
            symengine=0.9.0
            sympy=1.11.1

      - uses: hendrikmuhs/ccache-action@main
        with:
          key: ${{ github.job }}-${{ matrix.os }}

      - name: Build
        shell: bash -l {0}
        run: |
            ./build0.sh
            cmake . -G"Unix Makefiles" \
              -DCMAKE_BUILD_TYPE=Debug \
              -DWITH_LLVM=yes \
              -DLPYTHON_BUILD_ALL=yes \
              -DWITH_STACKTRACE=no \
              -DWITH_RUNTIME_STACKTRACE=no \
              -DCMAKE_PREFIX_PATH="$CONDA_PREFIX" \
              -DCMAKE_INSTALL_PREFIX=`pwd`/inst \
              -DCMAKE_C_COMPILER_LAUNCHER=ccache \
              -DCMAKE_CXX_COMPILER_LAUNCHER=ccache

            cmake --build . -j16 --target install

      - name: Debug failure
        shell: bash -l {0}
        run: |
            ls /home/runner/micromamba/envs/lp/lib

      - name: Test
        shell: bash -l {0}
        run: |
            cd integration_tests
            ./run_tests.py -b sympy
=======

      - uses: hendrikmuhs/ccache-action@main
        with:
          variant: sccache
          key: ${{ github.job }}-${{ matrix.os }}

      - name: Build Linux
        shell: bash -l {0}
        run: |
            ./build0.sh
            cmake . -GNinja \
              -DCMAKE_BUILD_TYPE=Debug \
              -DWITH_LLVM=yes \
              -DLFORTRAN_BUILD_ALL=yes \
              -DWITH_STACKTRACE=no \
              -DWITH_RUNTIME_STACKTRACE=yes \
              -DCMAKE_PREFIX_PATH="$CONDA_PREFIX" \
              -DCMAKE_INSTALL_PREFIX=`pwd`/inst \
              -DCMAKE_C_COMPILER_LAUNCHER=sccache \
              -DCMAKE_CXX_COMPILER_LAUNCHER=sccache

            cmake --build . -j16 --target install

      - name: Test Linux
        shell: bash -l {0}
        run: |
            cd integration_tests
            ./run_tests.py -b cpython_py c_py
>>>>>>> 8838e524
<|MERGE_RESOLUTION|>--- conflicted
+++ resolved
@@ -48,7 +48,7 @@
       - name: Install Linux / macOS Conda Packages
         if: contains(matrix.os, 'ubuntu') || contains(matrix.os, 'macos')
         shell: bash -l {0}
-        run: conda install bison=3.4 sympy
+        run: conda install bison=3.4
 
       - name: Conda info
         shell: bash -l {0}
@@ -291,13 +291,51 @@
             ./run_tests.py -b llvm
             ./run_tests.py -b c
 
-<<<<<<< HEAD
+  cpython_interop:
+    name: Test CPython Interop (@pythoncall)
+    runs-on: ubuntu-latest
+    steps:
+      - uses: actions/checkout@v3
+        with:
+          fetch-depth: 0
+
+      - uses: mamba-org/setup-micromamba@v1
+        with:
+          environment-file: ci/environment.yml
+          create-args: >-
+            python=3.10
+            bison=3.4
+
+      - uses: hendrikmuhs/ccache-action@main
+        with:
+          variant: sccache
+          key: ${{ github.job }}-${{ matrix.os }}
+
+      - name: Build Linux
+        shell: bash -l {0}
+        run: |
+            ./build0.sh
+            cmake . -GNinja \
+              -DCMAKE_BUILD_TYPE=Debug \
+              -DWITH_LLVM=yes \
+              -DLFORTRAN_BUILD_ALL=yes \
+              -DWITH_STACKTRACE=no \
+              -DWITH_RUNTIME_STACKTRACE=yes \
+              -DCMAKE_PREFIX_PATH="$CONDA_PREFIX" \
+              -DCMAKE_INSTALL_PREFIX=`pwd`/inst \
+              -DCMAKE_C_COMPILER_LAUNCHER=sccache \
+              -DCMAKE_CXX_COMPILER_LAUNCHER=sccache
+
+            cmake --build . -j16 --target install
+
+      - name: Test Linux
+        shell: bash -l {0}
+        run: |
+            cd integration_tests
+            ./run_tests.py -b cpython_py c_py
+
   sympy:
     name: Run SymPy tests
-=======
-  cpython_interop:
-    name: Test CPython Interop (@pythoncall)
->>>>>>> 8838e524
     runs-on: ubuntu-latest
     steps:
       - uses: actions/checkout@v3
@@ -310,7 +348,6 @@
           create-args: >-
             python=3.10
             bison=3.4
-<<<<<<< HEAD
             symengine=0.9.0
             sympy=1.11.1
 
@@ -344,34 +381,4 @@
         shell: bash -l {0}
         run: |
             cd integration_tests
-            ./run_tests.py -b sympy
-=======
-
-      - uses: hendrikmuhs/ccache-action@main
-        with:
-          variant: sccache
-          key: ${{ github.job }}-${{ matrix.os }}
-
-      - name: Build Linux
-        shell: bash -l {0}
-        run: |
-            ./build0.sh
-            cmake . -GNinja \
-              -DCMAKE_BUILD_TYPE=Debug \
-              -DWITH_LLVM=yes \
-              -DLFORTRAN_BUILD_ALL=yes \
-              -DWITH_STACKTRACE=no \
-              -DWITH_RUNTIME_STACKTRACE=yes \
-              -DCMAKE_PREFIX_PATH="$CONDA_PREFIX" \
-              -DCMAKE_INSTALL_PREFIX=`pwd`/inst \
-              -DCMAKE_C_COMPILER_LAUNCHER=sccache \
-              -DCMAKE_CXX_COMPILER_LAUNCHER=sccache
-
-            cmake --build . -j16 --target install
-
-      - name: Test Linux
-        shell: bash -l {0}
-        run: |
-            cd integration_tests
-            ./run_tests.py -b cpython_py c_py
->>>>>>> 8838e524
+            ./run_tests.py -b sympy