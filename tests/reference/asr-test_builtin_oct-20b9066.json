{
    "basename": "asr-test_builtin_oct-20b9066",
    "cmd": "lpython --show-asr --no-color {infile} -o {outfile}",
    "infile": "tests/../integration_tests/test_builtin_oct.py",
    "infile_hash": "e3ad514502baf503fd9204e90fa3e3e87bd6be38752b5419fc626420",
    "outfile": null,
    "outfile_hash": null,
    "stdout": "asr-test_builtin_oct-20b9066.stdout",
<<<<<<< HEAD
    "stdout_hash": "5889fe1672ae1806c7fb43f6262acb365d0a427c81b1e645370e2b3d",
=======
    "stdout_hash": "640725bee9dc614a430c1768ccb578ea60d94ff23e2dbc3b0a02872b",
>>>>>>> 941a66f8
    "stderr": null,
    "stderr_hash": null,
    "returncode": 0
}<|MERGE_RESOLUTION|>--- conflicted
+++ resolved
@@ -6,11 +6,7 @@
     "outfile": null,
     "outfile_hash": null,
     "stdout": "asr-test_builtin_oct-20b9066.stdout",
-<<<<<<< HEAD
-    "stdout_hash": "5889fe1672ae1806c7fb43f6262acb365d0a427c81b1e645370e2b3d",
-=======
-    "stdout_hash": "640725bee9dc614a430c1768ccb578ea60d94ff23e2dbc3b0a02872b",
->>>>>>> 941a66f8
+    "stdout_hash": "7f60a94c755794a24af7013b3d43cbd716e7365af2721942ca8c9d3a",
     "stderr": null,
     "stderr_hash": null,
     "returncode": 0
