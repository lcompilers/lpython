{
    "basename": "asr-test_builtin_oct-20b9066",
    "cmd": "lpython --show-asr --no-color {infile} -o {outfile}",
    "infile": "tests/../integration_tests/test_builtin_oct.py",
    "infile_hash": "c20249affa4787edf4ef56c881ebbcabdced311b5b908d9da6aceaeb",
    "outfile": null,
    "outfile_hash": null,
    "stdout": "asr-test_builtin_oct-20b9066.stdout",
<<<<<<< HEAD
    "stdout_hash": "697397d8532c8acc556c5dba3974dd35e4592b1080baf9af0b7f9a7d",
=======
    "stdout_hash": "644a6a54370c52021d12efeb18cfe9a074a1be972e8ef583b726b237",
>>>>>>> f8fbd8d3
    "stderr": null,
    "stderr_hash": null,
    "returncode": 0
}<|MERGE_RESOLUTION|>--- conflicted
+++ resolved
@@ -5,13 +5,9 @@
     "infile_hash": "c20249affa4787edf4ef56c881ebbcabdced311b5b908d9da6aceaeb",
     "outfile": null,
     "outfile_hash": null,
-    "stdout": "asr-test_builtin_oct-20b9066.stdout",
-<<<<<<< HEAD
-    "stdout_hash": "697397d8532c8acc556c5dba3974dd35e4592b1080baf9af0b7f9a7d",
-=======
-    "stdout_hash": "644a6a54370c52021d12efeb18cfe9a074a1be972e8ef583b726b237",
->>>>>>> f8fbd8d3
-    "stderr": null,
-    "stderr_hash": null,
-    "returncode": 0
+    "stdout": null,
+    "stdout_hash": null,
+    "stderr": "asr-test_builtin_oct-20b9066.stderr",
+    "stderr_hash": "986b90db11399243e0e1a9788da3876cbd8d7eecd273e46bc9437243",
+    "returncode": 2
 }