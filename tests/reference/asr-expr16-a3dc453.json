--- conflicted
+++ resolved
@@ -6,11 +6,7 @@
     "outfile": null,
     "outfile_hash": null,
     "stdout": "asr-expr16-a3dc453.stdout",
-<<<<<<< HEAD
-    "stdout_hash": "04d6c214ebb0d7210e5873eae6dce0b8f6dfdc889e85922d5c0cbe82",
-=======
-    "stdout_hash": "cb31096402633e5973413e2cc28d4eb3aef2f18f3aff36bb216dab65",
->>>>>>> 8c4d3981
+    "stdout_hash": "8083f9c2715dc33143a6ddbc120943849911815b9b4414dcbeab8d59",
     "stderr": null,
     "stderr_hash": null,
     "returncode": 0
