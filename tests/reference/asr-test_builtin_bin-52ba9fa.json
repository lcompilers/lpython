{
    "basename": "asr-test_builtin_bin-52ba9fa",
    "cmd": "lpython --show-asr --no-color {infile} -o {outfile}",
    "infile": "tests/../integration_tests/test_builtin_bin.py",
    "infile_hash": "202a938e4c8c64b8c906fb99e1c68e0df609ff2e445cb9c90e415a82",
    "outfile": null,
    "outfile_hash": null,
    "stdout": "asr-test_builtin_bin-52ba9fa.stdout",
<<<<<<< HEAD
    "stdout_hash": "b77cdb54f455a730804430a65b8daeebfa7dfdf7ae8ae5c63c87719e",
=======
    "stdout_hash": "cb3c9c722fde3096ba6de6a0a09983f0b915805518ecb79e4e2e1e43",
>>>>>>> 941a66f8
    "stderr": null,
    "stderr_hash": null,
    "returncode": 0
}<|MERGE_RESOLUTION|>--- conflicted
+++ resolved
@@ -6,11 +6,7 @@
     "outfile": null,
     "outfile_hash": null,
     "stdout": "asr-test_builtin_bin-52ba9fa.stdout",
-<<<<<<< HEAD
-    "stdout_hash": "b77cdb54f455a730804430a65b8daeebfa7dfdf7ae8ae5c63c87719e",
-=======
-    "stdout_hash": "cb3c9c722fde3096ba6de6a0a09983f0b915805518ecb79e4e2e1e43",
->>>>>>> 941a66f8
+    "stdout_hash": "96f321a1a0b5841cd7f5b08453b6680293dfa88d8ae2f7e85d4bc9a5",
     "stderr": null,
     "stderr_hash": null,
     "returncode": 0
