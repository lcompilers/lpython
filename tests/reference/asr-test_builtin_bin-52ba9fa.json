{
    "basename": "asr-test_builtin_bin-52ba9fa",
    "cmd": "lpython --show-asr --no-color {infile} -o {outfile}",
    "infile": "tests/../integration_tests/test_builtin_bin.py",
    "infile_hash": "09e09eacf697c95f358b75f6491b766781bae9a5f856c2ad5848e824",
    "outfile": null,
    "outfile_hash": null,
    "stdout": "asr-test_builtin_bin-52ba9fa.stdout",
<<<<<<< HEAD
    "stdout_hash": "1889226a64d2daf40ea512192f6300f0c5ebfa393b8cb18f32c01e7f",
=======
    "stdout_hash": "f2f8c62859d7a152b0c132b8361e1d56a2178290663590435451fbd7",
>>>>>>> 57699a9f
    "stderr": null,
    "stderr_hash": null,
    "returncode": 0
}<|MERGE_RESOLUTION|>--- conflicted
+++ resolved
@@ -6,11 +6,7 @@
     "outfile": null,
     "outfile_hash": null,
     "stdout": "asr-test_builtin_bin-52ba9fa.stdout",
-<<<<<<< HEAD
-    "stdout_hash": "1889226a64d2daf40ea512192f6300f0c5ebfa393b8cb18f32c01e7f",
-=======
     "stdout_hash": "f2f8c62859d7a152b0c132b8361e1d56a2178290663590435451fbd7",
->>>>>>> 57699a9f
     "stderr": null,
     "stderr_hash": null,
     "returncode": 0
