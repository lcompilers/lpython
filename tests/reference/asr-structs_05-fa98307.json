--- conflicted
+++ resolved
@@ -6,11 +6,7 @@
     "outfile": null,
     "outfile_hash": null,
     "stdout": "asr-structs_05-fa98307.stdout",
-<<<<<<< HEAD
-    "stdout_hash": "6e3d9e2a373f00da28dee00e78224b6b406af292d2b398c09452a17e",
-=======
-    "stdout_hash": "9e0cb82f189a194f4dea62cbf6a65bcc77fdaa0e62279aa190dfa57d",
->>>>>>> 3317fece
+    "stdout_hash": "019142ee03a6fa0f9bbe13eb6d260708e70c1bd39b293a1255bc3641",
     "stderr": null,
     "stderr_hash": null,
     "returncode": 0
