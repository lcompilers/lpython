{
    "basename": "asr-structs_05-fa98307",
    "cmd": "lpython --show-asr --no-color {infile} -o {outfile}",
    "infile": "tests/../integration_tests/structs_05.py",
    "infile_hash": "5c9d6218394744f26160b09fb545064c82ef9172e10b474d6be5fca2",
    "outfile": null,
    "outfile_hash": null,
    "stdout": "asr-structs_05-fa98307.stdout",
<<<<<<< HEAD
    "stdout_hash": "f5ab0d1da11019083f84699d3b15bc98e76d7689c867ebfd9de2a35e",
=======
    "stdout_hash": "69610b3f139c52d0f86667d8e10cf36b002386136e90c8d86705edb9",
>>>>>>> 57699a9f
    "stderr": null,
    "stderr_hash": null,
    "returncode": 0
}<|MERGE_RESOLUTION|>--- conflicted
+++ resolved
@@ -6,11 +6,7 @@
     "outfile": null,
     "outfile_hash": null,
     "stdout": "asr-structs_05-fa98307.stdout",
-<<<<<<< HEAD
-    "stdout_hash": "f5ab0d1da11019083f84699d3b15bc98e76d7689c867ebfd9de2a35e",
-=======
     "stdout_hash": "69610b3f139c52d0f86667d8e10cf36b002386136e90c8d86705edb9",
->>>>>>> 57699a9f
     "stderr": null,
     "stderr_hash": null,
     "returncode": 0
