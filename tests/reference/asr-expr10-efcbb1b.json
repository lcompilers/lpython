{
    "basename": "asr-expr10-efcbb1b",
    "cmd": "lpython --show-asr --no-color {infile} -o {outfile}",
    "infile": "tests/expr10.py",
    "infile_hash": "80c9f3a2b600abc397262dec37c78b74ca3132db7e78c3bbe2214c1f",
    "outfile": null,
    "outfile_hash": null,
    "stdout": "asr-expr10-efcbb1b.stdout",
<<<<<<< HEAD
    "stdout_hash": "1f0640870fc553c63656afe13fdea9f69bb7420280c02fa2beeaae23",
=======
    "stdout_hash": "6454a278562683b1301e1c24b15686da5b128ea01c3a896a88539af5",
>>>>>>> 17ff0057
    "stderr": null,
    "stderr_hash": null,
    "returncode": 0
}<|MERGE_RESOLUTION|>--- conflicted
+++ resolved
@@ -6,11 +6,7 @@
     "outfile": null,
     "outfile_hash": null,
     "stdout": "asr-expr10-efcbb1b.stdout",
-<<<<<<< HEAD
-    "stdout_hash": "1f0640870fc553c63656afe13fdea9f69bb7420280c02fa2beeaae23",
-=======
     "stdout_hash": "6454a278562683b1301e1c24b15686da5b128ea01c3a896a88539af5",
->>>>>>> 17ff0057
     "stderr": null,
     "stderr_hash": null,
     "returncode": 0
