--- conflicted
+++ resolved
@@ -6,11 +6,7 @@
     "outfile": null,
     "outfile_hash": null,
     "stdout": "asr-test_builtin_bool-330223a.stdout",
-<<<<<<< HEAD
-    "stdout_hash": "00d4450d67e2f07ccb5ef20fd39bf27738d674c59ef24d3fb52b9032",
-=======
     "stdout_hash": "5312bd9641a2b860da70af76e737aaa3c24c866eaae2e5baaa3fc049",
->>>>>>> 57699a9f
     "stderr": null,
     "stderr_hash": null,
     "returncode": 0
