--- conflicted
+++ resolved
@@ -2,11 +2,7 @@
     "basename": "asr-print_02-afbe092",
     "cmd": "lpython --show-asr --no-color {infile} -o {outfile}",
     "infile": "tests/../integration_tests/print_02.py",
-<<<<<<< HEAD
-    "infile_hash": "4532f5384a81ab702e30f6b957032bbd5665773d8cbaefb47c55de2d",
-=======
     "infile_hash": "51c244e84b614bbe3d536fd561b1016eb904fb766aeb67e521e9fe65",
->>>>>>> c109dc52
     "outfile": null,
     "outfile_hash": null,
     "stdout": "asr-print_02-afbe092.stdout",
