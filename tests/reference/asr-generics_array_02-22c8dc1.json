--- conflicted
+++ resolved
@@ -6,11 +6,7 @@
     "outfile": null,
     "outfile_hash": null,
     "stdout": "asr-generics_array_02-22c8dc1.stdout",
-<<<<<<< HEAD
-    "stdout_hash": "0202c73df57bb66325d3c04271f2c66a526de7b6654f0afc70edd03e",
-=======
-    "stdout_hash": "395cb61369e3d01d6a8ddcac84a06d8a60f89a5e34a810cc6fb9d7a4",
->>>>>>> 6ebd4b84
+    "stdout_hash": "330ea2454831b5214cf641fc45a7e774365ae21d135b8b4073e7053d",
     "stderr": null,
     "stderr_hash": null,
     "returncode": 0
