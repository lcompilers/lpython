--- conflicted
+++ resolved
@@ -6,11 +6,7 @@
     "outfile": null,
     "outfile_hash": null,
     "stdout": "asr-generics_array_02-22c8dc1.stdout",
-<<<<<<< HEAD
-    "stdout_hash": "e6a02a53748fdef89e345b642c82bac44ef4a63be90f60d437c6807c",
-=======
     "stdout_hash": "27d9a539a385618dc4f724fa8969aea0ee12775f84376d1fccf5d17e",
->>>>>>> 57699a9f
     "stderr": null,
     "stderr_hash": null,
     "returncode": 0
