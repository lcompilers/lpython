{
    "basename": "asr-generics_array_02-22c8dc1",
    "cmd": "lpython --show-asr --no-color {infile} -o {outfile}",
    "infile": "tests/../integration_tests/generics_array_02.py",
    "infile_hash": "54b5f1d4b8fc7543c292ac0d6f7a39939816a657173937fa7dc02f07",
    "outfile": null,
    "outfile_hash": null,
    "stdout": "asr-generics_array_02-22c8dc1.stdout",
<<<<<<< HEAD
    "stdout_hash": "01f89c2731b2e15bf7e6bb43972690cb96cd3e10f54d1fcd2f4b1b1b",
=======
    "stdout_hash": "e4993ca0292c468e422e6da3fe45baac7a50549595ba0cff3a5590a1",
>>>>>>> 6325e8d0
    "stderr": null,
    "stderr_hash": null,
    "returncode": 0
}<|MERGE_RESOLUTION|>--- conflicted
+++ resolved
@@ -6,11 +6,7 @@
     "outfile": null,
     "outfile_hash": null,
     "stdout": "asr-generics_array_02-22c8dc1.stdout",
-<<<<<<< HEAD
-    "stdout_hash": "01f89c2731b2e15bf7e6bb43972690cb96cd3e10f54d1fcd2f4b1b1b",
-=======
     "stdout_hash": "e4993ca0292c468e422e6da3fe45baac7a50549595ba0cff3a5590a1",
->>>>>>> 6325e8d0
     "stderr": null,
     "stderr_hash": null,
     "returncode": 0
