--- conflicted
+++ resolved
@@ -6,11 +6,7 @@
     "outfile": null,
     "outfile_hash": null,
     "stdout": "asr-test_complex_02-782ba2d.stdout",
-<<<<<<< HEAD
-    "stdout_hash": "1e55552d8a61a3e985a7e8db2d83e2d6f12fd953c517065fea7498cb",
-=======
     "stdout_hash": "481a91e82b3ca55a87d0f9e808e52770847851076a5dbecf8a413268",
->>>>>>> 57699a9f
     "stderr": null,
     "stderr_hash": null,
     "returncode": 0
