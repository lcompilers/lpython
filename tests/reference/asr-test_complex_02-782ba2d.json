{
    "basename": "asr-test_complex_02-782ba2d",
    "cmd": "lpython --show-asr --no-color {infile} -o {outfile}",
    "infile": "tests/../integration_tests/test_complex_02.py",
    "infile_hash": "e6ee66d952deccec11d316a09f1d5b4bb4916ceb56a41a11dee03ae9",
    "outfile": null,
    "outfile_hash": null,
    "stdout": "asr-test_complex_02-782ba2d.stdout",
<<<<<<< HEAD
    "stdout_hash": "6196e35199b964921bad7dd0720cd7a49df9d8c3440104c85356058b",
=======
    "stdout_hash": "399dc3a266509ec9e3a5c756cf01420c0d6de37ce801bda3bd0014cb",
>>>>>>> 3317fece
    "stderr": null,
    "stderr_hash": null,
    "returncode": 0
}<|MERGE_RESOLUTION|>--- conflicted
+++ resolved
@@ -6,11 +6,7 @@
     "outfile": null,
     "outfile_hash": null,
     "stdout": "asr-test_complex_02-782ba2d.stdout",
-<<<<<<< HEAD
-    "stdout_hash": "6196e35199b964921bad7dd0720cd7a49df9d8c3440104c85356058b",
-=======
-    "stdout_hash": "399dc3a266509ec9e3a5c756cf01420c0d6de37ce801bda3bd0014cb",
->>>>>>> 3317fece
+    "stdout_hash": "eaa59a806e1ec717e595fbe442167a5870b1578292a6651bfa11599c",
     "stderr": null,
     "stderr_hash": null,
     "returncode": 0
