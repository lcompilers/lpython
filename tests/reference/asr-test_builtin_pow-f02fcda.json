{
    "basename": "asr-test_builtin_pow-f02fcda",
    "cmd": "lpython --show-asr --no-color {infile} -o {outfile}",
    "infile": "tests/../integration_tests/test_builtin_pow.py",
    "infile_hash": "b7d1d5e1592f5078961eb228c756e424d394f5f0383a1577f1cced1b",
    "outfile": null,
    "outfile_hash": null,
    "stdout": "asr-test_builtin_pow-f02fcda.stdout",
<<<<<<< HEAD
    "stdout_hash": "89bfb8ffe3d2fca799181eaa4ddf45328fe4adecb8d520d41a8723e2",
=======
    "stdout_hash": "26458620ae1e74af8150c2a95b1561e2b46680e46e2e4aa2e72867aa",
>>>>>>> 3317fece
    "stderr": "asr-test_builtin_pow-f02fcda.stderr",
    "stderr_hash": "859ce76c74748f2d32c7eab92cfbba789a78d4cbf5818646b99806ea",
    "returncode": 0
}<|MERGE_RESOLUTION|>--- conflicted
+++ resolved
@@ -6,11 +6,7 @@
     "outfile": null,
     "outfile_hash": null,
     "stdout": "asr-test_builtin_pow-f02fcda.stdout",
-<<<<<<< HEAD
-    "stdout_hash": "89bfb8ffe3d2fca799181eaa4ddf45328fe4adecb8d520d41a8723e2",
-=======
-    "stdout_hash": "26458620ae1e74af8150c2a95b1561e2b46680e46e2e4aa2e72867aa",
->>>>>>> 3317fece
+    "stdout_hash": "4bbda77b1506ed00c665eb111b5040f9b1006a6ad2aa06ef536eee08",
     "stderr": "asr-test_builtin_pow-f02fcda.stderr",
     "stderr_hash": "859ce76c74748f2d32c7eab92cfbba789a78d4cbf5818646b99806ea",
     "returncode": 0
