{
    "basename": "asr-test_builtin_pow-f02fcda",
    "cmd": "lpython --show-asr --no-color {infile} -o {outfile}",
    "infile": "tests/../integration_tests/test_builtin_pow.py",
    "infile_hash": "b7d1d5e1592f5078961eb228c756e424d394f5f0383a1577f1cced1b",
    "outfile": null,
    "outfile_hash": null,
    "stdout": "asr-test_builtin_pow-f02fcda.stdout",
<<<<<<< HEAD
    "stdout_hash": "6a358c988b4732a60c3ea02cd7403ca4c9249eba61ab2f2a539bdf0b",
=======
    "stdout_hash": "e015ccee39b664c51d401513656a774e58f5f076e6eb4be0f262e294",
>>>>>>> f8fbd8d3
    "stderr": "asr-test_builtin_pow-f02fcda.stderr",
    "stderr_hash": "859ce76c74748f2d32c7eab92cfbba789a78d4cbf5818646b99806ea",
    "returncode": 0
}<|MERGE_RESOLUTION|>--- conflicted
+++ resolved
@@ -5,13 +5,9 @@
     "infile_hash": "b7d1d5e1592f5078961eb228c756e424d394f5f0383a1577f1cced1b",
     "outfile": null,
     "outfile_hash": null,
-    "stdout": "asr-test_builtin_pow-f02fcda.stdout",
-<<<<<<< HEAD
-    "stdout_hash": "6a358c988b4732a60c3ea02cd7403ca4c9249eba61ab2f2a539bdf0b",
-=======
-    "stdout_hash": "e015ccee39b664c51d401513656a774e58f5f076e6eb4be0f262e294",
->>>>>>> f8fbd8d3
+    "stdout": null,
+    "stdout_hash": null,
     "stderr": "asr-test_builtin_pow-f02fcda.stderr",
-    "stderr_hash": "859ce76c74748f2d32c7eab92cfbba789a78d4cbf5818646b99806ea",
-    "returncode": 0
+    "stderr_hash": "6935bb3dd01caf67154e6dee0bb6480b2d3ecb270bc5038444391acc",
+    "returncode": 2
 }