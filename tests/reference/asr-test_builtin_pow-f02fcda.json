{
    "basename": "asr-test_builtin_pow-f02fcda",
    "cmd": "lpython --show-asr --no-color {infile} -o {outfile}",
    "infile": "tests/../integration_tests/test_builtin_pow.py",
    "infile_hash": "b7d1d5e1592f5078961eb228c756e424d394f5f0383a1577f1cced1b",
    "outfile": null,
    "outfile_hash": null,
    "stdout": "asr-test_builtin_pow-f02fcda.stdout",
<<<<<<< HEAD
    "stdout_hash": "d029dcda2b43205e6227beeead83404e3b15742615c64e64ac5efdc6",
=======
    "stdout_hash": "b6b4ef9fb480426ce166e426c7f8817b6f9a856dda2d8775b6b25037",
>>>>>>> 57699a9f
    "stderr": "asr-test_builtin_pow-f02fcda.stderr",
    "stderr_hash": "859ce76c74748f2d32c7eab92cfbba789a78d4cbf5818646b99806ea",
    "returncode": 0
}<|MERGE_RESOLUTION|>--- conflicted
+++ resolved
@@ -6,11 +6,7 @@
     "outfile": null,
     "outfile_hash": null,
     "stdout": "asr-test_builtin_pow-f02fcda.stdout",
-<<<<<<< HEAD
-    "stdout_hash": "d029dcda2b43205e6227beeead83404e3b15742615c64e64ac5efdc6",
-=======
     "stdout_hash": "b6b4ef9fb480426ce166e426c7f8817b6f9a856dda2d8775b6b25037",
->>>>>>> 57699a9f
     "stderr": "asr-test_builtin_pow-f02fcda.stderr",
     "stderr_hash": "859ce76c74748f2d32c7eab92cfbba789a78d4cbf5818646b99806ea",
     "returncode": 0
