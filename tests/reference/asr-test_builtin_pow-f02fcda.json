{
    "basename": "asr-test_builtin_pow-f02fcda",
    "cmd": "lpython --show-asr --no-color {infile} -o {outfile}",
    "infile": "tests/../integration_tests/test_builtin_pow.py",
    "infile_hash": "5696eb31b14c38dcd0c4d04d12af41c66c8efd457a54b9adbce00229",
    "outfile": null,
    "outfile_hash": null,
    "stdout": "asr-test_builtin_pow-f02fcda.stdout",
<<<<<<< HEAD
    "stdout_hash": "3c9cd8213c4dbf6342018e549005f57f0a4ffef95cb8be95cc9fa855",
=======
    "stdout_hash": "df68fc0e563821b90b9d7818deaf00bf7e27d0402d90620112949b8c",
>>>>>>> 941a66f8
    "stderr": null,
    "stderr_hash": null,
    "returncode": 0
}<|MERGE_RESOLUTION|>--- conflicted
+++ resolved
@@ -6,11 +6,7 @@
     "outfile": null,
     "outfile_hash": null,
     "stdout": "asr-test_builtin_pow-f02fcda.stdout",
-<<<<<<< HEAD
-    "stdout_hash": "3c9cd8213c4dbf6342018e549005f57f0a4ffef95cb8be95cc9fa855",
-=======
-    "stdout_hash": "df68fc0e563821b90b9d7818deaf00bf7e27d0402d90620112949b8c",
->>>>>>> 941a66f8
+    "stdout_hash": "745ef5e59e611a978092de875b2026d4a52f00fe77024195357ed453",
     "stderr": null,
     "stderr_hash": null,
     "returncode": 0
