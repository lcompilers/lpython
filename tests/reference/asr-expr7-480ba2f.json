{
    "basename": "asr-expr7-480ba2f",
    "cmd": "lpython --show-asr --no-color {infile} -o {outfile}",
    "infile": "tests/expr7.py",
    "infile_hash": "7ef1383d1798621ee35adb7296bfe66dcdc08a21ac8dc86b9ce42878",
    "outfile": null,
    "outfile_hash": null,
    "stdout": "asr-expr7-480ba2f.stdout",
<<<<<<< HEAD
    "stdout_hash": "63d005fb7a316f035583e4873a90162a4ebd4285659eb325bf9d02b8",
=======
    "stdout_hash": "54a30b266a7706923ab4c087907212dadfd84ede8c484230ca432fc4",
>>>>>>> f8fbd8d3
    "stderr": "asr-expr7-480ba2f.stderr",
    "stderr_hash": "6e9790ac88db1a9ead8f64a91ba8a6605de67167037908a74b77be0c",
    "returncode": 0
}<|MERGE_RESOLUTION|>--- conflicted
+++ resolved
@@ -5,13 +5,9 @@
     "infile_hash": "7ef1383d1798621ee35adb7296bfe66dcdc08a21ac8dc86b9ce42878",
     "outfile": null,
     "outfile_hash": null,
-    "stdout": "asr-expr7-480ba2f.stdout",
-<<<<<<< HEAD
-    "stdout_hash": "63d005fb7a316f035583e4873a90162a4ebd4285659eb325bf9d02b8",
-=======
-    "stdout_hash": "54a30b266a7706923ab4c087907212dadfd84ede8c484230ca432fc4",
->>>>>>> f8fbd8d3
+    "stdout": null,
+    "stdout_hash": null,
     "stderr": "asr-expr7-480ba2f.stderr",
-    "stderr_hash": "6e9790ac88db1a9ead8f64a91ba8a6605de67167037908a74b77be0c",
-    "returncode": 0
+    "stderr_hash": "4d93a6488abad28138f2713c11c47b2f02e87e530f1bf6e2e38e88bf",
+    "returncode": 2
 }