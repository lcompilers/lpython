{
    "basename": "asr-expr7-480ba2f",
    "cmd": "lpython --show-asr --no-color {infile} -o {outfile}",
    "infile": "tests/expr7.py",
    "infile_hash": "4a455e2279eb7dd269d81c1a257dea625b17b100d92e304e5ac34421",
    "outfile": null,
    "outfile_hash": null,
    "stdout": "asr-expr7-480ba2f.stdout",
<<<<<<< HEAD
    "stdout_hash": "3895b773996d9b4f5ba8cad9d7ed7ed70647d0956b942cdde9ac50e3",
=======
    "stdout_hash": "32319654397a53b58ad309bd7edd5b4fed0cb9dd5c06d15f5ea6bcae",
>>>>>>> 941a66f8
    "stderr": null,
    "stderr_hash": null,
    "returncode": 0
}<|MERGE_RESOLUTION|>--- conflicted
+++ resolved
@@ -6,11 +6,7 @@
     "outfile": null,
     "outfile_hash": null,
     "stdout": "asr-expr7-480ba2f.stdout",
-<<<<<<< HEAD
-    "stdout_hash": "3895b773996d9b4f5ba8cad9d7ed7ed70647d0956b942cdde9ac50e3",
-=======
-    "stdout_hash": "32319654397a53b58ad309bd7edd5b4fed0cb9dd5c06d15f5ea6bcae",
->>>>>>> 941a66f8
+    "stdout_hash": "63363cd92274b39b824f9b89a603a1ff7ffe8e3987fe6c891f6b5cb7",
     "stderr": null,
     "stderr_hash": null,
     "returncode": 0
