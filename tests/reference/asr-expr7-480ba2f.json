--- conflicted
+++ resolved
@@ -6,11 +6,7 @@
     "outfile": null,
     "outfile_hash": null,
     "stdout": "asr-expr7-480ba2f.stdout",
-<<<<<<< HEAD
-    "stdout_hash": "eebc9a59edb74e5f9a777611c882396d75632c8c4e3f4b6cad6ea587",
-=======
     "stdout_hash": "9dc944887243e9b43e647246a134d6940a070187ae954d2fa4bb4121",
->>>>>>> 57699a9f
     "stderr": "asr-expr7-480ba2f.stderr",
     "stderr_hash": "6e9790ac88db1a9ead8f64a91ba8a6605de67167037908a74b77be0c",
     "returncode": 0
