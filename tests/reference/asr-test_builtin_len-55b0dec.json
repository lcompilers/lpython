--- conflicted
+++ resolved
@@ -6,11 +6,7 @@
     "outfile": null,
     "outfile_hash": null,
     "stdout": "asr-test_builtin_len-55b0dec.stdout",
-<<<<<<< HEAD
-    "stdout_hash": "2ac36df77393764b29fdb45988fc3d574fa714370d91404e2e9de329",
-=======
-    "stdout_hash": "0489deec1967c5f9c0a3bcd59ca8ea055fbe24e6a99b53274d9870f1",
->>>>>>> 941a66f8
+    "stdout_hash": "c62d89abf60d05873d1e48353e56ed3db86665850d86c480bf0c0806",
     "stderr": null,
     "stderr_hash": null,
     "returncode": 0
