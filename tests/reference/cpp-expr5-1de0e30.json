{
    "basename": "cpp-expr5-1de0e30",
    "cmd": "lpython --no-color --show-cpp {infile}",
    "infile": "tests/expr5.py",
    "infile_hash": "7bbb5f9dacb13556f99de8f2969f9089235fea372fc2f43fc9c4bb18",
    "outfile": null,
    "outfile_hash": null,
    "stdout": "cpp-expr5-1de0e30.stdout",
<<<<<<< HEAD
    "stdout_hash": "9f6a94e858e22b4aeb337d95662ae88368a0f34639333e76d46a0ef7",
=======
    "stdout_hash": "3c42d21ec57653b0b2f007761f5f203436d2b96cbd13a616a9c8e14e",
>>>>>>> 8c902969
    "stderr": null,
    "stderr_hash": null,
    "returncode": 0
}<|MERGE_RESOLUTION|>--- conflicted
+++ resolved
@@ -6,11 +6,7 @@
     "outfile": null,
     "outfile_hash": null,
     "stdout": "cpp-expr5-1de0e30.stdout",
-<<<<<<< HEAD
-    "stdout_hash": "9f6a94e858e22b4aeb337d95662ae88368a0f34639333e76d46a0ef7",
-=======
     "stdout_hash": "3c42d21ec57653b0b2f007761f5f203436d2b96cbd13a616a9c8e14e",
->>>>>>> 8c902969
     "stderr": null,
     "stderr_hash": null,
     "returncode": 0
