--- conflicted
+++ resolved
@@ -6,11 +6,7 @@
     "outfile": null,
     "outfile_hash": null,
     "stdout": "cpp-doconcurrentloop_01-4e9f274.stdout",
-<<<<<<< HEAD
-    "stdout_hash": "2aa19c718fc976e3ab089f44b241898d0ca556fdcd29038e18266d33",
-=======
     "stdout_hash": "9bb561c231e3818ca09e0360728ea61edce90358ff38b821509db884",
->>>>>>> 8c902969
     "stderr": null,
     "stderr_hash": null,
     "returncode": 0
