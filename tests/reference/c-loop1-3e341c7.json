--- conflicted
+++ resolved
@@ -6,11 +6,7 @@
     "outfile": null,
     "outfile_hash": null,
     "stdout": "c-loop1-3e341c7.stdout",
-<<<<<<< HEAD
-    "stdout_hash": "afd0906a7b6dea6fef2d318866c5dc49c34d155e3f6c17d9d6d4c721",
-=======
     "stdout_hash": "e08e4a1f49bac2a5b1d2f6d3d0aa26b1d18c86c2d2e92e956c91e3f3",
->>>>>>> 8c902969
     "stderr": null,
     "stderr_hash": null,
     "returncode": 0
