{
    "basename": "asr-test_max_min-3c2fc51",
    "cmd": "lpython --show-asr --no-color {infile} -o {outfile}",
    "infile": "tests/../integration_tests/test_max_min.py",
    "infile_hash": "1aba932852adf8cc5dbff4a6ff83aa5de030dba5a5721eeace90a5d4",
    "outfile": null,
    "outfile_hash": null,
    "stdout": "asr-test_max_min-3c2fc51.stdout",
<<<<<<< HEAD
    "stdout_hash": "73bc7753ea54b5c575ef0e2f8a84cb9ab3af1825b222864a2c5f3f0b",
=======
    "stdout_hash": "ad230fb4eeca330ad85002b3dc1597a44c759546903996e94cc86625",
>>>>>>> 6ebd4b84
    "stderr": null,
    "stderr_hash": null,
    "returncode": 0
}<|MERGE_RESOLUTION|>--- conflicted
+++ resolved
@@ -6,11 +6,7 @@
     "outfile": null,
     "outfile_hash": null,
     "stdout": "asr-test_max_min-3c2fc51.stdout",
-<<<<<<< HEAD
-    "stdout_hash": "73bc7753ea54b5c575ef0e2f8a84cb9ab3af1825b222864a2c5f3f0b",
-=======
-    "stdout_hash": "ad230fb4eeca330ad85002b3dc1597a44c759546903996e94cc86625",
->>>>>>> 6ebd4b84
+    "stdout_hash": "96fa7048982d0572d04665ac4c7f69f677dee9cd7f65b1406ad65d4f",
     "stderr": null,
     "stderr_hash": null,
     "returncode": 0
