{
    "basename": "c-variable_decl_03-fa1823b",
    "cmd": "lpython --no-color --show-c {infile}",
    "infile": "tests/../integration_tests/variable_decl_03.py",
    "infile_hash": "1e6bd54d3ca0db90eec540b68eff063ae2186d623cf0d64335b09cfe",
    "outfile": null,
    "outfile_hash": null,
    "stdout": "c-variable_decl_03-fa1823b.stdout",
<<<<<<< HEAD
    "stdout_hash": "0f9e8559f860339fc5f0c8dcf10578b2b7e57354c4919c4c9b56bbbe",
=======
    "stdout_hash": "331731fb69953c59e71abb52b4349c8af67cbbbea5e81986c8c05bc7",
>>>>>>> 268cec63
    "stderr": null,
    "stderr_hash": null,
    "returncode": 0
}<|MERGE_RESOLUTION|>--- conflicted
+++ resolved
@@ -6,11 +6,7 @@
     "outfile": null,
     "outfile_hash": null,
     "stdout": "c-variable_decl_03-fa1823b.stdout",
-<<<<<<< HEAD
-    "stdout_hash": "0f9e8559f860339fc5f0c8dcf10578b2b7e57354c4919c4c9b56bbbe",
-=======
-    "stdout_hash": "331731fb69953c59e71abb52b4349c8af67cbbbea5e81986c8c05bc7",
->>>>>>> 268cec63
+    "stdout_hash": "b7cde0015f3cf457d6f1de8cf212d13ad2518a8eabb9d6f674e2a45b",
     "stderr": null,
     "stderr_hash": null,
     "returncode": 0
