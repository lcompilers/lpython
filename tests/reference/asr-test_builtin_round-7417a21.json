{
    "basename": "asr-test_builtin_round-7417a21",
    "cmd": "lpython --show-asr --no-color {infile} -o {outfile}",
    "infile": "tests/../integration_tests/test_builtin_round.py",
    "infile_hash": "a4ff4032a45ce084eb524069046afb6ec44f1b24a667c84c7605f2c7",
    "outfile": null,
    "outfile_hash": null,
    "stdout": "asr-test_builtin_round-7417a21.stdout",
<<<<<<< HEAD
    "stdout_hash": "7f3953d10315e784945802f4ef28f972f12de929d2f2ac723c483c06",
=======
    "stdout_hash": "2b38c6de72ee72a3f10cf28966e8c6fefe9021030b3b770386037ae9",
>>>>>>> f8fbd8d3
    "stderr": null,
    "stderr_hash": null,
    "returncode": 0
}<|MERGE_RESOLUTION|>--- conflicted
+++ resolved
@@ -5,13 +5,9 @@
     "infile_hash": "a4ff4032a45ce084eb524069046afb6ec44f1b24a667c84c7605f2c7",
     "outfile": null,
     "outfile_hash": null,
-    "stdout": "asr-test_builtin_round-7417a21.stdout",
-<<<<<<< HEAD
-    "stdout_hash": "7f3953d10315e784945802f4ef28f972f12de929d2f2ac723c483c06",
-=======
-    "stdout_hash": "2b38c6de72ee72a3f10cf28966e8c6fefe9021030b3b770386037ae9",
->>>>>>> f8fbd8d3
-    "stderr": null,
-    "stderr_hash": null,
-    "returncode": 0
+    "stdout": null,
+    "stdout_hash": null,
+    "stderr": "asr-test_builtin_round-7417a21.stderr",
+    "stderr_hash": "a58af3b9f4312b1036b728dc70928fe9c05f87d1b96d92b5c3da881f",
+    "returncode": 2
 }