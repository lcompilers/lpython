{
    "basename": "asr-test_builtin_round-7417a21",
    "cmd": "lpython --show-asr --no-color {infile} -o {outfile}",
    "infile": "tests/../integration_tests/test_builtin_round.py",
    "infile_hash": "a4ff4032a45ce084eb524069046afb6ec44f1b24a667c84c7605f2c7",
    "outfile": null,
    "outfile_hash": null,
    "stdout": "asr-test_builtin_round-7417a21.stdout",
<<<<<<< HEAD
    "stdout_hash": "4c23d825bcedab3f304b95bdc33395e0727b867c6dfea11de8f39d78",
=======
    "stdout_hash": "68b3b48dc88373addbef2e319edbae1f7694b6cab4ffc71a9594d451",
>>>>>>> 57699a9f
    "stderr": null,
    "stderr_hash": null,
    "returncode": 0
}<|MERGE_RESOLUTION|>--- conflicted
+++ resolved
@@ -6,11 +6,7 @@
     "outfile": null,
     "outfile_hash": null,
     "stdout": "asr-test_builtin_round-7417a21.stdout",
-<<<<<<< HEAD
-    "stdout_hash": "4c23d825bcedab3f304b95bdc33395e0727b867c6dfea11de8f39d78",
-=======
     "stdout_hash": "68b3b48dc88373addbef2e319edbae1f7694b6cab4ffc71a9594d451",
->>>>>>> 57699a9f
     "stderr": null,
     "stderr_hash": null,
     "returncode": 0
