{
    "basename": "asr-test_builtin_round-7417a21",
    "cmd": "lpython --show-asr --no-color {infile} -o {outfile}",
    "infile": "tests/../integration_tests/test_builtin_round.py",
    "infile_hash": "24e67307c065e7a8cf6ac4144a19acb238a19aaa45bad8ca8e1f1a01",
    "outfile": null,
    "outfile_hash": null,
    "stdout": "asr-test_builtin_round-7417a21.stdout",
<<<<<<< HEAD
    "stdout_hash": "a8ca45f1ea5cd14df8bbf7110ac5b1600b6236c9ee6159074f076d53",
=======
    "stdout_hash": "3ef86824b696a92fb9adb5e30cd5c0db59017b90ab09fc49efb370e5",
>>>>>>> 941a66f8
    "stderr": null,
    "stderr_hash": null,
    "returncode": 0
}<|MERGE_RESOLUTION|>--- conflicted
+++ resolved
@@ -6,11 +6,7 @@
     "outfile": null,
     "outfile_hash": null,
     "stdout": "asr-test_builtin_round-7417a21.stdout",
-<<<<<<< HEAD
-    "stdout_hash": "a8ca45f1ea5cd14df8bbf7110ac5b1600b6236c9ee6159074f076d53",
-=======
-    "stdout_hash": "3ef86824b696a92fb9adb5e30cd5c0db59017b90ab09fc49efb370e5",
->>>>>>> 941a66f8
+    "stdout_hash": "c0799a4bf4cc8ffc344e844b8f2e76fdc5e6a1e7af33631677fee12a",
     "stderr": null,
     "stderr_hash": null,
     "returncode": 0
