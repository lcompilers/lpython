--- conflicted
+++ resolved
@@ -6,11 +6,7 @@
     "outfile": null,
     "outfile_hash": null,
     "stdout": "asr-test_numpy_03-e600a49.stdout",
-<<<<<<< HEAD
-    "stdout_hash": "3b1cdfd3fe6bd1eb5480bc05927c43b605d1c8070231ffef08903724",
-=======
     "stdout_hash": "c880ec8ae34a8abaa707a6420477b9096c0361be89262c12c6c4de44",
->>>>>>> 57699a9f
     "stderr": null,
     "stderr_hash": null,
     "returncode": 0
