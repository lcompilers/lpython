--- conflicted
+++ resolved
@@ -6,11 +6,7 @@
     "outfile": null,
     "outfile_hash": null,
     "stdout": "cpp-assert1-ba60925.stdout",
-<<<<<<< HEAD
-    "stdout_hash": "4176b1e2fe07233e538da9f189f607359a6dbd0148861e4d388909dd",
-=======
     "stdout_hash": "53b55e831edf78c24f014e840ff1d2994764b4811cd20920121bbaae",
->>>>>>> 8c902969
     "stderr": null,
     "stderr_hash": null,
     "returncode": 0
