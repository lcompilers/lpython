--- conflicted
+++ resolved
@@ -6,11 +6,7 @@
     "outfile": null,
     "outfile_hash": null,
     "stdout": "asr-expr_05-3a37324.stdout",
-<<<<<<< HEAD
-    "stdout_hash": "b260e58d0184df6c4566d0c0df9b89b0443edf9f0fb5c30d3c36998a",
-=======
-    "stdout_hash": "98ae6190d4c8d2090a82f28b0db86f43e2eb3a5742a39c87d49c0a67",
->>>>>>> 6ebd4b84
+    "stdout_hash": "668a017908b9a2478f943195e6d8fbc47be20d79faa4070db2f618a3",
     "stderr": null,
     "stderr_hash": null,
     "returncode": 0
