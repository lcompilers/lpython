--- conflicted
+++ resolved
@@ -6,11 +6,7 @@
     "outfile": null,
     "outfile_hash": null,
     "stdout": "asr-expr_05-3a37324.stdout",
-<<<<<<< HEAD
-    "stdout_hash": "b547f399c48f92668d81edb5d4a9370cbec5de66d8b34ea17e9d990a",
-=======
     "stdout_hash": "7dd9033409b2866ca1bf46d9b8b12eaef8c79aa6885e73361443da4f",
->>>>>>> 57699a9f
     "stderr": null,
     "stderr_hash": null,
     "returncode": 0
