{
    "basename": "asr-expr13-81bdb5a",
    "cmd": "lpython --show-asr --no-color {infile} -o {outfile}",
    "infile": "tests/expr13.py",
    "infile_hash": "fae72924c71183c45d328b379dfa81aa4971b5e1a9ea668db546078f",
    "outfile": null,
    "outfile_hash": null,
    "stdout": "asr-expr13-81bdb5a.stdout",
<<<<<<< HEAD
    "stdout_hash": "261649420c6d77e202786857f8f6d182c5b9ae476972f9aece21e6ec",
=======
    "stdout_hash": "c6fdf45885884c0cc3f4f754893f226d3a73b21fa3b06bc284dd4fcc",
>>>>>>> 941a66f8
    "stderr": null,
    "stderr_hash": null,
    "returncode": 0
}<|MERGE_RESOLUTION|>--- conflicted
+++ resolved
@@ -6,11 +6,7 @@
     "outfile": null,
     "outfile_hash": null,
     "stdout": "asr-expr13-81bdb5a.stdout",
-<<<<<<< HEAD
-    "stdout_hash": "261649420c6d77e202786857f8f6d182c5b9ae476972f9aece21e6ec",
-=======
-    "stdout_hash": "c6fdf45885884c0cc3f4f754893f226d3a73b21fa3b06bc284dd4fcc",
->>>>>>> 941a66f8
+    "stdout_hash": "c8fc00536587ed0e1f6b74ae381ef0cf434631a8155c49c9f1e9aad0",
     "stderr": null,
     "stderr_hash": null,
     "returncode": 0
