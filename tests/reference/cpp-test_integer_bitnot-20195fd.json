--- conflicted
+++ resolved
@@ -6,11 +6,7 @@
     "outfile": null,
     "outfile_hash": null,
     "stdout": "cpp-test_integer_bitnot-20195fd.stdout",
-<<<<<<< HEAD
-    "stdout_hash": "c33f4b02ecb77459eac2e415dc588f560fb6d35f8433a57983a32be8",
-=======
     "stdout_hash": "82e212651792094aff69d44ff8c5ad7431b77b684fa312e6ece3fb83",
->>>>>>> 8c902969
     "stderr": null,
     "stderr_hash": null,
     "returncode": 0
