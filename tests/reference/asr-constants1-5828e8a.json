--- conflicted
+++ resolved
@@ -6,11 +6,7 @@
     "outfile": null,
     "outfile_hash": null,
     "stdout": "asr-constants1-5828e8a.stdout",
-<<<<<<< HEAD
-    "stdout_hash": "8ad1efd40cb7052e3bf0882399f532180989943c25085535423c675d",
-=======
     "stdout_hash": "f8357bb1659604d4fd93d1a22a719f8fbc801f934e2b6232cb26e9fa",
->>>>>>> 57699a9f
     "stderr": null,
     "stderr_hash": null,
     "returncode": 0
