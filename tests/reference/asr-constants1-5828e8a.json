{
    "basename": "asr-constants1-5828e8a",
    "cmd": "lpython --show-asr --no-color {infile} -o {outfile}",
    "infile": "tests/constants1.py",
    "infile_hash": "2ede5161e5a92199603f68b9913d658f7ae529c5377827e86054f28a",
    "outfile": null,
    "outfile_hash": null,
    "stdout": "asr-constants1-5828e8a.stdout",
<<<<<<< HEAD
    "stdout_hash": "cc0b9126bedaaa4ee7482e93d9c74a44fcb0dd7cb576d593a033177a",
=======
    "stdout_hash": "dddc2bef7e9681045cdb1af7f72496f66b73c5e8773f49f06b4db054",
>>>>>>> 6ebd4b84
    "stderr": null,
    "stderr_hash": null,
    "returncode": 0
}<|MERGE_RESOLUTION|>--- conflicted
+++ resolved
@@ -6,11 +6,7 @@
     "outfile": null,
     "outfile_hash": null,
     "stdout": "asr-constants1-5828e8a.stdout",
-<<<<<<< HEAD
-    "stdout_hash": "cc0b9126bedaaa4ee7482e93d9c74a44fcb0dd7cb576d593a033177a",
-=======
-    "stdout_hash": "dddc2bef7e9681045cdb1af7f72496f66b73c5e8773f49f06b4db054",
->>>>>>> 6ebd4b84
+    "stdout_hash": "2e406ff68f41d9cbdd8dfab92b79e19fffff7888675fe4de2b620fa8",
     "stderr": null,
     "stderr_hash": null,
     "returncode": 0
