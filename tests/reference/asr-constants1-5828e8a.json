{
    "basename": "asr-constants1-5828e8a",
    "cmd": "lpython --show-asr --no-color {infile} -o {outfile}",
    "infile": "tests/constants1.py",
    "infile_hash": "2ede5161e5a92199603f68b9913d658f7ae529c5377827e86054f28a",
    "outfile": null,
    "outfile_hash": null,
    "stdout": "asr-constants1-5828e8a.stdout",
<<<<<<< HEAD
    "stdout_hash": "50275878769da3dd44d5a267475b26d326ced435069c68117d329ce7",
=======
    "stdout_hash": "2970cce71fa1f45302d5333f3c977dd5d4c31134099391b5342822e1",
>>>>>>> 3317fece
    "stderr": null,
    "stderr_hash": null,
    "returncode": 0
}<|MERGE_RESOLUTION|>--- conflicted
+++ resolved
@@ -2,15 +2,11 @@
     "basename": "asr-constants1-5828e8a",
     "cmd": "lpython --show-asr --no-color {infile} -o {outfile}",
     "infile": "tests/constants1.py",
-    "infile_hash": "2ede5161e5a92199603f68b9913d658f7ae529c5377827e86054f28a",
+    "infile_hash": "06f8a126d2daedf1393ca375794f491045e031a41c2aed006a144f55",
     "outfile": null,
     "outfile_hash": null,
     "stdout": "asr-constants1-5828e8a.stdout",
-<<<<<<< HEAD
-    "stdout_hash": "50275878769da3dd44d5a267475b26d326ced435069c68117d329ce7",
-=======
-    "stdout_hash": "2970cce71fa1f45302d5333f3c977dd5d4c31134099391b5342822e1",
->>>>>>> 3317fece
+    "stdout_hash": "28642e40a8b5af0d2e8a306f858ffd293e7006b512fed82f3f763b46",
     "stderr": null,
     "stderr_hash": null,
     "returncode": 0
