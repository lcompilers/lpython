--- conflicted
+++ resolved
@@ -6,11 +6,7 @@
     "outfile": null,
     "outfile_hash": null,
     "stdout": "asr-constants1-5828e8a.stdout",
-<<<<<<< HEAD
-    "stdout_hash": "28d83f7986f61636b935939b41561785542c7d1cc50f0ed09485edc7",
-=======
-    "stdout_hash": "7524fb37bf06d6fd58bfb3da2b3107c641cf27663d75e81724386eb0",
->>>>>>> 941a66f8
+    "stdout_hash": "1d3cfe7cb58c451bd86a1f73c136227dd83366c09a7ead8a43ca074a",
     "stderr": null,
     "stderr_hash": null,
     "returncode": 0
