--- conflicted
+++ resolved
@@ -5,13 +5,9 @@
     "infile_hash": "5dca391c30a1477fb903e17c1d47dad3b9b816088384ba61ff372db1",
     "outfile": null,
     "outfile_hash": null,
-    "stdout": "asr-constants1-5828e8a.stdout",
-<<<<<<< HEAD
-    "stdout_hash": "350e6f56a832c3f862530f86ec7756c70dfd962b643f8bbf3cf83379",
-=======
-    "stdout_hash": "2c950a25d6525933ab4f2b7cf1861c0654e94a54876a995bfcf5ef78",
->>>>>>> f8fbd8d3
-    "stderr": null,
-    "stderr_hash": null,
-    "returncode": 0
+    "stdout": null,
+    "stdout_hash": null,
+    "stderr": "asr-constants1-5828e8a.stderr",
+    "stderr_hash": "ebf1574a4c5a5194ffa967d7e3a768aad6fe823a3eae7b48b0ea46f2",
+    "returncode": 2
 }