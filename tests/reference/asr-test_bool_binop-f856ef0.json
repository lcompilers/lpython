--- conflicted
+++ resolved
@@ -6,11 +6,7 @@
     "outfile": null,
     "outfile_hash": null,
     "stdout": "asr-test_bool_binop-f856ef0.stdout",
-<<<<<<< HEAD
-    "stdout_hash": "7285c9f7b114d9ea52a686e281268560270337683520e1e744e0f83a",
-=======
     "stdout_hash": "b40c908cf18fdac3780f2c0c4d179955cfbcd497be6a4ec13f7eb8d2",
->>>>>>> 57699a9f
     "stderr": null,
     "stderr_hash": null,
     "returncode": 0
