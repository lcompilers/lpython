{
    "basename": "asr-test_bool_binop-f856ef0",
    "cmd": "lpython --show-asr --no-color {infile} -o {outfile}",
    "infile": "tests/../integration_tests/test_bool_binop.py",
    "infile_hash": "7c44fe2915b3871b3b85edf3ab129d87a75fa4b9acbb597ae801daf9",
    "outfile": null,
    "outfile_hash": null,
    "stdout": "asr-test_bool_binop-f856ef0.stdout",
<<<<<<< HEAD
    "stdout_hash": "932f32474d074b503b70c518d3e8c08872066f493430f427a6824530",
=======
    "stdout_hash": "b2d6b1205576cabc7c44ae611eec55ba5af026dbd918972e05e8f7da",
>>>>>>> f8fbd8d3
    "stderr": null,
    "stderr_hash": null,
    "returncode": 0
}<|MERGE_RESOLUTION|>--- conflicted
+++ resolved
@@ -5,13 +5,9 @@
     "infile_hash": "7c44fe2915b3871b3b85edf3ab129d87a75fa4b9acbb597ae801daf9",
     "outfile": null,
     "outfile_hash": null,
-    "stdout": "asr-test_bool_binop-f856ef0.stdout",
-<<<<<<< HEAD
-    "stdout_hash": "932f32474d074b503b70c518d3e8c08872066f493430f427a6824530",
-=======
-    "stdout_hash": "b2d6b1205576cabc7c44ae611eec55ba5af026dbd918972e05e8f7da",
->>>>>>> f8fbd8d3
-    "stderr": null,
-    "stderr_hash": null,
-    "returncode": 0
+    "stdout": null,
+    "stdout_hash": null,
+    "stderr": "asr-test_bool_binop-f856ef0.stderr",
+    "stderr_hash": "7e1f44ed79212fae132aca28b495a511f27ee327b9bf88b797502eff",
+    "returncode": 2
 }