--- conflicted
+++ resolved
@@ -5,13 +5,9 @@
     "infile_hash": "f85ca108780c53c54878d119822d56fb834cf4b5121511cbaca2c2fe",
     "outfile": null,
     "outfile_hash": null,
-    "stdout": "pass_loop_vectorise-vec_01-be9985e.stdout",
-<<<<<<< HEAD
-    "stdout_hash": "6092fa29591f5c33a140f20bb8d05b6d7217674f2c5a54ca2f69ac25",
-=======
-    "stdout_hash": "cb9b13ca52d6c9ae208015c3fbd5007d5eb44187be1232d6636d0ee0",
->>>>>>> f8fbd8d3
-    "stderr": null,
-    "stderr_hash": null,
-    "returncode": 0
+    "stdout": null,
+    "stdout_hash": null,
+    "stderr": "pass_loop_vectorise-vec_01-be9985e.stderr",
+    "stderr_hash": "67b435304368f453ffeda263b2c1c1a591ce3e9a4100d21fbf1ec7a5",
+    "returncode": 2
 }