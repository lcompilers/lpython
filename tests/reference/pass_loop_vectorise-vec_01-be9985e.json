--- conflicted
+++ resolved
@@ -6,11 +6,7 @@
     "outfile": null,
     "outfile_hash": null,
     "stdout": "pass_loop_vectorise-vec_01-be9985e.stdout",
-<<<<<<< HEAD
-    "stdout_hash": "8f5b82b2664189ae00608958019e05f8972e7d3a364adab45aa8d9fc",
-=======
-    "stdout_hash": "ec6de0700d1abd6b7006261343790effc2df59f3c3b601b914bd091a",
->>>>>>> 6ebd4b84
+    "stdout_hash": "4452b5ca39dce5392d2f180ae76d14a3e9dfa9fc8aaa09506d3e1bcd",
     "stderr": null,
     "stderr_hash": null,
     "returncode": 0
