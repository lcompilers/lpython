--- conflicted
+++ resolved
@@ -6,11 +6,7 @@
     "outfile": null,
     "outfile_hash": null,
     "stdout": "pass_loop_vectorise-vec_01-be9985e.stdout",
-<<<<<<< HEAD
-    "stdout_hash": "bec85f5982c1a8cedd27c21786e43e48c8f8d6d47edc2059d909ace8",
-=======
     "stdout_hash": "d3e5530d2ca18e97aeda06a1750d4eb08cef524f561e85bda18c0214",
->>>>>>> 6325e8d0
     "stderr": null,
     "stderr_hash": null,
     "returncode": 0
