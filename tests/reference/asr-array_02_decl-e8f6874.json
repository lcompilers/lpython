--- conflicted
+++ resolved
@@ -6,11 +6,7 @@
     "outfile": null,
     "outfile_hash": null,
     "stdout": "asr-array_02_decl-e8f6874.stdout",
-<<<<<<< HEAD
-    "stdout_hash": "320e9d9a5bf52150f6cc91519c30c1fe3be276ef343ce7781a574f5f",
-=======
-    "stdout_hash": "66f785bb179c3fc390e64fc1e259740a2df4ba6c89734411f07ecfe4",
->>>>>>> 6ebd4b84
+    "stdout_hash": "f12c18aa34d16d8cf0410f0b814b31772763b329843bb762d8ef9c7c",
     "stderr": null,
     "stderr_hash": null,
     "returncode": 0
