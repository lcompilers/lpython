{
    "basename": "cpp-loop1-0a8cf3b",
    "cmd": "lpython --no-color --show-cpp {infile}",
    "infile": "tests/loop1.py",
<<<<<<< HEAD
    "infile_hash": "0d08c01ba02aed6d86d8cabc12070d782a101d86081e3206015aedab",
    "outfile": null,
    "outfile_hash": null,
    "stdout": "cpp-loop1-0a8cf3b.stdout",
    "stdout_hash": "133b61d04d591ebcf0eaf8df5dcfe156748d7c1ea5c4b8cdbe90d925",
=======
    "infile_hash": "ebdd242ef68db142a0e1c3a5a529a7fb126d97572f2f565c09a93de0",
    "outfile": null,
    "outfile_hash": null,
    "stdout": "cpp-loop1-0a8cf3b.stdout",
    "stdout_hash": "48bb77a2a32a16d9a3726cb56d40f1a29c5fba9b6de1e233baeee99b",
>>>>>>> d41e36fa
    "stderr": null,
    "stderr_hash": null,
    "returncode": 0
}<|MERGE_RESOLUTION|>--- conflicted
+++ resolved
@@ -2,19 +2,11 @@
     "basename": "cpp-loop1-0a8cf3b",
     "cmd": "lpython --no-color --show-cpp {infile}",
     "infile": "tests/loop1.py",
-<<<<<<< HEAD
     "infile_hash": "0d08c01ba02aed6d86d8cabc12070d782a101d86081e3206015aedab",
     "outfile": null,
     "outfile_hash": null,
     "stdout": "cpp-loop1-0a8cf3b.stdout",
     "stdout_hash": "133b61d04d591ebcf0eaf8df5dcfe156748d7c1ea5c4b8cdbe90d925",
-=======
-    "infile_hash": "ebdd242ef68db142a0e1c3a5a529a7fb126d97572f2f565c09a93de0",
-    "outfile": null,
-    "outfile_hash": null,
-    "stdout": "cpp-loop1-0a8cf3b.stdout",
-    "stdout_hash": "48bb77a2a32a16d9a3726cb56d40f1a29c5fba9b6de1e233baeee99b",
->>>>>>> d41e36fa
     "stderr": null,
     "stderr_hash": null,
     "returncode": 0
