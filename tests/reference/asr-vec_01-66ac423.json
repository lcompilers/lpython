{
    "basename": "asr-vec_01-66ac423",
    "cmd": "lpython --show-asr --no-color {infile} -o {outfile}",
    "infile": "tests/../integration_tests/vec_01.py",
    "infile_hash": "ac6691a88207cbc7445095ecc898e9cce9efd9f9e874c473aec70e16",
    "outfile": null,
    "outfile_hash": null,
    "stdout": "asr-vec_01-66ac423.stdout",
<<<<<<< HEAD
    "stdout_hash": "030479ac0a1b55ce541095af7792884c8f3d06750bb6f03d55117898",
=======
    "stdout_hash": "132785e6ffb7c6ff75c376b52551ac2ddff23504319eb6ade9f54e72",
>>>>>>> 57699a9f
    "stderr": null,
    "stderr_hash": null,
    "returncode": 0
}<|MERGE_RESOLUTION|>--- conflicted
+++ resolved
@@ -6,11 +6,7 @@
     "outfile": null,
     "outfile_hash": null,
     "stdout": "asr-vec_01-66ac423.stdout",
-<<<<<<< HEAD
-    "stdout_hash": "030479ac0a1b55ce541095af7792884c8f3d06750bb6f03d55117898",
-=======
     "stdout_hash": "132785e6ffb7c6ff75c376b52551ac2ddff23504319eb6ade9f54e72",
->>>>>>> 57699a9f
     "stderr": null,
     "stderr_hash": null,
     "returncode": 0
