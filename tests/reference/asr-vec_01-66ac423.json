{
    "basename": "asr-vec_01-66ac423",
    "cmd": "lpython --show-asr --no-color {infile} -o {outfile}",
    "infile": "tests/../integration_tests/vec_01.py",
    "infile_hash": "f85ca108780c53c54878d119822d56fb834cf4b5121511cbaca2c2fe",
    "outfile": null,
    "outfile_hash": null,
    "stdout": "asr-vec_01-66ac423.stdout",
<<<<<<< HEAD
    "stdout_hash": "f48e6996998c04306411027e6f7e9363ee5ad40064a59f50e9b0e259",
=======
    "stdout_hash": "c99e4db478c3ac33ccb476bf211cdf29e9c1667ce003e3525c7e59f8",
>>>>>>> 6325e8d0
    "stderr": null,
    "stderr_hash": null,
    "returncode": 0
}<|MERGE_RESOLUTION|>--- conflicted
+++ resolved
@@ -6,11 +6,7 @@
     "outfile": null,
     "outfile_hash": null,
     "stdout": "asr-vec_01-66ac423.stdout",
-<<<<<<< HEAD
-    "stdout_hash": "f48e6996998c04306411027e6f7e9363ee5ad40064a59f50e9b0e259",
-=======
     "stdout_hash": "c99e4db478c3ac33ccb476bf211cdf29e9c1667ce003e3525c7e59f8",
->>>>>>> 6325e8d0
     "stderr": null,
     "stderr_hash": null,
     "returncode": 0
