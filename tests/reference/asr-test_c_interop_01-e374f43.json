--- conflicted
+++ resolved
@@ -6,11 +6,7 @@
     "outfile": null,
     "outfile_hash": null,
     "stdout": "asr-test_c_interop_01-e374f43.stdout",
-<<<<<<< HEAD
-    "stdout_hash": "5b3cdf8c137f3370082d87a54627a4a6f4e27d61e76b117db6d833f4",
-=======
-    "stdout_hash": "1f0f037ee2134bd9673d2a3d09b29fbae25ca33eb7911bafeb1a7e41",
->>>>>>> 6ebd4b84
+    "stdout_hash": "de530fc7fdc9e3d851a52c4d03e3e13ee92839933ec07e832dd17fdd",
     "stderr": null,
     "stderr_hash": null,
     "returncode": 0
