{
    "basename": "cpp-expr2-09c05ad",
    "cmd": "lpython --no-color --show-cpp {infile}",
    "infile": "tests/expr2.py",
    "infile_hash": "52d7d4d33553138f2cf55b9900047e5310c54d62e54b3ca1fa394024",
    "outfile": null,
    "outfile_hash": null,
    "stdout": "cpp-expr2-09c05ad.stdout",
<<<<<<< HEAD
    "stdout_hash": "22dfd7b55958ca9e8a8aa74f77a1deed882718ec7511228936ae8b4a",
=======
    "stdout_hash": "5401db0a1f1a2373b4af5a0b900948971a0db09c0fb61731248e7748",
>>>>>>> 8c902969
    "stderr": null,
    "stderr_hash": null,
    "returncode": 0
}<|MERGE_RESOLUTION|>--- conflicted
+++ resolved
@@ -6,11 +6,7 @@
     "outfile": null,
     "outfile_hash": null,
     "stdout": "cpp-expr2-09c05ad.stdout",
-<<<<<<< HEAD
-    "stdout_hash": "22dfd7b55958ca9e8a8aa74f77a1deed882718ec7511228936ae8b4a",
-=======
     "stdout_hash": "5401db0a1f1a2373b4af5a0b900948971a0db09c0fb61731248e7748",
->>>>>>> 8c902969
     "stderr": null,
     "stderr_hash": null,
     "returncode": 0
