{
    "basename": "cpp-test_builtin_pow-56b3f92",
    "cmd": "lpython --no-color --show-cpp {infile}",
    "infile": "tests/../integration_tests/test_builtin_pow.py",
    "infile_hash": "5696eb31b14c38dcd0c4d04d12af41c66c8efd457a54b9adbce00229",
    "outfile": null,
    "outfile_hash": null,
<<<<<<< HEAD
    "stdout": null,
    "stdout_hash": null,
=======
    "stdout": "cpp-test_builtin_pow-56b3f92.stdout",
    "stdout_hash": "4b002051ba89d5289cb48a840d358270bff81a17b3dbac58a58737c9",
>>>>>>> 8c902969
    "stderr": "cpp-test_builtin_pow-56b3f92.stderr",
    "stderr_hash": "a57b06a86d2fcd0a7a181f0cec0b015245870501eee896de6ad04077",
    "returncode": 1
}<|MERGE_RESOLUTION|>--- conflicted
+++ resolved
@@ -5,14 +5,9 @@
     "infile_hash": "5696eb31b14c38dcd0c4d04d12af41c66c8efd457a54b9adbce00229",
     "outfile": null,
     "outfile_hash": null,
-<<<<<<< HEAD
-    "stdout": null,
-    "stdout_hash": null,
-=======
     "stdout": "cpp-test_builtin_pow-56b3f92.stdout",
     "stdout_hash": "4b002051ba89d5289cb48a840d358270bff81a17b3dbac58a58737c9",
->>>>>>> 8c902969
     "stderr": "cpp-test_builtin_pow-56b3f92.stderr",
-    "stderr_hash": "a57b06a86d2fcd0a7a181f0cec0b015245870501eee896de6ad04077",
-    "returncode": 1
+    "stderr_hash": "180e1adfbb0d9c63a2fffa31951bbd629b3f1950cf0d97ca1389efe5",
+    "returncode": 0
 }