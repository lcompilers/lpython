--- conflicted
+++ resolved
@@ -25,23 +25,9 @@
     a = ((float)(a)) * (b);
     b = b + (float)(1);
     a = 5;
-<<<<<<< HEAD
     a = (float)(a) - (3.900000);
     a = ((float)(a)) / (b);
     b = (float)(3) / (float)(4);
-=======
-    a = (float)(a) - 3.900000;
-    a = (float)(a)/b;
-    b = (float)(3)/(float)(4);
-    if ((float)(a) < b) {
-        std::cout << "a < b" << std::endl;
-    }
-}
-
-namespace {
-
-void main2() {
->>>>>>> e917d1f6
 }
 
 }
