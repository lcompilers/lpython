{
    "basename": "asr-bindc_02-bc1a7ea",
    "cmd": "lpython --show-asr --no-color {infile} -o {outfile}",
    "infile": "tests/../integration_tests/bindc_02.py",
    "infile_hash": "f01761bc86ab282ba20778efe62f227b36929c0232cf5343588b5a85",
    "outfile": null,
    "outfile_hash": null,
    "stdout": "asr-bindc_02-bc1a7ea.stdout",
<<<<<<< HEAD
    "stdout_hash": "4225b871673d770706ac30eca844d9376a0780fc731de0d5bd68b7fc",
=======
    "stdout_hash": "6a3fb73af1a02ee835c35978ce0575a61bc6954ae9ca304782e10213",
>>>>>>> 57699a9f
    "stderr": null,
    "stderr_hash": null,
    "returncode": 0
}<|MERGE_RESOLUTION|>--- conflicted
+++ resolved
@@ -6,11 +6,7 @@
     "outfile": null,
     "outfile_hash": null,
     "stdout": "asr-bindc_02-bc1a7ea.stdout",
-<<<<<<< HEAD
-    "stdout_hash": "4225b871673d770706ac30eca844d9376a0780fc731de0d5bd68b7fc",
-=======
     "stdout_hash": "6a3fb73af1a02ee835c35978ce0575a61bc6954ae9ca304782e10213",
->>>>>>> 57699a9f
     "stderr": null,
     "stderr_hash": null,
     "returncode": 0
