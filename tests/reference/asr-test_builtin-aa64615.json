{
    "basename": "asr-test_builtin-aa64615",
    "cmd": "lpython --show-asr --no-color {infile} -o {outfile}",
    "infile": "tests/../integration_tests/test_builtin.py",
    "infile_hash": "3007954574ed4dc6170c6927213e68ac5b560bebbead4d91ac8f0c1f",
    "outfile": null,
    "outfile_hash": null,
    "stdout": "asr-test_builtin-aa64615.stdout",
<<<<<<< HEAD
    "stdout_hash": "0479c5b859ce604a44c4c22554186ad0518cd21c5f19aa336cad71dd",
=======
    "stdout_hash": "80a80830de0fc0eb05e751406837251408e098f65a1e985f108df052",
>>>>>>> 941a66f8
    "stderr": null,
    "stderr_hash": null,
    "returncode": 0
}<|MERGE_RESOLUTION|>--- conflicted
+++ resolved
@@ -6,11 +6,7 @@
     "outfile": null,
     "outfile_hash": null,
     "stdout": "asr-test_builtin-aa64615.stdout",
-<<<<<<< HEAD
-    "stdout_hash": "0479c5b859ce604a44c4c22554186ad0518cd21c5f19aa336cad71dd",
-=======
-    "stdout_hash": "80a80830de0fc0eb05e751406837251408e098f65a1e985f108df052",
->>>>>>> 941a66f8
+    "stdout_hash": "c3b35af2d61f1e854f13af498a40eb281043b41b018a3c3fa902f096",
     "stderr": null,
     "stderr_hash": null,
     "returncode": 0
