--- conflicted
+++ resolved
@@ -2,19 +2,11 @@
     "basename": "asr-loop1-10d3109",
     "cmd": "lpython --show-asr --no-color {infile} -o {outfile}",
     "infile": "tests/loop1.py",
-<<<<<<< HEAD
     "infile_hash": "0d08c01ba02aed6d86d8cabc12070d782a101d86081e3206015aedab",
     "outfile": null,
     "outfile_hash": null,
     "stdout": "asr-loop1-10d3109.stdout",
     "stdout_hash": "8bc6c6718778e9a674e4d67100e1c079dc2b466b1b39ee0b4b050d41",
-=======
-    "infile_hash": "ebdd242ef68db142a0e1c3a5a529a7fb126d97572f2f565c09a93de0",
-    "outfile": null,
-    "outfile_hash": null,
-    "stdout": "asr-loop1-10d3109.stdout",
-    "stdout_hash": "19f45f2979dc4f10682fa54b18a8214d7cf7b5a5ca8465273887c30b",
->>>>>>> d41e36fa
     "stderr": null,
     "stderr_hash": null,
     "returncode": 0
