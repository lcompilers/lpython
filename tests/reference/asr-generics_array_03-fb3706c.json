--- conflicted
+++ resolved
@@ -6,11 +6,7 @@
     "outfile": null,
     "outfile_hash": null,
     "stdout": "asr-generics_array_03-fb3706c.stdout",
-<<<<<<< HEAD
-    "stdout_hash": "ae0f42f53d09fc1d331a4d0548b6c7f2f2b193f1d082516fcb384904",
-=======
-    "stdout_hash": "93f25df9a1d33eea2e2ae046845b872c3637976e3635079f60d38af8",
->>>>>>> 6ebd4b84
+    "stdout_hash": "8e7429f5b482dce937d72f76b414849d269785868a02bfad5e9839b9",
     "stderr": null,
     "stderr_hash": null,
     "returncode": 0
