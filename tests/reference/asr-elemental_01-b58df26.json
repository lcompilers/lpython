{
    "basename": "asr-elemental_01-b58df26",
    "cmd": "lpython --show-asr --no-color {infile} -o {outfile}",
    "infile": "tests/../integration_tests/elemental_01.py",
    "infile_hash": "09a2784fa78b12622b9a5263ed0424c23e36b3a7e6bad9ee41be8d90",
    "outfile": null,
    "outfile_hash": null,
    "stdout": "asr-elemental_01-b58df26.stdout",
<<<<<<< HEAD
    "stdout_hash": "e0636a48adfa46a6c548758905f7fbfa2a03726339bd7aa54ee3f344",
=======
    "stdout_hash": "3ec2798c987f7bf41bdf634dc2e955d52d7eed8ecbe634b69f8eac19",
>>>>>>> 988851ef
    "stderr": null,
    "stderr_hash": null,
    "returncode": 0
}<|MERGE_RESOLUTION|>--- conflicted
+++ resolved
@@ -6,11 +6,7 @@
     "outfile": null,
     "outfile_hash": null,
     "stdout": "asr-elemental_01-b58df26.stdout",
-<<<<<<< HEAD
-    "stdout_hash": "e0636a48adfa46a6c548758905f7fbfa2a03726339bd7aa54ee3f344",
-=======
-    "stdout_hash": "3ec2798c987f7bf41bdf634dc2e955d52d7eed8ecbe634b69f8eac19",
->>>>>>> 988851ef
+    "stdout_hash": "21696f7a069637183a2bce14db642a95c1b4cc73e661944ba4b1a97e",
     "stderr": null,
     "stderr_hash": null,
     "returncode": 0
