{
    "basename": "ast_new-statements1-e081093",
    "cmd": "lpython --show-ast --new-parser --no-color {infile} -o {outfile}",
    "infile": "tests/parser/statements1.py",
<<<<<<< HEAD
    "infile_hash": "766942b29db2b91450cd50fa02e4b97d325b9037d8abbe2f2295b2c3",
    "outfile": null,
    "outfile_hash": null,
    "stdout": null,
    "stdout_hash": null,
    "stderr": "ast_new-statements1-e081093.stderr",
    "stderr_hash": "2bed91c758a98b07b72e243586b51167001df706e67dfe022953fa42",
    "returncode": 1
=======
    "infile_hash": "0c2097ec8486c3210607b00f7c7042e0cf7166316be4b0bbd1194b09",
    "outfile": null,
    "outfile_hash": null,
    "stdout": "ast_new-statements1-e081093.stdout",
    "stdout_hash": "c87371dd1bbc6cfa51dbfd700320adfe535ed78f8744169096d87083",
    "stderr": null,
    "stderr_hash": null,
    "returncode": 0
>>>>>>> 43fc70c0
}<|MERGE_RESOLUTION|>--- conflicted
+++ resolved
@@ -2,23 +2,12 @@
     "basename": "ast_new-statements1-e081093",
     "cmd": "lpython --show-ast --new-parser --no-color {infile} -o {outfile}",
     "infile": "tests/parser/statements1.py",
-<<<<<<< HEAD
-    "infile_hash": "766942b29db2b91450cd50fa02e4b97d325b9037d8abbe2f2295b2c3",
-    "outfile": null,
-    "outfile_hash": null,
-    "stdout": null,
-    "stdout_hash": null,
-    "stderr": "ast_new-statements1-e081093.stderr",
-    "stderr_hash": "2bed91c758a98b07b72e243586b51167001df706e67dfe022953fa42",
-    "returncode": 1
-=======
-    "infile_hash": "0c2097ec8486c3210607b00f7c7042e0cf7166316be4b0bbd1194b09",
+    "infile_hash": "461d5f6651ffc2f397bdf244214f92cb2a3fb59f308f97c7ecc9abd7",
     "outfile": null,
     "outfile_hash": null,
     "stdout": "ast_new-statements1-e081093.stdout",
-    "stdout_hash": "c87371dd1bbc6cfa51dbfd700320adfe535ed78f8744169096d87083",
+    "stdout_hash": "e6126e23a07fa528f7d053bb42292e19ef05c5da7327ef10d3ffc31d",
     "stderr": null,
     "stderr_hash": null,
     "returncode": 0
->>>>>>> 43fc70c0
 }