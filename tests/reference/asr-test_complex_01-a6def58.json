--- conflicted
+++ resolved
@@ -5,13 +5,9 @@
     "infile_hash": "e580480b37e5bbfcd01d5eb412375a8a3c1ef374b5fedfb661485763",
     "outfile": null,
     "outfile_hash": null,
-    "stdout": "asr-test_complex_01-a6def58.stdout",
-<<<<<<< HEAD
-    "stdout_hash": "bc5181b704f45ed85ee68b3c3b8f8f2ef181b42137be2ed589533b03",
-=======
-    "stdout_hash": "b32fd371ee1e9d4d1e4c183cbb8355e09e54433cf6ca73d70af1098f",
->>>>>>> f8fbd8d3
-    "stderr": null,
-    "stderr_hash": null,
-    "returncode": 0
+    "stdout": null,
+    "stdout_hash": null,
+    "stderr": "asr-test_complex_01-a6def58.stderr",
+    "stderr_hash": "5e372192068e09afc8e388039c24decbd5a11c27b4143b5643bebd10",
+    "returncode": 2
 }