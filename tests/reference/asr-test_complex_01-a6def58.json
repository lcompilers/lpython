{
    "basename": "asr-test_complex_01-a6def58",
    "cmd": "lpython --show-asr --no-color {infile} -o {outfile}",
    "infile": "tests/../integration_tests/test_complex_01.py",
    "infile_hash": "e580480b37e5bbfcd01d5eb412375a8a3c1ef374b5fedfb661485763",
    "outfile": null,
    "outfile_hash": null,
    "stdout": "asr-test_complex_01-a6def58.stdout",
<<<<<<< HEAD
    "stdout_hash": "3f61e4f09d050910d3269e2bfbd45bf9b307da30525cfcd007a824a5",
=======
    "stdout_hash": "45c4cc81ff1d4d88b10ad955ec4de654f1eb645af2fc9fb48b79673f",
>>>>>>> 3317fece
    "stderr": null,
    "stderr_hash": null,
    "returncode": 0
}<|MERGE_RESOLUTION|>--- conflicted
+++ resolved
@@ -6,11 +6,7 @@
     "outfile": null,
     "outfile_hash": null,
     "stdout": "asr-test_complex_01-a6def58.stdout",
-<<<<<<< HEAD
-    "stdout_hash": "3f61e4f09d050910d3269e2bfbd45bf9b307da30525cfcd007a824a5",
-=======
-    "stdout_hash": "45c4cc81ff1d4d88b10ad955ec4de654f1eb645af2fc9fb48b79673f",
->>>>>>> 3317fece
+    "stdout_hash": "2e59e852c06df95d4d6e9df4611883e75f2b400d7722f246babea741",
     "stderr": null,
     "stderr_hash": null,
     "returncode": 0
