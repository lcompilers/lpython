{
    "basename": "asr-cast-435c233",
    "cmd": "lpython --show-asr --no-color {infile} -o {outfile}",
    "infile": "tests/cast.py",
    "infile_hash": "6e4219b25f4aa2035b57c9658dbb133f2dff55db0d9c128b19214f62",
    "outfile": null,
    "outfile_hash": null,
    "stdout": "asr-cast-435c233.stdout",
<<<<<<< HEAD
    "stdout_hash": "fa36fe6e07657c560df91e8c4d017e5680043ffa9eabec0de72ae746",
=======
    "stdout_hash": "40a89cd5934acfbb7df7d3d03f36f0448eaec79c89231d161ec3e02a",
>>>>>>> 57699a9f
    "stderr": null,
    "stderr_hash": null,
    "returncode": 0
}<|MERGE_RESOLUTION|>--- conflicted
+++ resolved
@@ -6,11 +6,7 @@
     "outfile": null,
     "outfile_hash": null,
     "stdout": "asr-cast-435c233.stdout",
-<<<<<<< HEAD
-    "stdout_hash": "fa36fe6e07657c560df91e8c4d017e5680043ffa9eabec0de72ae746",
-=======
     "stdout_hash": "40a89cd5934acfbb7df7d3d03f36f0448eaec79c89231d161ec3e02a",
->>>>>>> 57699a9f
     "stderr": null,
     "stderr_hash": null,
     "returncode": 0
