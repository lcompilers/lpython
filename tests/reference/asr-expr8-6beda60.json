{
    "basename": "asr-expr8-6beda60",
    "cmd": "lpython --show-asr --no-color {infile} -o {outfile}",
    "infile": "tests/expr8.py",
    "infile_hash": "6966e19cf343700cbc11ec1bf6a495e43c685c6fa065669875aa61ce",
    "outfile": null,
    "outfile_hash": null,
    "stdout": "asr-expr8-6beda60.stdout",
<<<<<<< HEAD
    "stdout_hash": "02f27149ca1138b7c202c6d8399302ae9f98b0232275da07db9ea5f7",
=======
    "stdout_hash": "272c9f7516d80ad11cbc36d824f22f8ebbf255e00268115ac877dbc4",
>>>>>>> 57699a9f
    "stderr": null,
    "stderr_hash": null,
    "returncode": 0
}<|MERGE_RESOLUTION|>--- conflicted
+++ resolved
@@ -6,11 +6,7 @@
     "outfile": null,
     "outfile_hash": null,
     "stdout": "asr-expr8-6beda60.stdout",
-<<<<<<< HEAD
-    "stdout_hash": "02f27149ca1138b7c202c6d8399302ae9f98b0232275da07db9ea5f7",
-=======
     "stdout_hash": "272c9f7516d80ad11cbc36d824f22f8ebbf255e00268115ac877dbc4",
->>>>>>> 57699a9f
     "stderr": null,
     "stderr_hash": null,
     "returncode": 0
