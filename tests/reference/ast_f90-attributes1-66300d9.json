{
    "basename": "ast_f90-attributes1-66300d9",
    "cmd": "lfortran --show-ast-f90 --no-color {infile}",
    "infile": "tests/attributes1.f90",
    "infile_hash": "156a8067118c1668cfa710a554c8ea7f9e50416685b3b8995a679d71",
    "outfile": null,
    "outfile_hash": null,
    "stdout": "ast_f90-attributes1-66300d9.stdout",
<<<<<<< HEAD
    "stdout_hash": "2284af0b0ae329b948017e3bef042896ec3bf529f63cd648707ea4e8",
=======
    "stdout_hash": "9726dd2728f6bd0c2ddd7abac03f9c7baa1b69f03c94119d6df789fd",
>>>>>>> eb94eb7c
    "stderr": null,
    "stderr_hash": null,
    "returncode": 0
}<|MERGE_RESOLUTION|>--- conflicted
+++ resolved
@@ -6,11 +6,7 @@
     "outfile": null,
     "outfile_hash": null,
     "stdout": "ast_f90-attributes1-66300d9.stdout",
-<<<<<<< HEAD
-    "stdout_hash": "2284af0b0ae329b948017e3bef042896ec3bf529f63cd648707ea4e8",
-=======
     "stdout_hash": "9726dd2728f6bd0c2ddd7abac03f9c7baa1b69f03c94119d6df789fd",
->>>>>>> eb94eb7c
     "stderr": null,
     "stderr_hash": null,
     "returncode": 0
