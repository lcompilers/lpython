{
    "basename": "cpp-expr12-fd2ea87",
    "cmd": "lpython --no-color --show-cpp {infile}",
    "infile": "tests/expr12.py",
    "infile_hash": "bad9ac6e0956fddb636f4e806f4a97c27396adc2416640bd291d2dc8",
    "outfile": null,
    "outfile_hash": null,
    "stdout": "cpp-expr12-fd2ea87.stdout",
<<<<<<< HEAD
    "stdout_hash": "2303cfb7a12ebdc3e1bfca16c68a4ce09843557c247414762face7fe",
=======
    "stdout_hash": "16e2493ec2f3c2ffe6f5f4fc70b1724628d80b847d773694e2b34f76",
>>>>>>> 8c902969
    "stderr": null,
    "stderr_hash": null,
    "returncode": 0
}<|MERGE_RESOLUTION|>--- conflicted
+++ resolved
@@ -6,11 +6,7 @@
     "outfile": null,
     "outfile_hash": null,
     "stdout": "cpp-expr12-fd2ea87.stdout",
-<<<<<<< HEAD
-    "stdout_hash": "2303cfb7a12ebdc3e1bfca16c68a4ce09843557c247414762face7fe",
-=======
     "stdout_hash": "16e2493ec2f3c2ffe6f5f4fc70b1724628d80b847d773694e2b34f76",
->>>>>>> 8c902969
     "stderr": null,
     "stderr_hash": null,
     "returncode": 0
