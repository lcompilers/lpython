{
    "basename": "asr-test_numpy_04-ecbb614",
    "cmd": "lpython --show-asr --no-color {infile} -o {outfile}",
    "infile": "tests/../integration_tests/test_numpy_04.py",
    "infile_hash": "0fbd0a4280966dd9a917d3a005887954325fb1ea5468fd28dcae930f",
    "outfile": null,
    "outfile_hash": null,
    "stdout": "asr-test_numpy_04-ecbb614.stdout",
<<<<<<< HEAD
    "stdout_hash": "4a81fff81d002f8c029579fe805c4e611ceab5848494c6ad1f7e0591",
=======
    "stdout_hash": "cea4c9ea404ffd97bdc3cb2292ac7c7cb0492dc2462de4b544bdb851",
>>>>>>> 3317fece
    "stderr": null,
    "stderr_hash": null,
    "returncode": 0
}<|MERGE_RESOLUTION|>--- conflicted
+++ resolved
@@ -6,11 +6,7 @@
     "outfile": null,
     "outfile_hash": null,
     "stdout": "asr-test_numpy_04-ecbb614.stdout",
-<<<<<<< HEAD
-    "stdout_hash": "4a81fff81d002f8c029579fe805c4e611ceab5848494c6ad1f7e0591",
-=======
-    "stdout_hash": "cea4c9ea404ffd97bdc3cb2292ac7c7cb0492dc2462de4b544bdb851",
->>>>>>> 3317fece
+    "stdout_hash": "c569cae2681cfa99980d8919e4d75b887c027842177d9346bbb9a09b",
     "stderr": null,
     "stderr_hash": null,
     "returncode": 0
