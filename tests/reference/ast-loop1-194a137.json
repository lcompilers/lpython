--- conflicted
+++ resolved
@@ -2,19 +2,11 @@
     "basename": "ast-loop1-194a137",
     "cmd": "lpython --show-ast --no-color {infile} -o {outfile}",
     "infile": "tests/loop1.py",
-<<<<<<< HEAD
     "infile_hash": "0d08c01ba02aed6d86d8cabc12070d782a101d86081e3206015aedab",
     "outfile": null,
     "outfile_hash": null,
     "stdout": "ast-loop1-194a137.stdout",
     "stdout_hash": "262b68f4f00de6cf4a792dc5ee119739a491536df24a5441c109324d",
-=======
-    "infile_hash": "ebdd242ef68db142a0e1c3a5a529a7fb126d97572f2f565c09a93de0",
-    "outfile": null,
-    "outfile_hash": null,
-    "stdout": "ast-loop1-194a137.stdout",
-    "stdout_hash": "1b556cf987e82acd96efaac0ac5eed3a854b7e5869422974ea3d88fb",
->>>>>>> d41e36fa
     "stderr": null,
     "stderr_hash": null,
     "returncode": 0
