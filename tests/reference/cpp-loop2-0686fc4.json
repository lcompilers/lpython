{
    "basename": "cpp-loop2-0686fc4",
    "cmd": "lpython --no-color --show-cpp {infile}",
    "infile": "tests/loop2.py",
    "infile_hash": "7946c522ceb16f99810780d4aba7fa2593695a4b49fb35ea1f131f53",
    "outfile": null,
    "outfile_hash": null,
    "stdout": "cpp-loop2-0686fc4.stdout",
<<<<<<< HEAD
    "stdout_hash": "c216ad8b163e74a5461e67320ef01988b02ae7ea17e377312f99bd2f",
=======
    "stdout_hash": "42ea1370886d7b6af7c21ea91db667e76d6993662930d2e2925a53a4",
>>>>>>> 8c902969
    "stderr": null,
    "stderr_hash": null,
    "returncode": 0
}<|MERGE_RESOLUTION|>--- conflicted
+++ resolved
@@ -6,11 +6,7 @@
     "outfile": null,
     "outfile_hash": null,
     "stdout": "cpp-loop2-0686fc4.stdout",
-<<<<<<< HEAD
-    "stdout_hash": "c216ad8b163e74a5461e67320ef01988b02ae7ea17e377312f99bd2f",
-=======
     "stdout_hash": "42ea1370886d7b6af7c21ea91db667e76d6993662930d2e2925a53a4",
->>>>>>> 8c902969
     "stderr": null,
     "stderr_hash": null,
     "returncode": 0
