{
    "basename": "asr-expr_09-f3e89c8",
    "cmd": "lpython --show-asr --no-color {infile} -o {outfile}",
    "infile": "tests/../integration_tests/expr_09.py",
    "infile_hash": "5786bfd0706e0850ec51d9f6cface5c7df4c30f3b4715f2e76cc553b",
    "outfile": null,
    "outfile_hash": null,
    "stdout": "asr-expr_09-f3e89c8.stdout",
<<<<<<< HEAD
    "stdout_hash": "e1a1660a594ca4c3c61d70755ca457791fe86e4b8ef1230b02f1cadd",
=======
    "stdout_hash": "d52bf7565951e09277b5891789434b29b8d551c64f41199a2a777719",
>>>>>>> 57699a9f
    "stderr": null,
    "stderr_hash": null,
    "returncode": 0
}<|MERGE_RESOLUTION|>--- conflicted
+++ resolved
@@ -6,11 +6,7 @@
     "outfile": null,
     "outfile_hash": null,
     "stdout": "asr-expr_09-f3e89c8.stdout",
-<<<<<<< HEAD
-    "stdout_hash": "e1a1660a594ca4c3c61d70755ca457791fe86e4b8ef1230b02f1cadd",
-=======
     "stdout_hash": "d52bf7565951e09277b5891789434b29b8d551c64f41199a2a777719",
->>>>>>> 57699a9f
     "stderr": null,
     "stderr_hash": null,
     "returncode": 0
