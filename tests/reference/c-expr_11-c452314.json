{
    "basename": "c-expr_11-c452314",
    "cmd": "lpython --no-color --show-c {infile}",
    "infile": "tests/../integration_tests/expr_11.py",
    "infile_hash": "0519507fdfc01296c8161d8fae6706269bdb2d7b7da54512f5410fca",
    "outfile": null,
    "outfile_hash": null,
    "stdout": "c-expr_11-c452314.stdout",
<<<<<<< HEAD
    "stdout_hash": "6e723e40be36388580b6c480ecdb937eb36ae48b24bdd6d166d857f0",
=======
    "stdout_hash": "739494cc9be85e9355203dafb1230c7ef9a43852641592e8b8319e5e",
>>>>>>> 8c902969
    "stderr": null,
    "stderr_hash": null,
    "returncode": 0
}<|MERGE_RESOLUTION|>--- conflicted
+++ resolved
@@ -6,11 +6,7 @@
     "outfile": null,
     "outfile_hash": null,
     "stdout": "c-expr_11-c452314.stdout",
-<<<<<<< HEAD
-    "stdout_hash": "6e723e40be36388580b6c480ecdb937eb36ae48b24bdd6d166d857f0",
-=======
     "stdout_hash": "739494cc9be85e9355203dafb1230c7ef9a43852641592e8b8319e5e",
->>>>>>> 8c902969
     "stderr": null,
     "stderr_hash": null,
     "returncode": 0
