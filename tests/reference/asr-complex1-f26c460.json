{
    "basename": "asr-complex1-f26c460",
    "cmd": "lpython --show-asr --no-color {infile} -o {outfile}",
    "infile": "tests/complex1.py",
    "infile_hash": "60b45de7b88ec768d70a3122b36545e9604a86504ed6e5d9d813c719",
    "outfile": null,
    "outfile_hash": null,
    "stdout": "asr-complex1-f26c460.stdout",
<<<<<<< HEAD
    "stdout_hash": "68b0165763f04e3f22acaf58650235696915a1cf248d03285d192b86",
=======
    "stdout_hash": "37ada4aa867bb639fc2760870e6b1cafc0dcc7e2d04400168d4d0fbb",
>>>>>>> f8fbd8d3
    "stderr": null,
    "stderr_hash": null,
    "returncode": 0
}<|MERGE_RESOLUTION|>--- conflicted
+++ resolved
@@ -5,13 +5,9 @@
     "infile_hash": "60b45de7b88ec768d70a3122b36545e9604a86504ed6e5d9d813c719",
     "outfile": null,
     "outfile_hash": null,
-    "stdout": "asr-complex1-f26c460.stdout",
-<<<<<<< HEAD
-    "stdout_hash": "68b0165763f04e3f22acaf58650235696915a1cf248d03285d192b86",
-=======
-    "stdout_hash": "37ada4aa867bb639fc2760870e6b1cafc0dcc7e2d04400168d4d0fbb",
->>>>>>> f8fbd8d3
-    "stderr": null,
-    "stderr_hash": null,
-    "returncode": 0
+    "stdout": null,
+    "stdout_hash": null,
+    "stderr": "asr-complex1-f26c460.stderr",
+    "stderr_hash": "850f4cbe87b0a7ae8138fbfb71f94b82843abf09e50752159f900292",
+    "returncode": 2
 }