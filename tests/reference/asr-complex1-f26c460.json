{
    "basename": "asr-complex1-f26c460",
    "cmd": "lpython --show-asr --no-color {infile} -o {outfile}",
    "infile": "tests/complex1.py",
    "infile_hash": "60b45de7b88ec768d70a3122b36545e9604a86504ed6e5d9d813c719",
    "outfile": null,
    "outfile_hash": null,
    "stdout": "asr-complex1-f26c460.stdout",
<<<<<<< HEAD
    "stdout_hash": "afb10b0644d89395b896e16eb014a376a6fd52170ac770b8ebcb8a63",
=======
    "stdout_hash": "fae353e6a26fea49330cf569dc6ff1df06719accca409c25108382ec",
>>>>>>> 57699a9f
    "stderr": null,
    "stderr_hash": null,
    "returncode": 0
}<|MERGE_RESOLUTION|>--- conflicted
+++ resolved
@@ -6,11 +6,7 @@
     "outfile": null,
     "outfile_hash": null,
     "stdout": "asr-complex1-f26c460.stdout",
-<<<<<<< HEAD
-    "stdout_hash": "afb10b0644d89395b896e16eb014a376a6fd52170ac770b8ebcb8a63",
-=======
     "stdout_hash": "fae353e6a26fea49330cf569dc6ff1df06719accca409c25108382ec",
->>>>>>> 57699a9f
     "stderr": null,
     "stderr_hash": null,
     "returncode": 0
