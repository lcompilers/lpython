--- conflicted
+++ resolved
@@ -6,11 +6,7 @@
     "outfile": null,
     "outfile_hash": null,
     "stdout": "asr-expr1-8df2d66.stdout",
-<<<<<<< HEAD
-    "stdout_hash": "921dbf0050137b3c1e4bea25495b1290586b25530451c4a53e257105",
-=======
-    "stdout_hash": "f3e01187f0be6ead7fc5454d3ae25d166b0856fc09ee5f905994212c",
->>>>>>> 941a66f8
+    "stdout_hash": "eb7f25ae4f5437693e030553b6d741f474c25561936046b288e2a38a",
     "stderr": null,
     "stderr_hash": null,
     "returncode": 0
