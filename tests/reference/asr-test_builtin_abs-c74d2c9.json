--- conflicted
+++ resolved
@@ -2,15 +2,11 @@
     "basename": "asr-test_builtin_abs-c74d2c9",
     "cmd": "lpython --show-asr --no-color {infile} -o {outfile}",
     "infile": "tests/../integration_tests/test_builtin_abs.py",
-    "infile_hash": "d501e6d7e34f5fb4e8e21f107b1183db6bb531a41a4f551fe1c7041d",
+    "infile_hash": "aca1a95ae34452b25e0da65d540877638ba3a9178f194fbcdba56d12",
     "outfile": null,
     "outfile_hash": null,
     "stdout": "asr-test_builtin_abs-c74d2c9.stdout",
-<<<<<<< HEAD
-    "stdout_hash": "d9b509ef23645321656e194080f5f7d05de5069251804a040ab7f933",
-=======
-    "stdout_hash": "437943bab8be20a2e85424ee4ef493293aa8a62bd7de979f045eedb1",
->>>>>>> 3317fece
+    "stdout_hash": "aba091d43fe7815b4ebfa17c59c0dc192b9afedebcaad2908a4dbc7b",
     "stderr": null,
     "stderr_hash": null,
     "returncode": 0
