--- conflicted
+++ resolved
@@ -1166,11 +1166,10 @@
 ast_f90 = true
 
 [[test]]
-<<<<<<< HEAD
 filename = "attributes1.f90"
 ast = true
-=======
+
+[[test]]
 filename = "critical1.f90"
 ast = true
-ast_f90 = true
->>>>>>> 6d0866d1
+ast_f90 = true