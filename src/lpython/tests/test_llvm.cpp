#include <tests/doctest.h>

#include <cmath>
#include <cstring>

#include <lpython/python_evaluator.h>
#include <libasr/codegen/evaluator.h>
#include <libasr/exception.h>
#include <libasr/asr.h>
#include <libasr/codegen/asr_to_llvm.h>
#include <lpython/pickle.h>

using LCompilers::TRY;
using LCompilers::PythonCompiler;
using LCompilers::CompilerOptions;


TEST_CASE("llvm 1") {
    //std::cout << "LLVM Version:" << std::endl;
    //LCompilers::LLVMEvaluator::print_version_message();

    LCompilers::LLVMEvaluator e;
    e.add_module(R"""(
define i64 @f1()
{
    ret i64 4
}
    )""");
    CHECK(e.int64fn("f1") == 4);
    e.add_module("");
    //CHECK(e.int64fn("f1") == 4);

    e.add_module(R"""(
define i64 @f2()
{
    ret i64 5
}
    )""");
    CHECK(e.int64fn("f2") == 5);
    //e.add_module("");
    //CHECK(e.int64fn("f2") == 5);
}

TEST_CASE("llvm 1 fail") {
    LCompilers::LLVMEvaluator e;
    CHECK_THROWS_AS(e.add_module(R"""(
define i64 @f1()
{
    ; FAIL: "=x" is incorrect syntax
    %1 =x alloca i64
}
        )"""), LCompilers::LCompilersException);
    CHECK_THROWS_WITH(e.add_module(R"""(
define i64 @f1()
{
    ; FAIL: "=x" is incorrect syntax
    %1 =x alloca i64
}
        )"""), "parse_module(): Invalid LLVM IR");
}


TEST_CASE("llvm 2") {
    LCompilers::LLVMEvaluator e;
    e.add_module(R"""(
@count = global i64 0

define i64 @f1()
{
    store i64 4, i64* @count
    %1 = load i64, i64* @count
    ret i64 %1
}
    )""");
    CHECK(e.int64fn("f1") == 4);

    e.add_module(R"""(
@count = external global i64

define i64 @f2()
{
    %1 = load i64, i64* @count
    ret i64 %1
}
    )""");
    CHECK(e.int64fn("f2") == 4);

    CHECK_THROWS_AS(e.add_module(R"""(
define i64 @f3()
{
    ; FAIL: @count is not defined
    %1 = load i64, i64* @count
    ret i64 %1
}
        )"""), LCompilers::LCompilersException);
}

TEST_CASE("llvm 3") {
    LCompilers::LLVMEvaluator e;
    e.add_module(R"""(
@count = global i64 5
    )""");

    e.add_module(R"""(
@count = external global i64

define i64 @f1()
{
    %1 = load i64, i64* @count
    ret i64 %1
}

define void @inc()
{
    %1 = load i64, i64* @count
    %2 = add i64 %1, 1
    store i64 %2, i64* @count
    ret void
}
    )""");
    CHECK(e.int64fn("f1") == 5);
    /*
    e.voidfn("inc");
    CHECK(e.int64fn("f1") == 6);
    e.voidfn("inc");
    CHECK(e.int64fn("f1") == 7);
    */

    /*
    e.add_module(R"""(
@count = external global i64

define void @inc2()
{
    %1 = load i64, i64* @count
    %2 = add i64 %1, 2
    store i64 %2, i64* @count
    ret void
}
    )""");
    CHECK(e.int64fn("f1") == 7);
    e.voidfn("inc2");
    CHECK(e.int64fn("f1") == 9);
    e.voidfn("inc");
    CHECK(e.int64fn("f1") == 10);
    e.voidfn("inc2");
    CHECK(e.int64fn("f1") == 12);
    */

    // Test that we can have another independent LLVMEvaluator and use both at
    // the same time:
    /*
    LCompilers::LLVMEvaluator e2;
    e2.add_module(R"""(
@count = global i64 5

define i64 @f1()
{
    %1 = load i64, i64* @count
    ret i64 %1
}

define void @inc()
{
    %1 = load i64, i64* @count
    %2 = add i64 %1, 1
    store i64 %2, i64* @count
    ret void
}
    )""");

    CHECK(e2.int64fn("f1") == 5);
    e2.voidfn("inc");
    CHECK(e2.int64fn("f1") == 6);
    e2.voidfn("inc");
    CHECK(e2.int64fn("f1") == 7);

    CHECK(e.int64fn("f1") == 12);
    e2.voidfn("inc");
    CHECK(e2.int64fn("f1") == 8);
    CHECK(e.int64fn("f1") == 12);
    e.voidfn("inc");
    CHECK(e2.int64fn("f1") == 8);
    CHECK(e.int64fn("f1") == 13);
*/
}

TEST_CASE("llvm 4") {
    LCompilers::LLVMEvaluator e;
    e.add_module(R"""(
@count = global i64 5

define i64 @f1()
{
    %1 = load i64, i64* @count
    ret i64 %1
}

define void @inc()
{
    %1 = load i64, i64* @count
    %2 = add i64 %1, 1
    store i64 %2, i64* @count
    ret void
}
)""");
    CHECK(e.int64fn("f1") == 5);
    /*
    e.voidfn("inc");
    CHECK(e.int64fn("f1") == 6);
    e.voidfn("inc");
    CHECK(e.int64fn("f1") == 7);

    e.add_module(R"""(
declare void @inc()

define void @inc2()
{
    call void @inc()
    call void @inc()
    ret void
}
)""");
    CHECK(e.int64fn("f1") == 7);
    e.voidfn("inc2");
    CHECK(e.int64fn("f1") == 9);
    e.voidfn("inc");
    CHECK(e.int64fn("f1") == 10);
    e.voidfn("inc2");
    CHECK(e.int64fn("f1") == 12);

    CHECK_THROWS_AS(e.add_module(R"""(
define void @inc2()
{
    ; FAIL: @inc is not defined
    call void @inc()
    call void @inc()
    ret void
}
        )"""), LCompilers::LCompilersException);
	*/
}

TEST_CASE("llvm array 1") {
    LCompilers::LLVMEvaluator e;
    e.add_module(R"""(
; Sum the three elements in %a
define i64 @sum3(i64* %a)
{
    %a1addr = getelementptr i64, i64* %a, i64 0
    %a1 = load i64, i64* %a1addr

    %a2addr = getelementptr i64, i64* %a, i64 1
    %a2 = load i64, i64* %a2addr

    %a3addr = getelementptr i64, i64* %a, i64 2
    %a3 = load i64, i64* %a3addr

    %tmp = add i64 %a2, %a1
    %r = add i64 %a3, %tmp

    ret i64 %r
}


define i64 @f()
{
    %a = alloca [3 x i64]

    %a1 = getelementptr [3 x i64], [3 x i64]* %a, i64 0, i64 0
    store i64 1, i64* %a1

    %a2 = getelementptr [3 x i64], [3 x i64]* %a, i64 0, i64 1
    store i64 2, i64* %a2

    %a3 = getelementptr [3 x i64], [3 x i64]* %a, i64 0, i64 2
    store i64 3, i64* %a3

    %r = call i64 @sum3(i64* %a1)
    ret i64 %r
}
    )""");
    CHECK(e.int64fn("f") == 6);
}

TEST_CASE("llvm array 2") {
    LCompilers::LLVMEvaluator e;
    e.add_module(R"""(
%array = type {i64, [3 x i64]}

; Sum the three elements in %a
define i64 @sum3(%array* %a)
{
    %a1addr = getelementptr %array, %array* %a, i64 0, i32 1, i64 0
    %a1 = load i64, i64* %a1addr

    %a2addr = getelementptr %array, %array* %a, i64 0, i32 1, i64 1
    %a2 = load i64, i64* %a2addr

    %a3addr = getelementptr %array, %array* %a, i64 0, i32 1, i64 2
    %a3 = load i64, i64* %a3addr

    %tmp = add i64 %a2, %a1
    %r = add i64 %a3, %tmp

    ret i64 %r
}


define i64 @f()
{
    %a = alloca %array

    %idx0 = getelementptr %array, %array* %a, i64 0, i32 0
    store i64 3, i64* %idx0

    %idx1 = getelementptr %array, %array* %a, i64 0, i32 1, i64 0
    store i64 1, i64* %idx1
    %idx2 = getelementptr %array, %array* %a, i64 0, i32 1, i64 1
    store i64 2, i64* %idx2
    %idx3 = getelementptr %array, %array* %a, i64 0, i32 1, i64 2
    store i64 3, i64* %idx3

    %r = call i64 @sum3(%array* %a)
    ret i64 %r
}
    )""");
    //CHECK(e.int64fn("f") == 6);
}

int f(int a, int b) {
    return a+b;
}

TEST_CASE("llvm callback 0") {
    LCompilers::LLVMEvaluator e;
    std::string addr = std::to_string((int64_t)f);
    e.add_module(R"""(
define i64 @addrcaller(i64 %a, i64 %b)
{
    %f = inttoptr i64 )""" + addr + R"""( to i64 (i64, i64)*
    %r = call i64 %f(i64 %a, i64 %b)
    ret i64 %r
}

define i64 @f1()
{
    %r = call i64 @addrcaller(i64 2, i64 3)
    ret i64 %r
}
    )""");
    CHECK(e.int64fn("f1") == 5);
}



// Tests passing the complex struct by reference
TEST_CASE("llvm complex type") {
    LCompilers::LLVMEvaluator e;
    e.add_module(R"""(
%complex = type { float, float }

define float @sum2(%complex* %a)
{
    %a1addr = getelementptr %complex, %complex* %a, i32 0, i32 0
    %a1 = load float, float* %a1addr

    %a2addr = getelementptr %complex, %complex* %a, i32 0, i32 1
    %a2 = load float, float* %a2addr

    %r = fadd float %a2, %a1

    ret float %r
}

define float @f()
{
    %a = alloca %complex

    %a1 = getelementptr %complex, %complex* %a, i32 0, i32 0
    store float 3.5, float* %a1

    %a2 = getelementptr %complex, %complex* %a, i32 0, i32 1
    store float 4.5, float* %a2

    %r = call float @sum2(%complex* %a)
    ret float %r
}
    )""");
    CHECK(std::abs(e.floatfn("f") - 8) < 1e-6);
}

// Tests passing the complex struct by value
TEST_CASE("llvm complex type value") {
    LCompilers::LLVMEvaluator e;
    e.add_module(R"""(
%complex = type { float, float }

define float @sum2(%complex %a_value)
{
    %a = alloca %complex
    store %complex %a_value, %complex* %a

    %a1addr = getelementptr %complex, %complex* %a, i32 0, i32 0
    %a1 = load float, float* %a1addr

    %a2addr = getelementptr %complex, %complex* %a, i32 0, i32 1
    %a2 = load float, float* %a2addr

    %r = fadd float %a2, %a1
    ret float %r
}

define float @f()
{
    %a = alloca %complex

    %a1 = getelementptr %complex, %complex* %a, i32 0, i32 0
    store float 3.5, float* %a1

    %a2 = getelementptr %complex, %complex* %a, i32 0, i32 1
    store float 4.5, float* %a2

    %ap = load %complex, %complex* %a
    %r = call float @sum2(%complex %ap)
    ret float %r
}
    )""");
    //CHECK(std::abs(e.floatfn("f") - 8) < 1e-6);
}

// Tests passing boolean by reference
TEST_CASE("llvm boolean type") {
    LCompilers::LLVMEvaluator e;
    e.add_module(R"""(

define i1 @and_func(i1* %p, i1* %q)
{
    %pval = load i1, i1* %p
    %qval = load i1, i1* %q

    %r = and i1 %pval, %qval
    ret i1 %r
}

define i1 @b()
{
    %p = alloca i1
    %q = alloca i1

    store i1 1, i1* %p
    store i1 0, i1* %q

    %r = call i1 @and_func(i1* %p, i1* %q)

    ret i1 %r
}
    )""");
    CHECK(e.boolfn("b") == false);
}

// Tests passing boolean by value
TEST_CASE("llvm boolean type") {
    LCompilers::LLVMEvaluator e;
    e.add_module(R"""(

define i1 @and_func(i1 %p, i1 %q)
{
    %r = and i1 %p, %q
    ret i1 %r
}

define i1 @b()
{
    %p = alloca i1
    %q = alloca i1

    store i1 1, i1* %p
    store i1 0, i1* %q

    %pval = load i1, i1* %p
    %qval = load i1, i1* %q

    %r = call i1 @and_func(i1 %pval, i1 %qval)

    ret i1 %r
}
    )""");
    CHECK(e.boolfn("b") == false);
}

// Tests pointers
TEST_CASE("llvm pointers 1") {
    LCompilers::LLVMEvaluator e;
    e.add_module(R"""(
@r = global i64 0

define i64 @f()
{
    store i64 8, i64* @r

    ; Dereferences the pointer %r
    ;%rval = load i64, i64* @r

    %raddr = ptrtoint i64* @r to i64

    ret i64 %raddr
}
    )""");
    int64_t r = e.int64fn("f");
    CHECK(r != 8);
    int64_t *p = (int64_t*)r;
    CHECK(*p == 8);
}

TEST_CASE("llvm pointers 2") {
    LCompilers::LLVMEvaluator e;
    e.add_module(R"""(
@r = global float 0.0

define i64 @f()
{
    store float 8.0, float* @r

    %raddr = ptrtoint float* @r to i64

    ret i64 %raddr
}
    )""");
    int64_t r = e.int64fn("f");
    float *p = (float *)r;
    CHECK(std::abs(*p - 8) < 1e-6);
}

TEST_CASE("llvm pointers 3") {
    LCompilers::LLVMEvaluator e;
    e.add_module(R"""(
; Takes a variable and returns a pointer to it
define i64 @pointer_reference(float* %var)
{
    %ret = ptrtoint float* %var to i64
    ret i64 %ret
}

; Takes a pointer and returns the value of what it points to
define float @pointer_dereference(i64 %p)
{
    %p2 = inttoptr i64 %p to float*
    %ret = load float, float* %p2
    ret float %ret
}

define float @f()
{
    %var = alloca float
    store float 8.0, float* %var

    %pointer_val = call i64 @pointer_reference(float* %var)

    ; Save the pointer to a variable
    %pointer_var = alloca i64
    store i64 %pointer_val, i64* %pointer_var
    ; Extract value out of the pointer %pointer_var
    %pointer_val2 = load i64, i64* %pointer_var

    %ret = call float @pointer_dereference(i64 %pointer_val2)

    ret float %ret
}
    )""");
    float r = e.floatfn("f");
    CHECK(std::abs(r - 8) < 1e-6);
}

TEST_CASE("llvm pointers 4") {
    LCompilers::LLVMEvaluator e;
    e.add_module(R"""(
; Takes a variable and returns a pointer to it
define float* @pointer_reference(float* %var)
{
    ret float* %var
}

define float @pointer_dereference(float* %var)
{
    %ret = load float, float* %var
    ret float %ret
}

define float @f()
{
    %var = alloca float
    store float 8.0, float* %var

    %pointer_val = call float* @pointer_reference(float* %var)

    ; Save the pointer to a variable
    %pointer_var = alloca float*
    store float* %pointer_val, float** %pointer_var
    ; Extract value out of the pointer %pointer_var
    %pointer_val2 = load float*, float** %pointer_var

    %ret = call float @pointer_dereference(float* %pointer_val2)

    ret float %ret
}
    )""");
    float r = e.floatfn("f");
    CHECK(std::abs(r - 8) < 1e-6);
}

TEST_CASE("PythonCompiler 1") {
    CompilerOptions cu;
    cu.po.disable_main = true;
    cu.emit_debug_line_column = false;
    cu.generate_object_code = false;
    cu.interactive = true;
    cu.po.runtime_library_dir = LCompilers::LPython::get_runtime_library_dir();
    PythonCompiler e(cu);
    LCompilers::Result<PythonCompiler::EvalResult>
    r = e.evaluate2("1");
    CHECK(r.ok);
    CHECK(r.result.type == PythonCompiler::EvalResult::integer4);
    CHECK(r.result.i32 == 1);
}

TEST_CASE("PythonCompiler 2") {
    CompilerOptions cu;
    cu.po.disable_main = true;
    cu.emit_debug_line_column = false;
    cu.generate_object_code = false;
    cu.interactive = true;
    cu.po.runtime_library_dir = LCompilers::LPython::get_runtime_library_dir();
    PythonCompiler e(cu);
    LCompilers::Result<PythonCompiler::EvalResult>

    r = e.evaluate2("i: i32 = 3 % 2");
    CHECK(r.ok);
    CHECK(r.result.type == PythonCompiler::EvalResult::none);
    r = e.evaluate2("i");
    CHECK(r.ok);
    CHECK(r.result.type == PythonCompiler::EvalResult::integer4);
    CHECK(r.result.i32 == 1);
}

TEST_CASE("PythonCompiler i32 expressions") {
    CompilerOptions cu;
    cu.po.disable_main = true;
    cu.emit_debug_line_column = false;
    cu.generate_object_code = false;
    cu.interactive = true;
    cu.po.runtime_library_dir = LCompilers::LPython::get_runtime_library_dir();
    PythonCompiler e(cu);
    LCompilers::Result<PythonCompiler::EvalResult>

    r = e.evaluate2("1");
    CHECK(r.ok);
    CHECK(r.result.type == PythonCompiler::EvalResult::integer4);
    CHECK(r.result.i32 == 1);

    r = e.evaluate2("1 + 2");
    CHECK(r.ok);
    CHECK(r.result.type == PythonCompiler::EvalResult::integer4);
    CHECK(r.result.i32 == 3);

    r = e.evaluate2("1 - 2");
    CHECK(r.ok);
    CHECK(r.result.type == PythonCompiler::EvalResult::integer4);
    CHECK(r.result.i32 == -1);

    r = e.evaluate2("1 * 2");
    CHECK(r.ok);
    CHECK(r.result.type == PythonCompiler::EvalResult::integer4);
    CHECK(r.result.i32 == 2);

    r = e.evaluate2("3 ** 3");
    CHECK(r.ok);
    CHECK(r.result.type == PythonCompiler::EvalResult::integer4);
    CHECK(r.result.i32 == 27);

    r = e.evaluate2("4 // 2");
    CHECK(r.ok);
    CHECK(r.result.type == PythonCompiler::EvalResult::integer4);
    CHECK(r.result.i32 == 2);

    r = e.evaluate2("4 / 2");
    CHECK(r.ok);
    CHECK(r.result.type == PythonCompiler::EvalResult::real8);
    CHECK(r.result.f64 == 2);
}

TEST_CASE("PythonCompiler i32 declaration") {
    CompilerOptions cu;
    cu.po.disable_main = true;
    cu.emit_debug_line_column = false;
    cu.generate_object_code = false;
    cu.interactive = true;
    cu.po.runtime_library_dir = LCompilers::LPython::get_runtime_library_dir();
    PythonCompiler e(cu);
    LCompilers::Result<PythonCompiler::EvalResult>

    r = e.evaluate2("i: i32");
    CHECK(r.ok);
    CHECK(r.result.type == PythonCompiler::EvalResult::none);
    r = e.evaluate2("i = 5");
    CHECK(r.ok);
    CHECK(r.result.type == PythonCompiler::EvalResult::statement);
    r = e.evaluate2("i");
    CHECK(r.ok);
    CHECK(r.result.type == PythonCompiler::EvalResult::integer4);
    CHECK(r.result.i32 == 5);

    r = e.evaluate2("j: i32 = 9");
    CHECK(r.ok);
    CHECK(r.result.type == PythonCompiler::EvalResult::none);
    r = e.evaluate2("j");
    CHECK(r.ok);
    CHECK(r.result.type == PythonCompiler::EvalResult::integer4);
    CHECK(r.result.i32 == 9);

    r = e.evaluate2("i + j");
    CHECK(r.ok);
    CHECK(r.result.type == PythonCompiler::EvalResult::integer4);
    CHECK(r.result.i32 == 14);
}

TEST_CASE("PythonCompiler i64 expressions") {
    CompilerOptions cu;
    cu.po.disable_main = true;
    cu.emit_debug_line_column = false;
    cu.generate_object_code = false;
    cu.interactive = true;
    cu.po.runtime_library_dir = LCompilers::LPython::get_runtime_library_dir();
    PythonCompiler e(cu);
    LCompilers::Result<PythonCompiler::EvalResult>

    r = e.evaluate2("i64(1)");
    CHECK(r.ok);
    CHECK(r.result.type == PythonCompiler::EvalResult::integer8);
    CHECK(r.result.i64 == 1);

    r = e.evaluate2("i64(1) + i64(2)");
    CHECK(r.ok);
    CHECK(r.result.type == PythonCompiler::EvalResult::integer8);
    CHECK(r.result.i64 == 3);

    r = e.evaluate2("i64(1) - i64(2)");
    CHECK(r.ok);
    CHECK(r.result.type == PythonCompiler::EvalResult::integer8);
    CHECK(r.result.i64 == -1);

    r = e.evaluate2("i64(1) * i64(2)");
    CHECK(r.ok);
    CHECK(r.result.type == PythonCompiler::EvalResult::integer8);
    CHECK(r.result.i64 == 2);

    r = e.evaluate2("i64(3) ** i64(3)");
    CHECK(r.ok);
    CHECK(r.result.type == PythonCompiler::EvalResult::integer8);
    CHECK(r.result.i64 == 27);

    r = e.evaluate2("i64(4) // i64(2)");
    CHECK(r.ok);
    CHECK(r.result.type == PythonCompiler::EvalResult::integer8);
    CHECK(r.result.i64 == 2);

    r = e.evaluate2("i64(4) / i64(2)");
    CHECK(r.ok);
    CHECK(r.result.type == PythonCompiler::EvalResult::real8);
    CHECK(r.result.f64 == 2);
}

TEST_CASE("PythonCompiler i64 declaration") {
    CompilerOptions cu;
    cu.po.disable_main = true;
    cu.emit_debug_line_column = false;
    cu.generate_object_code = false;
    cu.interactive = true;
    cu.po.runtime_library_dir = LCompilers::LPython::get_runtime_library_dir();
    PythonCompiler e(cu);
    LCompilers::Result<PythonCompiler::EvalResult>

    r = e.evaluate2("i: i64");
    CHECK(r.ok);
    CHECK(r.result.type == PythonCompiler::EvalResult::none);
    r = e.evaluate2("i = i64(5)");
    CHECK(r.ok);
    CHECK(r.result.type == PythonCompiler::EvalResult::statement);
    r = e.evaluate2("i");
    CHECK(r.ok);
    CHECK(r.result.type == PythonCompiler::EvalResult::integer8);
    CHECK(r.result.i64 == 5);

    r = e.evaluate2("j: i64 = i64(9)");
    CHECK(r.ok);
    CHECK(r.result.type == PythonCompiler::EvalResult::none);
    r = e.evaluate2("j");
    CHECK(r.ok);
    CHECK(r.result.type == PythonCompiler::EvalResult::integer8);
    CHECK(r.result.i64 == 9);

    r = e.evaluate2("i + j");
    CHECK(r.ok);
    CHECK(r.result.type == PythonCompiler::EvalResult::integer8);
    CHECK(r.result.i64 == 14);
}

TEST_CASE("PythonCompiler u32 expressions") {
    CompilerOptions cu;
    cu.po.disable_main = true;
    cu.emit_debug_line_column = false;
    cu.generate_object_code = false;
    cu.interactive = true;
    cu.po.runtime_library_dir = LCompilers::LPython::get_runtime_library_dir();
    PythonCompiler e(cu);
    LCompilers::Result<PythonCompiler::EvalResult>

    r = e.evaluate2("u32(1)");
    CHECK(r.ok);
    CHECK(r.result.type == PythonCompiler::EvalResult::unsignedInteger4);
    CHECK(r.result.u32 == 1);

    r = e.evaluate2("u32(1) + u32(2)");
    CHECK(r.ok);
    CHECK(r.result.type == PythonCompiler::EvalResult::unsignedInteger4);
    CHECK(r.result.u32 == 3);

    r = e.evaluate2("u32(20) - u32(10)");
    CHECK(r.ok);
    CHECK(r.result.type == PythonCompiler::EvalResult::unsignedInteger4);
    CHECK(r.result.u32 == 10);

    r = e.evaluate2("u32(1) * u32(2)");
    CHECK(r.ok);
    CHECK(r.result.type == PythonCompiler::EvalResult::unsignedInteger4);
    CHECK(r.result.u32 == 2);

    r = e.evaluate2("u32(3) ** u32(3)");
    CHECK(r.ok);
    CHECK(r.result.type == PythonCompiler::EvalResult::unsignedInteger4);
    CHECK(r.result.u32 == 27);

    r = e.evaluate2("u32(4) // u32(2)");
    CHECK(r.ok);
    CHECK(r.result.type == PythonCompiler::EvalResult::unsignedInteger4);
    CHECK(r.result.u32 == 2);

    r = e.evaluate2("u32(4) / u32(2)");
    CHECK(r.ok);
    CHECK(r.result.type == PythonCompiler::EvalResult::real8);
    CHECK(r.result.f64 == 2);
}

TEST_CASE("PythonCompiler u32 declaration") {
    CompilerOptions cu;
    cu.po.disable_main = true;
    cu.emit_debug_line_column = false;
    cu.generate_object_code = false;
    cu.interactive = true;
    cu.po.runtime_library_dir = LCompilers::LPython::get_runtime_library_dir();
    PythonCompiler e(cu);
    LCompilers::Result<PythonCompiler::EvalResult>

    r = e.evaluate2("i: u32");
    CHECK(r.ok);
    CHECK(r.result.type == PythonCompiler::EvalResult::none);

    r = e.evaluate2("i = u32(5)");
    CHECK(r.ok);
    CHECK(r.result.type == PythonCompiler::EvalResult::statement);
    r = e.evaluate2("i");
    CHECK(r.ok);
    CHECK(r.result.type == PythonCompiler::EvalResult::unsignedInteger4);
    CHECK(r.result.u32 == 5);

    r = e.evaluate2("j: u32 = u32(9)");
    CHECK(r.ok);
    CHECK(r.result.type == PythonCompiler::EvalResult::none);
    r = e.evaluate2("j");
    CHECK(r.ok);
    CHECK(r.result.type == PythonCompiler::EvalResult::unsignedInteger4);
    CHECK(r.result.u32 == 9);

    r = e.evaluate2("i * j");
    CHECK(r.ok);
    CHECK(r.result.type == PythonCompiler::EvalResult::unsignedInteger4);
    CHECK(r.result.u32 == 45);
}

TEST_CASE("PythonCompiler u64 expressions") {
    CompilerOptions cu;
    cu.po.disable_main = true;
    cu.emit_debug_line_column = false;
    cu.generate_object_code = false;
    cu.interactive = true;
    cu.po.runtime_library_dir = LCompilers::LPython::get_runtime_library_dir();
    PythonCompiler e(cu);
    LCompilers::Result<PythonCompiler::EvalResult>

    r = e.evaluate2("u64(1)");
    CHECK(r.ok);
    CHECK(r.result.type == PythonCompiler::EvalResult::unsignedInteger8);
    CHECK(r.result.u64 == 1);

    r = e.evaluate2("u64(1) + u64(2)");
    CHECK(r.ok);
    CHECK(r.result.type == PythonCompiler::EvalResult::unsignedInteger8);
    CHECK(r.result.u64 == 3);

    r = e.evaluate2("u64(20) - u64(10)");
    CHECK(r.ok);
    CHECK(r.result.type == PythonCompiler::EvalResult::unsignedInteger8);
    CHECK(r.result.u64 == 10);

    r = e.evaluate2("u64(1) * u64(2)");
    CHECK(r.ok);
    CHECK(r.result.type == PythonCompiler::EvalResult::unsignedInteger8);
    CHECK(r.result.u64 == 2);

    r = e.evaluate2("u64(3) ** u64(3)");
    CHECK(r.ok);
    CHECK(r.result.type == PythonCompiler::EvalResult::unsignedInteger8);
    CHECK(r.result.u64 == 27);

    r = e.evaluate2("u64(4) // u64(2)");
    CHECK(r.ok);
    CHECK(r.result.type == PythonCompiler::EvalResult::unsignedInteger8);
    CHECK(r.result.u64 == 2);

    r = e.evaluate2("u64(4) / u64(2)");
    CHECK(r.ok);
    CHECK(r.result.type == PythonCompiler::EvalResult::real8);
    CHECK(r.result.f64 == 2);
}

TEST_CASE("PythonCompiler u64 declaration") {
    CompilerOptions cu;
    cu.po.disable_main = true;
    cu.emit_debug_line_column = false;
    cu.generate_object_code = false;
    cu.interactive = true;
    cu.po.runtime_library_dir = LCompilers::LPython::get_runtime_library_dir();
    PythonCompiler e(cu);
    LCompilers::Result<PythonCompiler::EvalResult>

    r = e.evaluate2("i: u64");
    CHECK(r.ok);
    CHECK(r.result.type == PythonCompiler::EvalResult::none);
    r = e.evaluate2("i = u64(5)");
    CHECK(r.ok);
    CHECK(r.result.type == PythonCompiler::EvalResult::statement);
    r = e.evaluate2("i");
    CHECK(r.ok);
    CHECK(r.result.type == PythonCompiler::EvalResult::unsignedInteger8);
    CHECK(r.result.u64 == 5);

    r = e.evaluate2("j: u64 = u64(9)");
    CHECK(r.ok);
    CHECK(r.result.type == PythonCompiler::EvalResult::none);
    r = e.evaluate2("j");
    CHECK(r.ok);
    CHECK(r.result.type == PythonCompiler::EvalResult::unsignedInteger8);
    CHECK(r.result.u64 == 9);

    r = e.evaluate2("i * j");
    CHECK(r.ok);
    CHECK(r.result.type == PythonCompiler::EvalResult::unsignedInteger8);
    CHECK(r.result.u64 == 45);
}

TEST_CASE("PythonCompiler i8 expressions") {
    CompilerOptions cu;
    cu.po.disable_main = true;
    cu.emit_debug_line_column = false;
    cu.generate_object_code = false;
    cu.interactive = true;
    cu.po.runtime_library_dir = LCompilers::LPython::get_runtime_library_dir();
    PythonCompiler e(cu);
    LCompilers::Result<PythonCompiler::EvalResult>

    r = e.evaluate2("i8(1)");
    CHECK(r.ok);
    CHECK(r.result.type == PythonCompiler::EvalResult::integer1);
    CHECK(r.result.i32 == 1);

    r = e.evaluate2("i8(1) + i8(2)");
    CHECK(r.ok);
    CHECK(r.result.type == PythonCompiler::EvalResult::integer1);
    CHECK(r.result.i32 == 3);

    r = e.evaluate2("i8(1) - i8(2)");
    CHECK(r.ok);
    CHECK(r.result.type == PythonCompiler::EvalResult::integer1);
    CHECK(r.result.i32 == -1);

    r = e.evaluate2("i8(1) * i8(2)");
    CHECK(r.ok);
    CHECK(r.result.type == PythonCompiler::EvalResult::integer1);
    CHECK(r.result.i32 == 2);

    r = e.evaluate2("i8(3) ** i8(3)");
    CHECK(r.ok);
    CHECK(r.result.type == PythonCompiler::EvalResult::integer1);
    CHECK(r.result.i32 == 27);

    r = e.evaluate2("i8(4) // i8(2)");
    CHECK(r.ok);
    CHECK(r.result.type == PythonCompiler::EvalResult::integer1);
    CHECK(r.result.i32 == 2);

    r = e.evaluate2("i8(4) / i8(2)");
    CHECK(r.ok);
    CHECK(r.result.type == PythonCompiler::EvalResult::real8);
    CHECK(r.result.f64 == 2);
}

TEST_CASE("PythonCompiler i8 declaration") {
    CompilerOptions cu;
    cu.po.disable_main = true;
    cu.emit_debug_line_column = false;
    cu.generate_object_code = false;
    cu.interactive = true;
    cu.po.runtime_library_dir = LCompilers::LPython::get_runtime_library_dir();
    PythonCompiler e(cu);
    LCompilers::Result<PythonCompiler::EvalResult>

    r = e.evaluate2("i: i8");
    CHECK(r.ok);
    CHECK(r.result.type == PythonCompiler::EvalResult::none);
    r = e.evaluate2("i = i8(5)");
    CHECK(r.ok);
    CHECK(r.result.type == PythonCompiler::EvalResult::statement);
    r = e.evaluate2("i");
    CHECK(r.ok);
    CHECK(r.result.type == PythonCompiler::EvalResult::integer1);
    CHECK(r.result.i32 == 5);

    r = e.evaluate2("j: i8 = i8(9)");
    CHECK(r.ok);
    CHECK(r.result.type == PythonCompiler::EvalResult::none);
    r = e.evaluate2("j");
    CHECK(r.ok);
    CHECK(r.result.type == PythonCompiler::EvalResult::integer1);
    CHECK(r.result.i32 == 9);

    r = e.evaluate2("i + j");
    CHECK(r.ok);
    CHECK(r.result.type == PythonCompiler::EvalResult::integer1);
    CHECK(r.result.i32 == 14);
}

TEST_CASE("PythonCompiler u8 expressions") {
    CompilerOptions cu;
    cu.po.disable_main = true;
    cu.emit_debug_line_column = false;
    cu.generate_object_code = false;
    cu.interactive = true;
    cu.po.runtime_library_dir = LCompilers::LPython::get_runtime_library_dir();
    PythonCompiler e(cu);
    LCompilers::Result<PythonCompiler::EvalResult>

    r = e.evaluate2("u8(1)");
    CHECK(r.ok);
    CHECK(r.result.type == PythonCompiler::EvalResult::unsignedInteger1);
    CHECK(r.result.u32 == 1);

    r = e.evaluate2("u8(1) + u8(2)");
    CHECK(r.ok);
    CHECK(r.result.type == PythonCompiler::EvalResult::unsignedInteger1);
    CHECK(r.result.u32 == 3);

    r = e.evaluate2("u8(20) - u8(10)");
    CHECK(r.ok);
    CHECK(r.result.type == PythonCompiler::EvalResult::unsignedInteger1);
    CHECK(r.result.u32 == 10);

    r = e.evaluate2("u8(1) * u8(2)");
    CHECK(r.ok);
    CHECK(r.result.type == PythonCompiler::EvalResult::unsignedInteger1);
    CHECK(r.result.u32 == 2);

    r = e.evaluate2("u8(3) ** u8(3)");
    CHECK(r.ok);
    CHECK(r.result.type == PythonCompiler::EvalResult::unsignedInteger1);
    CHECK(r.result.u32 == 27);

    r = e.evaluate2("u8(4) // u8(2)");
    CHECK(r.ok);
    CHECK(r.result.type == PythonCompiler::EvalResult::unsignedInteger1);
    CHECK(r.result.u32 == 2);

    r = e.evaluate2("u8(4) / u8(2)");
    CHECK(r.ok);
    CHECK(r.result.type == PythonCompiler::EvalResult::real8);
    CHECK(r.result.f64 == 2);
}

TEST_CASE("PythonCompiler u8 declaration") {
    CompilerOptions cu;
    cu.po.disable_main = true;
    cu.emit_debug_line_column = false;
    cu.generate_object_code = false;
    cu.interactive = true;
    cu.po.runtime_library_dir = LCompilers::LPython::get_runtime_library_dir();
    PythonCompiler e(cu);
    LCompilers::Result<PythonCompiler::EvalResult>

    r = e.evaluate2("i: u8");
    CHECK(r.ok);
    CHECK(r.result.type == PythonCompiler::EvalResult::none);
    r = e.evaluate2("i = u8(5)");
    CHECK(r.ok);
    CHECK(r.result.type == PythonCompiler::EvalResult::statement);
    r = e.evaluate2("i");
    CHECK(r.ok);
    CHECK(r.result.type == PythonCompiler::EvalResult::unsignedInteger1);
    CHECK(r.result.u32 == 5);

    r = e.evaluate2("j: u8 = u8(9)");
    CHECK(r.ok);
    CHECK(r.result.type == PythonCompiler::EvalResult::none);
    r = e.evaluate2("j");
    CHECK(r.ok);
    CHECK(r.result.type == PythonCompiler::EvalResult::unsignedInteger1);
    CHECK(r.result.u32 == 9);

    r = e.evaluate2("i * j");
    CHECK(r.ok);
    CHECK(r.result.type == PythonCompiler::EvalResult::unsignedInteger1);
    CHECK(r.result.u32 == 45);
}

TEST_CASE("PythonCompiler i16 expressions") {
    CompilerOptions cu;
    cu.po.disable_main = true;
    cu.emit_debug_line_column = false;
    cu.generate_object_code = false;
    cu.interactive = true;
    cu.po.runtime_library_dir = LCompilers::LPython::get_runtime_library_dir();
    PythonCompiler e(cu);
    LCompilers::Result<PythonCompiler::EvalResult>

    r = e.evaluate2("i16(1)");
    CHECK(r.ok);
    CHECK(r.result.type == PythonCompiler::EvalResult::integer2);
    CHECK(r.result.i32 == 1);

    r = e.evaluate2("i16(1) + i16(2)");
    CHECK(r.ok);
    CHECK(r.result.type == PythonCompiler::EvalResult::integer2);
    CHECK(r.result.i32 == 3);

    r = e.evaluate2("i16(1) - i16(2)");
    CHECK(r.ok);
    CHECK(r.result.type == PythonCompiler::EvalResult::integer2);
    CHECK(r.result.i32 == -1);

    r = e.evaluate2("i16(1) * i16(2)");
    CHECK(r.ok);
    CHECK(r.result.type == PythonCompiler::EvalResult::integer2);
    CHECK(r.result.i32 == 2);

    r = e.evaluate2("i16(3) ** i16(3)");
    CHECK(r.ok);
    CHECK(r.result.type == PythonCompiler::EvalResult::integer2);
    CHECK(r.result.i32 == 27);

    r = e.evaluate2("i16(4) // i16(2)");
    CHECK(r.ok);
    CHECK(r.result.type == PythonCompiler::EvalResult::integer2);
    CHECK(r.result.i32 == 2);

    r = e.evaluate2("i16(4) / i16(2)");
    CHECK(r.ok);
    CHECK(r.result.type == PythonCompiler::EvalResult::real8);
    CHECK(r.result.f64 == 2);
}

TEST_CASE("PythonCompiler i16 declaration") {
    CompilerOptions cu;
    cu.po.disable_main = true;
    cu.emit_debug_line_column = false;
    cu.generate_object_code = false;
    cu.interactive = true;
    cu.po.runtime_library_dir = LCompilers::LPython::get_runtime_library_dir();
    PythonCompiler e(cu);
    LCompilers::Result<PythonCompiler::EvalResult>

    r = e.evaluate2("i: i16");
    CHECK(r.ok);
    CHECK(r.result.type == PythonCompiler::EvalResult::none);
    r = e.evaluate2("i = i16(5)");
    CHECK(r.ok);
    CHECK(r.result.type == PythonCompiler::EvalResult::statement);
    r = e.evaluate2("i");
    CHECK(r.ok);
    CHECK(r.result.type == PythonCompiler::EvalResult::integer2);
    CHECK(r.result.i32 == 5);

    r = e.evaluate2("j: i16 = i16(9)");
    CHECK(r.ok);
    CHECK(r.result.type == PythonCompiler::EvalResult::none);
    r = e.evaluate2("j");
    CHECK(r.ok);
    CHECK(r.result.type == PythonCompiler::EvalResult::integer2);
    CHECK(r.result.i32 == 9);

    r = e.evaluate2("i + j");
    CHECK(r.ok);
    CHECK(r.result.type == PythonCompiler::EvalResult::integer2);
    CHECK(r.result.i32 == 14);
}

TEST_CASE("PythonCompiler u16 expressions") {
    CompilerOptions cu;
    cu.po.disable_main = true;
    cu.emit_debug_line_column = false;
    cu.generate_object_code = false;
    cu.interactive = true;
    cu.po.runtime_library_dir = LCompilers::LPython::get_runtime_library_dir();
    PythonCompiler e(cu);
    LCompilers::Result<PythonCompiler::EvalResult>

    r = e.evaluate2("u16(1)");
    CHECK(r.ok);
    CHECK(r.result.type == PythonCompiler::EvalResult::unsignedInteger2);
    CHECK(r.result.u32 == 1);

    r = e.evaluate2("u16(1) + u16(2)");
    CHECK(r.ok);
    CHECK(r.result.type == PythonCompiler::EvalResult::unsignedInteger2);
    CHECK(r.result.u32 == 3);

    r = e.evaluate2("u16(20) - u16(10)");
    CHECK(r.ok);
    CHECK(r.result.type == PythonCompiler::EvalResult::unsignedInteger2);
    CHECK(r.result.u32 == 10);

    r = e.evaluate2("u16(1) * u16(2)");
    CHECK(r.ok);
    CHECK(r.result.type == PythonCompiler::EvalResult::unsignedInteger2);
    CHECK(r.result.u32 == 2);

    r = e.evaluate2("u16(3) ** u16(3)");
    CHECK(r.ok);
    CHECK(r.result.type == PythonCompiler::EvalResult::unsignedInteger2);
    CHECK(r.result.u32 == 27);

    r = e.evaluate2("u16(4) // u16(2)");
    CHECK(r.ok);
    CHECK(r.result.type == PythonCompiler::EvalResult::unsignedInteger2);
    CHECK(r.result.u32 == 2);

    r = e.evaluate2("u16(4) / u16(2)");
    CHECK(r.ok);
    CHECK(r.result.type == PythonCompiler::EvalResult::real8);
    CHECK(r.result.f64 == 2);
}

TEST_CASE("PythonCompiler u16 declaration") {
    CompilerOptions cu;
    cu.po.disable_main = true;
    cu.emit_debug_line_column = false;
    cu.generate_object_code = false;
    cu.interactive = true;
    cu.po.runtime_library_dir = LCompilers::LPython::get_runtime_library_dir();
    PythonCompiler e(cu);
    LCompilers::Result<PythonCompiler::EvalResult>

    r = e.evaluate2("i: u16");
    CHECK(r.ok);
    CHECK(r.result.type == PythonCompiler::EvalResult::none);
    r = e.evaluate2("i = u16(5)");
    CHECK(r.ok);
    CHECK(r.result.type == PythonCompiler::EvalResult::statement);
    r = e.evaluate2("i");
    CHECK(r.ok);
    CHECK(r.result.type == PythonCompiler::EvalResult::unsignedInteger2);
    CHECK(r.result.u32 == 5);

    r = e.evaluate2("j: u16 = u16(9)");
    CHECK(r.ok);
    CHECK(r.result.type == PythonCompiler::EvalResult::none);
    r = e.evaluate2("j");
    CHECK(r.ok);
    CHECK(r.result.type == PythonCompiler::EvalResult::unsignedInteger2);
    CHECK(r.result.u32 == 9);

    r = e.evaluate2("i * j");
    CHECK(r.ok);
    CHECK(r.result.type == PythonCompiler::EvalResult::unsignedInteger2);
    CHECK(r.result.u32 == 45);
}

<<<<<<< HEAD
TEST_CASE("PythonCompiler asr verify 1") {
=======
TEST_CASE("PythonCompiler string 1") {
>>>>>>> 7ecac3e4
    CompilerOptions cu;
    cu.po.disable_main = true;
    cu.emit_debug_line_column = false;
    cu.generate_object_code = false;
    cu.interactive = true;
    cu.po.runtime_library_dir = LCompilers::LPython::get_runtime_library_dir();
    PythonCompiler e(cu);
    LCompilers::Result<PythonCompiler::EvalResult>
<<<<<<< HEAD
    r = e.evaluate2("i: i32 = 3 % 2");
    CHECK(r.ok);
    CHECK(r.result.type == PythonCompiler::EvalResult::none);
    r = e.evaluate2("i");
    CHECK(r.ok);
    CHECK(r.result.type == PythonCompiler::EvalResult::integer4);
    CHECK(r.result.i32 == 1);
}

TEST_CASE("PythonCompiler asr verify 2") {
    CompilerOptions cu;
    cu.po.disable_main = true;
    cu.emit_debug_line_column = false;
    cu.generate_object_code = false;
    cu.interactive = true;
    cu.po.runtime_library_dir = LCompilers::LPython::get_runtime_library_dir();
    PythonCompiler e(cu);
    LCompilers::Result<PythonCompiler::EvalResult>
    r = e.evaluate2(R"(
def is_even(x: i32) -> i32:
    if x % 2 == 0:
        return 1
    return 0
)");
    CHECK(r.ok);
    CHECK(r.result.type == PythonCompiler::EvalResult::none);
    r = e.evaluate2("is_even(4)");
    CHECK(r.ok);
    CHECK(r.result.type == PythonCompiler::EvalResult::integer4);
    CHECK(r.result.i32 == 1);
    r = e.evaluate2("is_even(3)");
    CHECK(r.ok);
    CHECK(r.result.type == PythonCompiler::EvalResult::integer4);
    CHECK(r.result.i32 == 0);
}

TEST_CASE("PythonCompiler asr verify 3") {
=======

    r = e.evaluate2("\"My String\"");
    CHECK(r.ok);
    CHECK(r.result.type == PythonCompiler::EvalResult::string);
    CHECK(std::strcmp(r.result.str, "My String") == 0);

    r = e.evaluate2("\"s1\" + \" \" + \"s2\"");
    CHECK(r.ok);
    CHECK(r.result.type == PythonCompiler::EvalResult::string);
    CHECK(std::strcmp(r.result.str, "s1 s2") == 0);
}

TEST_CASE("PythonCompiler string 2") {
>>>>>>> 7ecac3e4
    CompilerOptions cu;
    cu.po.disable_main = true;
    cu.emit_debug_line_column = false;
    cu.generate_object_code = false;
    cu.interactive = true;
    cu.po.runtime_library_dir = LCompilers::LPython::get_runtime_library_dir();
    PythonCompiler e(cu);
    LCompilers::Result<PythonCompiler::EvalResult>

<<<<<<< HEAD
    r = e.evaluate2(R"(
def addi(x: i32, y: i32) -> i32:
    return x + y
)");
    CHECK(r.ok);
    CHECK(r.result.type == PythonCompiler::EvalResult::none);
    r = e.evaluate2(R"(
def subi(x: i32, y: i32) -> i32:
    return addi(x, -y)
)");
    CHECK(r.ok);
    CHECK(r.result.type == PythonCompiler::EvalResult::none);
    r = e.evaluate2("addi(2, 3)");
    CHECK(r.ok);
    CHECK(r.result.type == PythonCompiler::EvalResult::integer4);
    CHECK(r.result.i32 == 5);
    r = e.evaluate2("subi(2, 3)");
    CHECK(r.ok);
    CHECK(r.result.type == PythonCompiler::EvalResult::integer4);
    CHECK(r.result.i32 == -1);
}

TEST_CASE("PythonCompiler asr verify 4") {
=======
    r = e.evaluate2("s: str");
    CHECK(r.ok);
    CHECK(r.result.type == PythonCompiler::EvalResult::none);

    r = e.evaluate2("s");
    CHECK(r.ok);
    CHECK(r.result.type == PythonCompiler::EvalResult::string);
    CHECK(r.result.str == nullptr);

    r = e.evaluate2(R"(
s = ""
i: i32 = 0
for i in range(10):
    s += str(i)
)");
    CHECK(r.ok);
    CHECK(r.result.type == PythonCompiler::EvalResult::statement);

    r = e.evaluate2("s");
    CHECK(r.ok);
    CHECK(r.result.type == PythonCompiler::EvalResult::string);
    CHECK(std::strcmp(r.result.str, "0123456789") == 0);
}

TEST_CASE("PythonCompiler string 3") {
>>>>>>> 7ecac3e4
    CompilerOptions cu;
    cu.po.disable_main = true;
    cu.emit_debug_line_column = false;
    cu.generate_object_code = false;
    cu.interactive = true;
    cu.po.runtime_library_dir = LCompilers::LPython::get_runtime_library_dir();
    PythonCompiler e(cu);
    LCompilers::Result<PythonCompiler::EvalResult>

<<<<<<< HEAD
r = e.evaluate2(R"(
def addr(x: f64, y: f64) -> f64:
    return x + y
)");
    CHECK(r.ok);
    CHECK(r.result.type == PythonCompiler::EvalResult::none);
    r = e.evaluate2(R"(
def subr(x: f64, y: f64) -> f64:
    return addr(x, -y)
)");
    CHECK(r.ok);
    CHECK(r.result.type == PythonCompiler::EvalResult::none);
    r = e.evaluate2("addr(2.5, 3.5)");
    CHECK(r.ok);
    CHECK(r.result.type == PythonCompiler::EvalResult::real8);
    CHECK(r.result.f64 == 6);
    r = e.evaluate2("subr(2.5, 3.5)");
    CHECK(r.ok);
    CHECK(r.result.type == PythonCompiler::EvalResult::real8);
    CHECK(r.result.f64 == -1);
=======
    r = e.evaluate2(R"(
def my_concat(x: str, y: str) -> str:
    return x + " " + y
)");
    CHECK(r.ok);
    CHECK(r.result.type == PythonCompiler::EvalResult::none);

    r = e.evaluate2("s: str = \"0123456789\"");
    CHECK(r.ok);
    CHECK(r.result.type == PythonCompiler::EvalResult::none);

    r = e.evaluate2("my_concat(s, \"NUM\")");
    CHECK(r.ok);
    CHECK(r.result.type == PythonCompiler::EvalResult::string);
    CHECK(std::strcmp(r.result.str, "0123456789 NUM") == 0);

    r = e.evaluate2("my_concat(\"Python\", \"REPL\")");
    CHECK(r.ok);
    CHECK(r.result.type == PythonCompiler::EvalResult::string);
    CHECK(std::strcmp(r.result.str, "Python REPL") == 0);
>>>>>>> 7ecac3e4
}<|MERGE_RESOLUTION|>--- conflicted
+++ resolved
@@ -1292,20 +1292,103 @@
     CHECK(r.result.u32 == 45);
 }
 
-<<<<<<< HEAD
+TEST_CASE("PythonCompiler string 1") {
+    CompilerOptions cu;
+    cu.po.disable_main = true;
+    cu.emit_debug_line_column = false;
+    cu.generate_object_code = false;
+    cu.interactive = true;
+    cu.po.runtime_library_dir = LCompilers::LPython::get_runtime_library_dir();
+    PythonCompiler e(cu);
+    LCompilers::Result<PythonCompiler::EvalResult>
+
+    r = e.evaluate2("\"My String\"");
+    CHECK(r.ok);
+    CHECK(r.result.type == PythonCompiler::EvalResult::string);
+    CHECK(std::strcmp(r.result.str, "My String") == 0);
+
+    r = e.evaluate2("\"s1\" + \" \" + \"s2\"");
+    CHECK(r.ok);
+    CHECK(r.result.type == PythonCompiler::EvalResult::string);
+    CHECK(std::strcmp(r.result.str, "s1 s2") == 0);
+}
+
+TEST_CASE("PythonCompiler string 2") {
+    CompilerOptions cu;
+    cu.po.disable_main = true;
+    cu.emit_debug_line_column = false;
+    cu.generate_object_code = false;
+    cu.interactive = true;
+    cu.po.runtime_library_dir = LCompilers::LPython::get_runtime_library_dir();
+    PythonCompiler e(cu);
+    LCompilers::Result<PythonCompiler::EvalResult>
+
+    r = e.evaluate2("s: str");
+    CHECK(r.ok);
+    CHECK(r.result.type == PythonCompiler::EvalResult::none);
+
+    r = e.evaluate2("s");
+    CHECK(r.ok);
+    CHECK(r.result.type == PythonCompiler::EvalResult::string);
+    CHECK(r.result.str == nullptr);
+
+    r = e.evaluate2(R"(
+s = ""
+i: i32 = 0
+for i in range(10):
+    s += str(i)
+)");
+    CHECK(r.ok);
+    CHECK(r.result.type == PythonCompiler::EvalResult::statement);
+
+    r = e.evaluate2("s");
+    CHECK(r.ok);
+    CHECK(r.result.type == PythonCompiler::EvalResult::string);
+    CHECK(std::strcmp(r.result.str, "0123456789") == 0);
+}
+
+TEST_CASE("PythonCompiler string 3") {
+    CompilerOptions cu;
+    cu.po.disable_main = true;
+    cu.emit_debug_line_column = false;
+    cu.generate_object_code = false;
+    cu.interactive = true;
+    cu.po.runtime_library_dir = LCompilers::LPython::get_runtime_library_dir();
+    PythonCompiler e(cu);
+    LCompilers::Result<PythonCompiler::EvalResult>
+
+    r = e.evaluate2(R"(
+def my_concat(x: str, y: str) -> str:
+    return x + " " + y
+)");
+    CHECK(r.ok);
+    CHECK(r.result.type == PythonCompiler::EvalResult::none);
+
+    r = e.evaluate2("s: str = \"0123456789\"");
+    CHECK(r.ok);
+    CHECK(r.result.type == PythonCompiler::EvalResult::none);
+
+    r = e.evaluate2("my_concat(s, \"NUM\")");
+    CHECK(r.ok);
+    CHECK(r.result.type == PythonCompiler::EvalResult::string);
+    CHECK(std::strcmp(r.result.str, "0123456789 NUM") == 0);
+
+    r = e.evaluate2("my_concat(\"Python\", \"REPL\")");
+    CHECK(r.ok);
+    CHECK(r.result.type == PythonCompiler::EvalResult::string);
+    CHECK(std::strcmp(r.result.str, "Python REPL") == 0);
+}
+
 TEST_CASE("PythonCompiler asr verify 1") {
-=======
-TEST_CASE("PythonCompiler string 1") {
->>>>>>> 7ecac3e4
-    CompilerOptions cu;
-    cu.po.disable_main = true;
-    cu.emit_debug_line_column = false;
-    cu.generate_object_code = false;
-    cu.interactive = true;
-    cu.po.runtime_library_dir = LCompilers::LPython::get_runtime_library_dir();
-    PythonCompiler e(cu);
-    LCompilers::Result<PythonCompiler::EvalResult>
-<<<<<<< HEAD
+    CompilerOptions cu;
+    cu.po.disable_main = true;
+    cu.emit_debug_line_column = false;
+    cu.generate_object_code = false;
+    cu.interactive = true;
+    cu.po.runtime_library_dir = LCompilers::LPython::get_runtime_library_dir();
+    PythonCompiler e(cu);
+    LCompilers::Result<PythonCompiler::EvalResult>
+
     r = e.evaluate2("i: i32 = 3 % 2");
     CHECK(r.ok);
     CHECK(r.result.type == PythonCompiler::EvalResult::none);
@@ -1343,31 +1426,15 @@
 }
 
 TEST_CASE("PythonCompiler asr verify 3") {
-=======
-
-    r = e.evaluate2("\"My String\"");
-    CHECK(r.ok);
-    CHECK(r.result.type == PythonCompiler::EvalResult::string);
-    CHECK(std::strcmp(r.result.str, "My String") == 0);
-
-    r = e.evaluate2("\"s1\" + \" \" + \"s2\"");
-    CHECK(r.ok);
-    CHECK(r.result.type == PythonCompiler::EvalResult::string);
-    CHECK(std::strcmp(r.result.str, "s1 s2") == 0);
-}
-
-TEST_CASE("PythonCompiler string 2") {
->>>>>>> 7ecac3e4
-    CompilerOptions cu;
-    cu.po.disable_main = true;
-    cu.emit_debug_line_column = false;
-    cu.generate_object_code = false;
-    cu.interactive = true;
-    cu.po.runtime_library_dir = LCompilers::LPython::get_runtime_library_dir();
-    PythonCompiler e(cu);
-    LCompilers::Result<PythonCompiler::EvalResult>
-
-<<<<<<< HEAD
+    CompilerOptions cu;
+    cu.po.disable_main = true;
+    cu.emit_debug_line_column = false;
+    cu.generate_object_code = false;
+    cu.interactive = true;
+    cu.po.runtime_library_dir = LCompilers::LPython::get_runtime_library_dir();
+    PythonCompiler e(cu);
+    LCompilers::Result<PythonCompiler::EvalResult>
+
     r = e.evaluate2(R"(
 def addi(x: i32, y: i32) -> i32:
     return x + y
@@ -1391,44 +1458,16 @@
 }
 
 TEST_CASE("PythonCompiler asr verify 4") {
-=======
-    r = e.evaluate2("s: str");
-    CHECK(r.ok);
-    CHECK(r.result.type == PythonCompiler::EvalResult::none);
-
-    r = e.evaluate2("s");
-    CHECK(r.ok);
-    CHECK(r.result.type == PythonCompiler::EvalResult::string);
-    CHECK(r.result.str == nullptr);
+    CompilerOptions cu;
+    cu.po.disable_main = true;
+    cu.emit_debug_line_column = false;
+    cu.generate_object_code = false;
+    cu.interactive = true;
+    cu.po.runtime_library_dir = LCompilers::LPython::get_runtime_library_dir();
+    PythonCompiler e(cu);
+    LCompilers::Result<PythonCompiler::EvalResult>
 
     r = e.evaluate2(R"(
-s = ""
-i: i32 = 0
-for i in range(10):
-    s += str(i)
-)");
-    CHECK(r.ok);
-    CHECK(r.result.type == PythonCompiler::EvalResult::statement);
-
-    r = e.evaluate2("s");
-    CHECK(r.ok);
-    CHECK(r.result.type == PythonCompiler::EvalResult::string);
-    CHECK(std::strcmp(r.result.str, "0123456789") == 0);
-}
-
-TEST_CASE("PythonCompiler string 3") {
->>>>>>> 7ecac3e4
-    CompilerOptions cu;
-    cu.po.disable_main = true;
-    cu.emit_debug_line_column = false;
-    cu.generate_object_code = false;
-    cu.interactive = true;
-    cu.po.runtime_library_dir = LCompilers::LPython::get_runtime_library_dir();
-    PythonCompiler e(cu);
-    LCompilers::Result<PythonCompiler::EvalResult>
-
-<<<<<<< HEAD
-r = e.evaluate2(R"(
 def addr(x: f64, y: f64) -> f64:
     return x + y
 )");
@@ -1448,26 +1487,4 @@
     CHECK(r.ok);
     CHECK(r.result.type == PythonCompiler::EvalResult::real8);
     CHECK(r.result.f64 == -1);
-=======
-    r = e.evaluate2(R"(
-def my_concat(x: str, y: str) -> str:
-    return x + " " + y
-)");
-    CHECK(r.ok);
-    CHECK(r.result.type == PythonCompiler::EvalResult::none);
-
-    r = e.evaluate2("s: str = \"0123456789\"");
-    CHECK(r.ok);
-    CHECK(r.result.type == PythonCompiler::EvalResult::none);
-
-    r = e.evaluate2("my_concat(s, \"NUM\")");
-    CHECK(r.ok);
-    CHECK(r.result.type == PythonCompiler::EvalResult::string);
-    CHECK(std::strcmp(r.result.str, "0123456789 NUM") == 0);
-
-    r = e.evaluate2("my_concat(\"Python\", \"REPL\")");
-    CHECK(r.ok);
-    CHECK(r.result.type == PythonCompiler::EvalResult::string);
-    CHECK(std::strcmp(r.result.str, "Python REPL") == 0);
->>>>>>> 7ecac3e4
 }