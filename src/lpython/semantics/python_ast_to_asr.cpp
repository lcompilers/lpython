#include <fstream>
#include <iostream>
#include <map>
#include <set>
#include <memory>
#include <string>
#include <cmath>
#include <vector>
#include <bitset>
#include <complex>
#include <sstream>
#include <iterator>

#include <libasr/asr.h>
#include <libasr/asr_utils.h>
#include <libasr/asr_verify.h>
#include <libasr/config.h>
#include <libasr/string_utils.h>
#include <libasr/utils.h>
#include <libasr/pass/global_stmts_program.h>
#include <libasr/pass/instantiate_template.h>
#include <libasr/modfile.h>

#include <lpython/python_ast.h>
#include <lpython/semantics/python_ast_to_asr.h>
#include <lpython/utils.h>
#include <lpython/semantics/semantic_exception.h>
#include <lpython/python_serialization.h>
#include <lpython/semantics/python_comptime_eval.h>
#include <lpython/semantics/python_attribute_eval.h>
#include <lpython/semantics/python_intrinsic_eval.h>
#include <lpython/parser/parser.h>
#include <libasr/serialization.h>

namespace LCompilers::LPython {

namespace CastingUtil {

    // Data structure which contains priorities for
    // intrinsic types defined in ASR
    const std::map<ASR::ttypeType, int>& type2weight = {
        {ASR::ttypeType::Complex, 4},
        {ASR::ttypeType::Real, 3},
        {ASR::ttypeType::Integer, 2},
        {ASR::ttypeType::Logical, 1}
    };

    // Data structure which contains casting rules for non-equal
    // intrinsic types defined in ASR
    const std::map<std::pair<ASR::ttypeType, ASR::ttypeType>, ASR::cast_kindType>& type_rules = {
        {std::make_pair(ASR::ttypeType::Complex, ASR::ttypeType::Real), ASR::cast_kindType::ComplexToReal},
        {std::make_pair(ASR::ttypeType::Complex, ASR::ttypeType::Logical), ASR::cast_kindType::ComplexToLogical},
        {std::make_pair(ASR::ttypeType::Real, ASR::ttypeType::Complex), ASR::cast_kindType::RealToComplex},
        {std::make_pair(ASR::ttypeType::Real, ASR::ttypeType::Integer), ASR::cast_kindType::RealToInteger},
        {std::make_pair(ASR::ttypeType::Real, ASR::ttypeType::Logical), ASR::cast_kindType::RealToLogical},
        {std::make_pair(ASR::ttypeType::Integer, ASR::ttypeType::Complex), ASR::cast_kindType::IntegerToComplex},
        {std::make_pair(ASR::ttypeType::Integer, ASR::ttypeType::Real), ASR::cast_kindType::IntegerToReal},
        {std::make_pair(ASR::ttypeType::Integer, ASR::ttypeType::Logical), ASR::cast_kindType::IntegerToLogical},
        {std::make_pair(ASR::ttypeType::Logical, ASR::ttypeType::Real), ASR::cast_kindType::LogicalToReal},
        {std::make_pair(ASR::ttypeType::Logical, ASR::ttypeType::Integer), ASR::cast_kindType::LogicalToInteger},
    };

    // Data structure which contains casting rules for equal intrinsic
    // types but with different kinds.
    const std::map<ASR::ttypeType, ASR::cast_kindType>& kind_rules = {
        {ASR::ttypeType::Complex, ASR::cast_kindType::ComplexToComplex},
        {ASR::ttypeType::Real, ASR::cast_kindType::RealToReal},
        {ASR::ttypeType::Integer, ASR::cast_kindType::IntegerToInteger}
    };

    int get_type_priority(ASR::ttypeType type) {
        if( type2weight.find(type) == type2weight.end() ) {
            return -1;
        }

        return type2weight.at(type);
    }

    int get_src_dest(ASR::expr_t* left_expr, ASR::expr_t* right_expr,
                      ASR::expr_t*& src_expr, ASR::expr_t*& dest_expr,
                      ASR::ttype_t*& src_type, ASR::ttype_t*& dest_type,
                      bool is_assign) {
        ASR::ttype_t* left_type = ASRUtils::expr_type(left_expr);
        ASR::ttype_t* right_type = ASRUtils::expr_type(right_expr);
        if( ASR::is_a<ASR::Const_t>(*left_type) ) {
            left_type = ASRUtils::get_contained_type(left_type);
        }
        if( ASR::is_a<ASR::Const_t>(*right_type) ) {
            right_type = ASRUtils::get_contained_type(right_type);
        }
        left_type = ASRUtils::type_get_past_pointer(left_type);
        right_type = ASRUtils::type_get_past_pointer(right_type);
        if( ASRUtils::check_equal_type(left_type, right_type) ||
            ASRUtils::is_character(*left_type) || ASRUtils::is_character(*right_type) ) {
            return 2;
        }
        if( is_assign ) {
            if( ASRUtils::is_real(*left_type) && ASRUtils::is_integer(*right_type)) {
                throw SemanticError("Assigning integer to float is not supported",
                                    right_expr->base.loc);
            }
            if ( ASRUtils::is_complex(*left_type) && !ASRUtils::is_complex(*right_type)) {
                throw SemanticError("Assigning non-complex to complex is not supported",
                        right_expr->base.loc);
            }
            dest_expr = left_expr, dest_type = left_type;
            src_expr = right_expr, src_type = right_type;
            return 1;
        }

        int casted_expr_signal = 2;
        ASR::ttypeType left_Type = left_type->type, right_Type = right_type->type;
        int left_kind = ASRUtils::extract_kind_from_ttype_t(left_type);
        int right_kind = ASRUtils::extract_kind_from_ttype_t(right_type);
        int left_priority = get_type_priority(left_Type);
        int right_priority = get_type_priority(right_Type);
        if( left_priority > right_priority ) {
            src_expr = right_expr, src_type = right_type;
            dest_expr = left_expr, dest_type = left_type;
            casted_expr_signal = 1;
        } else if( left_priority < right_priority ) {
            src_expr = left_expr, src_type = left_type;
            dest_expr = right_expr, dest_type = right_type;
            casted_expr_signal = 0;
        } else {
            if( left_kind > right_kind ) {
                src_expr = right_expr, src_type = right_type;
                dest_expr = left_expr, dest_type = left_type;
                casted_expr_signal = 1;
            } else if( left_kind < right_kind ) {
                src_expr = left_expr, src_type = left_type;
                dest_expr = right_expr, dest_type = right_type;
                casted_expr_signal = 0;
            } else {
                return 2;
            }
        }

        return casted_expr_signal;
    }

    ASR::expr_t* perform_casting(ASR::expr_t* expr, ASR::ttype_t* src,
                                 ASR::ttype_t* dest, Allocator& al,
                                 const Location& loc) {
        ASR::ttypeType src_type = src->type;
        ASR::ttypeType dest_type = dest->type;
        ASR::cast_kindType cast_kind;
        if( src_type == dest_type ) {
            if( kind_rules.find(src_type) == kind_rules.end() ) {
                return expr;
            }
            cast_kind = kind_rules.at(src_type);
        } else {
            std::pair<ASR::ttypeType, ASR::ttypeType> cast_key = std::make_pair(src_type, dest_type);
            if( type_rules.find(cast_key) == type_rules.end() ) {
                return expr;
            }
            cast_kind = type_rules.at(cast_key);
        }
        // TODO: Fix loc
        return ASRUtils::EXPR(ASRUtils::make_Cast_t_value(al, loc, expr,
                                                          cast_kind, dest));
    }
}

int save_pyc_files(const ASR::TranslationUnit_t &u,
                       std::string infile) {
    diag::Diagnostics diagnostics;
    LCOMPILERS_ASSERT(asr_verify(u, true, diagnostics));
    std::string modfile_binary = save_pycfile(u);

    while( infile.back() != '.' ) {
        infile.pop_back();
    }
    std::string modfile = infile + "pyc";
    {
        std::ofstream out;
        out.open(modfile, std::ofstream::out | std::ofstream::binary);
        out << modfile_binary;
    }
    return 0;
}

// Does a CPython style lookup for a module:
// * First the current directory (this is incorrect, we need to do it relative to the current file)
// * Then the LPython runtime directory
Result<std::string> get_full_path(const std::string &filename,
        const std::string &runtime_library_dir, std::string& input,
        bool &ltypes, bool& enum_py) {
    ltypes = false;
    enum_py = false;
    std::string file_path;
    if( *(runtime_library_dir.rbegin()) == '/' ) {
        file_path = runtime_library_dir + filename;
    } else {
        file_path = runtime_library_dir + "/" + filename;
    }
    bool status = read_file(file_path, input);
    if (status) {
        return file_path;
    } else {
        status = read_file(file_path, input);
        if (status) {
            return file_path;
        } else {
            // If this is `ltypes`, do a special lookup
            if (filename == "ltypes.py") {
                file_path = runtime_library_dir + "/ltypes/" + filename;
                status = read_file(file_path, input);
                if (status) {
                    ltypes = true;
                    return file_path;
                } else {
                    return Error();
                }
            } else if (startswith(filename, "numpy.py")) {
                file_path = runtime_library_dir + "/lpython_intrinsic_" + filename;
                status = read_file(file_path, input);
                if (status) {
                    return file_path;
                } else {
                    return Error();
                }
            } else if (startswith(filename, "enum.py")) {
                enum_py = true;
                return Error();
            } else {
                return Error();
            }
        }
    }
}

bool set_module_path(std::string infile0, std::vector<std::string> &rl_path,
                     std::string& infile, std::string& path_used, std::string& input,
                     bool& ltypes, bool& enum_py) {
    for (auto path: rl_path) {
        Result<std::string> rinfile = get_full_path(infile0, path, input, ltypes, enum_py);
        if (rinfile.ok) {
            infile = rinfile.result;
            path_used = path;
            return true;
        }
    }
    return false;
}

ASR::TranslationUnit_t* compile_module_till_asr(Allocator& al,
        std::vector<std::string> &rl_path, std::string infile,
        const Location &loc, diag::Diagnostics &diagnostics, LocationManager &lm,
        const std::function<void (const std::string &, const Location &)> err,
        bool allow_implicit_casting) {
    {
        LocationManager::FileLocations fl;
        fl.in_filename = infile;
        lm.files.push_back(fl);
        std::string input = read_file(infile);
        lm.file_ends.push_back(lm.file_ends.back() + input.size());
        lm.init_simple(input);
    }
    Result<AST::ast_t*> r = parse_python_file(al, rl_path[0], infile,
        diagnostics, lm.file_ends.end()[-2], false);
    if (!r.ok) {
        err("The file '" + infile + "' failed to parse", loc);
    }
    LCompilers::LPython::AST::ast_t* ast = r.result;

    // Convert the module from AST to ASR
    CompilerOptions compiler_options;
    compiler_options.disable_main = true;
    compiler_options.symtab_only = false;
    Result<ASR::TranslationUnit_t*> r2 = python_ast_to_asr(al, lm, *ast,
        diagnostics, compiler_options, false, infile, allow_implicit_casting);
    // TODO: Uncomment once a check is added for ensuring
    // that module.py file hasn't changed between
    // builds.
    // save_pyc_files(*r2.result, infile + "c");
    if (!r2.ok) {
        LCOMPILERS_ASSERT(diagnostics.has_error())
        return nullptr; // Error
    }

    return r2.result;
}

void fill_module_dependencies(SymbolTable* symtab, std::set<std::string>& mod_deps) {
    if( symtab == nullptr ) {
        return ;
    }
    for( auto& itr: symtab->get_scope() ) {
        if( ASR::is_a<ASR::ExternalSymbol_t>(*itr.second) ) {
            ASR::ExternalSymbol_t* ext_sym = ASR::down_cast<ASR::ExternalSymbol_t>(itr.second);
            mod_deps.insert(std::string(ext_sym->m_module_name));
        } else {
            SymbolTable* sym_symtab = ASRUtils::symbol_symtab(itr.second);
            fill_module_dependencies(sym_symtab, mod_deps);
        }
    }
}

ASR::Module_t* load_module(Allocator &al, SymbolTable *symtab,
                            const std::string &module_name,
                            const Location &loc, diag::Diagnostics &diagnostics,
                            LocationManager &lm, bool intrinsic,
                            std::vector<std::string> &rl_path,
                            bool &ltypes, bool& enum_py, bool& copy,
                            const std::function<void (const std::string &, const Location &)> err,
                            bool allow_implicit_casting) {
    ltypes = false;
    enum_py = false;
    copy = false;
    if( module_name == "copy" ) {
        copy = true;
        return nullptr;
    }
    LCOMPILERS_ASSERT(symtab);
    if (symtab->get_scope().find(module_name) != symtab->get_scope().end()) {
        ASR::symbol_t *m = symtab->get_symbol(module_name);
        if (ASR::is_a<ASR::Module_t>(*m)) {
            return ASR::down_cast<ASR::Module_t>(m);
        } else {
            err("The symbol '" + module_name + "' is not a module", loc);
        }
    }
    LCOMPILERS_ASSERT(symtab->parent == nullptr);

    // Parse the module `module_name`.py to AST
    std::string infile0 = module_name + ".py";
    std::string infile0c = infile0 + "c";
    std::string path_used = "", infile;
    bool compile_module = true;
    ASR::TranslationUnit_t* mod1 = nullptr;
    std::string input;
    std::string module_dir_name = "";
    bool found = set_module_path(infile0c, rl_path, infile,
                                 path_used, input, ltypes, enum_py);
    if( !found ) {
        input.clear();
        found = set_module_path(infile0, rl_path, infile,
                                path_used, input, ltypes, enum_py);
    } else {
        mod1 = load_pycfile(al, input, false);
        fix_external_symbols(*mod1, *ASRUtils::get_tu_symtab(symtab));
        diag::Diagnostics diagnostics;
        LCOMPILERS_ASSERT(asr_verify(*mod1, true, diagnostics));
        compile_module = false;
    }

    if( enum_py ) {
        return nullptr;
    }
    if (!found) {
        err("Could not find the module '" + module_name + "'. If an import path "
            "is available, please use the `-I` option to specify it", loc);
    }
    if (ltypes) return nullptr;

    if( compile_module ) {
        diagnostics.add(diag::Diagnostic(
            "The module '" + module_name + "' located in " + infile +" cannot be loaded",
            diag::Level::Warning, diag::Stage::Semantic, {
                diag::Label("imported here", {loc})
            })
        );
        mod1 = compile_module_till_asr(al, rl_path, infile, loc, diagnostics,
            lm, err, allow_implicit_casting);
        if (mod1 == nullptr) {
            throw SemanticAbort();
        } else {
            diagnostics.diagnostics.pop_back();
        }
    }

    // insert into `symtab`
    std::vector<std::pair<std::string, ASR::Module_t*>> children_modules;
    if (module_name == "__init__") {
        // remove `__init__.py`
        module_dir_name = infile.substr(0, infile.find_last_of('/'));
        // assign module directory name
        module_dir_name = module_dir_name.substr(module_dir_name.find_last_of('/') + 1);
        ASRUtils::extract_module_python(*mod1, children_modules, module_dir_name);
    } else {
        ASRUtils::extract_module_python(*mod1, children_modules, module_name);
    }
    ASR::Module_t* mod2 = nullptr;
    for( auto& a: children_modules ) {
        std::string a_name = a.first;
        ASR::Module_t* a_mod = a.second;
        if( a_name == module_name ) {
            a_mod->m_name = s2c(al, module_name);
            a_mod->m_intrinsic = intrinsic;
            mod2 = a_mod;
        } else if (a_name == module_dir_name) {
            a_mod->m_name = s2c(al, module_dir_name);
            a_mod->m_intrinsic = intrinsic;
            mod2 = a_mod;
        }
        symtab->add_symbol(a_name, (ASR::symbol_t*)a_mod);
        a_mod->m_symtab->parent = symtab;
    }
    if (intrinsic) {
        // TODO: I think we should just store intrinsic once, in the module
        // itself
        // Mark each function as intrinsic also
        for (auto &item : mod2->m_symtab->get_scope()) {
            if (ASR::is_a<ASR::Function_t>(*item.second)) {
                ASR::Function_t *s = ASR::down_cast<ASR::Function_t>(item.second);
                if (s->m_abi == ASR::abiType::Source) {
                    s->m_abi = ASR::abiType::Intrinsic;
                }
                if (s->n_body == 0) {
                    std::string name = s->m_name;
                    if (name == "ubound" || name == "lbound") {
                        s->m_deftype = ASR::deftypeType::Interface;
                    }
                }
            }
        }
    }

    // and return it
    return mod2;
}

ASR::symbol_t* import_from_module(Allocator &al, ASR::Module_t *m, SymbolTable *current_scope,
                std::string /*mname*/, std::string cur_sym_name, std::string& new_sym_name,
                const Location &loc, bool skip_current_scope_check=false) {
    new_sym_name = ASRUtils::get_mangled_name(m, new_sym_name);
    ASR::symbol_t *t = m->m_symtab->resolve_symbol(cur_sym_name);
    if (!t) {
        throw SemanticError("The symbol '" + cur_sym_name + "' not found in the module '" + std::string(m->m_name) + "'",
                loc);
    }
    if (!skip_current_scope_check &&
        current_scope->get_scope().find(new_sym_name) != current_scope->get_scope().end()) {
        throw SemanticError(new_sym_name + " already defined", loc);
    }
    if (ASR::is_a<ASR::Function_t>(*t)) {
        ASR::Function_t *mfn = ASR::down_cast<ASR::Function_t>(t);
        // `mfn` is the Function in a module. Now we construct
        // an ExternalSymbol that points to it.
        Str name;
        name.from_str(al, new_sym_name);
        char *cname = name.c_str(al);
        ASR::asr_t *fn = ASR::make_ExternalSymbol_t(
            al, mfn->base.base.loc,
            /* a_symtab */ current_scope,
            /* a_name */ cname,
            (ASR::symbol_t*)mfn,
            m->m_name, nullptr, 0, mfn->m_name,
            ASR::accessType::Public
            );
        return ASR::down_cast<ASR::symbol_t>(fn);
    } else if (ASR::is_a<ASR::Variable_t>(*t)) {
        ASR::Variable_t *mv = ASR::down_cast<ASR::Variable_t>(t);
        // `mv` is the Variable in a module. Now we construct
        // an ExternalSymbol that points to it.
        Str name;
        name.from_str(al, new_sym_name);
        char *cname = name.c_str(al);
        ASR::asr_t *v = ASR::make_ExternalSymbol_t(
            al, mv->base.base.loc,
            /* a_symtab */ current_scope,
            /* a_name */ cname,
            (ASR::symbol_t*)mv,
            m->m_name, nullptr, 0, mv->m_name,
            ASR::accessType::Public
            );
        return ASR::down_cast<ASR::symbol_t>(v);
    } else if (ASR::is_a<ASR::GenericProcedure_t>(*t)) {
        ASR::GenericProcedure_t *gt = ASR::down_cast<ASR::GenericProcedure_t>(t);
        Str name;
        name.from_str(al, new_sym_name);
        char *cname = name.c_str(al);
        ASR::asr_t *v = ASR::make_ExternalSymbol_t(
            al, gt->base.base.loc,
            /* a_symtab */ current_scope,
            /* a_name */ cname,
            (ASR::symbol_t*)gt,
            m->m_name, nullptr, 0, gt->m_name,
            ASR::accessType::Public
            );
        return ASR::down_cast<ASR::symbol_t>(v);
    } else if (ASR::is_a<ASR::ExternalSymbol_t>(*t)) {
        ASR::ExternalSymbol_t *es = ASR::down_cast<ASR::ExternalSymbol_t>(t);
        SymbolTable *symtab = current_scope;
        // while (symtab->parent != nullptr) symtab = symtab->parent;
        ASR::symbol_t *sym = symtab->resolve_symbol(es->m_module_name);
        ASR::Module_t *m = ASR::down_cast<ASR::Module_t>(sym);
        return import_from_module(al, m, symtab, es->m_module_name,
                            cur_sym_name, new_sym_name, loc);
    } else if (ASR::is_a<ASR::Module_t>(*t)) {
        ASR::Module_t* mt = ASR::down_cast<ASR::Module_t>(t);
        std::string mangled_cur_sym_name = ASRUtils::get_mangled_name(mt, new_sym_name);
        if( cur_sym_name == mangled_cur_sym_name ) {
            throw SemanticError("Importing modules isn't supported yet.", loc);
        }
        return import_from_module(al, mt, current_scope, std::string(mt->m_name),
                                  cur_sym_name, new_sym_name, loc);
    } else {
        throw SemanticError("Only Subroutines, Functions, Variables and "
            "ExternalSymbol are currently supported in 'import'", loc);
    }
    LCOMPILERS_ASSERT(false);
    return nullptr;
}

template <class Struct>
class CommonVisitor : public AST::BaseVisitor<Struct> {
public:
    diag::Diagnostics &diag;


    ASR::asr_t *tmp;

    /*
    If `tmp` is not null, then `tmp_vec` is ignored and `tmp` is used as the only result (statement or
    expression). If `tmp` is null, then `tmp_vec` is used to return any number of statements:
    0 (no statement returned), 1 (redundant, one should use `tmp` for that), 2, 3, ... etc.
    */
    std::vector<ASR::asr_t *> tmp_vec;

    Allocator &al;
    LocationManager &lm;
    SymbolTable *current_scope;
    // The current_module contains the current module that is being visited;
    // this is used to append to the module dependencies if needed
    ASR::Module_t *current_module = nullptr;
    Vec<char *> current_module_dependencies;
    // True for the main module, false for every other one
    // The main module is stored directly in TranslationUnit, other modules are Modules
    bool main_module;
    PythonIntrinsicProcedures intrinsic_procedures;
    ProceduresDatabase procedures_db;
    AttributeHandler attr_handler;
    IntrinsicNodeHandler intrinsic_node_handler;
    std::map<int, ASR::symbol_t*> &ast_overload;
    std::string parent_dir;
    std::string import_path;
    Vec<ASR::stmt_t*> *current_body;
    ASR::ttype_t* ann_assign_target_type;
<<<<<<< HEAD
    
=======
    AST::expr_t* assign_ast_target;
    bool is_c_p_pointer_call;

    std::map<std::string, int> generic_func_nums;
    std::map<std::string, std::map<std::string, ASR::ttype_t*>> generic_func_subs;
>>>>>>> 6694acd0
    std::vector<ASR::symbol_t*> rt_vec;
    std::set<std::string> dependencies;
    bool allow_implicit_casting;

    CommonVisitor(Allocator &al, LocationManager &lm, SymbolTable *symbol_table,
            diag::Diagnostics &diagnostics, bool main_module,
            std::map<int, ASR::symbol_t*> &ast_overload, std::string parent_dir,
            std::string import_path, bool allow_implicit_casting_)
        : diag{diagnostics}, al{al}, lm{lm}, current_scope{symbol_table}, main_module{main_module},
            ast_overload{ast_overload}, parent_dir{parent_dir}, import_path{import_path},
            current_body{nullptr}, ann_assign_target_type{nullptr}, assign_ast_target{nullptr},
            is_c_p_pointer_call{false}, allow_implicit_casting{allow_implicit_casting_} {
        current_module_dependencies.reserve(al, 4);
    }

    ASR::asr_t* resolve_variable(const Location &loc, const std::string &var_name) {
        SymbolTable *scope = current_scope;
        ASR::symbol_t *v = scope->resolve_symbol(var_name);
        if (!v) {
            diag.semantic_error_label("Variable '" + var_name
                + "' is not declared", {loc},
                "'" + var_name + "' is undeclared");
            throw SemanticAbort();
        }
        return ASR::make_Var_t(al, loc, v);
    }

    ASR::symbol_t* resolve_intrinsic_function(const Location &loc, const std::string &remote_sym) {
        LCOMPILERS_ASSERT(intrinsic_procedures.is_intrinsic(remote_sym))
        std::string module_name = intrinsic_procedures.get_module(remote_sym, loc);

        SymbolTable *tu_symtab = ASRUtils::get_tu_symtab(current_scope);
        std::string rl_path = get_runtime_library_dir();
        std::vector<std::string> paths = {rl_path, parent_dir};
        bool ltypes, enum_py, copy;
        ASR::Module_t *m = load_module(al, tu_symtab, module_name,
                loc, diag, lm, true, paths,
                ltypes, enum_py, copy,
                [&](const std::string &msg, const Location &loc) { throw SemanticError(msg, loc); },
                allow_implicit_casting);
        LCOMPILERS_ASSERT(!ltypes && !enum_py)

        ASR::symbol_t *t = m->m_symtab->resolve_symbol(remote_sym);
        if (!t) {
            throw SemanticError("The symbol '" + remote_sym
                + "' not found in the module '" + module_name + "'",
                loc);
        } else if (! (ASR::is_a<ASR::GenericProcedure_t>(*t)
                    || ASR::is_a<ASR::Function_t>(*t)
                    )) {
            throw SemanticError("The symbol '" + remote_sym
                + "' found in the module '" + module_name + "', "
                + "but it is not a function, subroutine or a generic procedure.",
                loc);
        }
        char *fn_name = ASRUtils::symbol_name(t);
        ASR::asr_t *fn = ASR::make_ExternalSymbol_t(
            al, t->base.loc,
            /* a_symtab */ current_scope,
            /* a_name */ fn_name,
            t,
            m->m_name, nullptr, 0, fn_name,
            ASR::accessType::Private
            );
        std::string sym = fn_name;

        current_scope->add_symbol(sym, ASR::down_cast<ASR::symbol_t>(fn));
        ASR::symbol_t *v = ASR::down_cast<ASR::symbol_t>(fn);

        // Now we need to add the module `m` with the intrinsic function
        // into the current module dependencies
        if (current_module) {
            // We are in body visitor, the module is already constructed
            // and available as current_module.
            // Add the module `m` to current module dependencies
            Vec<char*> vec;
            vec.from_pointer_n_copy(al, current_module->m_dependencies,
                        current_module->n_dependencies);
            if (!present(vec, m->m_name)) {
                vec.push_back(al, m->m_name);
                current_module->m_dependencies = vec.p;
                current_module->n_dependencies = vec.size();
            }
        } else {
            // We are in the symtab visitor or body visitor and we are
            // constructing a module, so current_module is not available yet
            // (the current_module_dependencies is not used in body visitor)
            if (!present(current_module_dependencies, m->m_name)) {
                current_module_dependencies.push_back(al, m->m_name);
            }
        }
        return v;
    }

    void handle_attribute(ASR::expr_t *s, std::string attr_name,
                const Location &loc, Vec<ASR::expr_t*> &args) {
        tmp = attr_handler.get_attribute(s, attr_name, al, loc, args, diag);
        return;
    }


    void fill_expr_in_ttype_t(std::vector<ASR::expr_t*>& exprs, ASR::dimension_t* dims, size_t n_dims) {
        for( size_t i = 0; i < n_dims; i++ ) {
            exprs.push_back(dims[i].m_start);
            exprs.push_back(dims[i].m_length);
        }
    }

    void fix_exprs_ttype_t(std::vector<ASR::expr_t*>& exprs,
                           Vec<ASR::call_arg_t>& orig_args,
                           ASR::Function_t* orig_func=nullptr) {
        ASRUtils::ExprStmtDuplicator expr_duplicator(al);
        expr_duplicator.allow_procedure_calls = true;
        ASRUtils::ReplaceArgVisitor arg_replacer(al, current_scope, orig_func,
                                                 orig_args, dependencies);
        for( size_t i = 0; i < exprs.size(); i++ ) {
            ASR::expr_t* expri = exprs[i];
            if (expri) {
                expr_duplicator.success = true;
                ASR::expr_t* expri_copy = expr_duplicator.duplicate_expr(expri);
                LCOMPILERS_ASSERT(expr_duplicator.success);
                arg_replacer.current_expr = &expri_copy;
                arg_replacer.replace_expr(expri_copy);
                exprs[i] = expri_copy;
            }
        }
    }

    ASR::ttype_t* handle_return_type(ASR::ttype_t *return_type, const Location &loc,
                                     Vec<ASR::call_arg_t>& args,
                                     ASR::Function_t* f=nullptr) {
        // Rebuild the return type if needed and make FunctionCalls use ExternalSymbol
        std::vector<ASR::expr_t*> func_calls;
        switch( return_type->type ) {
            case ASR::ttypeType::Character: {
                ASR::Character_t *t = ASR::down_cast<ASR::Character_t>(return_type);
                func_calls.push_back(t->m_len_expr);
                fill_expr_in_ttype_t(func_calls, t->m_dims, t->n_dims);
                fix_exprs_ttype_t(func_calls, args, f);
                Vec<ASR::dimension_t> new_dims;
                new_dims.reserve(al, t->n_dims);
                for( size_t i = 1; i < func_calls.size(); i += 2 ) {
                    ASR::dimension_t new_dim;
                    new_dim.loc = func_calls[i]->base.loc;
                    new_dim.m_start = func_calls[i];
                    new_dim.m_length = func_calls[i + 1];
                    new_dims.push_back(al, new_dim);
                }
                int64_t a_len = t->m_len;
                if( func_calls[0] ) {
                    a_len = ASRUtils::extract_len<SemanticError>(func_calls[0], loc);
                }
                return ASRUtils::TYPE(ASR::make_Character_t(al, loc, t->m_kind, a_len, func_calls[0], new_dims.p, new_dims.size()));
            }
            case ASR::ttypeType::Integer: {
                ASR::Integer_t *t = ASR::down_cast<ASR::Integer_t>(return_type);
                fill_expr_in_ttype_t(func_calls, t->m_dims, t->n_dims);
                fix_exprs_ttype_t(func_calls, args, f);
                Vec<ASR::dimension_t> new_dims;
                new_dims.reserve(al, t->n_dims);
                for( size_t i = 0; i < func_calls.size(); i += 2 ) {
                    ASR::dimension_t new_dim;
                    new_dim.loc = func_calls[i]->base.loc;
                    new_dim.m_start = func_calls[i];
                    new_dim.m_length = func_calls[i + 1];
                    new_dims.push_back(al, new_dim);
                }
                return ASRUtils::TYPE(ASR::make_Integer_t(al, loc, t->m_kind, new_dims.p, new_dims.size()));
            }
            case ASR::ttypeType::Real: {
                ASR::Real_t *t = ASR::down_cast<ASR::Real_t>(return_type);
                fill_expr_in_ttype_t(func_calls, t->m_dims, t->n_dims);
                fix_exprs_ttype_t(func_calls, args, f);
                Vec<ASR::dimension_t> new_dims;
                new_dims.reserve(al, t->n_dims);
                for( size_t i = 0; i < func_calls.size(); i += 2 ) {
                    ASR::dimension_t new_dim;
                    new_dim.loc = func_calls[i]->base.loc;
                    new_dim.m_start = func_calls[i];
                    new_dim.m_length = func_calls[i + 1];
                    new_dims.push_back(al, new_dim);
                }
                return ASRUtils::TYPE(ASR::make_Real_t(al, loc, t->m_kind, new_dims.p, new_dims.size()));
                break;
            }
            default: {
                return return_type;
            }
        }
        return nullptr;
    }

    void visit_expr_list(AST::expr_t** exprs, size_t n,
                         Vec<ASR::expr_t*> exprs_vec) {
        LCOMPILERS_ASSERT(exprs_vec.reserve_called);
        for( size_t i = 0; i < n; i++ ) {
            this->visit_expr(*exprs[i]);
            exprs_vec.push_back(al, ASRUtils::EXPR(tmp));
        }
    }

    void visit_expr_list(AST::expr_t** exprs, size_t n,
                         Vec<ASR::call_arg_t>& call_args_vec) {
        LCOMPILERS_ASSERT(call_args_vec.reserve_called);
        for( size_t i = 0; i < n; i++ ) {
            this->visit_expr(*exprs[i]);
            ASR::expr_t* expr = nullptr;
            ASR::call_arg_t arg;
            if (tmp) {
                expr = ASRUtils::EXPR(tmp);
                arg.loc = expr->base.loc;
            }
            arg.m_value = expr;
            call_args_vec.push_back(al, arg);
        }
    }

    int64_t find_argument_position_from_name(ASR::Function_t* orig_func, std::string arg_name,
                                             const Location& call_loc, bool raise_error) {
        int64_t arg_position = -1;
        for( size_t i = 0; i < orig_func->n_args; i++ ) {
            ASR::Var_t* arg_Var = ASR::down_cast<ASR::Var_t>(orig_func->m_args[i]);
            std::string original_arg_name = ASRUtils::symbol_name(arg_Var->m_v);
            if( original_arg_name == arg_name ) {
                return i;
            }
        }
        for ( size_t i = 0; i < orig_func->n_restrictions; i++ ) {
            ASR::symbol_t* rt = orig_func->m_restrictions[i];
            std::string rt_name = ASRUtils::symbol_name(rt);
            if ( rt_name == arg_name ) {
                return -2;
            }
        }
        if( raise_error && arg_position == -1 ) {
            throw SemanticError("Function " + std::string(orig_func->m_name) +
                                " doesn't have an argument named '" + arg_name + "'",
                                call_loc);
        }
        return arg_position;
    }

    bool visit_expr_list(AST::expr_t** pos_args, size_t n_pos_args,
                         AST::keyword_t* kwargs, size_t n_kwargs,
                         Vec<ASR::call_arg_t>& call_args_vec,
                         std::map<std::string, ASR::symbol_t*>& restriction_subs,
                         ASR::Function_t* orig_func, const Location& call_loc,
                         bool raise_error=true) {
        LCOMPILERS_ASSERT(call_args_vec.reserve_called);

        // Fill the whole call_args_vec with nullptr
        // This is for error handling later on.
        for( size_t i = 0; i < n_pos_args + n_kwargs; i++ ) {
            ASR::call_arg_t call_arg;
            Location loc;
            loc.first = loc.last = 1;
            call_arg.m_value = nullptr;
            call_arg.loc = loc;
            call_args_vec.push_back(al, call_arg);
        }

        // Now handle positional arguments in the following loop
        for( size_t i = 0; i < n_pos_args; i++ ) {
            this->visit_expr(*pos_args[i]);
            ASR::expr_t* expr = ASRUtils::EXPR(tmp);
            call_args_vec.p[i].loc = expr->base.loc;
            call_args_vec.p[i].m_value = expr;
        }

        // Now handle keyword arguments in the following loop
        for( size_t i = 0; i < n_kwargs; i++ ) {
            this->visit_expr(*kwargs[i].m_value);
            ASR::expr_t* expr = ASRUtils::EXPR(tmp);
            std::string arg_name = std::string(kwargs[i].m_arg);
            int64_t arg_pos = find_argument_position_from_name(orig_func, arg_name, call_loc, raise_error);
            if( arg_pos == -1 ) {
                return false;
            }
            // Special treatment for argument to generic function's restriction
            if (arg_pos == -2) {
                if (ASR::is_a<ASR::Var_t>(*expr)) {
                    ASR::Var_t* var = ASR::down_cast<ASR::Var_t>(expr);
                    restriction_subs[arg_name] = var->m_v;
                }
                continue;
            }
            if( call_args_vec[arg_pos].m_value != nullptr ) {
                if( !raise_error ) {
                    return false;
                }
                throw SemanticError(std::string(orig_func->m_name) + "() got multiple values for argument '"
                                    + arg_name + "'",
                                    call_loc);
            }
            call_args_vec.p[arg_pos].loc = expr->base.loc;
            call_args_vec.p[arg_pos].m_value = expr;
        }
        return true;
    }

    void visit_expr_list(Vec<ASR::call_arg_t>& exprs, size_t n,
                         Vec<ASR::expr_t*>& exprs_vec) {
        LCOMPILERS_ASSERT(exprs_vec.reserve_called);
        for( size_t i = 0; i < n; i++ ) {
            exprs_vec.push_back(al, exprs[i].m_value);
        }
    }

    void visit_expr_list_with_cast(ASR::expr_t** m_args, size_t n_args,
                                   Vec<ASR::call_arg_t>& call_args_vec,
                                   Vec<ASR::call_arg_t>& args,
                                   bool check_type_equality=true) {
        LCOMPILERS_ASSERT(call_args_vec.reserve_called);
        for (size_t i = 0; i < n_args; i++) {
            ASR::call_arg_t c_arg;
            c_arg.loc = args[i].loc;
            c_arg.m_value = args[i].m_value;
            cast_helper(m_args[i], c_arg.m_value, true);
            ASR::ttype_t* left_type = ASRUtils::expr_type(m_args[i]);
            ASR::ttype_t* right_type = ASRUtils::expr_type(c_arg.m_value);
            if( check_type_equality && !ASRUtils::check_equal_type(left_type, right_type) ) {
                std::string ltype = ASRUtils::type_to_str_python(left_type);
                std::string rtype = ASRUtils::type_to_str_python(right_type);
                diag.add(diag::Diagnostic(
                    "Type mismatch in procedure call; the types must be compatible",
                    diag::Level::Error, diag::Stage::Semantic, {
                        diag::Label("type mismatch (passed argument type is " + rtype + " but required type is " + ltype + ")",
                                { c_arg.loc, left_type->base.loc})
                    })
                );
                throw SemanticAbort();
            }
            call_args_vec.push_back(al, c_arg);
        }
    }

    ASR::ttype_t* get_type_from_var_annotation(std::string var_annotation,
        const Location& loc, Vec<ASR::dimension_t>& dims,
        AST::expr_t** m_args=nullptr, size_t n_args=0) {
        ASR::ttype_t* type = nullptr;
        if (var_annotation == "i8") {
            type = ASRUtils::TYPE(ASR::make_Integer_t(al, loc,
                1, dims.p, dims.size()));
        } else if (var_annotation == "i16") {
            type = ASRUtils::TYPE(ASR::make_Integer_t(al, loc,
                2, dims.p, dims.size()));
        } else if (var_annotation == "i32") {
            type = ASRUtils::TYPE(ASR::make_Integer_t(al, loc,
                4, dims.p, dims.size()));
        } else if (var_annotation == "i64") {
            type = ASRUtils::TYPE(ASR::make_Integer_t(al, loc,
                8, dims.p, dims.size()));
        } else if (var_annotation == "f32") {
            type = ASRUtils::TYPE(ASR::make_Real_t(al, loc,
                4, dims.p, dims.size()));
        } else if (var_annotation == "f64") {
            type = ASRUtils::TYPE(ASR::make_Real_t(al, loc,
                8, dims.p, dims.size()));
        } else if (var_annotation == "c32") {
            type = ASRUtils::TYPE(ASR::make_Complex_t(al, loc,
                4, dims.p, dims.size()));
        } else if (var_annotation == "c64") {
            type = ASRUtils::TYPE(ASR::make_Complex_t(al, loc,
                8, dims.p, dims.size()));
        } else if (var_annotation == "str") {
            type = ASRUtils::TYPE(ASR::make_Character_t(al, loc,
                1, -2, nullptr, dims.p, dims.size()));
        } else if (var_annotation == "bool") {
            type = ASRUtils::TYPE(ASR::make_Logical_t(al, loc,
                4, dims.p, dims.size()));
        } else if (var_annotation == "CPtr") {
            type = ASRUtils::TYPE(ASR::make_CPtr_t(al, loc));
        } else if (var_annotation == "pointer") {
            LCOMPILERS_ASSERT(n_args == 1);
            AST::expr_t* underlying_type = m_args[0];
            type = ast_expr_to_asr_type(underlying_type->base.loc, *underlying_type);
            type = ASRUtils::TYPE(ASR::make_Pointer_t(al, loc, type));
        } else {
            ASR::symbol_t *s = current_scope->resolve_symbol(var_annotation);
            if (s) {
                if (ASR::is_a<ASR::Variable_t>(*s)) {
                    ASR::Variable_t *var_sym = ASR::down_cast<ASR::Variable_t>(s);
                    if (var_sym->m_type->type == ASR::ttypeType::TypeParameter) {
                        ASR::TypeParameter_t *type_param = ASR::down_cast<ASR::TypeParameter_t>(var_sym->m_type);
                        return ASRUtils::TYPE(ASR::make_TypeParameter_t(al, loc,
                            type_param->m_param, dims.p, dims.size()));
                    }
                } else {
                    ASR::symbol_t *der_sym = ASRUtils::symbol_get_past_external(s);
                    if( der_sym ) {
                        if ( ASR::is_a<ASR::StructType_t>(*der_sym) ) {
                            return ASRUtils::TYPE(ASR::make_Struct_t(al, loc, der_sym, dims.p, dims.size()));
                        } else if( ASR::is_a<ASR::EnumType_t>(*der_sym) ) {
                            return ASRUtils::TYPE(ASR::make_Enum_t(al, loc, der_sym, dims.p, dims.size()));
                        } else if( ASR::is_a<ASR::UnionType_t>(*der_sym) ) {
                            return ASRUtils::TYPE(ASR::make_Union_t(al, loc, der_sym, dims.p, dims.size()));
                        }
                    }
                }
            }
            throw SemanticError("Unsupported type annotation: " + var_annotation, loc);
        }
        return type;
    }

    // Function to create appropriate call based on symbol type. If it is external
    // generic symbol then it changes the name accordingly.
    ASR::asr_t* make_call_helper(Allocator &al, ASR::symbol_t* s, SymbolTable *current_scope,
                    Vec<ASR::call_arg_t> args, std::string call_name, const Location &loc,
                    bool ignore_return_value=false, AST::expr_t** pos_args=nullptr, size_t n_pos_args=0,
                    AST::keyword_t* kwargs=nullptr, size_t n_kwargs=0) {
        if (intrinsic_node_handler.is_present(call_name)) {
            return intrinsic_node_handler.get_intrinsic_node(call_name, al, loc,
                    args);
        }

        if (call_name == "list" && (args.size() == 0 ||  args[0].m_value == nullptr)) {
            if (ann_assign_target_type) {
                ASR::ttype_t *type = ASRUtils::get_contained_type(ann_assign_target_type);
                ASR::ttype_t* list_type = ASRUtils::TYPE(ASR::make_List_t(al, loc, type));
                Vec<ASR::expr_t*> list;
                list.reserve(al, 1);
                return ASR::make_ListConstant_t(al, loc, list.p,
                    list.size(), list_type);
            }
            return nullptr;
        }

        ASR::symbol_t *s_generic = nullptr, *stemp = s;
        // Type map for generic functions
        std::map<std::string, ASR::ttype_t*> subs;
        std::map<std::string, ASR::symbol_t*> restriction_subs;
        // handling ExternalSymbol
        s = ASRUtils::symbol_get_past_external(s);
        bool is_generic_procedure = ASR::is_a<ASR::GenericProcedure_t>(*s);
        if (ASR::is_a<ASR::GenericProcedure_t>(*s)) {
            s_generic = stemp;
            ASR::GenericProcedure_t *p = ASR::down_cast<ASR::GenericProcedure_t>(s);
            int idx = -1;
            if( n_kwargs > 0 ) {
                args.reserve(al, n_pos_args + n_kwargs);
                for( size_t iproc = 0; iproc < p->n_procs; iproc++ ) {
                    args.n = 0;
                    ASR::Function_t* orig_func = ASR::down_cast<ASR::Function_t>(p->m_procs[iproc]);
                    if( !visit_expr_list(pos_args, n_pos_args, kwargs, n_kwargs,
                                         args, restriction_subs, orig_func, loc, false) ) {
                        continue;
                    }
                    idx = ASRUtils::select_generic_procedure(args, *p, loc,
                        [&](const std::string &msg, const Location &loc) { throw SemanticError(msg, loc); },
                        false);
                    if( idx == (int) iproc ) {
                        break;
                    }
                }
                if( idx == -1 ) {
                    throw SemanticError("Arguments do not match for any generic procedure, " + std::string(p->m_name), loc);
                }
            } else {
                idx = ASRUtils::select_generic_procedure(args, *p, loc,
                        [&](const std::string &msg, const Location &loc) { throw SemanticError(msg, loc); });
            }
            s = p->m_procs[idx];
            std::string remote_sym = ASRUtils::symbol_name(s);
            std::string local_sym = ASRUtils::symbol_name(s);
            if (ASR::is_a<ASR::ExternalSymbol_t>(*stemp)) {
                local_sym = std::string(p->m_name) + "@" + local_sym;
            }

            SymbolTable *symtab = current_scope;
            if (symtab->resolve_symbol(local_sym) == nullptr) {
                LCOMPILERS_ASSERT(ASR::is_a<ASR::ExternalSymbol_t>(*stemp));
                std::string mod_name = ASR::down_cast<ASR::ExternalSymbol_t>(stemp)->m_module_name;
                ASR::symbol_t *mt = symtab->resolve_symbol(mod_name);
                ASR::Module_t *m = ASR::down_cast<ASR::Module_t>(mt);
                local_sym = ASRUtils::get_mangled_name(m, local_sym);
                stemp = import_from_module(al, m, symtab, mod_name,
                                    remote_sym, local_sym, loc);
                LCOMPILERS_ASSERT(ASR::is_a<ASR::ExternalSymbol_t>(*stemp));
                symtab->add_symbol(local_sym, stemp);
                s = ASRUtils::symbol_get_past_external(stemp);
            } else {
                stemp = symtab->resolve_symbol(local_sym);
            }
        }
        if (ASR::is_a<ASR::Function_t>(*s)) {
            ASR::Function_t *func = ASR::down_cast<ASR::Function_t>(s);
            if( n_kwargs > 0 && !is_generic_procedure ) {
                args.reserve(al, n_pos_args + n_kwargs);
                visit_expr_list(pos_args, n_pos_args, kwargs, n_kwargs,
                                args, restriction_subs, func, loc);
            }
            if (func->m_is_restriction) {
                rt_vec.push_back(s);
            } else if (ASRUtils::is_generic_function(s)) {
                if (ASRUtils::is_generic_enclosed(current_scope)) {
                    for (size_t i=0; i<func->n_restrictions; i++) {
                        ASR::symbol_t* nested_rt = func->m_restrictions[i];
                        rt_vec.push_back(nested_rt);
                    }
                } else {
                    /**
                     * @brief generic function call is only instantiated if the enclosing
                     *        function is also not a generic function
                     */
                    if (n_pos_args != func->n_args) {
                        std::string fnd = std::to_string(n_pos_args);
                        std::string org = std::to_string(func->n_args);
                        diag.add(diag::Diagnostic(
                            "Number of arguments does not match in the function call",
                            diag::Level::Error, diag::Stage::Semantic, {
                                diag::Label("(found: '" + fnd + "', expected: '" + org + "')",
                                        {loc})
                            })
                        );
                        throw SemanticAbort();
                    }
                    
                    for (size_t i=0; i<n_pos_args; i++) {
                        ASR::ttype_t *param_type = ASRUtils::expr_type(func->m_args[i]);
                        ASR::ttype_t *arg_type = ASRUtils::expr_type(args[i].m_value);
                        check_type_substitution(subs, param_type, arg_type, loc);
                    }

                    for (size_t i=0; i<func->n_restrictions; i++) {
                        ASR::Function_t* rt = ASR::down_cast<ASR::Function_t>(func->m_restrictions[i]);
                        check_type_restriction(subs, restriction_subs, rt, loc);
                    }

                    /* Get the new function name */
                    std::string func_name = func->m_name;
                    int num = ASRUtils::get_generic_function_num(func_name, current_scope);
                    std::string new_func_name = "__lpython_generic_" + func_name + "_" + std::to_string(num);

                    ASR::symbol_t *t = pass_instantiate_generic_function(al, subs, restriction_subs, current_scope, new_func_name, s);
                    std::string new_call_name = (ASR::down_cast<ASR::Function_t>(t))->m_name;

                    // Currently ignoring keyword arguments for generic function calls
                    Vec<ASR::call_arg_t> new_args;
                    new_args.reserve(al, n_pos_args);
                    for (size_t i = 0; i<n_pos_args; i++) {
                        ASR::call_arg_t new_call_arg;
                        new_call_arg.m_value = args.p[i].m_value;
                        new_call_arg.loc = args.p[i].loc;
                        new_args.push_back(al, new_call_arg);
                    }
                    return make_call_helper(al, t, current_scope, new_args, new_call_name, loc, ignore_return_value);       
                }             
            }
            if (args.size() != func->n_args) {
                std::string fnd = std::to_string(args.size());
                std::string org = std::to_string(func->n_args);
                diag.add(diag::Diagnostic(
                    "Number of arguments does not match in the function call",
                    diag::Level::Error, diag::Stage::Semantic, {
                        diag::Label("(found: '" + fnd + "', expected: '" + org + "')",
                                {loc})
                    })
                );
                throw SemanticAbort();
            }
            if (ASR::down_cast<ASR::Function_t>(s)->m_return_var != nullptr) {
                ASR::ttype_t *a_type = nullptr;
                if( func->m_elemental && args.size() == 1 &&
                    ASRUtils::is_array(ASRUtils::expr_type(args[0].m_value)) ) {
                    a_type = ASRUtils::expr_type(args[0].m_value);
                } else {
                    a_type = ASRUtils::expr_type(func->m_return_var);
                    a_type = handle_return_type(a_type, loc, args, func);
                }
                ASR::expr_t *value = nullptr;
                if (ASRUtils::is_intrinsic_function2(func)) {
                    value = intrinsic_procedures.comptime_eval(call_name, al, loc, args);
                }

                Vec<ASR::call_arg_t> args_new;
                args_new.reserve(al, func->n_args);
                visit_expr_list_with_cast(func->m_args, func->n_args, args_new, args,
                    !ASRUtils::is_intrinsic_function2(func));
                dependencies.insert(std::string(ASRUtils::symbol_name(stemp)));
                ASR::asr_t* func_call_asr = ASR::make_FunctionCall_t(al, loc, stemp,
                                                s_generic, args_new.p, args_new.size(),
                                                a_type, value, nullptr);
                if( ignore_return_value ) {
                    std::string dummy_ret_name = current_scope->get_unique_name("__lcompilers_dummy");
                    Vec<char*> variable_dependencies_vec;
                    variable_dependencies_vec.reserve(al, 1);
                    ASRUtils::collect_variable_dependencies(al, variable_dependencies_vec, a_type);
                    ASR::asr_t* variable_asr = ASR::make_Variable_t(al, loc, current_scope,
                                                    s2c(al, dummy_ret_name), variable_dependencies_vec.p,
                                                    variable_dependencies_vec.size(), ASR::intentType::Local,
                                                    nullptr, nullptr, ASR::storage_typeType::Default,
                                                    a_type, ASR::abiType::Source, ASR::accessType::Public,
                                                    ASR::presenceType::Required, false);
                    ASR::symbol_t* variable_sym = ASR::down_cast<ASR::symbol_t>(variable_asr);
                    current_scope->add_symbol(dummy_ret_name, variable_sym);
                    ASR::expr_t* variable_var = ASRUtils::EXPR(ASR::make_Var_t(al, loc, variable_sym));
                    return ASR::make_Assignment_t(al, loc, variable_var, ASRUtils::EXPR(func_call_asr), nullptr);
                } else {
                    return func_call_asr;
                }
            } else {
                Vec<ASR::call_arg_t> args_new;
                args_new.reserve(al, func->n_args);
                visit_expr_list_with_cast(func->m_args, func->n_args, args_new, args);
                dependencies.insert(std::string(ASRUtils::symbol_name(stemp)));
                return ASR::make_SubroutineCall_t(al, loc, stemp,
                    s_generic, args_new.p, args_new.size(), nullptr);
            }
        } else if(ASR::is_a<ASR::StructType_t>(*s)) {
            Vec<ASR::expr_t*> args_new;
            args_new.reserve(al, args.size());
            visit_expr_list(args, args.size(), args_new);
            ASR::StructType_t* StructType = ASR::down_cast<ASR::StructType_t>(s);
            for( size_t i = 0; i < std::min(args.size(), StructType->n_members); i++ ) {
                std::string member_name = StructType->m_members[i];
                ASR::Variable_t* member_var = ASR::down_cast<ASR::Variable_t>(
                                                StructType->m_symtab->resolve_symbol(member_name));
                ASR::expr_t* arg_new_i = args_new[i];
                cast_helper(member_var->m_type, arg_new_i, arg_new_i->base.loc);
                ASR::ttype_t* left_type = member_var->m_type;
                ASR::ttype_t* right_type = ASRUtils::expr_type(arg_new_i);
                if( !ASRUtils::check_equal_type(left_type, right_type) ) {
                    std::string ltype = ASRUtils::type_to_str_python(left_type);
                    std::string rtype = ASRUtils::type_to_str_python(right_type);
                    diag.add(diag::Diagnostic(
                        "Type mismatch in procedure call; the types must be compatible",
                        diag::Level::Error, diag::Stage::Semantic, {
                            diag::Label("type mismatch (passed argument type is " + rtype + " but required type is " + ltype + ")",
                                    { arg_new_i->base.loc, left_type->base.loc})
                        })
                    );
                    throw SemanticAbort();
                }
                args_new.p[i] = arg_new_i;
            }
            ASR::ttype_t* der_type = ASRUtils::TYPE(ASR::make_Struct_t(al, loc, stemp, nullptr, 0));
            return ASR::make_StructTypeConstructor_t(al, loc, stemp, args_new.p, args_new.size(), der_type, nullptr);
        } else if( ASR::is_a<ASR::EnumType_t>(*s) ) {
            Vec<ASR::expr_t*> args_new;
            args_new.reserve(al, args.size());
            visit_expr_list(args, args.size(), args_new);
            ASR::EnumType_t* enumtype = ASR::down_cast<ASR::EnumType_t>(s);
            for( size_t i = 0; i < std::min(args.size(), enumtype->n_members); i++ ) {
                std::string member_name = enumtype->m_members[i];
                ASR::Variable_t* member_var = ASR::down_cast<ASR::Variable_t>(
                                                enumtype->m_symtab->resolve_symbol(member_name));
                ASR::expr_t* arg_new_i = args_new[i];
                cast_helper(member_var->m_type, arg_new_i, arg_new_i->base.loc);
                args_new.p[i] = arg_new_i;
            }
            ASR::ttype_t* der_type = ASRUtils::TYPE(ASR::make_Enum_t(al, loc, s, nullptr, 0));
            return ASR::make_EnumTypeConstructor_t(al, loc, stemp, args_new.p, args_new.size(), der_type, nullptr);
        } else if( ASR::is_a<ASR::UnionType_t>(*s) ) {
            if( args.size() != 0 ) {
                throw SemanticError("Union constructors do not accept any argument as of now.",
                    loc);
            }
            ASR::ttype_t* union_ = ASRUtils::TYPE(ASR::make_Union_t(al, loc, stemp, nullptr, 0));
            return ASR::make_UnionTypeConstructor_t(al, loc, stemp, nullptr, 0, union_, nullptr);
        } else {
            throw SemanticError("Unsupported call type for " + call_name, loc);
        }
    }

    /**
     * @brief Check if the type of the argument given does not contradict
     *        with previously checked type substitution.
     */
    void check_type_substitution(std::map<std::string, ASR::ttype_t*>& subs,
            ASR::ttype_t *param_type, ASR::ttype_t *arg_type, const Location &loc) {
        if (ASR::is_a<ASR::List_t>(*param_type)) {
            if (ASR::is_a<ASR::List_t>(*arg_type)) {
                ASR::ttype_t *param_elem = ASR::down_cast<ASR::List_t>(param_type)->m_type;
                ASR::ttype_t *arg_elem = ASR::down_cast<ASR::List_t>(arg_type)->m_type;
                return check_type_substitution(subs, param_elem, arg_elem, loc);
            } else {
                throw SemanticError("The parameter is a list while the argument is not a list", loc);
            }
        }
        if (ASR::is_a<ASR::TypeParameter_t>(*param_type)) {
            ASR::TypeParameter_t *tp = ASR::down_cast<ASR::TypeParameter_t>(param_type);
            std::string param_name = tp->m_param;
            if (subs.find(param_name) != subs.end()) {
                if (!ASRUtils::check_equal_type(subs[param_name], arg_type)) {
                    throw SemanticError("Inconsistent type variable for the function call", loc);
                }
            } else {
                if (ASRUtils::is_array(param_type) && ASRUtils::is_array(arg_type)) {
                    ASR::dimension_t* dims = nullptr;
                    int param_dims = ASRUtils::extract_dimensions_from_ttype(param_type, dims);
                    int arg_dims = ASRUtils::extract_dimensions_from_ttype(arg_type, dims);
                    if (param_dims == arg_dims) {
                        subs[param_name] = ASRUtils::duplicate_type_without_dims(al, arg_type, arg_type->base.loc);
                    } else {
                        throw SemanticError("Inconsistent type subsititution for array type", loc);
                    }
                } else {
                    subs[param_name] = ASRUtils::duplicate_type(al, arg_type);
                }
            }
        }
    }

    /**
     * @brief Check if the given function and the type substitution satisfies
     *        the restriction
     */
    void check_type_restriction(std::map<std::string, ASR::ttype_t*> subs,
            std::map<std::string, ASR::symbol_t*> restriction_subs,
            ASR::Function_t* rt, const Location& loc) {
        std::string rt_name = rt->m_name;
        if (restriction_subs.find(rt_name) != restriction_subs.end()) {
            ASR::symbol_t* rt_arg = restriction_subs[rt_name];
            if (!ASR::is_a<ASR::Function_t>(*rt_arg)) {
                std::string msg = "The restriction " + rt_name + " requires a "
                    + "function as an argument";
                throw SemanticError(msg, loc);
            }
            ASR::Function_t* rt_arg_func = ASR::down_cast<ASR::Function_t>(rt_arg);
            /** @brief different argument number between the function given and the
             *         restriction result in error **/
            if (rt->n_args != rt_arg_func->n_args) {
                std::string msg = "The function " + std::string(rt_arg_func->m_name)
                    + " provided for the restriction "
                    + std::string(rt->m_name) + " have different number of arguments";
                throw SemanticError(msg, rt_arg->base.loc);
            }
            for (size_t j=0; j<rt->n_args; j++) {
                ASR::ttype_t* rt_type = ASRUtils::expr_type(rt->m_args[j]);
                ASR::ttype_t* rt_arg_type = ASRUtils::expr_type(rt_arg_func->m_args[j]);
                if (ASRUtils::is_generic(*rt_type)) {
                    std::string rt_type_param = ASR::down_cast<ASR::TypeParameter_t>(
                        ASRUtils::get_type_parameter(rt_type))->m_param;
                    /**
                     * @brief if the type of the function given for the restriction does not
                     *        satisfy the type substitution from the function argument, it
                     *        results in error **/
                    if (!ASRUtils::check_equal_type(subs[rt_type_param], rt_arg_type)) {
                        throw SemanticError("Restriction mismatch with provided arguments",
                            rt_arg->base.loc);
                    }
                }
            }
            if (rt->m_return_var) {
                if (!rt_arg_func->m_return_var) {
                    throw SemanticError("The function provided to the restriction should "
                        "have a return value", rt_arg->base.loc);
                }
                ASR::ttype_t* rt_return = ASRUtils::expr_type(rt->m_return_var);
                ASR::ttype_t* rt_arg_return = ASRUtils::expr_type(rt_arg_func->m_return_var);
                if (ASRUtils::is_generic(*rt_return)) {
                    std::string rt_return_param = ASR::down_cast<ASR::TypeParameter_t>(
                        ASRUtils::get_type_parameter(rt_return))->m_param;
                    if (!ASRUtils::check_equal_type(subs[rt_return_param], rt_arg_return)) {
                        throw SemanticError("Restriction mismatch with provided arguments",
                            rt_arg->base.loc);
                    }
                }
            } else {
                if (rt_arg_func->m_return_var) {
                    throw SemanticError("The function provided to the restriction should "
                        "not have a return value", rt_arg->base.loc);
                }
            }
            return;
        }
        /**
         * @brief Check if there is not argument given to the restriction
         *  plus : integer x integer -> integer, real x real -> real
         *  zero : integer -> integer, real -> real
         *  div  : integer x i32 -> f64, real x i32 -> f64
         */
        if (rt_name == "add" && rt->n_args == 2) {
            ASR::ttype_t* left_type = ASRUtils::expr_type(rt->m_args[0]);
            ASR::ttype_t* right_type = ASRUtils::expr_type(rt->m_args[1]);
            left_type = ASR::is_a<ASR::TypeParameter_t>(*left_type)
                ? subs[ASR::down_cast<ASR::TypeParameter_t>(left_type)->m_param] : left_type;
            right_type = ASR::is_a<ASR::TypeParameter_t>(*right_type)
                ? subs[ASR::down_cast<ASR::TypeParameter_t>(right_type)->m_param] : right_type;
            if ((ASRUtils::is_integer(*left_type) && ASRUtils::is_integer(*right_type)) ||
                    (ASRUtils::is_real(*left_type) && ASRUtils::is_real(*right_type))) {
                return;
            }
        } else if (rt_name == "zero" && rt->n_args == 1) {
            ASR::ttype_t* type = ASRUtils::expr_type(rt->m_args[0]);
            type = ASR::is_a<ASR::TypeParameter_t>(*type)
                ? subs[ASR::down_cast<ASR::TypeParameter_t>(type)->m_param] : type;
            if (ASRUtils::is_integer(*type) || ASRUtils::is_real(*type)) {
                return;
            }
        } else if (rt_name == "div" && rt->n_args == 2) {
            ASR::ttype_t* left_type = ASRUtils::expr_type(rt->m_args[0]);
            ASR::ttype_t* right_type = ASRUtils::expr_type(rt->m_args[1]);
            left_type = ASR::is_a<ASR::TypeParameter_t>(*left_type)
                ? subs[ASR::down_cast<ASR::TypeParameter_t>(left_type)->m_param] : left_type;
            if ((ASRUtils::is_integer(*left_type) && ASRUtils::is_integer(*right_type)) ||
                    (ASRUtils::is_real(*left_type) && ASRUtils::is_integer(*right_type))) {
                return;
            }
        }
        throw SemanticError("No applicable argument to the restriction " + rt_name , loc);
    }

<<<<<<< HEAD
=======
    /**
     * @brief Check if the generic function has been instantiated with similar
     *        arguments. If not, then instantiate a new function.
     */
    ASR::symbol_t* get_generic_function(std::map<std::string, ASR::ttype_t*> subs,
            std::map<std::string, ASR::symbol_t*>& rt_subs, ASR::Function_t *func) {
        int new_function_num;
        ASR::symbol_t *t;
        std::string func_name = func->m_name;
        if (generic_func_nums.find(func_name) != generic_func_nums.end()) {
            new_function_num = generic_func_nums[func_name];
            for (int i=0; i<generic_func_nums[func_name]; i++) {
                std::string generic_func_name = "__lpython_generic_" + func_name + "_" + std::to_string(i);
                if (generic_func_subs.find(generic_func_name) != generic_func_subs.end()) {
                    std::map<std::string, ASR::ttype_t*> subs_check = generic_func_subs[generic_func_name];
                    if (subs_check.size() != subs.size()) { continue; }
                    bool defined = true;
                    for (auto const &subs_check_pair: subs_check) {
                        if (subs.find(subs_check_pair.first) == subs.end()) {
                            defined = false; break;
                        }
                        ASR::ttype_t* subs_type = subs[subs_check_pair.first];
                        ASR::ttype_t* subs_check_type = subs_check_pair.second;
                        if (!ASRUtils::check_equal_type(subs_type, subs_check_type)) {
                            defined = false; break;
                        }
                    }
                    if (defined) {
                        t = current_scope->resolve_symbol(generic_func_name);
                        return t;
                    }
                }
            }
        } else {
            new_function_num = 0;
        }
        generic_func_nums[func_name] = new_function_num + 1;
        std::string new_func_name = "__lpython_generic_" + func_name + "_"
            + std::to_string(new_function_num);
        generic_func_subs[new_func_name] = subs;
        t = pass_instantiate_generic_function(al, subs, rt_subs, func->m_symtab->parent,
                new_func_name, func);
        dependencies.erase(func_name);
        dependencies.insert(new_func_name);
        return t;
    }

>>>>>>> 6694acd0
    void fill_dims_for_asr_type(Vec<ASR::dimension_t>& dims,
                                ASR::expr_t* value, const Location& loc) {
        ASR::dimension_t dim;
        dim.loc = loc;
        if (ASR::is_a<ASR::IntegerConstant_t>(*value) ||
            ASR::is_a<ASR::Var_t>(*value)) {
            ASR::ttype_t *itype = ASRUtils::expr_type(value);
            ASR::expr_t* one = ASRUtils::EXPR(ASR::make_IntegerConstant_t(al, loc, 1, itype));
            ASR::expr_t* zero = ASRUtils::EXPR(ASR::make_IntegerConstant_t(al, loc, 0, itype));
            ASR::expr_t* comptime_val = nullptr;
            int64_t value_int = -1;
            ASRUtils::extract_value(ASRUtils::expr_value(value), value_int);
            if( value_int != -1 ) {
                comptime_val = ASRUtils::EXPR(ASR::make_IntegerConstant_t(al, loc, value_int - 1, itype));
            }
            dim.m_start = zero;
            dim.m_length = ASRUtils::compute_length_from_start_end(al, dim.m_start,
                            ASRUtils::EXPR(ASR::make_IntegerBinOp_t(al, value->base.loc,
                                value, ASR::binopType::Sub, one, itype, comptime_val)));
            dims.push_back(al, dim);
        } else if(ASR::is_a<ASR::TupleConstant_t>(*value)) {
            ASR::TupleConstant_t* tuple_constant = ASR::down_cast<ASR::TupleConstant_t>(value);
            for( size_t i = 0; i < tuple_constant->n_elements; i++ ) {
                ASR::expr_t *value = tuple_constant->m_elements[i];
                fill_dims_for_asr_type(dims, value, loc);
            }
        } else if(ASR::is_a<ASR::EnumValue_t>(*value)) {
            ASR::expr_t* enum_value = ASRUtils::expr_value(
                 ASR::down_cast<ASR::EnumValue_t>(value)->m_value);
            if (!enum_value) {
                throw SemanticError("Only constant enumeration values are "
                                    "supported as array dimensions.", loc);
            }
            fill_dims_for_asr_type(dims, enum_value, loc);
        } else {
            throw SemanticError("Only Integer, `:` or identifier in [] in "
                                "Subscript supported for now in annotation "
                                "found, " + std::to_string(value->type),
                loc);
        }
    }

    bool is_runtime_array(AST::expr_t* m_slice) {
        if( AST::is_a<AST::Tuple_t>(*m_slice) ) {
            AST::Tuple_t* multidim = AST::down_cast<AST::Tuple_t>(m_slice);
            for( size_t i = 0; i < multidim->n_elts; i++ ) {
                if( AST::is_a<AST::Slice_t>(*multidim->m_elts[i]) ) {
                    return true;
                }
            }
        }
        return false;
    }

    void raise_error_when_dict_key_is_float_or_complex(ASR::ttype_t* key_type, const Location& loc) {
        if(ASR::is_a<ASR::Real_t>(*key_type) || ASR::is_a<ASR::Complex_t>(*key_type)) {
            throw SemanticError("'dict' key type cannot be float/complex because resolving collisions "
                                "by exact comparison of float/complex values will result in unexpected "
                                "behaviours. In addition fuzzy equality checks with a certain tolerance "
                                "does not follow transitivity with float/complex values.", loc);
        }
    }

    // Convert Python AST type annotation to an ASR type
    // Examples:
    // i32, i64, f32, f64
    // f64[256], i32[:]
    ASR::ttype_t * ast_expr_to_asr_type(const Location &loc, const AST::expr_t &annotation) {
        Vec<ASR::dimension_t> dims;
        dims.reserve(al, 4);
        AST::expr_t** m_args = nullptr; size_t n_args = 0;

        std::string var_annotation;
        if (AST::is_a<AST::Name_t>(annotation)) {
            AST::Name_t *n = AST::down_cast<AST::Name_t>(&annotation);
            var_annotation = n->m_id;
        } else if (AST::is_a<AST::Subscript_t>(annotation)) {
            AST::Subscript_t *s = AST::down_cast<AST::Subscript_t>(&annotation);
            if (AST::is_a<AST::Name_t>(*s->m_value)) {
                AST::Name_t *n = AST::down_cast<AST::Name_t>(s->m_value);
                var_annotation = n->m_id;
            } else {
                throw SemanticError("Only Name in Subscript supported for now in annotation",
                    loc);
            }

            if (var_annotation == "tuple") {
                Vec<ASR::ttype_t*> types;
                types.reserve(al, 4);
                if (AST::is_a<AST::Name_t>(*s->m_slice)) {
                    types.push_back(al, ast_expr_to_asr_type(loc, *s->m_slice));
                } else if (AST::is_a<AST::Tuple_t>(*s->m_slice)) {
                    AST::Tuple_t *t = AST::down_cast<AST::Tuple_t>(s->m_slice);
                    for (size_t i=0; i<t->n_elts; i++) {
                        types.push_back(al, ast_expr_to_asr_type(loc, *t->m_elts[i]));
                    }
                } else {
                    throw SemanticError("Only Name or Tuple in Subscript supported for now in `tuple` annotation",
                        loc);
                }
                ASR::ttype_t *type = ASRUtils::TYPE(ASR::make_Tuple_t(al, loc,
                    types.p, types.size()));
                return type;
            } else if (var_annotation == "set") {
                if (AST::is_a<AST::Name_t>(*s->m_slice)) {
                    ASR::ttype_t *type = ast_expr_to_asr_type(loc, *s->m_slice);
                    return ASRUtils::TYPE(ASR::make_Set_t(al, loc, type));
                } else {
                    throw SemanticError("Only Name in Subscript supported for now in `set`"
                        " annotation", loc);
                }
            } else if (var_annotation == "list") {
                ASR::ttype_t *type = nullptr;
                if (AST::is_a<AST::Name_t>(*s->m_slice) || AST::is_a<AST::Subscript_t>(*s->m_slice)) {
                    type = ast_expr_to_asr_type(loc, *s->m_slice);
                    return ASRUtils::TYPE(ASR::make_List_t(al, loc, type));
                } else {
                    throw SemanticError("Only Name or Subscript inside Subscript supported for now in `list`"
                        " annotation", loc);
                }
            } else if (var_annotation == "dict") {
                if (AST::is_a<AST::Tuple_t>(*s->m_slice)) {
                    AST::Tuple_t *t = AST::down_cast<AST::Tuple_t>(s->m_slice);
                    if (t->n_elts != 2) {
                        throw SemanticError("`dict` annotation must have 2 elements: types"
                            " of both keys and values", loc);
                    }
                    ASR::ttype_t *key_type = ast_expr_to_asr_type(loc, *t->m_elts[0]);
                    ASR::ttype_t *value_type = ast_expr_to_asr_type(loc, *t->m_elts[1]);
                    raise_error_when_dict_key_is_float_or_complex(key_type, loc);
                    return ASRUtils::TYPE(ASR::make_Dict_t(al, loc, key_type, value_type));
                } else {
                    throw SemanticError("`dict` annotation must have 2 elements: types of"
                        " both keys and values", loc);
                }
            } else if (var_annotation == "Pointer") {
                ASR::ttype_t *type = ast_expr_to_asr_type(loc, *s->m_slice);
                return ASRUtils::TYPE(ASR::make_Pointer_t(al, loc, type));
            } else if (var_annotation == "Const") {
                ASR::ttype_t *type = ast_expr_to_asr_type(loc, *s->m_slice);
                return ASRUtils::TYPE(ASR::make_Const_t(al, loc, type));
            } else {
                if (AST::is_a<AST::Slice_t>(*s->m_slice)) {
                    ASR::dimension_t dim;
                    dim.loc = loc;
                    dim.m_start = nullptr;
                    dim.m_length = nullptr;
                    dims.push_back(al, dim);
                } else if( is_runtime_array(s->m_slice) ) {
                    AST::Tuple_t* tuple_multidim = AST::down_cast<AST::Tuple_t>(s->m_slice);
                    for( size_t i = 0; i < tuple_multidim->n_elts; i++ ) {
                        if( AST::is_a<AST::Slice_t>(*tuple_multidim->m_elts[i]) ) {
                            ASR::dimension_t dim;
                            dim.loc = loc;
                            dim.m_start = nullptr;
                            dim.m_length = nullptr;
                            dims.push_back(al, dim);
                        }
                    }
                } else {
                    this->visit_expr(*s->m_slice);
                    ASR::expr_t *value = ASRUtils::EXPR(tmp);
                    fill_dims_for_asr_type(dims, value, loc);
                }
            }
        } else if (AST::is_a<AST::Attribute_t>(annotation)) {
            AST::Attribute_t* attr_annotation = AST::down_cast<AST::Attribute_t>(&annotation);
            LCOMPILERS_ASSERT(AST::is_a<AST::Name_t>(*attr_annotation->m_value));
            std::string value = AST::down_cast<AST::Name_t>(attr_annotation->m_value)->m_id;
            ASR::symbol_t *t = current_scope->resolve_symbol(value);

            if (!t) {
                throw SemanticError("'" + value + "' is not defined in the scope",
                    attr_annotation->base.base.loc);
            }
            LCOMPILERS_ASSERT(ASR::is_a<ASR::StructType_t>(*t));
            ASR::StructType_t* struct_type = ASR::down_cast<ASR::StructType_t>(t);
            std::string struct_var_name = struct_type->m_name;
            std::string struct_member_name = attr_annotation->m_attr;
            ASR::symbol_t* struct_member = struct_type->m_symtab->resolve_symbol(struct_member_name);
            if( !struct_member ) {
                throw SemanticError(struct_member_name + " not present in " +
                                    struct_var_name + " dataclass.",
                                    attr_annotation->base.base.loc);
            }
            std::string import_name = struct_var_name + "_" + struct_member_name;
            ASR::symbol_t* import_struct_member = current_scope->resolve_symbol(import_name);
            bool import_from_struct = true;
            if( import_struct_member ) {
                if( ASR::is_a<ASR::ExternalSymbol_t>(*import_struct_member) ) {
                    ASR::ExternalSymbol_t* ext_sym = ASR::down_cast<ASR::ExternalSymbol_t>(import_struct_member);
                    if( ext_sym->m_external == struct_member &&
                        std::string(ext_sym->m_module_name) == struct_var_name ) {
                        import_from_struct = false;
                    }
                }
            }
            if( import_from_struct ) {
                import_name = current_scope->get_unique_name(import_name);
                import_struct_member = ASR::down_cast<ASR::symbol_t>(ASR::make_ExternalSymbol_t(al,
                                                        attr_annotation->base.base.loc, current_scope, s2c(al, import_name),
                                                        struct_member,s2c(al, struct_var_name), nullptr, 0,
                                                        s2c(al, struct_member_name), ASR::accessType::Public));
                current_scope->add_symbol(import_name, import_struct_member);
            }
            return ASRUtils::TYPE(ASR::make_Union_t(al, attr_annotation->base.base.loc, import_struct_member, nullptr, 0));
        } else {
            throw SemanticError("Only Name, Subscript, and Call supported for now in annotation of annotated assignment.",
                loc);
        }

        return get_type_from_var_annotation(var_annotation, annotation.base.loc, dims, m_args, n_args);
    }

    ASR::expr_t *index_add_one(const Location &loc, ASR::expr_t *idx) {
        // Add 1 to the index `idx`, assumes `idx` is of type Integer 4
        ASR::expr_t *comptime_value = nullptr;
        ASR::ttype_t *a_type = ASRUtils::TYPE(ASR::make_Integer_t(al, loc,
            4, nullptr, 0));
        ASR::expr_t *constant_one = ASR::down_cast<ASR::expr_t>(ASR::make_IntegerConstant_t(
                                            al, loc, 1, a_type));
        return ASRUtils::EXPR(ASR::make_IntegerBinOp_t(al, loc, idx,
            ASR::binopType::Add, constant_one, a_type, comptime_value));
    }

    void cast_helper(ASR::expr_t*& left, ASR::expr_t*& right, bool is_assign,
        bool is_explicit_casting=false) {
        if( !allow_implicit_casting && !is_explicit_casting ) {
            if( is_assign ) {
                ASR::ttype_t* left_type = ASRUtils::expr_type(left);
                ASR::ttype_t* right_type = ASRUtils::expr_type(right);
                if( ASRUtils::is_real(*left_type) && ASRUtils::is_integer(*right_type)) {
                    throw SemanticError("Assigning integer to float is not supported",
                                        right->base.loc);
                }
                if ( ASRUtils::is_complex(*left_type) && !ASRUtils::is_complex(*right_type)) {
                    throw SemanticError("Assigning non-complex to complex is not supported",
                            right->base.loc);
                }
            }
            return ;
        }
        bool no_cast = ((ASR::is_a<ASR::Pointer_t>(*ASRUtils::expr_type(left)) &&
                        ASR::is_a<ASR::Var_t>(*left)) ||
                        (ASR::is_a<ASR::Pointer_t>(*ASRUtils::expr_type(right)) &&
                        ASR::is_a<ASR::Var_t>(*right)));
        ASR::ttype_t *right_type = ASRUtils::expr_type(right);
        ASR::ttype_t *left_type = ASRUtils::expr_type(left);
        if( ASR::is_a<ASR::Const_t>(*left_type) ) {
            left_type = ASRUtils::get_contained_type(left_type);
        }
        if( ASR::is_a<ASR::Const_t>(*right_type) ) {
            right_type = ASRUtils::get_contained_type(right_type);
        }
        left_type = ASRUtils::type_get_past_pointer(left_type);
        right_type = ASRUtils::type_get_past_pointer(right_type);
        if( no_cast ) {
            int lkind = ASRUtils::extract_kind_from_ttype_t(left_type);
            int rkind = ASRUtils::extract_kind_from_ttype_t(right_type);
            if( left_type->type != right_type->type || lkind != rkind ) {
                throw SemanticError("Casting for mismatching pointer types not supported yet.",
                                    right_type->base.loc);
            }
        }

        // Handle presence of logical types in binary operations
        // by converting them into 32-bit integers.
        // See integration_tests/test_bool_binop.py for its significance.
        if(!is_assign && ASRUtils::is_logical(*left_type) && ASRUtils::is_logical(*right_type) ) {
            ASR::ttype_t* dest_type = ASRUtils::TYPE(ASR::make_Integer_t(al, left_type->base.loc,
                                            4, nullptr, 0));
            left = CastingUtil::perform_casting(left, left_type, dest_type, al, left->base.loc);
            right = CastingUtil::perform_casting(right, right_type, dest_type, al, right->base.loc);
            return ;
        }

        ASR::ttype_t *src_type = nullptr, *dest_type = nullptr;
        ASR::expr_t *src_expr = nullptr, *dest_expr = nullptr;
        int casted_expression_signal = CastingUtil::get_src_dest(left, right, src_expr, dest_expr,
                                                                 src_type, dest_type, is_assign);
        if( casted_expression_signal == 2 ) {
            return ;
        }
        src_expr = CastingUtil::perform_casting(src_expr, src_type,
                                                dest_type, al, src_expr->base.loc);
        if( casted_expression_signal == 0 ) {
            left = src_expr;
            right = dest_expr;
        } else if( casted_expression_signal == 1 ) {
            left = dest_expr;
            right = src_expr;
        }
    }

    void cast_helper(ASR::ttype_t* dest_type, ASR::expr_t*& src_expr,
        const Location& loc, bool is_explicit_cast=false) {
        if( !allow_implicit_casting && !is_explicit_cast ) {
            return ;
        }
        ASR::ttype_t* src_type = ASRUtils::expr_type(src_expr);
        if( ASR::is_a<ASR::Const_t>(*src_type) ) {
            src_type = ASRUtils::get_contained_type(src_type);
        }
        if( ASRUtils::check_equal_type(src_type, dest_type) ) {
            return ;
        }
        src_expr = CastingUtil::perform_casting(src_expr, src_type,
                                                dest_type, al, loc);
    }

    void make_BinOp_helper(ASR::expr_t *left, ASR::expr_t *right,
        ASR::binopType op, const Location &loc, bool floordiv) {
        ASR::ttype_t *left_type = ASRUtils::expr_type(left);
        ASR::ttype_t *right_type = ASRUtils::expr_type(right);
        if( ASR::is_a<ASR::Const_t>(*left_type) ) {
            left_type = ASRUtils::get_contained_type(left_type);
        }
        if( ASR::is_a<ASR::Const_t>(*right_type) ) {
            right_type = ASRUtils::get_contained_type(right_type);
        }
        ASR::ttype_t *dest_type = nullptr;
        ASR::expr_t *value = nullptr;
        ASR::expr_t *overloaded = nullptr;

        bool right_is_int = ASRUtils::is_character(*left_type) && ASRUtils::is_integer(*right_type);
        bool left_is_int = ASRUtils::is_integer(*left_type) && ASRUtils::is_character(*right_type);

        // Handle normal division in python with reals
        if (op == ASR::binopType::Div) {
            if (ASRUtils::is_character(*left_type) || ASRUtils::is_character(*right_type)) {
                diag.add(diag::Diagnostic(
                    "Division is not supported for string type",
                    diag::Level::Error, diag::Stage::Semantic, {
                        diag::Label("string not supported in division" ,
                                {left->base.loc, right->base.loc})
                    })
                );
                throw SemanticAbort();
            }
            // Floor div operation in python using (`//`)
            if (floordiv) {
                bool both_int = (ASRUtils::is_integer(*left_type) && ASRUtils::is_integer(*right_type));
                if (both_int) {
                    cast_helper(left, right, false);
                    dest_type = ASRUtils::expr_type(left);
                } else {
                    dest_type = ASRUtils::TYPE(ASR::make_Real_t(al, loc,
                        8, nullptr, 0));
                    if (ASRUtils::is_integer(*left_type)) {
                        left = ASR::down_cast<ASR::expr_t>(ASRUtils::make_Cast_t_value(
                            al, left->base.loc, left, ASR::cast_kindType::IntegerToReal, dest_type));
                    }
                    if (ASRUtils::is_integer(*right_type)) {
                        right = ASR::down_cast<ASR::expr_t>(ASRUtils::make_Cast_t_value(
                            al, right->base.loc, right, ASR::cast_kindType::IntegerToReal, dest_type));
                    }
                    cast_helper(left, right, false);
                    dest_type = ASRUtils::expr_type(left);
                }
                if (ASRUtils::expr_value(right) != nullptr) {
                    if (ASRUtils::is_integer(*right_type)) {
                        int8_t value = ASR::down_cast<ASR::IntegerConstant_t>(ASRUtils::expr_value(right))->m_n;
                        if (value == 0) {
                            diag.add(diag::Diagnostic(
                                "integer division by zero is not allowed",
                                diag::Level::Error, diag::Stage::Semantic, {
                                    diag::Label("integer division by zero",
                                            {right->base.loc})
                                })
                            );
                            throw SemanticAbort();
                        }
                    } else if (ASRUtils::is_real(*right_type)) {
                        double value = ASR::down_cast<ASR::RealConstant_t>(ASRUtils::expr_value(right))->m_r;
                        if (value == 0.0) {
                            diag.add(diag::Diagnostic(
                                "float floor division by zero is not allowed",
                                diag::Level::Error, diag::Stage::Semantic, {
                                    diag::Label("float floor division by zero",
                                            {right->base.loc})
                                })
                            );
                            throw SemanticAbort();
                        }
                    }
                }
                ASR::symbol_t *fn_div = resolve_intrinsic_function(loc, "_lpython_floordiv");
                Vec<ASR::call_arg_t> args;
                args.reserve(al, 2);
                ASR::call_arg_t arg1, arg2;
                arg1.loc = left->base.loc;
                arg2.loc = right->base.loc;
                arg1.m_value = left;
                arg2.m_value = right;
                args.push_back(al, arg1);
                args.push_back(al, arg2);
                tmp = make_call_helper(al, fn_div, current_scope, args, "_lpython_floordiv", loc);
                return;

            } else { // real divison in python using (`/`)
                ASR::ttype_t* left_type = ASRUtils::expr_type(left);
                ASR::ttype_t* right_type = ASRUtils::expr_type(right);
                ASR::dimension_t *m_dims_left = nullptr, *m_dims_right = nullptr;
                int n_dims_left = ASRUtils::extract_dimensions_from_ttype(left_type, m_dims_left);
                int n_dims_right = ASRUtils::extract_dimensions_from_ttype(right_type, m_dims_right);
                if( n_dims_left == 0 && n_dims_right == 0 ) {
                    int left_type_priority = CastingUtil::get_type_priority(left_type->type);
                    int right_type_priority = CastingUtil::get_type_priority(right_type->type);
                    int left_kind = ASRUtils::extract_kind_from_ttype_t(left_type);
                    int right_kind = ASRUtils::extract_kind_from_ttype_t(right_type);
                    bool is_left_f32 = ASR::is_a<ASR::Real_t>(*left_type) && left_kind == 4;
                    bool is_right_f32 = ASR::is_a<ASR::Real_t>(*right_type) && right_kind == 4;
                    if( (left_type_priority >= right_type_priority && is_left_f32) ||
                        (right_type_priority >= left_type_priority && is_right_f32) ) {
                        dest_type = ASRUtils::TYPE(ASR::make_Real_t(al, loc, 4, nullptr, 0));
                    } else if( left_type_priority <= CastingUtil::get_type_priority(ASR::ttypeType::Real) &&
                               right_type_priority <= CastingUtil::get_type_priority(ASR::ttypeType::Real)) {
                        dest_type = ASRUtils::TYPE(ASR::make_Real_t(al, loc,
                        8, nullptr, 0));
                    } else {
                        if( left_type_priority > right_type_priority ) {
                            dest_type = ASRUtils::duplicate_type_without_dims(al, left_type, loc);
                        } else if( left_type_priority < right_type_priority ) {
                            dest_type = ASRUtils::duplicate_type_without_dims(al, right_type, loc);
                        } else {
                            if( left_kind >= right_kind ) {
                                dest_type = ASRUtils::duplicate_type_without_dims(al, left_type, loc);
                            } else {
                                dest_type = ASRUtils::duplicate_type_without_dims(al, right_type, loc);
                            }
                        }
                    }
                    cast_helper(dest_type, left, left->base.loc, true);
                    double val = -1.0;
                    if (ASRUtils::extract_value(ASRUtils::expr_value(right), val) &&
                        val == 0.0) {
                        diag.add(diag::Diagnostic(
                            "division by zero is not allowed",
                            diag::Level::Error, diag::Stage::Semantic, {
                                diag::Label("division by zero",
                                        {right->base.loc})
                            })
                        );
                        throw SemanticAbort();
                    }
                    cast_helper(dest_type, right, right->base.loc, true);
                } else {
                    if( n_dims_left != 0 && n_dims_right != 0 ) {
                        LCOMPILERS_ASSERT(n_dims_left == n_dims_right);
                        dest_type = left_type;
                    } else {
                        if( n_dims_left > 0 ) {
                            dest_type = left_type;
                        } else {
                            dest_type = right_type;
                        }
                    }
                }
            }
        } else if((ASRUtils::is_integer(*left_type) || ASRUtils::is_real(*left_type) ||
                    ASRUtils::is_complex(*left_type) || ASRUtils::is_logical(*left_type)) &&
                (ASRUtils::is_integer(*right_type) || ASRUtils::is_real(*right_type) ||
                    ASRUtils::is_complex(*right_type) || ASRUtils::is_logical(*right_type))) {
            cast_helper(left, right, false,
                ASRUtils::is_logical(*left_type) && ASRUtils::is_logical(*right_type));
            dest_type = ASRUtils::expr_type(left);
            if( ASR::is_a<ASR::Const_t>(*dest_type) ) {
                dest_type = ASRUtils::get_contained_type(dest_type);
            }
        } else if ((right_is_int || left_is_int) && op == ASR::binopType::Mul) {
            // string repeat
            int64_t left_int = 0, right_int = 0, dest_len = 0;
            if (right_is_int) {
                ASR::Character_t *left_type2 = ASR::down_cast<ASR::Character_t>(left_type);
                LCOMPILERS_ASSERT(left_type2->n_dims == 0);
                right_int = ASR::down_cast<ASR::IntegerConstant_t>(
                                                   ASRUtils::expr_value(right))->m_n;
                dest_len = left_type2->m_len * right_int;
                if (dest_len < 0) dest_len = 0;
                dest_type = ASR::down_cast<ASR::ttype_t>(
                        ASR::make_Character_t(al, loc, left_type2->m_kind,
                        dest_len, nullptr, nullptr, 0));
            } else if (left_is_int) {
                ASR::Character_t *right_type2 = ASR::down_cast<ASR::Character_t>(right_type);
                LCOMPILERS_ASSERT(right_type2->n_dims == 0);
                left_int = ASR::down_cast<ASR::IntegerConstant_t>(
                                                   ASRUtils::expr_value(left))->m_n;
                dest_len = right_type2->m_len * left_int;
                if (dest_len < 0) dest_len = 0;
                dest_type = ASR::down_cast<ASR::ttype_t>(
                        ASR::make_Character_t(al, loc, right_type2->m_kind,
                        dest_len, nullptr, nullptr, 0));
            }

            if (ASRUtils::expr_value(left) != nullptr && ASRUtils::expr_value(right) != nullptr) {
                char* str = right_is_int ? ASR::down_cast<ASR::StringConstant_t>(
                                                ASRUtils::expr_value(left))->m_s :
                                                ASR::down_cast<ASR::StringConstant_t>(
                                                ASRUtils::expr_value(right))->m_s;
                int64_t repeat = right_is_int ? right_int : left_int;
                char* result;
                std::ostringstream os;
                std::fill_n(std::ostream_iterator<std::string>(os), repeat, std::string(str));
                result = s2c(al, os.str());
                LCOMPILERS_ASSERT((int64_t)strlen(result) == dest_len)
                value = ASR::down_cast<ASR::expr_t>(ASR::make_StringConstant_t(
                    al, loc, result, dest_type));
            }
            if (right_is_int) {
                tmp = ASR::make_StringRepeat_t(al, loc, left, right, dest_type, value);
            }
            else if (left_is_int){
                tmp = ASR::make_StringRepeat_t(al, loc, right, left, dest_type, value);
            }
            return;

        } else if (ASRUtils::is_character(*left_type) && ASRUtils::is_character(*right_type)
                            && op == ASR::binopType::Add) {
            // string concat
            ASR::Character_t *left_type2 = ASR::down_cast<ASR::Character_t>(left_type);
            ASR::Character_t *right_type2 = ASR::down_cast<ASR::Character_t>(right_type);
            LCOMPILERS_ASSERT(left_type2->n_dims == 0);
            LCOMPILERS_ASSERT(right_type2->n_dims == 0);
            dest_type = ASR::down_cast<ASR::ttype_t>(
                    ASR::make_Character_t(al, loc, left_type2->m_kind,
                    left_type2->m_len + right_type2->m_len, nullptr, nullptr, 0));
            if (ASRUtils::expr_value(left) != nullptr && ASRUtils::expr_value(right) != nullptr) {
                char* left_value = ASR::down_cast<ASR::StringConstant_t>(
                                        ASRUtils::expr_value(left))->m_s;
                char* right_value = ASR::down_cast<ASR::StringConstant_t>(
                                        ASRUtils::expr_value(right))->m_s;
                char* result;
                std::string result_s = std::string(left_value) + std::string(right_value);
                result = s2c(al, result_s);
                LCOMPILERS_ASSERT((int64_t)strlen(result) == ASR::down_cast<ASR::Character_t>(dest_type)->m_len)
                value = ASR::down_cast<ASR::expr_t>(ASR::make_StringConstant_t(
                    al, loc, result, dest_type));
            }
            tmp = ASR::make_StringConcat_t(al, loc, left, right, dest_type, value);
            return;
        } else if (ASR::is_a<ASR::List_t>(*left_type) && ASR::is_a<ASR::List_t>(*right_type)
                   && op == ASR::binopType::Add) {
            dest_type = left_type;
            std::string ltype = ASRUtils::type_to_str_python(left_type);
            std::string rtype = ASRUtils::type_to_str_python(right_type);
            ASR::ttype_t *left_type2 = ASR::down_cast<ASR::List_t>(left_type)->m_type;
            ASR::ttype_t *right_type2 = ASR::down_cast<ASR::List_t>(right_type)->m_type;
            if (!ASRUtils::check_equal_type(left_type2, right_type2)) {
                diag.add(diag::Diagnostic(
                    "Both the lists should be of the same type for concatenation.",
                    diag::Level::Error, diag::Stage::Semantic, {
                        diag::Label("type mismatch ('" + ltype + "' and '" + rtype + "')",
                                {left->base.loc, right->base.loc})
                    })
                );
                throw SemanticAbort();
            }
            tmp = ASR::make_ListConcat_t(al, loc, left, right, dest_type, value);
            return;
        } else {
            std::string ltype = ASRUtils::type_to_str_python(ASRUtils::expr_type(left));
            std::string rtype = ASRUtils::type_to_str_python(ASRUtils::expr_type(right));
            diag.add(diag::Diagnostic(
                "Type mismatch in binary operator; the types must be compatible",
                diag::Level::Error, diag::Stage::Semantic, {
                    diag::Label("type mismatch (" + ltype + " and " + rtype + ")",
                            {left->base.loc, right->base.loc})
                })
            );
            throw SemanticAbort();
        }

        if (ASRUtils::is_integer(*dest_type)) {

            ASR::ttype_t* left_type = ASRUtils::expr_type(left);
            ASR::ttype_t* right_type = ASRUtils::expr_type(right);
            if( !ASRUtils::check_equal_type(left_type, right_type) ) {
                std::string ltype = ASRUtils::type_to_str_python(left_type);
                std::string rtype = ASRUtils::type_to_str_python(right_type);
                diag.add(diag::Diagnostic(
                    "Type mismatch in binary operator; the types must be compatible",
                    diag::Level::Error, diag::Stage::Semantic, {
                        diag::Label("type mismatch (" + ltype + " and " + rtype + ")",
                                {left->base.loc, right->base.loc})
                    })
                );
                throw SemanticAbort();
            }
            ASR::dimension_t *m_dims_left = nullptr, *m_dims_right = nullptr;
            int n_dims_left = ASRUtils::extract_dimensions_from_ttype(left_type, m_dims_left);
            int n_dims_right = ASRUtils::extract_dimensions_from_ttype(right_type, m_dims_right);
            if( !(n_dims_left == 0 && n_dims_right == 0) ) {
                if( n_dims_left != 0 && n_dims_right != 0 ) {
                    LCOMPILERS_ASSERT(n_dims_left == n_dims_right);
                    dest_type = left_type;
                } else {
                    if( n_dims_left > 0 ) {
                        dest_type = left_type;
                    } else {
                        dest_type = right_type;
                    }
                }
            }

            if (ASRUtils::expr_value(left) != nullptr && ASRUtils::expr_value(right) != nullptr) {
                int64_t left_value = ASR::down_cast<ASR::IntegerConstant_t>(
                                                    ASRUtils::expr_value(left))->m_n;
                int64_t right_value = ASR::down_cast<ASR::IntegerConstant_t>(
                                                    ASRUtils::expr_value(right))->m_n;
                int64_t result;
                switch (op) {
                    case (ASR::binopType::Add): { result = left_value + right_value; break; }
                    case (ASR::binopType::Sub): { result = left_value - right_value; break; }
                    case (ASR::binopType::Mul): { result = left_value * right_value; break; }
                    case (ASR::binopType::Div): { result = left_value / right_value; break; }
                    case (ASR::binopType::Pow): { result = std::pow(left_value, right_value); break; }
                    case (ASR::binopType::BitAnd): { result = left_value & right_value; break; }
                    case (ASR::binopType::BitOr): { result = left_value | right_value; break; }
                    case (ASR::binopType::BitXor): { result = left_value ^ right_value; break; }
                    case (ASR::binopType::BitLShift): {
                        if (right_value < 0) {
                            throw SemanticError("Negative shift count not allowed.", loc);
                        }
                        result = left_value << right_value;
                        break;
                    }
                    case (ASR::binopType::BitRShift): {
                        if (right_value < 0) {
                            throw SemanticError("Negative shift count not allowed.", loc);
                        }
                        result = left_value >> right_value;
                        break;
                    }
                    default: { LCOMPILERS_ASSERT(false); } // should never happen
                }
                value = ASR::down_cast<ASR::expr_t>(ASR::make_IntegerConstant_t(
                    al, loc, result, dest_type));
            }

            tmp = ASR::make_IntegerBinOp_t(al, loc, left, op, right, dest_type, value);

        } else if (ASRUtils::is_real(*dest_type)) {

            if (op == ASR::binopType::BitAnd || op == ASR::binopType::BitOr || op == ASR::binopType::BitXor ||
                op == ASR::binopType::BitLShift || op == ASR::binopType::BitRShift) {
                throw SemanticError("Unsupported binary operation on floats: '" + ASRUtils::binop_to_str_python(op) + "'", loc);
            }

            cast_helper(left, right, false);
            ASR::ttype_t* left_type = ASRUtils::expr_type(left);
            ASR::ttype_t* right_type = ASRUtils::expr_type(right);
            if( !ASRUtils::check_equal_type(left_type, right_type) ) {
                std::string ltype = ASRUtils::type_to_str_python(ASRUtils::expr_type(left));
                std::string rtype = ASRUtils::type_to_str_python(ASRUtils::expr_type(right));
                diag.add(diag::Diagnostic(
                    "Type mismatch in binary operator; the types must be compatible",
                    diag::Level::Error, diag::Stage::Semantic, {
                        diag::Label("type mismatch (" + ltype + " and " + rtype + ")",
                                {left->base.loc, right->base.loc})
                    })
                );
                throw SemanticAbort();
            }
            ASR::dimension_t *m_dims_left = nullptr, *m_dims_right = nullptr;
            int n_dims_left = ASRUtils::extract_dimensions_from_ttype(left_type, m_dims_left);
            int n_dims_right = ASRUtils::extract_dimensions_from_ttype(right_type, m_dims_right);
            if( !(n_dims_left == 0 && n_dims_right == 0) ) {
                if( n_dims_left != 0 && n_dims_right != 0 ) {
                    LCOMPILERS_ASSERT(n_dims_left == n_dims_right);
                    dest_type = left_type;
                } else {
                    if( n_dims_left > 0 ) {
                        dest_type = left_type;
                    } else {
                        dest_type = right_type;
                    }
                }
            }
            if (ASRUtils::expr_value(left) != nullptr && ASRUtils::expr_value(right) != nullptr) {
                double left_value = ASR::down_cast<ASR::RealConstant_t>(
                                                    ASRUtils::expr_value(left))->m_r;
                double right_value = ASR::down_cast<ASR::RealConstant_t>(
                                                    ASRUtils::expr_value(right))->m_r;
                double result;
                switch (op) {
                    case (ASR::binopType::Add): { result = left_value + right_value; break; }
                    case (ASR::binopType::Sub): { result = left_value - right_value; break; }
                    case (ASR::binopType::Mul): { result = left_value * right_value; break; }
                    case (ASR::binopType::Div): { result = left_value / right_value; break; }
                    case (ASR::binopType::Pow): { result = std::pow(left_value, right_value); break; }
                    default: { LCOMPILERS_ASSERT(false); }
                }
                value = ASR::down_cast<ASR::expr_t>(ASR::make_RealConstant_t(
                    al, loc, result, dest_type));
            }

            tmp = ASR::make_RealBinOp_t(al, loc, left, op, right, dest_type, value);

        } else if (ASRUtils::is_complex(*dest_type)) {

            if (op == ASR::binopType::BitAnd || op == ASR::binopType::BitOr || op == ASR::binopType::BitXor ||
                op == ASR::binopType::BitLShift || op == ASR::binopType::BitRShift) {
                throw SemanticError("Unsupported binary operation on complex: '" + ASRUtils::binop_to_str_python(op) + "'", loc);
            }

            if (ASRUtils::expr_value(left) != nullptr && ASRUtils::expr_value(right) != nullptr) {
                ASR::ComplexConstant_t *left0 = ASR::down_cast<ASR::ComplexConstant_t>(
                                                                ASRUtils::expr_value(left));
                ASR::ComplexConstant_t *right0 = ASR::down_cast<ASR::ComplexConstant_t>(
                                                                ASRUtils::expr_value(right));
                std::complex<double> left_value(left0->m_re, left0->m_im);
                std::complex<double> right_value(right0->m_re, right0->m_im);
                std::complex<double> result;
                switch (op) {
                    case (ASR::binopType::Add): { result = left_value + right_value; break; }
                    case (ASR::binopType::Sub): { result = left_value - right_value; break; }
                    case (ASR::binopType::Mul): { result = left_value * right_value; break; }
                    case (ASR::binopType::Div): { result = left_value / right_value; break; }
                    case (ASR::binopType::Pow): { result = std::pow(left_value, right_value); break; }
                    default: { LCOMPILERS_ASSERT(false); }
                }
                value = ASR::down_cast<ASR::expr_t>(ASR::make_ComplexConstant_t(al, loc,
                        std::real(result), std::imag(result), dest_type));
            }

            tmp = ASR::make_ComplexBinOp_t(al, loc, left, op, right, dest_type, value);

        } else if (ASRUtils::is_generic(*dest_type)) {
            tmp = ASR::make_TemplateBinOp_t(al, loc, left, op, right, dest_type, value);
        }


        if (overloaded != nullptr) {
            tmp = ASR::make_OverloadedBinOp_t(al, loc, left, op, right, dest_type, value, overloaded);
        }
    }

    bool is_bindc_class(AST::expr_t** decorators, size_t n) {
        for( size_t i = 0; i < n; i++ ) {
            AST::expr_t* decorator = decorators[0];
            if( !AST::is_a<AST::Name_t>(*decorator) ) {
                return false;
            }

            AST::Name_t* dec_name = AST::down_cast<AST::Name_t>(decorator);
            if (std::string(dec_name->m_id) == "ccallable" ||
                std::string(dec_name->m_id) == "ccall") {
                return true;
            }
        }
        return false;
    }

    bool is_dataclass(AST::expr_t** decorators, size_t n,
        ASR::expr_t*& aligned_expr, bool& is_packed) {
        bool is_dataclass_ = false;
        for( size_t i = 0; i < n; i++ ) {
            if( AST::is_a<AST::Name_t>(*decorators[i]) ) {
                AST::Name_t* dc_name = AST::down_cast<AST::Name_t>(decorators[i]);
                is_dataclass_ = std::string(dc_name->m_id) == "dataclass";
                is_packed = is_packed || std::string(dc_name->m_id) == "packed";
            } else if( AST::is_a<AST::Call_t>(*decorators[i]) ) {
                AST::Call_t* dc_call = AST::down_cast<AST::Call_t>(decorators[i]);
                AST::Name_t* dc_name = AST::down_cast<AST::Name_t>(dc_call->m_func);
                if( std::string(dc_name->m_id) == "packed" ) {
                    is_packed = true;
                    if( dc_call->n_keywords == 1 && dc_call->n_args == 0 ) {
                        AST::keyword_t kwarg = dc_call->m_keywords[0];
                        std::string kwarg_name = kwarg.m_arg;
                        if( kwarg_name == "aligned" ) {
                            this->visit_expr(*kwarg.m_value);
                            aligned_expr = ASRUtils::EXPR(tmp);
                            ASR::expr_t* aligned_expr_value = ASRUtils::expr_value(aligned_expr);
                            std::string msg = "Alignment should always evaluate to a constant expressions.";
                            if( !aligned_expr_value ) {
                                throw SemanticError(msg, aligned_expr->base.loc);
                            }
                            int64_t alignment_int;
                            if( !ASRUtils::extract_value(aligned_expr_value, alignment_int) ) {
                                throw SemanticError(msg, aligned_expr->base.loc);
                            }
                            if( alignment_int == 0 || ((alignment_int & (alignment_int - 1)) != 0) ) {
                                throw SemanticError("Alignment " + std::to_string(alignment_int) +
                                                    " is not a positive power of 2.",
                                                    aligned_expr->base.loc);
                            }
                        }
                    }
                }
            }
        }

        return is_dataclass_;
    }

    bool is_enum(AST::expr_t** bases, size_t n) {
        if( n != 1 ) {
            return false;
        }

        AST::expr_t* base = bases[0];
        if( !AST::is_a<AST::Name_t>(*base) ) {
            return false;
        }

        AST::Name_t* base_name = AST::down_cast<AST::Name_t>(base);
        return std::string(base_name->m_id) == "Enum";
    }

    bool is_union(AST::expr_t** bases, size_t n) {
        if( n != 1 ) {
            return false;
        }

        AST::expr_t* base = bases[0];
        if( !AST::is_a<AST::Name_t>(*base) ) {
            return false;
        }

        AST::Name_t* base_name = AST::down_cast<AST::Name_t>(base);
        return std::string(base_name->m_id) == "Union";
    }

    void create_add_variable_to_scope(std::string& var_name, ASR::expr_t* init_expr,
        ASR::expr_t* value, ASR::ttype_t* type,
        const Location& loc, ASR::abiType abi) {
        if( ASR::is_a<ASR::Const_t>(*type) && !init_expr ) {
            throw SemanticError("Constant variable " + var_name +
                " is not initialised at declaration.", loc);
        }
        ASR::intentType s_intent = ASRUtils::intent_local;
        ASR::storage_typeType storage_type =
                ASR::storage_typeType::Default;
        if( ASR::is_a<ASR::Const_t>(*type) ) {
            storage_type = ASR::storage_typeType::Parameter;
        }
        ASR::abiType current_procedure_abi_type = abi;
        ASR::accessType s_access = ASR::accessType::Public;
        ASR::presenceType s_presence = ASR::presenceType::Required;
        bool value_attr = false;
        Vec<char*> variable_dependencies_vec;
        variable_dependencies_vec.reserve(al, 1);
        ASRUtils::collect_variable_dependencies(al, variable_dependencies_vec, type, init_expr, value);
        ASR::asr_t *v = ASR::make_Variable_t(al, loc, current_scope,
                s2c(al, var_name), variable_dependencies_vec.p,
                variable_dependencies_vec.size(),
                s_intent, init_expr, value, storage_type, type,
                current_procedure_abi_type, s_access, s_presence,
                value_attr);
        ASR::symbol_t* v_sym = ASR::down_cast<ASR::symbol_t>(v);

        if( init_expr && current_body) {
            ASR::expr_t* v_expr = ASRUtils::EXPR(ASR::make_Var_t(al, loc, v_sym));
            cast_helper(v_expr, init_expr, true);
            ASR::asr_t* assign = ASR::make_Assignment_t(al, loc, v_expr,
                                                        init_expr, nullptr);
            current_body->push_back(al, ASRUtils::STMT(assign));
            ASR::Variable_t* v_variable = ASR::down_cast<ASR::Variable_t>(v_sym);
            if( !ASR::is_a<ASR::Const_t>(*type) &&
                ASRUtils::is_aggregate_type(type) ) {
                v_variable->m_symbolic_value = nullptr;
                v_variable->m_value = nullptr;
                Vec<char*> variable_dependencies_vec;
                variable_dependencies_vec.reserve(al, 1);
                ASRUtils::collect_variable_dependencies(al, variable_dependencies_vec, type);
                v_variable->m_dependencies = variable_dependencies_vec.p;
                v_variable->n_dependencies = variable_dependencies_vec.size();
            }
        }
        current_scope->add_symbol(var_name, v_sym);
    }

    ASR::asr_t* create_CPtrToPointerFromArgs(AST::expr_t* ast_cptr, AST::expr_t* ast_pptr,
        const Location& loc) {
        this->visit_expr(*ast_cptr);
        ASR::expr_t* cptr = ASRUtils::EXPR(tmp);
        this->visit_expr(*ast_pptr);
        ASR::expr_t* pptr = ASRUtils::EXPR(tmp);
        return ASR::make_CPtrToPointer_t(al, loc, cptr,
                                         pptr, nullptr);
    }

    void visit_AnnAssignUtil(const AST::AnnAssign_t& x, std::string& var_name,
                             bool wrap_derived_type_in_pointer=false,
                             ASR::expr_t* init_expr=nullptr, ASR::abiType abi=ASR::abiType::Source) {
        ASR::ttype_t *type = ast_expr_to_asr_type(x.base.base.loc, *x.m_annotation);
        ASR::ttype_t* ann_assign_target_type_copy = ann_assign_target_type;
        ann_assign_target_type = type;
        if( ASR::is_a<ASR::Struct_t>(*type) &&
            wrap_derived_type_in_pointer ) {
            type = ASRUtils::TYPE(ASR::make_Pointer_t(al, type->base.loc, type));
        }

        bool is_c_p_pointer_call_copy = is_c_p_pointer_call;
        ASR::expr_t *value = nullptr;
        if( !init_expr ) {
            tmp = nullptr;
            is_c_p_pointer_call = false;
            if (x.m_value) {
                this->visit_expr(*x.m_value);
            }
            if( is_c_p_pointer_call ) {
                create_add_variable_to_scope(var_name, nullptr, nullptr, type,
                    x.base.base.loc, abi);
                AST::Call_t* c_p_pointer_call = AST::down_cast<AST::Call_t>(x.m_value);
                AST::expr_t* cptr = c_p_pointer_call->m_args[0];
                AST::expr_t* pptr = assign_ast_target;
                tmp = create_CPtrToPointerFromArgs(cptr, pptr, x.base.base.loc);
                // if( current_body ) {
                //     current_body->push_back(al, ASRUtils::STMT(tmp));
                // }
            } else if (tmp) {
                value = ASRUtils::EXPR(tmp);
                ASR::ttype_t* underlying_type = type;
                if( ASR::is_a<ASR::Const_t>(*type) ) {
                    underlying_type = ASRUtils::get_contained_type(type);
                }
                cast_helper(underlying_type, value, value->base.loc);
                if (!ASRUtils::check_equal_type(underlying_type, ASRUtils::expr_type(value))) {
                    std::string ltype = ASRUtils::type_to_str_python(underlying_type);
                    std::string rtype = ASRUtils::type_to_str_python(ASRUtils::expr_type(value));
                    diag.add(diag::Diagnostic(
                        "Type mismatch in annotation-assignment, the types must be compatible",
                        diag::Level::Error, diag::Stage::Semantic, {
                            diag::Label("type mismatch ('" + ltype + "' and '" + rtype + "')",
                                    {x.m_target->base.loc, value->base.loc})
                        })
                    );
                    throw SemanticAbort();
                }
                init_expr = value;
                value = nullptr;
                if( ASR::is_a<ASR::Const_t>(*type) ) {
                    value = ASRUtils::expr_value(init_expr);
                }
            }
        } else {
            cast_helper(type, init_expr, init_expr->base.loc);
        }

        if( !is_c_p_pointer_call ) {
            create_add_variable_to_scope(var_name, init_expr, value, type,
                x.base.base.loc, abi);
        }

        if( !is_c_p_pointer_call ) {
            tmp = nullptr;
        }
        is_c_p_pointer_call = is_c_p_pointer_call_copy;
        ann_assign_target_type = ann_assign_target_type_copy;
    }

    void visit_ClassMembers(const AST::ClassDef_t& x,
        Vec<char*>& member_names, Vec<char*>& struct_dependencies,
        bool is_enum_scope=false, ASR::abiType abi=ASR::abiType::Source) {
        int64_t prev_value = 1;
        for( size_t i = 0; i < x.n_body; i++ ) {
            if( AST::is_a<AST::ClassDef_t>(*x.m_body[i]) ) {
                visit_ClassDef(*AST::down_cast<AST::ClassDef_t>(x.m_body[i]));
                continue;
            }
            LCOMPILERS_ASSERT(AST::is_a<AST::AnnAssign_t>(*x.m_body[i]));
            AST::AnnAssign_t* ann_assign = AST::down_cast<AST::AnnAssign_t>(x.m_body[i]);
            LCOMPILERS_ASSERT(AST::is_a<AST::Name_t>(*ann_assign->m_target));
            AST::Name_t *n = AST::down_cast<AST::Name_t>(ann_assign->m_target);
            std::string var_name = n->m_id;
            ASR::expr_t* init_expr = nullptr;
            if( is_enum_scope ) {
                ASR::ttype_t* i64_type = ASRUtils::TYPE(ASR::make_Integer_t(al, x.base.base.loc, 8, nullptr, 0));
                init_expr = ASRUtils::EXPR(ASR::make_IntegerConstant_t(al, x.base.base.loc, -1, i64_type));
            }
            visit_AnnAssignUtil(*ann_assign, var_name, false, init_expr, abi);
            ASR::symbol_t* var_sym = current_scope->resolve_symbol(var_name);
            if( is_enum_scope ) {
                if( AST::is_a<AST::Call_t>(*ann_assign->m_value) ) {
                    AST::Call_t* auto_call_cand = AST::down_cast<AST::Call_t>(ann_assign->m_value);
                    if( AST::is_a<AST::Name_t>(*auto_call_cand->m_func) ) {
                        AST::Name_t* func = AST::down_cast<AST::Name_t>(auto_call_cand->m_func);
                        std::string func_name = func->m_id;
                        if( func_name == "auto" ) {
                            ASR::ttype_t* int_type = ASRUtils::symbol_type(var_sym);
                            init_expr = ASRUtils::EXPR(ASR::make_IntegerConstant_t(al,
                                auto_call_cand->base.base.loc, prev_value, int_type));
                            prev_value += 1;
                        }
                    }
                } else {
                    this->visit_expr(*ann_assign->m_value);
                    ASR::expr_t* enum_value = ASRUtils::expr_value(ASRUtils::EXPR(tmp));
                    LCOMPILERS_ASSERT(ASRUtils::is_value_constant(enum_value));
                    ASRUtils::extract_value(enum_value, prev_value);
                    prev_value += 1;
                    init_expr = enum_value;
                }
            } else {
                init_expr = nullptr;
            }
            if( ASR::is_a<ASR::Variable_t>(*var_sym) ) {
                ASR::Variable_t* variable = ASR::down_cast<ASR::Variable_t>(var_sym);
                variable->m_symbolic_value = init_expr;
            }
            ASR::ttype_t* var_type = ASRUtils::type_get_past_pointer(ASRUtils::symbol_type(var_sym));
            char* aggregate_type_name = nullptr;
            if( ASR::is_a<ASR::Struct_t>(*var_type) ) {
                aggregate_type_name = ASRUtils::symbol_name(
                    ASR::down_cast<ASR::Struct_t>(var_type)->m_derived_type);
            } else if( ASR::is_a<ASR::Enum_t>(*var_type) ) {
                aggregate_type_name = ASRUtils::symbol_name(
                    ASR::down_cast<ASR::Enum_t>(var_type)->m_enum_type);
            } else if( ASR::is_a<ASR::Union_t>(*var_type) ) {
                aggregate_type_name = ASRUtils::symbol_name(
                    ASR::down_cast<ASR::Union_t>(var_type)->m_union_type);
            }
            if( aggregate_type_name &&
                !current_scope->get_symbol(std::string(aggregate_type_name)) ) {
                struct_dependencies.push_back(al, aggregate_type_name);
            }
            member_names.push_back(al, n->m_id);
        }
    }

    ASR::abiType get_abi_from_decorators(AST::expr_t** decorators, size_t n) {
        for( size_t i = 0; i < n; i++ ) {
            AST::expr_t* decorator = decorators[i];
            if( !AST::is_a<AST::Name_t>(*decorator) ) {
                continue;
            }

            AST::Name_t* dec_name = AST::down_cast<AST::Name_t>(decorator);
            if( std::string(dec_name->m_id) == "ccall" ) {
                return ASR::abiType::BindC;
            }
        }
        return ASR::abiType::Source;
    }

    void visit_ClassDef(const AST::ClassDef_t& x) {
        std::string x_m_name = x.m_name;
        if( current_scope->resolve_symbol(x_m_name) ) {
            return ;
        }
        if( is_enum(x.m_bases, x.n_bases) ) {
            ASR::abiType enum_abi = get_abi_from_decorators(x.m_decorator_list, x.n_decorator_list);
            SymbolTable *parent_scope = current_scope;
            current_scope = al.make_new<SymbolTable>(parent_scope);
            Vec<char*> member_names;
            member_names.reserve(al, x.n_body);
            Vec<ASR::stmt_t*>* current_body_copy = current_body;
            current_body = nullptr;
            Vec<char*> struct_dependencies;
            struct_dependencies.reserve(al, 1);
            visit_ClassMembers(x, member_names, struct_dependencies, true, enum_abi);
            current_body = current_body_copy;
            ASR::ttype_t* common_type = nullptr;
            for( auto sym: current_scope->get_scope() ) {
                ASR::Variable_t* enum_mem_var = ASR::down_cast<ASR::Variable_t>(sym.second);
                if( common_type == nullptr ) {
                    common_type = enum_mem_var->m_type;
                } else {
                    if( !ASRUtils::check_equal_type(common_type, enum_mem_var->m_type) ) {
                        throw SemanticError("All members of enum should be of the same type.", x.base.base.loc);
                    }
                }
            }
            ASR::enumtypeType enum_value_type = ASR::enumtypeType::NonInteger;
            if( ASR::is_a<ASR::Integer_t>(*common_type) ) {
                int8_t IntegerConsecutiveFromZero = 1;
                int8_t IntegerNotUnique = 0;
                int8_t IntegerUnique = 1;
                std::map<int64_t, int64_t> value2count;
                for( auto sym: current_scope->get_scope() ) {
                    ASR::Variable_t* member_var = ASR::down_cast<ASR::Variable_t>(sym.second);
                    ASR::expr_t* value = ASRUtils::expr_value(member_var->m_symbolic_value);
                    int64_t value_int64 = -1;
                    ASRUtils::extract_value(value, value_int64);
                    if( value2count.find(value_int64) == value2count.end() ) {
                        value2count[value_int64] = 0;
                    }
                    value2count[value_int64] += 1;
                }
                int64_t prev = -1;
                for( auto itr: value2count ) {
                    if( itr.second > 1 ) {
                        IntegerNotUnique = 1;
                        IntegerUnique = 0;
                        IntegerConsecutiveFromZero = 0;
                        break ;
                    }
                    if( itr.first - prev != 1 ) {
                        IntegerConsecutiveFromZero = 0;
                    }
                    prev = itr.first;
                }
                if( IntegerConsecutiveFromZero ) {
                    if( value2count.find(0) == value2count.end() ) {
                        IntegerConsecutiveFromZero = 0;
                        IntegerUnique = 1;
                    } else {
                        IntegerUnique = 0;
                    }
                }
                LCOMPILERS_ASSERT(IntegerConsecutiveFromZero + IntegerNotUnique + IntegerUnique == 1);
                if( IntegerConsecutiveFromZero ) {
                    enum_value_type = ASR::enumtypeType::IntegerConsecutiveFromZero;
                } else if( IntegerNotUnique ) {
                    enum_value_type = ASR::enumtypeType::IntegerNotUnique;
                } else if( IntegerUnique ) {
                    enum_value_type = ASR::enumtypeType::IntegerUnique;
                }
            }
            if( (enum_value_type == ASR::enumtypeType::NonInteger ||
                 enum_value_type == ASR::enumtypeType::IntegerNotUnique) &&
                 enum_abi == ASR::abiType::BindC ) {
                throw SemanticError("Enumerations with non-integer or non-unique integer "
                                    "values cannot interoperate with C code.",
                                    x.base.base.loc);
            }
            ASR::symbol_t* enum_type = ASR::down_cast<ASR::symbol_t>(ASR::make_EnumType_t(al,
                                            x.base.base.loc, current_scope, x.m_name,
                                            struct_dependencies.p, struct_dependencies.size(),
                                            member_names.p, member_names.size(),
                                            enum_abi, ASR::accessType::Public, enum_value_type,
                                            common_type, nullptr));
            current_scope = parent_scope;
            current_scope->add_symbol(std::string(x.m_name), enum_type);
            return ;
        } else if( is_union(x.m_bases, x.n_bases) ) {
            SymbolTable *parent_scope = current_scope;
            current_scope = al.make_new<SymbolTable>(parent_scope);
            Vec<char*> member_names;
            member_names.reserve(al, x.n_body);
            Vec<char*> struct_dependencies;
            struct_dependencies.reserve(al, 1);
            visit_ClassMembers(x, member_names, struct_dependencies);
            ASR::symbol_t* union_type = ASR::down_cast<ASR::symbol_t>(ASR::make_UnionType_t(al,
                                            x.base.base.loc, current_scope, x.m_name,
                                            struct_dependencies.p, struct_dependencies.size(),
                                            member_names.p, member_names.size(),
                                            ASR::abiType::Source, ASR::accessType::Public,
                                            nullptr));
            current_scope = parent_scope;
            current_scope->add_symbol(std::string(x.m_name), union_type);
            return ;
        }
        ASR::expr_t* algined_expr = nullptr;
        bool is_packed = false;
        if( !is_dataclass(x.m_decorator_list, x.n_decorator_list,
                          algined_expr, is_packed) ) {
            throw SemanticError("Only dataclass decorated classes and Enum subclasses are supported.",
                                x.base.base.loc);
        }

        if( x.n_bases > 0 ) {
            throw SemanticError("Inheritance in classes isn't supported yet.",
                                x.base.base.loc);
        }

        SymbolTable *parent_scope = current_scope;
        current_scope = al.make_new<SymbolTable>(parent_scope);
        Vec<char*> member_names;
        member_names.reserve(al, x.n_body);
        Vec<char*> struct_dependencies;
        struct_dependencies.reserve(al, 1);
        ASR::abiType class_abi = ASR::abiType::Source;
        if( is_bindc_class(x.m_decorator_list, x.n_decorator_list) ) {
            class_abi = ASR::abiType::BindC;
        }
        visit_ClassMembers(x, member_names, struct_dependencies, false, class_abi);
        ASR::symbol_t* class_type = ASR::down_cast<ASR::symbol_t>(ASR::make_StructType_t(al,
                                        x.base.base.loc, current_scope, x.m_name,
                                        struct_dependencies.p, struct_dependencies.size(),
                                        member_names.p, member_names.size(),
                                        class_abi, ASR::accessType::Public,
                                        is_packed, algined_expr,
                                        nullptr));
        current_scope = parent_scope;
        current_scope->add_symbol(std::string(x.m_name), class_type);
    }

    void add_name(const Location &loc) {
        std::string var_name = "__name__";
        std::string var_value;
        if (main_module) {
            var_value = "__main__";
        } else {
            // TODO: put the actual module name here
            var_value = "__non_main__";
        }
        size_t s_size = var_value.size();
        ASR::ttype_t *type = ASRUtils::TYPE(ASR::make_Character_t(al, loc,
                1, s_size, nullptr, nullptr, 0));
        ASR::expr_t *value = ASRUtils::EXPR(ASR::make_StringConstant_t(al,
            loc, s2c(al, var_value), type));
        ASR::expr_t *init_expr = value;

        ASR::intentType s_intent = ASRUtils::intent_local;
        ASR::storage_typeType storage_type =
                ASR::storage_typeType::Default;
        if( ASR::is_a<ASR::Const_t>(*type) ) {
            storage_type = ASR::storage_typeType::Parameter;
        }
        ASR::abiType current_procedure_abi_type = ASR::abiType::Source;
        ASR::accessType s_access = ASR::accessType::Public;
        ASR::presenceType s_presence = ASR::presenceType::Required;
        bool value_attr = false;
        Vec<char*> variable_dependencies_vec;
        variable_dependencies_vec.reserve(al, 1);
        ASRUtils::collect_variable_dependencies(al, variable_dependencies_vec, type, init_expr, value);
        ASR::asr_t *v = ASR::make_Variable_t(al, loc, current_scope,
                s2c(al, var_name), variable_dependencies_vec.p,
                variable_dependencies_vec.size(), s_intent, init_expr,
                value, storage_type, type, current_procedure_abi_type,
                s_access, s_presence, value_attr);
        current_scope->add_symbol(var_name, ASR::down_cast<ASR::symbol_t>(v));
    }

    void add_lpython_version(const Location &loc) {
        std::string var_name = "__LPYTHON_VERSION__";
        std::string var_value = LFORTRAN_VERSION;
        size_t s_size = var_value.size();
        ASR::ttype_t *type = ASRUtils::TYPE(ASR::make_Character_t(al, loc,
                1, s_size, nullptr, nullptr, 0));
        ASR::expr_t *value = ASRUtils::EXPR(ASR::make_StringConstant_t(al,
            loc, s2c(al, var_value), type));
        ASR::expr_t *init_expr = value;

        ASR::intentType s_intent = ASRUtils::intent_local;
        ASR::storage_typeType storage_type =
                ASR::storage_typeType::Default;
        if( ASR::is_a<ASR::Const_t>(*type) ) {
            storage_type = ASR::storage_typeType::Parameter;
        }
        ASR::abiType current_procedure_abi_type = ASR::abiType::Source;
        ASR::accessType s_access = ASR::accessType::Public;
        ASR::presenceType s_presence = ASR::presenceType::Required;
        bool value_attr = false;
        Vec<char*> variable_dependencies_vec;
        variable_dependencies_vec.reserve(al, 1);
        ASRUtils::collect_variable_dependencies(al, variable_dependencies_vec, type, init_expr, value);
        ASR::asr_t *v = ASR::make_Variable_t(al, loc, current_scope,
                s2c(al, var_name), variable_dependencies_vec.p,
                variable_dependencies_vec.size(),
                s_intent, init_expr, value, storage_type, type,
                current_procedure_abi_type, s_access, s_presence,
                value_attr);
        current_scope->add_symbol(var_name, ASR::down_cast<ASR::symbol_t>(v));
    }

    void visit_Name(const AST::Name_t &x) {
        std::string name = x.m_id;
        ASR::symbol_t *s = current_scope->resolve_symbol(name);
        if (s) {
            tmp = ASR::make_Var_t(al, x.base.base.loc, s);
        } else if (name == "i32" || name == "i64" || name == "f32" ||
                   name == "f64" || name == "c32" || name == "c64" ||
                   name == "i16") {
            Vec<ASR::dimension_t> dims;
            dims.reserve(al, 1);
            ASR::ttype_t *type = get_type_from_var_annotation(name,
                                    x.base.base.loc, dims, nullptr, 0);
            tmp = (ASR::asr_t*) ASRUtils::get_constant_expression_with_given_type(al, type);
        } else if (name == "__name__") {
            // __name__ was not declared yet in this scope, so we
            // declare it first:
            add_name(x.base.base.loc);
            // And now resolve it:
            ASR::symbol_t *s = current_scope->resolve_symbol(name);
            LCOMPILERS_ASSERT(s);
            tmp = ASR::make_Var_t(al, x.base.base.loc, s);
        } else if (name == "__LPYTHON_VERSION__") {
            add_lpython_version(x.base.base.loc);
            ASR::symbol_t *s = current_scope->resolve_symbol(name);
            LCOMPILERS_ASSERT(s);
            tmp = ASR::make_Var_t(al, x.base.base.loc, s);
        } else {
            throw SemanticError("Variable '" + name + "' not declared",
                x.base.base.loc);
        }
    }

    void visit_NamedExpr(const AST::NamedExpr_t &x) {
        this->visit_expr(*x.m_target);
        ASR::expr_t *target = ASRUtils::EXPR(tmp);
        ASR::ttype_t *target_type = ASRUtils::expr_type(target);
        this->visit_expr(*x.m_value);
        ASR::expr_t *value = ASRUtils::EXPR(tmp);
        ASR::ttype_t *value_type = ASRUtils::expr_type(value);
        LCOMPILERS_ASSERT(ASRUtils::check_equal_type(target_type, value_type));
        tmp = ASR::make_NamedExpr_t(al, x.base.base.loc, target, value, value_type);
    }

    void visit_Tuple(const AST::Tuple_t &x) {
        Vec<ASR::expr_t*> elements;
        elements.reserve(al, x.n_elts);
        Vec<ASR::ttype_t*> tuple_type_vec;
        tuple_type_vec.reserve(al, x.n_elts);
        for (size_t i=0; i<x.n_elts; i++) {
            this->visit_expr(*x.m_elts[i]);
            ASR::expr_t *expr = ASRUtils::EXPR(tmp);
            elements.push_back(al, expr);
            tuple_type_vec.push_back(al, ASRUtils::expr_type(expr));
        }
        ASR::ttype_t *tuple_type = ASRUtils::TYPE(ASR::make_Tuple_t(al, x.base.base.loc,
                                    tuple_type_vec.p, tuple_type_vec.n));
        tmp = ASR::make_TupleConstant_t(al, x.base.base.loc,
                                    elements.p, elements.size(), tuple_type);
    }

    void visit_ConstantInt(const AST::ConstantInt_t &x) {
        int64_t i = x.m_value;
        ASR::ttype_t *type = ASRUtils::TYPE(ASR::make_Integer_t(al, x.base.base.loc,
                4, nullptr, 0));
        tmp = ASR::make_IntegerConstant_t(al, x.base.base.loc, i, type);
    }

    void visit_ConstantFloat(const AST::ConstantFloat_t &x) {
        double f = x.m_value;
        ASR::ttype_t *type = ASRUtils::TYPE(ASR::make_Real_t(al, x.base.base.loc,
                8, nullptr, 0));
        tmp = ASR::make_RealConstant_t(al, x.base.base.loc, f, type);
    }

    void visit_ConstantComplex(const AST::ConstantComplex_t &x) {
        double re = x.m_re, im = x.m_im;
        ASR::ttype_t *type = ASRUtils::TYPE(ASR::make_Complex_t(al, x.base.base.loc,
                8, nullptr, 0));
        tmp = ASR::make_ComplexConstant_t(al, x.base.base.loc, re, im, type);
    }

    void visit_ConstantStr(const AST::ConstantStr_t &x) {
        char *s = x.m_value;
        size_t s_size = std::string(s).size();
        ASR::ttype_t *type = ASRUtils::TYPE(ASR::make_Character_t(al, x.base.base.loc,
                1, s_size, nullptr, nullptr, 0));
        tmp = ASR::make_StringConstant_t(al, x.base.base.loc, s, type);
    }

    void visit_ConstantBool(const AST::ConstantBool_t &x) {
        bool b = x.m_value;
        ASR::ttype_t *type = ASRUtils::TYPE(ASR::make_Logical_t(al, x.base.base.loc,
                4, nullptr, 0));
        tmp = ASR::make_LogicalConstant_t(al, x.base.base.loc, b, type);
    }

    void visit_BoolOp(const AST::BoolOp_t &x) {
        ASR::logicalbinopType op;
        if (x.n_values > 2) {
            throw SemanticError("Only two operands supported for boolean operations",
                x.base.base.loc);
        }
        this->visit_expr(*x.m_values[0]);
        ASR::expr_t *lhs = ASRUtils::EXPR(tmp);
        this->visit_expr(*x.m_values[1]);
        ASR::expr_t *rhs = ASRUtils::EXPR(tmp);
        switch (x.m_op) {
            case (AST::boolopType::And): { op = ASR::logicalbinopType::And; break; }
            case (AST::boolopType::Or): { op = ASR::logicalbinopType::Or; break; }
            default : {
                throw SemanticError("Boolean operator type not supported",
                    x.base.base.loc);
            }
        }
        LCOMPILERS_ASSERT(
            ASRUtils::check_equal_type(ASRUtils::expr_type(lhs), ASRUtils::expr_type(rhs)));
        ASR::expr_t *value = nullptr;
        ASR::ttype_t *dest_type = ASRUtils::expr_type(lhs);

        if (ASRUtils::expr_value(lhs) != nullptr && ASRUtils::expr_value(rhs) != nullptr) {

            LCOMPILERS_ASSERT(ASR::is_a<ASR::Logical_t>(*dest_type));
            bool left_value = ASR::down_cast<ASR::LogicalConstant_t>(
                                    ASRUtils::expr_value(lhs))->m_value;
            bool right_value = ASR::down_cast<ASR::LogicalConstant_t>(
                                    ASRUtils::expr_value(rhs))->m_value;
            bool result;
            switch (op) {
                case (ASR::logicalbinopType::And): { result = left_value && right_value; break; }
                case (ASR::logicalbinopType::Or): { result = left_value || right_value; break; }
                default : {
                    throw SemanticError("Boolean operator type not supported",
                        x.base.base.loc);
                }
            }
            value = ASR::down_cast<ASR::expr_t>(ASR::make_LogicalConstant_t(
                al, x.base.base.loc, result, dest_type));
        }
        tmp = ASR::make_LogicalBinOp_t(al, x.base.base.loc, lhs, op, rhs, dest_type, value);
    }

    void visit_BinOp(const AST::BinOp_t &x) {
        this->visit_expr(*x.m_left);
        ASR::expr_t *left = ASRUtils::EXPR(tmp);
        this->visit_expr(*x.m_right);
        ASR::expr_t *right = ASRUtils::EXPR(tmp);
        ASR::binopType op;
        std::string op_name = "";
        switch (x.m_op) {
            case (AST::operatorType::Add) : { op = ASR::binopType::Add; break; }
            case (AST::operatorType::Sub) : { op = ASR::binopType::Sub; break; }
            case (AST::operatorType::Mult) : { op = ASR::binopType::Mul; break; }
            case (AST::operatorType::Div) : { op = ASR::binopType::Div; break; }
            case (AST::operatorType::FloorDiv) : {op = ASR::binopType::Div; break;}
            case (AST::operatorType::Pow) : { op = ASR::binopType::Pow; break; }
            case (AST::operatorType::BitOr) : { op = ASR::binopType::BitOr; break; }
            case (AST::operatorType::BitAnd) : { op = ASR::binopType::BitAnd; break; }
            case (AST::operatorType::BitXor) : { op = ASR::binopType::BitXor; break; }
            case (AST::operatorType::LShift) : { op = ASR::binopType::BitLShift; break; }
            case (AST::operatorType::RShift) : { op = ASR::binopType::BitRShift; break; }
            case (AST::operatorType::Mod) : { op_name = "_mod"; break; }
            default : {
                throw SemanticError("Binary operator type not supported",
                    x.base.base.loc);
            }
        }

        cast_helper(left, right, false);

        if (op_name != "") {
            Vec<ASR::call_arg_t> args;
            args.reserve(al, 2);
            ASR::call_arg_t arg1, arg2;
            arg1.loc = left->base.loc;
            arg1.m_value = left;
            args.push_back(al, arg1);
            arg2.loc = right->base.loc;
            arg2.m_value = right;
            args.push_back(al, arg2);
            ASR::symbol_t *fn_mod = resolve_intrinsic_function(x.base.base.loc, op_name);
            tmp = make_call_helper(al, fn_mod, current_scope, args, op_name, x.base.base.loc);
            return;
        }
        bool floordiv = (x.m_op == AST::operatorType::FloorDiv);
        make_BinOp_helper(left, right, op, x.base.base.loc, floordiv);
    }

    void visit_UnaryOp(const AST::UnaryOp_t &x) {
        this->visit_expr(*x.m_operand);
        ASR::expr_t *operand = ASRUtils::EXPR(tmp);
        ASR::ttype_t *operand_type = ASRUtils::expr_type(operand);
        ASR::ttype_t *dest_type = operand_type;
        ASR::ttype_t *logical_type = ASRUtils::TYPE(
            ASR::make_Logical_t(al, x.base.base.loc, 4, nullptr, 0));
        ASR::ttype_t *int_type = ASRUtils::TYPE(ASR::make_Integer_t(al, x.base.base.loc,
            4, nullptr, 0));
        ASR::expr_t *value = nullptr;

        if (x.m_op == AST::unaryopType::Invert) {

            if (ASRUtils::is_integer(*operand_type)) {
                if (ASRUtils::expr_value(operand) != nullptr) {
                    int64_t op_value = ASR::down_cast<ASR::IntegerConstant_t>(
                                            ASRUtils::expr_value(operand))->m_n;
                    value = ASR::down_cast<ASR::expr_t>(ASR::make_IntegerConstant_t(
                        al, x.base.base.loc, ~op_value, operand_type));
                }
                tmp = ASR::make_IntegerBitNot_t(al, x.base.base.loc, operand, dest_type, value);
                return;
            }
            else if (ASRUtils::is_real(*operand_type)) {
                throw SemanticError("Unary operator '~' not supported for floats",
                    x.base.base.loc);
            }
            else if (ASRUtils::is_logical(*operand_type)) {
                if (ASRUtils::expr_value(operand) != nullptr) {
                    bool op_value = ASR::down_cast<ASR::LogicalConstant_t>(
                                               ASRUtils::expr_value(operand))->m_value;
                    value = ASR::down_cast<ASR::expr_t>(ASR::make_IntegerConstant_t(
                        al, x.base.base.loc, op_value ? -2 : -1, int_type));
                }
                // cast Logical to Integer
                // Reason: Resultant type of an unary operation should be the same as operand type
                ASR::expr_t *int_arg = ASR::down_cast<ASR::expr_t>(ASR::make_Cast_t(
                            al, x.base.base.loc, operand, ASR::cast_kindType::LogicalToInteger,
                            int_type, value));
                tmp = ASR::make_IntegerBitNot_t(al, x.base.base.loc, int_arg, int_type, value);
                return;
            }
            else if (ASRUtils::is_complex(*operand_type)) {
                throw SemanticError("Unary operator '~' not supported for complex type",
                    x.base.base.loc);
            }

        }
        else if (x.m_op == AST::unaryopType::Not) {

            ASR::expr_t *logical_arg = operand;
            if (ASRUtils::is_integer(*operand_type)) {
                if (ASRUtils::expr_value(operand) != nullptr) {
                    int64_t op_value = ASR::down_cast<ASR::IntegerConstant_t>(
                                        ASRUtils::expr_value(operand))->m_n;
                    bool b = (op_value == 0);
                    value = ASR::down_cast<ASR::expr_t>(ASR::make_LogicalConstant_t(
                        al, x.base.base.loc, b, logical_type));
                }
                // cast Integer to Logical
                logical_arg = ASR::down_cast<ASR::expr_t>(ASR::make_Cast_t(
                            al, x.base.base.loc, operand, ASR::cast_kindType::IntegerToLogical,
                            logical_type, value));
            }
            else if (ASRUtils::is_real(*operand_type)) {
                if (ASRUtils::expr_value(operand) != nullptr) {
                    double op_value = ASR::down_cast<ASR::RealConstant_t>(
                                        ASRUtils::expr_value(operand))->m_r;
                    bool b = (op_value == 0.0);
                    value = ASR::down_cast<ASR::expr_t>(ASR::make_LogicalConstant_t(
                        al, x.base.base.loc, b, logical_type));
                }
                // cast Real to Logical
                logical_arg = ASR::down_cast<ASR::expr_t>(ASR::make_Cast_t(
                            al, x.base.base.loc, operand, ASR::cast_kindType::RealToLogical,
                            logical_type, value));
            }
            else if (ASRUtils::is_logical(*operand_type)) {
                if (ASRUtils::expr_value(operand) != nullptr) {
                    bool op_value = ASR::down_cast<ASR::LogicalConstant_t>(
                                               ASRUtils::expr_value(operand))->m_value;
                    value = ASR::down_cast<ASR::expr_t>(ASR::make_LogicalConstant_t(
                        al, x.base.base.loc, !op_value, logical_type));
                }
            }
            else if (ASRUtils::is_complex(*operand_type)) {
                if (ASRUtils::expr_value(operand) != nullptr) {
                    if( ASR::is_a<ASR::FunctionCall_t>(*operand) ) {
                        ASR::FunctionCall_t* operand_func_call = ASR::down_cast<ASR::FunctionCall_t>(operand);
                        dependencies.erase(std::string(ASRUtils::symbol_name(operand_func_call->m_name)));
                    }
                    ASR::ComplexConstant_t *c = ASR::down_cast<ASR::ComplexConstant_t>(
                                        ASRUtils::expr_value(operand));
                    std::complex<double> op_value(c->m_re, c->m_im);
                    bool b = (op_value.real() == 0.0 && op_value.imag() == 0.0);
                    tmp = ASR::make_LogicalConstant_t(al, x.base.base.loc, b, logical_type);
                    return;
                }
                // cast Complex to Logical
                logical_arg = ASR::down_cast<ASR::expr_t>(ASR::make_Cast_t(
                            al, x.base.base.loc, operand, ASR::cast_kindType::ComplexToLogical,
                            logical_type, value));
            }

            tmp = ASR::make_LogicalNot_t(al, x.base.base.loc, logical_arg, logical_type, value);
            return;

        }
        else if (x.m_op == AST::unaryopType::UAdd) {

            if (ASRUtils::is_integer(*operand_type)) {
                if (ASRUtils::expr_value(operand) != nullptr) {
                    int64_t op_value = ASR::down_cast<ASR::IntegerConstant_t>(
                                            ASRUtils::expr_value(operand))->m_n;
                    tmp = ASR::make_IntegerConstant_t(al, x.base.base.loc, op_value, operand_type);
                }
            }
            else if (ASRUtils::is_real(*operand_type)) {
                if (ASRUtils::expr_value(operand) != nullptr) {
                    double op_value = ASR::down_cast<ASR::RealConstant_t>(
                                            ASRUtils::expr_value(operand))->m_r;
                    tmp = ASR::make_RealConstant_t(al, x.base.base.loc, op_value, operand_type);
                }
            }
            else if (ASRUtils::is_logical(*operand_type)) {
                if (ASRUtils::expr_value(operand) != nullptr) {
                    bool op_value = ASR::down_cast<ASR::LogicalConstant_t>(
                                               ASRUtils::expr_value(operand))->m_value;
                    tmp = ASR::make_IntegerConstant_t(al, x.base.base.loc, +op_value, int_type);
                    return;
                }
                tmp = ASR::make_Cast_t(al, x.base.base.loc, operand, ASR::cast_kindType::LogicalToInteger,
                        int_type, value);
            }
            else if (ASRUtils::is_complex(*operand_type)) {
                if (ASRUtils::expr_value(operand) != nullptr) {
                    if( ASR::is_a<ASR::FunctionCall_t>(*operand) ) {
                        ASR::FunctionCall_t* operand_func_call = ASR::down_cast<ASR::FunctionCall_t>(operand);
                        dependencies.erase(std::string(ASRUtils::symbol_name(operand_func_call->m_name)));
                    }
                    ASR::ComplexConstant_t *c = ASR::down_cast<ASR::ComplexConstant_t>(
                                        ASRUtils::expr_value(operand));
                    std::complex<double> op_value(c->m_re, c->m_im);
                    tmp = ASR::make_ComplexConstant_t(al, x.base.base.loc,
                        std::real(op_value), std::imag(op_value), operand_type);
                }
            }
            return;

        }
        else if (x.m_op == AST::unaryopType::USub) {

            if (ASRUtils::is_integer(*operand_type)) {
                if (ASRUtils::expr_value(operand) != nullptr) {
                    int64_t op_value = ASR::down_cast<ASR::IntegerConstant_t>(
                                            ASRUtils::expr_value(operand))->m_n;
                    value = ASR::down_cast<ASR::expr_t>(ASR::make_IntegerConstant_t(
                        al, x.base.base.loc, -op_value, operand_type));
                }
                tmp = ASR::make_IntegerUnaryMinus_t(al, x.base.base.loc, operand,
                                                    operand_type, value);
                return;
            }
            else if (ASRUtils::is_real(*operand_type)) {
                if (ASRUtils::expr_value(operand) != nullptr) {
                    double op_value = ASR::down_cast<ASR::RealConstant_t>(
                                            ASRUtils::expr_value(operand))->m_r;
                    value = ASR::down_cast<ASR::expr_t>(ASR::make_RealConstant_t(
                        al, x.base.base.loc, -op_value, operand_type));
                }
                tmp = ASR::make_RealUnaryMinus_t(al, x.base.base.loc, operand,
                                                 operand_type, value);
                return;
            }
            else if (ASRUtils::is_logical(*operand_type)) {
                if (ASRUtils::expr_value(operand) != nullptr) {
                    bool op_value = ASR::down_cast<ASR::LogicalConstant_t>(
                                               ASRUtils::expr_value(operand))->m_value;
                    value = ASR::down_cast<ASR::expr_t>(ASR::make_IntegerConstant_t(
                        al, x.base.base.loc, -op_value, int_type));
                }
                // cast Logical to Integer
                ASR::expr_t *int_arg = ASR::down_cast<ASR::expr_t>(ASR::make_Cast_t(
                        al, x.base.base.loc, operand, ASR::cast_kindType::LogicalToInteger,
                        int_type, value));
                tmp = ASR::make_IntegerUnaryMinus_t(al, x.base.base.loc, int_arg,
                                                    int_type, value);
                return;
            }
            else if (ASRUtils::is_complex(*operand_type)) {
                if (ASRUtils::expr_value(operand) != nullptr) {
                    ASR::ComplexConstant_t *c = ASR::down_cast<ASR::ComplexConstant_t>(
                                        ASRUtils::expr_value(operand));
                    std::complex<double> op_value(c->m_re, c->m_im);
                    std::complex<double> result;
                    result = -op_value;
                    value = ASR::down_cast<ASR::expr_t>(
                        ASR::make_ComplexConstant_t(al, x.base.base.loc, std::real(result),
                        std::imag(result), operand_type));
                }
                tmp = ASR::make_ComplexUnaryMinus_t(al, x.base.base.loc, operand,
                                                    operand_type, value);
                return;
            }
        }
    }

    void visit_IfExp(const AST::IfExp_t &x) {
        this->visit_expr(*x.m_test);
        ASR::expr_t *test = ASRUtils::EXPR(tmp);
        this->visit_expr(*x.m_body);
        ASR::expr_t *body = ASRUtils::EXPR(tmp);
        this->visit_expr(*x.m_orelse);
        ASR::expr_t *orelse = ASRUtils::EXPR(tmp);
        LCOMPILERS_ASSERT(ASRUtils::check_equal_type(ASRUtils::expr_type(body),
                                                   ASRUtils::expr_type(orelse)));
        tmp = ASR::make_IfExp_t(al, x.base.base.loc, test, body, orelse,
                                ASRUtils::expr_type(body), nullptr);
    }

    bool visit_SubscriptIndices(AST::expr_t* m_slice, Vec<ASR::array_index_t>& args,
                                ASR::expr_t* value, ASR::ttype_t* type, bool& is_item,
                                const Location& loc) {
        ASR::array_index_t ai;
        ai.loc = loc;
        ai.m_left = nullptr;
        ai.m_right = nullptr;
        ai.m_step = nullptr;
        if (AST::is_a<AST::Slice_t>(*m_slice)) {
            AST::Slice_t *sl = AST::down_cast<AST::Slice_t>(m_slice);
            if (sl->m_lower != nullptr) {
                this->visit_expr(*sl->m_lower);
                if (!ASRUtils::is_integer(*ASRUtils::expr_type(ASRUtils::EXPR(tmp)))) {
                    throw SemanticError("slice indices must be integers or None", tmp->loc);
                }
                ai.m_left = ASRUtils::EXPR(tmp);
            }
            if (sl->m_upper != nullptr) {
                this->visit_expr(*sl->m_upper);
                if (!ASRUtils::is_integer(*ASRUtils::expr_type(ASRUtils::EXPR(tmp)))) {
                    throw SemanticError("slice indices must be integers or None", tmp->loc);
                }
                ai.m_right = ASRUtils::EXPR(tmp);
            }
            if (sl->m_step != nullptr) {
                this->visit_expr(*sl->m_step);
                if (!ASRUtils::is_integer(*ASRUtils::expr_type(ASRUtils::EXPR(tmp)))) {
                    throw SemanticError("slice indices must be integers or None", tmp->loc);
                }
                ai.m_step = ASRUtils::EXPR(tmp);
            }
            if( ai.m_left != nullptr &&
                ASR::is_a<ASR::Var_t>(*ai.m_left) &&
                ASR::is_a<ASR::Var_t>(*ai.m_right) ) {
                ASR::Variable_t* startv = ASRUtils::EXPR2VAR(ai.m_left);
                ASR::Variable_t* endv = ASRUtils::EXPR2VAR(ai.m_right);
                is_item = is_item && (startv == endv);
            } else {
                is_item = is_item && (ai.m_left == nullptr &&
                                      ai.m_step == nullptr &&
                                      ai.m_right != nullptr);
            }
            if (ASR::is_a<ASR::List_t>(*type)) {
                tmp = ASR::make_ListSection_t(al, loc, value, ai, type, nullptr);
                return false;
            } else if (ASR::is_a<ASR::Character_t>(*type)) {
                tmp = ASR::make_StringSection_t(al, loc, value, ai.m_left, ai.m_right,
                    ai.m_step, type, nullptr);
                return false;
            } else if (ASR::is_a<ASR::Dict_t>(*type)) {
                throw SemanticError("unhashable type in dict: 'slice'", loc);
            }
        } else if(AST::is_a<AST::Tuple_t>(*m_slice) &&
                  !ASR::is_a<ASR::Dict_t>(*type)) {
            bool final_result = true;
            AST::Tuple_t* indices = AST::down_cast<AST::Tuple_t>(m_slice);
            for( size_t i = 0; i < indices->n_elts; i++ ) {
                final_result &= visit_SubscriptIndices(indices->m_elts[i], args,
                                                        value, type, is_item, loc);
            }
            return final_result;
        } else {
            this->visit_expr(*m_slice);
            if (!ASR::is_a<ASR::Dict_t>(*type) &&
                    !ASRUtils::is_integer(*ASRUtils::expr_type(ASRUtils::EXPR(tmp)))) {
                std::string fnd = ASRUtils::type_to_str_python(ASRUtils::expr_type(ASRUtils::EXPR(tmp)));
                diag.add(diag::Diagnostic(
                    "Type mismatch in index, Index should be of integer type",
                    diag::Level::Error, diag::Stage::Semantic, {
                        diag::Label("type mismatch (found: '" + fnd + "', expected: 'i32')",
                                {tmp->loc})
                    })
                );
                throw SemanticAbort();
            }
            ASR::expr_t *index = nullptr;
            if (ASR::is_a<ASR::Dict_t>(*type)) {
                index = ASRUtils::EXPR(tmp);
                ASR::ttype_t *key_type = ASR::down_cast<ASR::Dict_t>(type)->m_key_type;
                if (!ASRUtils::check_equal_type(ASRUtils::expr_type(index), key_type)) {
                    throw SemanticError("Key type should be '" + ASRUtils::type_to_str_python(key_type) +
                                        "' instead of '" +
                                        ASRUtils::type_to_str_python(ASRUtils::expr_type(index)) + "'",
                            index->base.loc);
                }
                tmp = make_DictItem_t(al, loc, value, index, nullptr,
                                      ASR::down_cast<ASR::Dict_t>(type)->m_value_type, nullptr);
                return false;

            } else if (ASR::is_a<ASR::List_t>(*type)) {
                index = ASRUtils::EXPR(tmp);
                ASR::expr_t* val = ASRUtils::expr_value(index);
                if (val && ASR::is_a<ASR::IntegerConstant_t>(*val)) {
                    if (ASR::down_cast<ASR::IntegerConstant_t>(val)->m_n < 0) {
                        // Replace `x[-1]` to `x[len(x)+(-1)]`
                        ASR::ttype_t *int_type = ASRUtils::TYPE(ASR::make_Integer_t(
                                                        al, loc, 4, nullptr, 0));
                        ASR::expr_t *list_len = ASRUtils::EXPR(ASR::make_ListLen_t(
                                    al, loc, value, int_type, nullptr));
                        ASR::expr_t *neg_idx = ASRUtils::expr_value(index);
                        index = ASRUtils::EXPR(ASR::make_IntegerBinOp_t(al, loc,
                            list_len, ASR::binopType::Add, neg_idx, int_type, nullptr));
                    }
                }
                tmp = make_ListItem_t(al, loc, value, index,
                                      ASR::down_cast<ASR::List_t>(type)->m_type, nullptr);
                return false;
            } else if (ASR::is_a<ASR::Tuple_t>(*type)) {
                index = ASRUtils::EXPR(tmp);
                int i = ASR::down_cast<ASR::IntegerConstant_t>(ASRUtils::EXPR(tmp))->m_n;
                tmp = make_TupleItem_t(al, loc, value, index,
                                       ASR::down_cast<ASR::Tuple_t>(type)->m_type[i], nullptr);
                return false;
            } else {
                index = ASRUtils::EXPR(tmp);
            }
            ai.m_right = index;
            if (ASRUtils::is_character(*type)) {
                ASR::expr_t* val = ASRUtils::expr_value(index);
                if (val && ASR::is_a<ASR::IntegerConstant_t>(*val)) {
                    if (ASR::down_cast<ASR::IntegerConstant_t>(val)->m_n < 0) {
                        // Replace `x[-1]` to `x[len(x)+(-1)]`
                        ASR::ttype_t *int_type = ASRUtils::TYPE(ASR::make_Integer_t(
                                                        al, loc, 4, nullptr, 0));
                        ASR::expr_t *list_len = ASRUtils::EXPR(ASR::make_StringLen_t(
                                    al, loc, value, int_type, nullptr));
                        ASR::expr_t *neg_idx = ASRUtils::expr_value(index);
                        index = ASRUtils::EXPR(ASR::make_IntegerBinOp_t(al, loc,
                            list_len, ASR::binopType::Add, neg_idx, int_type, nullptr));
                    }
                }
                index = index_add_one(loc, index);
                ai.m_right = index;
                tmp = ASR::make_StringItem_t(al, loc, value, index, type, nullptr);
                return false;
            }
        }
        args.push_back(al, ai);
        return true;
    }

    void visit_Subscript(const AST::Subscript_t &x) {
        this->visit_expr(*x.m_value);
        ASR::expr_t *value = ASRUtils::EXPR(tmp);
        ASR::ttype_t *type = ASRUtils::expr_type(value);
        Vec<ASR::array_index_t> args;
        args.reserve(al, 1);
        bool is_item = true;

        if (ASR::is_a<ASR::Set_t>(*type)) {
            throw SemanticError("'set' object is not subscriptable", x.base.base.loc);
        }

        if( !visit_SubscriptIndices(x.m_slice, args, value, type,
                                    is_item, x.base.base.loc) ) {
            return ;
        }

        if( is_item ) {
            for( size_t i = 0; i < args.size(); i++ ) {
                args.p[i].m_left = nullptr;
                args.p[i].m_step = nullptr;
            }
        }
        ASR::expr_t* v_Var = value;
        if( is_item ) {
            Vec<ASR::dimension_t> empty_dims;
            empty_dims.reserve(al, 1);
            if( ASR::is_a<ASR::CPtr_t>(*ASRUtils::type_get_past_pointer(type)) ) {
                throw SemanticError("Indexing CPtr typed expressions is not supported yet",
                                    x.base.base.loc);
            }
            type = ASRUtils::duplicate_type(al, ASRUtils::type_get_past_pointer(type), &empty_dims);
            tmp = ASR::make_ArrayItem_t(al, x.base.base.loc, v_Var, args.p,
                        args.size(), type, ASR::arraystorageType::RowMajor, nullptr);
        } else {
            tmp = ASR::make_ArraySection_t(al, x.base.base.loc, v_Var, args.p,
                        args.size(), type, nullptr);
        }
    }

};


class SymbolTableVisitor : public CommonVisitor<SymbolTableVisitor> {
public:
    SymbolTable *global_scope;
    std::map<std::string, std::vector<std::string>> generic_procedures;
    std::map<std::string, std::map<std::string, std::vector<std::string>>> generic_class_procedures;
    std::map<std::string, std::vector<std::string>> defined_op_procs;
    std::map<std::string, std::map<std::string, std::string>> class_procedures;
    std::vector<std::string> assgn_proc_names;
    std::string dt_name;
    bool in_module = false;
    bool in_submodule = false;
    bool is_interface = false;
    std::string interface_name = "";
    bool is_derived_type = false;
    std::vector<std::string> current_procedure_args;
    ASR::abiType current_procedure_abi_type = ASR::abiType::Source;
    std::map<SymbolTable*, ASR::accessType> assgn;
    ASR::symbol_t *current_module_sym;
    std::vector<std::string> excluded_from_symtab;
    std::map<std::string, Vec<ASR::symbol_t* >> overload_defs;


    SymbolTableVisitor(Allocator &al, LocationManager &lm, SymbolTable *symbol_table,
        diag::Diagnostics &diagnostics, bool main_module,
        std::map<int, ASR::symbol_t*> &ast_overload, std::string parent_dir,
        std::string import_path, bool allow_implicit_casting_)
      : CommonVisitor(al, lm, symbol_table, diagnostics, main_module, ast_overload,
            parent_dir, import_path, allow_implicit_casting_), is_derived_type{false} {}


    ASR::symbol_t* resolve_symbol(const Location &loc, const std::string &sub_name) {
        SymbolTable *scope = current_scope;
        ASR::symbol_t *sub = scope->resolve_symbol(sub_name);
        if (!sub) {
            throw SemanticError("Symbol '" + sub_name + "' not declared", loc);
        }
        return sub;
    }

    void visit_Module(const AST::Module_t &x) {
        if (!current_scope) {
            current_scope = al.make_new<SymbolTable>(nullptr);
        }
        LCOMPILERS_ASSERT(current_scope != nullptr);
        global_scope = current_scope;

        // Create the TU early, so that asr_owner is set, so that
        // ASRUtils::get_tu_symtab() can be used, which has an assert
        // for asr_owner.
        ASR::asr_t *tmp0 = ASR::make_TranslationUnit_t(al, x.base.base.loc,
            current_scope, nullptr, 0);

        ASR::Module_t* module_sym = nullptr;

        if (!main_module) {
            // Main module goes directly to TranslationUnit.
            // Every other module goes into a Module.
            SymbolTable *parent_scope = current_scope;
            current_scope = al.make_new<SymbolTable>(parent_scope);


            std::string mod_name = "__main__";
            ASR::asr_t *tmp1 = ASR::make_Module_t(al, x.base.base.loc,
                                        /* a_symtab */ current_scope,
                                        /* a_name */ s2c(al, mod_name),
                                        nullptr,
                                        0,
                                        false, false);

            if (parent_scope->get_scope().find(mod_name) != parent_scope->get_scope().end()) {
                throw SemanticError("Module '" + mod_name + "' already defined", tmp1->loc);
            }
            module_sym = ASR::down_cast<ASR::Module_t>(ASR::down_cast<ASR::symbol_t>(tmp1));
            parent_scope->add_symbol(mod_name, ASR::down_cast<ASR::symbol_t>(tmp1));
        }
        current_module_dependencies.reserve(al, 1);
        for (size_t i=0; i<x.n_body; i++) {
            visit_stmt(*x.m_body[i]);
        }
        if( module_sym ) {
            module_sym->m_dependencies = current_module_dependencies.p;
            module_sym->n_dependencies = current_module_dependencies.size();
        }
        if (!overload_defs.empty()) {
            create_GenericProcedure(x.base.base.loc);
        }
        global_scope = nullptr;
        tmp = tmp0;
    }

    void visit_FunctionDef(const AST::FunctionDef_t &x) {
        dependencies.clear();
        SymbolTable *parent_scope = current_scope;
        current_scope = al.make_new<SymbolTable>(parent_scope);
        Vec<ASR::expr_t*> args;
        args.reserve(al, x.m_args.n_args);
        current_procedure_abi_type = ASR::abiType::Source;
        bool current_procedure_interface = false;
        bool overload = false;
        bool vectorize = false, is_inline = false, is_static = false;
        Vec<ASR::ttype_t*> tps;
        tps.reserve(al, x.m_args.n_args);
        bool is_restriction = false;

        if (x.n_decorator_list > 0) {
            for(size_t i=0; i<x.n_decorator_list; i++) {
                AST::expr_t *dec = x.m_decorator_list[i];
                if (AST::is_a<AST::Name_t>(*dec)) {
                    std::string name = AST::down_cast<AST::Name_t>(dec)->m_id;
                    if (name == "ccall") {
                        current_procedure_abi_type = ASR::abiType::BindC;
                        current_procedure_interface = true;
                    } else if (name == "ccallback" || name == "ccallable") {
                        current_procedure_abi_type = ASR::abiType::BindC;
                    } else if (name == "overload") {
                        overload = true;
                    } else if (name == "interface") {
                        // TODO: Implement @interface
                    } else if (name == "vectorize") {
                        vectorize = true;
                    } else if (name == "restriction") {
                        is_restriction = true;
                    } else if (name == "with_goto") {
                        // TODO: Use goto attribute in function?
                    } else if (name == "inline") {
                        is_inline = true;
                    } else if (name == "static") {
                        is_static = true;
                    } else {
                        throw SemanticError("Decorator: " + name + " is not supported",
                            x.base.base.loc);
                    }
                } else {
                    throw SemanticError("Unsupported Decorator type",
                        x.base.base.loc);
                }
            }
        }

        std::string sym_name = x.m_name;
        if (overload) {
            std::string overload_number;
            if (overload_defs.find(sym_name) == overload_defs.end()){
                overload_number = "0";
                Vec<ASR::symbol_t *> v;
                v.reserve(al, 1);
                overload_defs[sym_name] = v;
            } else {
                overload_number = std::to_string(overload_defs[sym_name].size());
            }
            sym_name = "__lpython_overloaded_" + overload_number + "__" + sym_name;
        }
        if (parent_scope->get_scope().find(sym_name) != parent_scope->get_scope().end()) {
            throw SemanticError("Function " + std::string(x.m_name) +  " is already defined", x.base.base.loc);
        }

        for (size_t i=0; i<x.m_args.n_args; i++) {
            char *arg=x.m_args.m_args[i].m_arg;
            Location loc = x.m_args.m_args[i].loc;
            if (x.m_args.m_args[i].m_annotation == nullptr) {
                throw SemanticError("Argument does not have a type", loc);
            }
            ASR::ttype_t *arg_type = ast_expr_to_asr_type(x.base.base.loc, *x.m_args.m_args[i].m_annotation);
            // Set the function as generic if an argument is typed with a type parameter
            if (ASRUtils::is_generic(*arg_type)) {
                ASR::ttype_t* arg_type_type = ASRUtils::get_type_parameter(arg_type);
                ASR::ttype_t *new_tt = ASRUtils::duplicate_type_without_dims(al, arg_type_type, arg_type_type->base.loc);
                size_t current_size = tps.size();
                if (current_size == 0) {
                    tps.push_back(al, new_tt);
                } else {
                    bool not_found = true;
                    for (size_t i = 0; i < current_size; i++) {
                        ASR::TypeParameter_t *added_tp = ASR::down_cast<ASR::TypeParameter_t>(tps.p[i]);
                        std::string new_param = ASR::down_cast<ASR::TypeParameter_t>(new_tt)->m_param;
                        std::string added_param = added_tp->m_param;
                        if (added_param.compare(new_param) == 0) {
                            not_found = false; break;
                        }
                    }
                    if (not_found) {
                        tps.push_back(al, new_tt);
                    }
                }
            }

            std::string arg_s = arg;

            ASR::expr_t *value = nullptr;
            ASR::expr_t *init_expr = nullptr;
            ASR::intentType s_intent = ASRUtils::intent_in;
            if (ASRUtils::is_array(arg_type)) {
                s_intent = ASRUtils::intent_inout;
            }
            ASR::storage_typeType storage_type =
                    ASR::storage_typeType::Default;
            if( ASR::is_a<ASR::Const_t>(*arg_type) ) {
                storage_type = ASR::storage_typeType::Parameter;
            }
            ASR::accessType s_access = ASR::accessType::Public;
            ASR::presenceType s_presence = ASR::presenceType::Required;
            bool value_attr = false;
            if (current_procedure_abi_type == ASR::abiType::BindC) {
                value_attr = true;
            }
            Vec<char*> variable_dependencies_vec;
            variable_dependencies_vec.reserve(al, 1);
            ASRUtils::collect_variable_dependencies(al, variable_dependencies_vec, arg_type, init_expr, value);
            ASR::asr_t *v = ASR::make_Variable_t(al, loc, current_scope,
                    s2c(al, arg_s), variable_dependencies_vec.p,
                    variable_dependencies_vec.size(),
                    s_intent, init_expr, value, storage_type, arg_type,
                    current_procedure_abi_type, s_access, s_presence,
                    value_attr);
            current_scope->add_symbol(arg_s, ASR::down_cast<ASR::symbol_t>(v));

            ASR::symbol_t *var = current_scope->get_symbol(arg_s);
            args.push_back(al, ASRUtils::EXPR(ASR::make_Var_t(al, x.base.base.loc,
                var)));
        }
        ASR::accessType s_access = ASR::accessType::Public;
        ASR::deftypeType deftype = ASR::deftypeType::Implementation;
        if (current_procedure_abi_type == ASR::abiType::BindC &&
                current_procedure_interface) {
            deftype = ASR::deftypeType::Interface;
        }
        char *bindc_name=nullptr;
        if (x.m_returns && !AST::is_a<AST::ConstantNone_t>(*x.m_returns)) {
            if (AST::is_a<AST::Name_t>(*x.m_returns) || AST::is_a<AST::Subscript_t>(*x.m_returns)) {
                std::string return_var_name = "_lpython_return_variable";
                ASR::ttype_t *type = ast_expr_to_asr_type(x.m_returns->base.loc, *x.m_returns);
                ASR::storage_typeType storage_type = ASR::storage_typeType::Default;
                if( ASR::is_a<ASR::Const_t>(*type) ) {
                    storage_type = ASR::storage_typeType::Parameter;
                }
                Vec<char*> variable_dependencies_vec;
                variable_dependencies_vec.reserve(al, 1);
                ASRUtils::collect_variable_dependencies(al, variable_dependencies_vec, type);
                ASR::asr_t *return_var = ASR::make_Variable_t(al, x.m_returns->base.loc,
                    current_scope, s2c(al, return_var_name), variable_dependencies_vec.p,
                    variable_dependencies_vec.size(), ASRUtils::intent_return_var,
                    nullptr, nullptr, storage_type, type, current_procedure_abi_type, ASR::Public,
                    ASR::presenceType::Required, false);
                LCOMPILERS_ASSERT(current_scope->get_scope().find(return_var_name) == current_scope->get_scope().end())
                current_scope->add_symbol(return_var_name,
                        ASR::down_cast<ASR::symbol_t>(return_var));
                ASR::asr_t *return_var_ref = ASR::make_Var_t(al, x.base.base.loc,
                    current_scope->get_symbol(return_var_name));
                Vec<char*> func_deps;
                func_deps.reserve(al, dependencies.size());
                for( auto& dep: dependencies ) {
                    func_deps.push_back(al, s2c(al, dep));
                }
                tmp = ASR::make_Function_t(
                    al, x.base.base.loc,
                    /* a_symtab */ current_scope,
                    /* a_name */ s2c(al, sym_name),
                    func_deps.p, func_deps.size(),
                    /* a_args */ args.p,
                    /* n_args */ args.size(),
                    /* a_body */ nullptr,
                    /* n_body */ 0,
                    /* a_return_var */ ASRUtils::EXPR(return_var_ref),
                    current_procedure_abi_type,
                    s_access, deftype, bindc_name, vectorize, false, false, is_inline, is_static,
                    tps.p, tps.size(), nullptr, 0, is_restriction);
            } else {
                throw SemanticError("Return variable must be an identifier (Name AST node) or an array (Subscript AST node)",
                    x.m_returns->base.loc);
            }
        } else {
            bool is_pure = false, is_module = false;
            Vec<char*> func_deps;
            func_deps.reserve(al, dependencies.size());
            for( auto& dep: dependencies ) {
                func_deps.push_back(al, s2c(al, dep));
            }
            tmp = ASR::make_Function_t(
                al, x.base.base.loc,
                /* a_symtab */ current_scope,
                /* a_name */ s2c(al, sym_name),
                func_deps.p, func_deps.size(),
                /* a_args */ args.p,
                /* n_args */ args.size(),
                /* a_body */ nullptr,
                /* n_body */ 0,
                nullptr,
                current_procedure_abi_type,
                s_access, deftype, bindc_name,
                false, is_pure, is_module, is_inline, is_static,
                tps.p, tps.size(), nullptr, 0, is_restriction);
        }
        ASR::symbol_t * t = ASR::down_cast<ASR::symbol_t>(tmp);
        parent_scope->add_symbol(sym_name, t);
        current_scope = parent_scope;
        if (overload) {
            overload_defs[x.m_name].push_back(al, t);
            ast_overload[(int64_t)&x] = t;
        }
    }

    void create_GenericProcedure(const Location &loc) {
        for(auto &p: overload_defs) {
            std::string def_name = p.first;
            tmp = ASR::make_GenericProcedure_t(al, loc, current_scope, s2c(al, def_name),
                        p.second.p, p.second.size(), ASR::accessType::Public);
            ASR::symbol_t *t = ASR::down_cast<ASR::symbol_t>(tmp);
            current_scope->add_symbol(def_name, t);
        }
    }

    void set_module_symbol(std::string &mod_sym, std::vector<std::string> &paths) {
        /*
            Extracts the directory and module name.
            If the import is of type from x.y.z import a
            then directory would be x/y/ and module name
            would be z.
            If the import is of type from x import a then
            directory would be empty and module name
            would be z.
        */
        size_t last_dot = mod_sym.find_last_of(".");
        std::string directory = "";
        if( last_dot != std::string::npos ) {
            directory = mod_sym.substr(0, last_dot);
            directory = replace(directory, "[.]", "/") + "/";
            mod_sym = mod_sym.substr(last_dot + 1, std::string::npos);
        }

        /*
            Return in case of ltypes module.
            TODO: Restrict the check only if
            ltypes is the same module as src/runtime/ltypes
            For now its wild card i.e., ltypes.py present
            in any directory other than src/runtime will also
            be ignored.
        */
        if (mod_sym == "ltypes") {
            return ;
        }

        /*
            If import_path is not empty then insert it
            in the second priority. Top priority path
            is runtime library path.
        */
        if( import_path != "" ) {
            paths.insert(paths.begin() + 1, import_path);
        }

        /*
            Search all the paths in order and stop
            when the desired module is found.
        */
        bool module_found = false;
        for( auto& path: paths ) {
            if(is_directory(path + "/" + directory + mod_sym)) {
                module_found = true;
                // Directory i.e., x/y/__init__.py
                path += '/' + directory + mod_sym;
                mod_sym = "__init__";
            } else if(path_exists(path + "/" + directory + mod_sym + ".py")) {
                module_found = true;
                // File i.e., x/y.py
                path += '/' + directory;
            }
            if( module_found ) {
                break;
            }
        }

        /*
            If module is not found in any of the paths
            specified and if its a directory
            then prioritise the directory itself.
        */
        if( !module_found ) {
            if (is_directory(directory + mod_sym)) {
                // Directory i.e., x/__init__.py
                paths.insert(paths.begin(), directory + mod_sym);
                mod_sym = "__init__";
            } else if (path_exists(directory + mod_sym + ".py")) {
                paths.insert(paths.begin(), directory);
            }
        }
    }

    void visit_ImportFrom(const AST::ImportFrom_t &x) {
        if (!x.m_module) {
            throw SemanticError("Not implemented: The import statement must currently specify the module name", x.base.base.loc);
        }
        std::string msym = x.m_module; // Module name
        std::vector<std::string> mod_symbols;
        for (size_t i=0; i<x.n_names; i++) {
            mod_symbols.push_back(x.m_names[i].m_name);
        }

        // Get the module, for now assuming it is not loaded, so we load it:
        ASR::symbol_t *t = nullptr; // current_scope->parent->resolve_symbol(msym);
        if (!t) {
            std::string rl_path = get_runtime_library_dir();
            SymbolTable *st = current_scope;
            std::vector<std::string> paths = {rl_path, parent_dir};
            if (!main_module) {
                st = st->parent;
            }
            bool ltypes, enum_py, copy;
            set_module_symbol(msym, paths);
            t = (ASR::symbol_t*)(load_module(al, st,
                msym, x.base.base.loc, diag, lm, false, paths, ltypes, enum_py, copy,
                [&](const std::string &msg, const Location &loc) { throw SemanticError(msg, loc); },
                allow_implicit_casting));
            if (ltypes || enum_py || copy) {
                // TODO: For now we skip ltypes import completely. Later on we should note what symbols
                // got imported from it, and give an error message if an annotation is used without
                // importing it.
                tmp = nullptr;
                return;
            }
            if (!t) {
                throw SemanticError("The module '" + msym + "' cannot be loaded",
                        x.base.base.loc);
            }
            if( msym == "__init__" ) {
                for( auto item: ASRUtils::symbol_symtab(t)->get_scope() ) {
                    if( ASR::is_a<ASR::ExternalSymbol_t>(*item.second) &&
                        !present(current_module_dependencies,
                        ASR::down_cast<ASR::ExternalSymbol_t>(item.second)->m_module_name) ) {
                        current_module_dependencies.push_back(al,
                            ASR::down_cast<ASR::ExternalSymbol_t>(item.second)->m_module_name);
                    }
                }
            } else {
                current_module_dependencies.push_back(al, s2c(al, msym));
            }
        }

        ASR::Module_t *m = ASR::down_cast<ASR::Module_t>(t);
        for (auto &remote_sym : mod_symbols) {
            if( procedures_db.is_function_to_be_ignored(msym, remote_sym) ) {
                continue ;
            }
            std::string new_sym_name = ASRUtils::get_mangled_name(m, remote_sym);
            ASR::symbol_t *t = import_from_module(al, m, current_scope, msym,
                                remote_sym, new_sym_name, x.base.base.loc, true);
            current_scope->add_symbol(new_sym_name, t);
        }

        tmp = nullptr;
    }

    void visit_Import(const AST::Import_t &x) {
        ASR::symbol_t *t = nullptr;
        std::string rl_path = get_runtime_library_dir();
        std::vector<std::string> paths = {rl_path, parent_dir};
        SymbolTable *st = current_scope;
        std::vector<std::string> mods;
        for (size_t i=0; i<x.n_names; i++) {
            mods.push_back(x.m_names[i].m_name);
        }
        if (!main_module) {
            st = st->parent;
        }
        for (auto &mod_sym : mods) {
            bool ltypes, enum_py, copy;
            set_module_symbol(mod_sym, paths);
            t = (ASR::symbol_t*)(load_module(al, st,
                mod_sym, x.base.base.loc, diag, lm, false, paths, ltypes, enum_py, copy,
                [&](const std::string &msg, const Location &loc) { throw SemanticError(msg, loc); },
                allow_implicit_casting));
            if (ltypes || enum_py || copy) {
                // TODO: For now we skip ltypes import completely. Later on we should note what symbols
                // got imported from it, and give an error message if an annotation is used without
                // importing it.
                tmp = nullptr;
                continue;
            }
            if (!t) {
                throw SemanticError("The module '" + mod_sym + "' cannot be loaded",
                        x.base.base.loc);
            }
        }
    }

    void visit_AnnAssign(const AST::AnnAssign_t &/*x*/) {
        // We skip this in the SymbolTable visitor, but visit it in the BodyVisitor
    }

    void visit_Assign(const AST::Assign_t &x) {
        /**
         *  Type variables have to be put in the symbol table before checking function definitions.
         *  This describes a different treatment for Assign in the form of `T = TypeVar('T', ...)`
         */
        if (x.n_targets == 1 && AST::is_a<AST::Call_t>(*x.m_value)) {
            AST::Call_t *rh = AST::down_cast<AST::Call_t>(x.m_value);
            if (AST::is_a<AST::Name_t>(*rh->m_func)) {
                AST::Name_t *tv = AST::down_cast<AST::Name_t>(rh->m_func);
                std::string f_name = tv->m_id;
                if (strcmp(s2c(al, f_name), "TypeVar") == 0 &&
                        rh->n_args > 0 && AST::is_a<AST::ConstantStr_t>(*rh->m_args[0])) {
                    if (AST::is_a<AST::Name_t>(*x.m_targets[0])) {
                        std::string tvar_name = AST::down_cast<AST::Name_t>(x.m_targets[0])->m_id;
                        // Check if the type variable name is a reserved type keyword
                        const char* type_list[14]
                            = { "list", "set", "dict", "tuple",
                                "i8", "i16", "i32", "i64", "f32",
                                "f64", "c32", "c64", "str", "bool"};
                        for (int i = 0; i < 14; i++) {
                            if (strcmp(s2c(al, tvar_name), type_list[i]) == 0) {
                                throw SemanticError(tvar_name + " is a reserved type, consider a different type variable name",
                                    x.base.base.loc);
                            }
                        }
                        // Check if the type variable is already defined
                        if (current_scope->get_scope().find(tvar_name) !=
                                current_scope->get_scope().end()) {
                            ASR::symbol_t *orig_decl = current_scope->get_symbol(tvar_name);
                            throw SemanticError(diag::Diagnostic(
                                "Variable " + tvar_name + " is already declared in the same scope",
                                diag::Level::Error, diag::Stage::Semantic, {
                                    diag::Label("original declaration", {orig_decl->base.loc}, false),
                                    diag::Label("redeclaration", {x.base.base.loc}),
                            }));
                        }

                        // Build ttype
                        Vec<ASR::dimension_t> dims;
                        dims.reserve(al, 4);

                        ASR::ttype_t *type = ASRUtils::TYPE(ASR::make_TypeParameter_t(al, x.base.base.loc,
                            s2c(al, tvar_name), dims.p, dims.size()));

                        ASR::expr_t *value = nullptr;
                        ASR::expr_t *init_expr = nullptr;
                        ASR::intentType s_intent = ASRUtils::intent_local;
                        ASR::storage_typeType storage_type = ASR::storage_typeType::Default;
                        if( ASR::is_a<ASR::Const_t>(*type) ) {
                            storage_type = ASR::storage_typeType::Parameter;
                        }
                        ASR::abiType current_procedure_abi_type = ASR::abiType::Source;
                        ASR::accessType s_access = ASR::accessType::Public;
                        ASR::presenceType s_presence = ASR::presenceType::Required;
                        bool value_attr = false;

                        Vec<char*> variable_dependencies_vec;
                        variable_dependencies_vec.reserve(al, 1);
                        ASRUtils::collect_variable_dependencies(al, variable_dependencies_vec, type, init_expr, value);
                        // Build the variable and add it to the scope
                        ASR::asr_t *v = ASR::make_Variable_t(al, x.base.base.loc, current_scope,
                            s2c(al, tvar_name), variable_dependencies_vec.p, variable_dependencies_vec.size(),
                            s_intent, init_expr, value, storage_type, type, current_procedure_abi_type,
                            s_access, s_presence, value_attr);
                        current_scope->add_symbol(tvar_name, ASR::down_cast<ASR::symbol_t>(v));

                        tmp = nullptr;

                        return;
                    } else {
                        // This error might need to be further elaborated
                        throw SemanticError("Type variable must be a variable", x.base.base.loc);
                    }
                }
            }
        }
    }

    void visit_Expr(const AST::Expr_t &/*x*/) {
        // We skip this in the SymbolTable visitor, but visit it in the BodyVisitor
    }
};

Result<ASR::asr_t*> symbol_table_visitor(Allocator &al, LocationManager &lm, const AST::Module_t &ast,
        diag::Diagnostics &diagnostics, bool main_module,
        std::map<int, ASR::symbol_t*> &ast_overload, std::string parent_dir,
        std::string import_path, bool allow_implicit_casting)
{
    SymbolTableVisitor v(al, lm, nullptr, diagnostics, main_module, ast_overload,
        parent_dir, import_path, allow_implicit_casting);
    try {
        v.visit_Module(ast);
    } catch (const SemanticError &e) {
        Error error;
        diagnostics.diagnostics.push_back(e.d);
        return error;
    } catch (const SemanticAbort &) {
        Error error;
        return error;
    }
    ASR::asr_t *unit = v.tmp;
    return unit;
}

class BodyVisitor : public CommonVisitor<BodyVisitor> {
private:

public:
    ASR::asr_t *asr;
    std::map<std::string, std::tuple<int64_t, bool, Location>> goto_name2id;
    int64_t gotoids;


    BodyVisitor(Allocator &al, LocationManager &lm, ASR::asr_t *unit, diag::Diagnostics &diagnostics,
         bool main_module, std::map<int, ASR::symbol_t*> &ast_overload,
         bool allow_implicit_casting_)
         : CommonVisitor(al, lm, nullptr, diagnostics, main_module, ast_overload, "", "", allow_implicit_casting_),
         asr{unit}, gotoids{0}
         {}

    // Transforms statements to a list of ASR statements
    // In addition, it also inserts the following nodes if needed:
    //   * ImplicitDeallocate
    //   * GoToTarget
    // The `body` Vec must already be reserved
    void transform_stmts(Vec<ASR::stmt_t*> &body, size_t n_body, AST::stmt_t **m_body) {
        tmp = nullptr;
        tmp_vec.clear();
        Vec<ASR::stmt_t*>* current_body_copy = current_body;
        current_body = &body;
        for (size_t i=0; i<n_body; i++) {
            // Visit the statement
            this->visit_stmt(*m_body[i]);
            if (tmp != nullptr) {
                ASR::stmt_t* tmp_stmt = ASRUtils::STMT(tmp);
                body.push_back(al, tmp_stmt);
            } else if (!tmp_vec.empty()) {
                for (auto t: tmp_vec) {
                    if (t != nullptr) {
                        ASR::stmt_t* tmp_stmt = ASRUtils::STMT(t);
                        body.push_back(al, tmp_stmt);
                    }
                }
                tmp_vec.clear();
            }
            // To avoid last statement to be entered twice once we exit this node
            tmp = nullptr;
            tmp_vec.clear();
        }
        current_body = current_body_copy;
    }

    void visit_Module(const AST::Module_t &x) {
        ASR::TranslationUnit_t *unit = ASR::down_cast2<ASR::TranslationUnit_t>(asr);
        current_scope = unit->m_global_scope;
        LCOMPILERS_ASSERT(current_scope != nullptr);
        ASR::symbol_t* main_module_sym = current_scope->get_symbol("__main__");
        ASR::Module_t* mod = nullptr;
        if( main_module_sym ) {
            mod = ASR::down_cast<ASR::Module_t>(main_module_sym);
        }
        if (!main_module) {
            current_scope = mod->m_symtab;
            LCOMPILERS_ASSERT(current_scope != nullptr);
        }

        Vec<ASR::asr_t*> items;
        items.reserve(al, 4);
        current_module_dependencies.reserve(al, 1);
        for (size_t i=0; i<x.n_body; i++) {
            tmp = nullptr;
            tmp_vec.clear();
            visit_stmt(*x.m_body[i]);
            if (tmp) {
                items.push_back(al, tmp);
            } else if (!tmp_vec.empty()) {
                for (auto t: tmp_vec) {
                    if (t) items.push_back(al, t);
                }
                // Ensure that statements in tmp_vec are used only once.
                tmp_vec.clear();
            }
        }
        if( mod ) {
            for( size_t i = 0; i < mod->n_dependencies; i++ ) {
                if( !present(current_module_dependencies, mod->m_dependencies[i]) ) {
                    current_module_dependencies.push_back(al, mod->m_dependencies[i]);
                }
            }
            mod->m_dependencies = current_module_dependencies.p;
            mod->n_dependencies = current_module_dependencies.size();
        }
        // These global statements are added to the translation unit for now,
        // but they should be adding to a module initialization function
        unit->m_items = items.p;
        unit->n_items = items.size();

        tmp = asr;
    }

    void handle_fn(const AST::FunctionDef_t &x, ASR::Function_t &v) {
        current_scope = v.m_symtab;
        Vec<ASR::stmt_t*> body;
        body.reserve(al, x.n_body);
        Vec<ASR::symbol_t*> rts;
        rts.reserve(al, 4);
        dependencies.clear();
        transform_stmts(body, x.n_body, x.m_body);
        for (const auto &rt: rt_vec) { rts.push_back(al, rt); }
        v.m_body = body.p;
        v.n_body = body.size();
        v.m_restrictions = rts.p;
        v.n_restrictions = rts.size();
        Vec<char*> func_deps;
        func_deps.reserve(al, dependencies.size());
        for( auto& dep: dependencies ) {
            func_deps.push_back(al, s2c(al, dep));
        }
        v.m_dependencies = func_deps.p;
        v.n_dependencies = func_deps.size();
        rt_vec.clear();
    }

    void visit_FunctionDef(const AST::FunctionDef_t &x) {
        goto_name2id.clear();
        gotoids = 0;
        SymbolTable *old_scope = current_scope;
        ASR::symbol_t *t = current_scope->get_symbol(x.m_name);
        if (ASR::is_a<ASR::Function_t>(*t)) {
            ASR::Function_t *f = ASR::down_cast<ASR::Function_t>(t);
            if (!f->m_is_restriction) {
                handle_fn(x, *f);
            }
        } else if (ASR::is_a<ASR::GenericProcedure_t>(*t)) {
            ASR::symbol_t *s = ast_overload[(int64_t)&x];
            if (ASR::is_a<ASR::Function_t>(*s)) {
                ASR::Function_t *f = ASR::down_cast<ASR::Function_t>(s);
                handle_fn(x, *f);
            } else {
                LCOMPILERS_ASSERT(false);
            }
        } else {
            LCOMPILERS_ASSERT(false);
        }
        current_scope = old_scope;
        tmp = nullptr;

        for( auto itr: goto_name2id ) {
            if( !std::get<1>(itr.second) ) {
                throw SemanticError("Label '" + itr.first + "' is not defined in '"
                                    + std::string(x.m_name) + "'", std::get<2>(itr.second));
            }
        }
    }

    void visit_Import(const AST::Import_t &/*x*/) {
        // visited in symbol visitor
    }

    void visit_AnnAssign(const AST::AnnAssign_t &x) {
        // We treat this as a declaration
        std::string var_name;
        std::string var_annotation;
        AST::expr_t* assign_ast_target_copy = assign_ast_target;
        assign_ast_target = x.m_target;
        if (AST::is_a<AST::Name_t>(*x.m_target)) {
            AST::Name_t *n = AST::down_cast<AST::Name_t>(x.m_target);
            var_name = n->m_id;
        } else {
            throw SemanticError("Only Name supported for now as LHS of annotated assignment",
                x.base.base.loc);
        }

        if (current_scope->get_scope().find(var_name) !=
                current_scope->get_scope().end()) {
            if (current_scope->parent != nullptr) {
                // Re-declaring a global scope variable is allowed,
                // otherwise raise an error
                ASR::symbol_t *orig_decl = current_scope->get_symbol(var_name);
                throw SemanticError(diag::Diagnostic(
                    "Symbol is already declared in the same scope",
                    diag::Level::Error, diag::Stage::Semantic, {
                        diag::Label("original declaration", {orig_decl->base.loc}, false),
                        diag::Label("redeclaration", {x.base.base.loc}),
                    }));
            }
        }

        visit_AnnAssignUtil(x, var_name);
        assign_ast_target = assign_ast_target_copy;
    }

    void visit_Delete(const AST::Delete_t &x) {
        if (x.n_targets == 0) {
            throw SemanticError("Delete statement must be operated on at least one target",
                    x.base.base.loc);
        }
        Vec<ASR::symbol_t*> targets;
        targets.reserve(al, x.n_targets);
        for (size_t i=0; i<x.n_targets; i++) {
            AST::expr_t *target = x.m_targets[i];
            if (AST::is_a<AST::Name_t>(*target)) {
                AST::Name_t *n = AST::down_cast<AST::Name_t>(target);
                std::string var_name = n->m_id;
                if (!current_scope->resolve_symbol(var_name)) {
                    throw SemanticError("Symbol is not declared",
                            x.base.base.loc);
                }
                ASR::symbol_t *s = current_scope->resolve_symbol(var_name);
                targets.push_back(al, s);
            } else {
                throw SemanticError("Only Name supported for now as target of Delete",
                        x.base.base.loc);
            }
        }
        tmp = ASR::make_ExplicitDeallocate_t(al, x.base.base.loc, targets.p,
                targets.size());
    }

    void visit_Assign(const AST::Assign_t &x) {
        ASR::expr_t *target, *assign_value = nullptr, *tmp_value;
        bool is_c_p_pointer_call_copy = is_c_p_pointer_call;
        is_c_p_pointer_call = false;
        this->visit_expr(*x.m_value);
        if( is_c_p_pointer_call ) {
            LCOMPILERS_ASSERT(x.n_targets == 1);
            AST::Call_t* c_p_pointer_call = AST::down_cast<AST::Call_t>(x.m_value);
            AST::expr_t* cptr = c_p_pointer_call->m_args[0];
            AST::expr_t* pptr = x.m_targets[0];
            tmp = create_CPtrToPointerFromArgs(cptr, pptr, x.base.base.loc);
            is_c_p_pointer_call = is_c_p_pointer_call;
            return ;
        }
        is_c_p_pointer_call = is_c_p_pointer_call_copy;
        if (tmp) {
            // This happens if `m.m_value` is `empty`, such as in:
            // a = empty(16)
            // We skip this statement for now, the array is declared
            // by the annotation.
            // TODO: enforce that empty(), ones(), zeros() is called
            // for every declaration.
            assign_value = ASRUtils::EXPR(tmp);
        }
        for (size_t i=0; i<x.n_targets; i++) {
            tmp_value = assign_value;
            if (AST::is_a<AST::Subscript_t>(*x.m_targets[i])) {
                AST::Subscript_t *sb = AST::down_cast<AST::Subscript_t>(x.m_targets[i]);
                if (AST::is_a<AST::Name_t>(*sb->m_value)) {
                    std::string name = AST::down_cast<AST::Name_t>(sb->m_value)->m_id;
                    ASR::symbol_t *s = current_scope->resolve_symbol(name);
                    if (!s) {
                        throw SemanticError("Variable: '" + name + "' is not declared",
                                x.base.base.loc);
                    }
                    ASR::Variable_t *v = ASR::down_cast<ASR::Variable_t>(s);
                    ASR::ttype_t *type = v->m_type;
                    if (ASR::is_a<ASR::Dict_t>(*type)) {
                        // dict insert case;
                        this->visit_expr(*sb->m_slice);
                        ASR::expr_t *key = ASRUtils::EXPR(tmp);
                        ASR::ttype_t *key_type = ASR::down_cast<ASR::Dict_t>(type)->m_key_type;
                        ASR::ttype_t *value_type = ASR::down_cast<ASR::Dict_t>(type)->m_value_type;
                        if (!ASRUtils::check_equal_type(ASRUtils::expr_type(key), key_type)) {
                            std::string ktype = ASRUtils::type_to_str_python(ASRUtils::expr_type(key));
                            std::string totype = ASRUtils::type_to_str_python(key_type);
                            diag.add(diag::Diagnostic(
                                "Type mismatch in dictionary key, the types must be compatible",
                                diag::Level::Error, diag::Stage::Semantic, {
                                    diag::Label("type mismatch (found: '" + ktype + "', expected: '" + totype + "')",
                                            {key->base.loc})
                                })
                            );
                            throw SemanticAbort();
                        }
                        if (!ASRUtils::check_equal_type(ASRUtils::expr_type(tmp_value), value_type)) {
                            std::string vtype = ASRUtils::type_to_str_python(ASRUtils::expr_type(tmp_value));
                            std::string totype = ASRUtils::type_to_str_python(value_type);
                            diag.add(diag::Diagnostic(
                                "Type mismatch in dictionary value, the types must be compatible",
                                diag::Level::Error, diag::Stage::Semantic, {
                                    diag::Label("type mismatch (found: '" + vtype + "', expected: '" + totype + "')",
                                            {tmp_value->base.loc})
                                })
                            );
                            throw SemanticAbort();
                        }
                        ASR::expr_t* se = ASR::down_cast<ASR::expr_t>(
                                ASR::make_Var_t(al, x.base.base.loc, s));
                        tmp = nullptr;
                        tmp_vec.push_back(make_DictInsert_t(al, x.base.base.loc, se, key, tmp_value));
                        continue;
                    } else if (ASRUtils::is_immutable(type)) {
                        throw SemanticError("'" + ASRUtils::type_to_str_python(type) + "' object does not support"
                            " item assignment", x.base.base.loc);
                    }
                }
            } else if (AST::is_a<AST::Attribute_t>(*x.m_targets[i])) {
                AST::Attribute_t *attr = AST::down_cast<AST::Attribute_t>(x.m_targets[i]);
                if (AST::is_a<AST::Name_t>(*attr->m_value)) {
                    std::string name = AST::down_cast<AST::Name_t>(attr->m_value)->m_id;
                    ASR::symbol_t *s = current_scope->get_symbol(name);
                    if (!s) {
                        throw SemanticError("Variable: '" + name + "' is not declared",
                                x.base.base.loc);
                    }
                    ASR::Variable_t *v = ASR::down_cast<ASR::Variable_t>(s);
                    ASR::ttype_t *type = v->m_type;
                    if (ASRUtils::is_immutable(type)) {
                        throw SemanticError("readonly attribute", x.base.base.loc);
                    }
                }
            }
            if (!tmp_value) continue;
            this->visit_expr(*x.m_targets[i]);
            target = ASRUtils::EXPR(tmp);
            ASR::ttype_t *target_type = ASRUtils::expr_type(target);
            ASR::ttype_t *value_type = ASRUtils::expr_type(assign_value);
            if( ASR::is_a<ASR::Pointer_t>(*target_type) &&
                ASR::is_a<ASR::Var_t>(*target) ) {
                if( !ASRUtils::check_equal_type(target_type, value_type) ) {
                    throw SemanticError("Casting not supported for different pointer types. Received "
                                        "target pointer type, " + ASRUtils::type_to_str_python(target_type) +
                                        " and value pointer type, " + ASRUtils::type_to_str_python(value_type),
                                        x.base.base.loc);
                }
                tmp = nullptr;
                tmp_vec.push_back(ASR::make_Assignment_t(al, x.base.base.loc, target,
                                    tmp_value, nullptr));
                continue;
            }
            if( ASR::is_a<ASR::Const_t>(*ASRUtils::expr_type(target)) ) {
                throw SemanticError("Targets with " +
                                    ASRUtils::type_to_str_python(ASRUtils::expr_type(target)) +
                                    " type cannot be re-assigned.",
                                    target->base.loc);
            }
            cast_helper(target, tmp_value, true);
            value_type = ASRUtils::expr_type(tmp_value);
            if (!ASRUtils::check_equal_type(target_type, value_type)) {
                std::string ltype = ASRUtils::type_to_str_python(target_type);
                std::string rtype = ASRUtils::type_to_str_python(value_type);
                diag.add(diag::Diagnostic(
                    "Type mismatch in assignment, the types must be compatible",
                    diag::Level::Error, diag::Stage::Semantic, {
                        diag::Label("type mismatch ('" + ltype + "' and '" + rtype + "')",
                                {target->base.loc, tmp_value->base.loc})
                    })
                );
                throw SemanticAbort();
            }
            ASR::stmt_t *overloaded=nullptr;
            tmp = nullptr;
            tmp_vec.push_back(ASR::make_Assignment_t(al, x.base.base.loc, target, tmp_value,
                                    overloaded));
        }
        // to make sure that we add only those statements in tmp_vec
        tmp = nullptr;
    }

    void visit_Assert(const AST::Assert_t &x) {
        this->visit_expr(*x.m_test);
        ASR::expr_t *test = ASRUtils::EXPR(tmp);
        ASR::expr_t *msg = nullptr;
        if (x.m_msg != nullptr) {
            this->visit_expr(*x.m_msg);
            msg = ASRUtils::EXPR(tmp);
        }
        tmp = ASR::make_Assert_t(al, x.base.base.loc, test, msg);
    }

    void visit_List(const AST::List_t &x) {
        Vec<ASR::expr_t*> list;
        list.reserve(al, x.n_elts + 1);
        ASR::ttype_t *type = nullptr;
        ASR::expr_t *expr = nullptr;
        if( x.n_elts > 0 ) {
            this->visit_expr(*x.m_elts[0]);
            expr = ASRUtils::EXPR(tmp);
            type = ASRUtils::expr_type(expr);
            list.push_back(al, expr);
            for (size_t i = 1; i < x.n_elts; i++) {
                this->visit_expr(*x.m_elts[i]);
                expr = ASRUtils::EXPR(tmp);
                if (!ASRUtils::check_equal_type(ASRUtils::expr_type(expr), type)) {
                    throw SemanticError("All List elements must be of the same type for now",
                        x.base.base.loc);
                }
                list.push_back(al, expr);
            }
        } else {
            if( ann_assign_target_type == nullptr ) {
                tmp = nullptr;
                return ;
            }
            type = ASRUtils::get_contained_type(ann_assign_target_type);
        }
        ASR::ttype_t* list_type = ASRUtils::TYPE(ASR::make_List_t(al, x.base.base.loc, type));
        tmp = ASR::make_ListConstant_t(al, x.base.base.loc, list.p,
            list.size(), list_type);
    }

    ASR::expr_t* for_iterable_helper(std::string var_name, const Location& loc) {
        auto loop_src_var_symbol = current_scope->resolve_symbol(var_name);
        LCOMPILERS_ASSERT(loop_src_var_symbol!=nullptr);
        auto loop_src_var_ttype = ASRUtils::symbol_type(loop_src_var_symbol);
        ASR::ttype_t* int_type = ASRUtils::TYPE(ASR::make_Integer_t(al, loc, 4, nullptr, 0));
        // create a new variable called/named __explicit_iterator of type i32 and add it to symbol table
        std::string explicit_iter_name = current_scope->get_unique_name("__explicit_iterator");
        ASR::storage_typeType storage_type = ASR::storage_typeType::Default;
        if( ASR::is_a<ASR::Const_t>(*int_type) ) {
            storage_type = ASR::storage_typeType::Parameter;
        }
        Vec<char*> variable_dependencies_vec;
        variable_dependencies_vec.reserve(al, 1);
        ASRUtils::collect_variable_dependencies(al, variable_dependencies_vec, int_type);
        auto explicit_iter_variable = ASR::make_Variable_t(al, loc,
            current_scope, s2c(al, explicit_iter_name),
            variable_dependencies_vec.p, variable_dependencies_vec.size(),
            ASR::intentType::Local, nullptr, nullptr, storage_type,
            int_type, ASR::abiType::Source, ASR::accessType::Public,
            ASR::presenceType::Required, false
        );
        current_scope->add_symbol(explicit_iter_name,
                        ASR::down_cast<ASR::symbol_t>(explicit_iter_variable));
        // make loop_end = len(loop_src_var), where loop_src_var is the variable over which
        // we are iterating the for in loop
        auto loop_src_var = ASR::make_Var_t(al, loc, loop_src_var_symbol);
        if (ASR::is_a<ASR::Character_t>(*loop_src_var_ttype)) {
            return ASRUtils::EXPR(ASR::make_StringLen_t(al, loc,
                                  ASRUtils::EXPR(loop_src_var),
                                  int_type, nullptr));
        } else if (ASR::is_a<ASR::List_t>(*loop_src_var_ttype)) {
            return ASRUtils::EXPR(ASR::make_ListLen_t(al, loc,
                                  ASRUtils::EXPR(loop_src_var),
                                  int_type, nullptr));
        } else if (ASR::is_a<ASR::Set_t>(*loop_src_var_ttype)) {
            throw SemanticError("Iterating on Set using for in loop not yet supported", loc);
        } else if (ASR::is_a<ASR::Tuple_t>(*loop_src_var_ttype)) {
            throw SemanticError("Iterating on Tuple using for in loop not yet supported", loc);
        } else {
            throw SemanticError("Only Strings, Lists, Sets and Tuples"
                                "can be used with for in loop, not " +
                                ASRUtils::type_to_str(loop_src_var_ttype), loc);
        }
        return nullptr;
    }

    ASR::do_loop_head_t make_do_loop_head(ASR::expr_t *loop_start, ASR::expr_t *loop_end,
                                            ASR::expr_t *inc, int a_kind, const Location& loc) {
        ASR::do_loop_head_t head;
        ASR::ttype_t *a_type = ASRUtils::TYPE(ASR::make_Integer_t(al, loc,
            a_kind, nullptr, 0));
        ASR::expr_t *constant_one = ASR::down_cast<ASR::expr_t>(ASR::make_IntegerConstant_t(
                                            al, loc, 1, a_type));
        if (!loop_start) {
            loop_start = ASR::down_cast<ASR::expr_t>(ASR::make_IntegerConstant_t(al, loc, 0, a_type));
        }
        if (!inc) {
            inc = constant_one;
        }

        if( !ASRUtils::check_equal_type(ASRUtils::expr_type(loop_start), ASRUtils::expr_type(loop_end)) ) {
            std::string loop_start_strtype = ASRUtils::type_to_str_python(ASRUtils::expr_type(loop_start));
            std::string loop_end_strtype = ASRUtils::type_to_str_python(ASRUtils::expr_type(loop_end));
            diag.add(diag::Diagnostic(
                "Type mismatch in loop start and loop end values, the types must be compatible",
                diag::Level::Error, diag::Stage::Semantic, {
                    diag::Label("type mismatch ('" + loop_start_strtype +
                                "' and '" + loop_end_strtype + "')",
                            {loop_start->base.loc, loop_end->base.loc})
                })
            );
            throw SemanticAbort();
        }

        if( !ASRUtils::check_equal_type(ASRUtils::expr_type(loop_start), ASRUtils::expr_type(inc)) ) {
            std::string loop_start_strtype = ASRUtils::type_to_str_python(ASRUtils::expr_type(loop_start));
            std::string inc_strtype = ASRUtils::type_to_str_python(ASRUtils::expr_type(inc));
            diag.add(diag::Diagnostic(
                "Type mismatch in loop start and increment values, the types must be compatible",
                diag::Level::Error, diag::Stage::Semantic, {
                    diag::Label("type mismatch ('" + loop_start_strtype +
                                "' and '" + inc_strtype + "')",
                            {loop_start->base.loc, inc->base.loc})
                })
            );
            throw SemanticAbort();
        }

        head.m_start = loop_start;
        head.m_increment = inc;

        if( !ASR::is_a<ASR::Integer_t>(*ASRUtils::expr_type(inc)) ) {
            throw SemanticError("For loop increment type should be Integer.", loc);
        }
        ASR::expr_t *inc_value = ASRUtils::expr_value(inc);
        int64_t inc_int = 1;
        bool is_value_present = ASRUtils::extract_value(inc_value, inc_int);
        if (!is_value_present) {
            throw SemanticError("For loop increment should Compile time constant.", loc);
        }

        // Loop end depends upon the sign of m_increment.
        // if inc > 0 then: loop_end -=1 else loop_end += 1
        ASR::binopType offset_op;
        if (inc_int < 0 ) {
            offset_op = ASR::binopType::Add;
        } else {
            offset_op = ASR::binopType::Sub;
        }
        make_BinOp_helper(loop_end, constant_one,
                          offset_op, loc, false);
        head.m_end = ASRUtils::EXPR(tmp);


        return head;
    }

    void visit_For(const AST::For_t &x) {
        this->visit_expr(*x.m_target);
        ASR::expr_t *target=ASRUtils::EXPR(tmp);
        Vec<ASR::stmt_t*> body;
        bool is_explicit_iterator_required = false;
        std::string loop_src_var_name = "";
        ASR::expr_t *loop_end = nullptr, *loop_start = nullptr, *inc = nullptr;
        ASR::expr_t *for_iter_type = nullptr;
        if (AST::is_a<AST::Call_t>(*x.m_iter)) {
            AST::Call_t *c = AST::down_cast<AST::Call_t>(x.m_iter);
            std::string call_name;
            if (AST::is_a<AST::Name_t>(*c->m_func)) {
                AST::Name_t *n = AST::down_cast<AST::Name_t>(c->m_func);
                call_name = n->m_id;
            } else {
                throw SemanticError("Expected Name",
                    x.base.base.loc);
            }
            if (call_name != "range") {
                throw SemanticError("Only range(..) supported as for loop iteration for now",
                    x.base.base.loc);
            }
            Vec<ASR::expr_t*> args;
            args.reserve(al, c->n_args);
            for (size_t i=0; i<c->n_args; i++) {
                visit_expr(*c->m_args[i]);
                ASR::expr_t *expr = ASRUtils::EXPR(tmp);
                args.push_back(al, expr);
            }

            if (args.size() == 1) {
                loop_end = args[0];
            } else if (args.size() == 2) {
                loop_start = args[0];
                loop_end = args[1];
            } else if (args.size() == 3) {
                loop_start = args[0];
                loop_end = args[1];
                inc = args[2];
            } else {
                throw SemanticError("Only range(a, b, c) is supported as for loop iteration for now",
                    x.base.base.loc);
            }

        } else if (AST::is_a<AST::Name_t>(*x.m_iter)) {
            loop_src_var_name = AST::down_cast<AST::Name_t>(x.m_iter)->m_id;
            loop_end = for_iterable_helper(loop_src_var_name, x.base.base.loc);
            for_iter_type = loop_end;
            LCOMPILERS_ASSERT(loop_end);
            is_explicit_iterator_required = true;
        } else if (AST::is_a<AST::Subscript_t>(*x.m_iter)) {
            AST::Subscript_t *sbt = AST::down_cast<AST::Subscript_t>(x.m_iter);
            if (AST::is_a<AST::Name_t>(*sbt->m_value)) {
                loop_src_var_name = AST::down_cast<AST::Name_t>(sbt->m_value)->m_id;
                visit_Subscript(*sbt);
                ASR::expr_t *target = ASRUtils::EXPR(tmp);
                ASR::symbol_t *loop_src_var_symbol = current_scope->resolve_symbol(loop_src_var_name);
                ASR::ttype_t *loop_src_var_ttype = ASRUtils::symbol_type(loop_src_var_symbol);

                // Create a temporary variable that will contain the evaluated value of Subscript
                std::string tmp_assign_name = current_scope->get_unique_name("__tmp_assign_for_loop");
                Vec<char*> variable_dependencies_vec;
                variable_dependencies_vec.reserve(al, 1);
                ASRUtils::collect_variable_dependencies(al, variable_dependencies_vec, loop_src_var_ttype);
                ASR::asr_t* tmp_assign_variable = ASR::make_Variable_t(al, sbt->base.base.loc, current_scope,
                    s2c(al, tmp_assign_name), variable_dependencies_vec.p, variable_dependencies_vec.size(),
                    ASR::intentType::Local, nullptr, nullptr, ASR::storage_typeType::Default,
                    loop_src_var_ttype, ASR::abiType::Source, ASR::accessType::Public, ASR::presenceType::Required, false
                );
                ASR::symbol_t *tmp_assign_variable_sym = ASR::down_cast<ASR::symbol_t>(tmp_assign_variable);
                current_scope->add_symbol(tmp_assign_name, tmp_assign_variable_sym);

                // Assign the Subscript expr to temporary variable
                ASR::asr_t* assign = ASR::make_Assignment_t(al, x.base.base.loc,
                                ASRUtils::EXPR(ASR::make_Var_t(al, x.base.base.loc, tmp_assign_variable_sym)),
                                target, nullptr);
                current_body->push_back(al, ASRUtils::STMT(assign));
                loop_end = for_iterable_helper(tmp_assign_name, x.base.base.loc);
                for_iter_type = loop_end;
                LCOMPILERS_ASSERT(loop_end);
                loop_src_var_name = tmp_assign_name;
                is_explicit_iterator_required = true;
            } else {
                throw SemanticError("Only Name is supported for Subscript",
                    sbt->base.base.loc);
            }
        } else {
            throw SemanticError("Only function call `range(..)` supported as for loop iteration for now",
                x.base.base.loc);
        }
        int a_kind = 4;
        if (!is_explicit_iterator_required) {
            a_kind = ASRUtils::extract_kind_from_ttype_t(ASRUtils::expr_type(target));
        }
        ASR::ttype_t *a_type = ASRUtils::TYPE(ASR::make_Integer_t(al, x.base.base.loc,
            a_kind, nullptr, 0));
        ASR::expr_t *constant_one = ASR::down_cast<ASR::expr_t>(ASR::make_IntegerConstant_t(
                                            al, x.base.base.loc, 1, a_type));
        ASR::do_loop_head_t head = make_do_loop_head(loop_start, loop_end, inc, a_kind,
                                            x.base.base.loc);

        if(is_explicit_iterator_required) {
            body.reserve(al, x.n_body + 1);
            // add an assignment instruction to body to assign value of loop_src_var at an index to the loop_target_var
            auto explicit_iter_var = ASR::make_Var_t(al, x.base.base.loc, current_scope->get_symbol("__explicit_iterator"));
            auto index_plus_one = ASR::make_IntegerBinOp_t(al, x.base.base.loc, ASRUtils::EXPR(explicit_iter_var),
                ASR::binopType::Add, constant_one, a_type, nullptr);
            auto loop_src_var = ASR::make_Var_t(al, x.base.base.loc, current_scope->resolve_symbol(loop_src_var_name));
            ASR::asr_t* loop_src_var_element = nullptr;
            if (ASR::is_a<ASR::StringLen_t>(*for_iter_type)) {
                loop_src_var_element = ASR::make_StringItem_t(
                            al, x.base.base.loc, ASRUtils::EXPR(loop_src_var),
                            ASRUtils::EXPR(index_plus_one), a_type, nullptr);
            } else if (ASR::is_a<ASR::ListLen_t>(*for_iter_type)) {
                loop_src_var_element = ASR::make_ListItem_t(
                            al, x.base.base.loc, ASRUtils::EXPR(loop_src_var),
                            ASRUtils::EXPR(explicit_iter_var), a_type, nullptr);
            }
            auto loop_target_assignment = ASR::make_Assignment_t(al, x.base.base.loc, target, ASRUtils::EXPR(loop_src_var_element), nullptr);
            body.push_back(al, ASRUtils::STMT(loop_target_assignment));

            head.m_v = ASRUtils::EXPR(explicit_iter_var);
        } else {
            body.reserve(al, x.n_body);
            head.m_v = target;
        }

        SymbolTable *parent_scope = current_scope;
        current_scope = al.make_new<SymbolTable>(parent_scope);
        transform_stmts(body, x.n_body, x.m_body);
        int32_t total_syms = current_scope->get_scope().size();
        if( total_syms > 0 ) {
            std::string name = parent_scope->get_unique_name("block");
            ASR::asr_t* block = ASR::make_Block_t(al, x.base.base.loc,
                                                current_scope, s2c(al, name),
                                                body.p, body.size());
            current_scope = parent_scope;
            current_scope->add_symbol(name, ASR::down_cast<ASR::symbol_t>(block));
            ASR::stmt_t* decls = ASRUtils::STMT(ASR::make_BlockCall_t(al, x.base.base.loc,  -1,
                ASR::down_cast<ASR::symbol_t>(block)));
            body.reserve(al, 1);
            body.push_back(al, decls);
        }
        current_scope = parent_scope;
        head.loc = head.m_v->base.loc;
        bool parallel = false;
        if (x.m_type_comment) {
            if (std::string(x.m_type_comment) == "parallel") {
                parallel = true;
            }
        }
        if (parallel) {
            tmp = ASR::make_DoConcurrentLoop_t(al, x.base.base.loc, head,
                body.p, body.size());
        } else {
            tmp = ASR::make_DoLoop_t(al, x.base.base.loc, head,
                body.p, body.size());
        }
    }

    void visit_AugAssign(const AST::AugAssign_t &x) {
        this->visit_expr(*x.m_target);
        ASR::expr_t *left = ASRUtils::EXPR(tmp);
        this->visit_expr(*x.m_value);
        ASR::expr_t *right = ASRUtils::EXPR(tmp);
        ASR::ttype_t* left_type = ASRUtils::expr_type(left);
        ASR::ttype_t* right_type = ASRUtils::expr_type(right);
        ASR::binopType op;
        std::string op_name = "";
        switch (x.m_op) {
            case (AST::operatorType::Add) : { op = ASR::binopType::Add; break; }
            case (AST::operatorType::Sub) : { op = ASR::binopType::Sub; break; }
            case (AST::operatorType::Mult) : { op = ASR::binopType::Mul; break; }
            case (AST::operatorType::Div) : { op = ASR::binopType::Div; break; }
            case (AST::operatorType::Pow) : { op = ASR::binopType::Pow; break; }
            case (AST::operatorType::BitOr) : { op = ASR::binopType::BitOr; break; }
            case (AST::operatorType::BitAnd) : { op = ASR::binopType::BitAnd; break; }
            case (AST::operatorType::BitXor) : { op = ASR::binopType::BitXor; break; }
            case (AST::operatorType::LShift) : { op = ASR::binopType::BitLShift; break; }
            case (AST::operatorType::RShift) : { op = ASR::binopType::BitRShift; break; }
            case (AST::operatorType::Mod) : { op_name = "_mod"; break; }
            default : {
                throw SemanticError("Binary operator type not supported",
                    x.base.base.loc);
            }
        }

        cast_helper(left, right, false);

        if (!ASRUtils::check_equal_type(left_type, right_type)) {
            std::string ltype = ASRUtils::type_to_str_python(left_type);
            std::string rtype = ASRUtils::type_to_str_python(right_type);
            diag.add(diag::Diagnostic(
                "Type mismatch in shorthand operator, the types must be compatible",
                diag::Level::Error, diag::Stage::Semantic, {
                    diag::Label("type mismatch ('" + ltype + "' and '" + rtype + "')",
                            {left->base.loc, right->base.loc})
                })
            );
            throw SemanticAbort();
        }

        if (op_name != "") {
            Vec<ASR::call_arg_t> args;
            args.reserve(al, 2);
            ASR::call_arg_t arg1, arg2;
            arg1.loc = left->base.loc;
            arg1.m_value = left;
            args.push_back(al, arg1);
            arg2.loc = right->base.loc;
            arg2.m_value = right;
            args.push_back(al, arg2);
            ASR::symbol_t *fn_mod = resolve_intrinsic_function(x.base.base.loc, op_name);
            tmp = make_call_helper(al, fn_mod, current_scope, args, op_name, x.base.base.loc);
        } else {
            make_BinOp_helper(left, right, op, x.base.base.loc, false);
        }

        ASR::stmt_t* a_overloaded = nullptr;
        ASR::expr_t *tmp2 = ASR::down_cast<ASR::expr_t>(tmp);
        tmp = ASR::make_Assignment_t(al, x.base.base.loc, left, tmp2, a_overloaded);

    }

    void visit_AttributeUtil(ASR::ttype_t* type, char* attr_char,
                             ASR::expr_t *e, const Location& loc) {
        if( ASR::is_a<ASR::Struct_t>(*type) ) {
            ASR::Struct_t* der = ASR::down_cast<ASR::Struct_t>(type);
            ASR::symbol_t* der_sym = ASRUtils::symbol_get_past_external(der->m_derived_type);
            ASR::StructType_t* der_type = ASR::down_cast<ASR::StructType_t>(der_sym);
            bool member_found = false;
            std::string member_name = attr_char;
            for( size_t i = 0; i < der_type->n_members && !member_found; i++ ) {
                member_found = std::string(der_type->m_members[i]) == member_name;
            }
            if( !member_found ) {
                throw SemanticError("No member " + member_name +
                                    " found in " + std::string(der_type->m_name),
                                    loc);
            }
            ASR::symbol_t* member_sym = der_type->m_symtab->resolve_symbol(member_name);
            LCOMPILERS_ASSERT(ASR::is_a<ASR::Variable_t>(*member_sym));
            ASR::Variable_t* member_var = ASR::down_cast<ASR::Variable_t>(member_sym);
            ASR::ttype_t* member_var_type = member_var->m_type;
            if( ASR::is_a<ASR::Struct_t>(*member_var->m_type) ) {
                ASR::Struct_t* member_var_struct_t = ASR::down_cast<ASR::Struct_t>(member_var->m_type);
                if( !ASR::is_a<ASR::ExternalSymbol_t>(*member_var_struct_t->m_derived_type) ) {
                    ASR::StructType_t* struct_type = ASR::down_cast<ASR::StructType_t>(member_var_struct_t->m_derived_type);
                    ASR::symbol_t* struct_type_asr_owner = ASRUtils::get_asr_owner(member_var_struct_t->m_derived_type);
                    if( struct_type_asr_owner && ASR::is_a<ASR::StructType_t>(*struct_type_asr_owner) ) {
                        std::string struct_var_name = ASR::down_cast<ASR::StructType_t>(struct_type_asr_owner)->m_name;
                        std::string struct_member_name = struct_type->m_name;
                        std::string import_name = struct_var_name + "_" + struct_member_name;
                        ASR::symbol_t* import_struct_member = current_scope->resolve_symbol(import_name);
                        bool import_from_struct = true;
                        if( import_struct_member ) {
                            if( ASR::is_a<ASR::ExternalSymbol_t>(*import_struct_member) ) {
                                ASR::ExternalSymbol_t* ext_sym = ASR::down_cast<ASR::ExternalSymbol_t>(import_struct_member);
                                if( ext_sym->m_external == member_var_struct_t->m_derived_type &&
                                    std::string(ext_sym->m_module_name) == struct_var_name ) {
                                    import_from_struct = false;
                                }
                            }
                        }
                        if( import_from_struct ) {
                            import_name = current_scope->get_unique_name(import_name);
                            import_struct_member = ASR::down_cast<ASR::symbol_t>(ASR::make_ExternalSymbol_t(al,
                                                                    loc, current_scope, s2c(al, import_name),
                                                                    member_var_struct_t->m_derived_type, s2c(al, struct_var_name), nullptr, 0,
                                                                    s2c(al, struct_member_name), ASR::accessType::Public));
                            current_scope->add_symbol(import_name, import_struct_member);
                        }
                        member_var_type = ASRUtils::TYPE(ASR::make_Struct_t(al, loc, import_struct_member, nullptr, 0));
                    }
                }
            }
            tmp = ASR::make_StructInstanceMember_t(al, loc, e, member_sym,
                                         member_var_type, nullptr);
        } else if(ASR::is_a<ASR::Enum_t>(*type)) {
             if( std::string(attr_char) == "value" ) {
                 ASR::Enum_t* enum_ = ASR::down_cast<ASR::Enum_t>(type);
                 ASR::EnumType_t* enum_type = ASR::down_cast<ASR::EnumType_t>(enum_->m_enum_type);
                 tmp = ASR::make_EnumValue_t(al, loc, e, type, enum_type->m_type, nullptr);
             } else if( std::string(attr_char) == "name" ) {
                 ASR::ttype_t* char_type = ASRUtils::TYPE(ASR::make_Character_t(al, loc, 1, -2,
                                             nullptr, nullptr, 0));
                 tmp = ASR::make_EnumName_t(al, loc, e, type, char_type, nullptr);
             }
        } else if(ASR::is_a<ASR::Union_t>(*type)) {
             ASR::Union_t* u = ASR::down_cast<ASR::Union_t>(type);
             ASR::symbol_t* u_sym = ASRUtils::symbol_get_past_external(u->m_union_type);
             ASR::UnionType_t* u_type = ASR::down_cast<ASR::UnionType_t>(u_sym);
             bool member_found = false;
             std::string member_name = attr_char;
             for( size_t i = 0; i < u_type->n_members && !member_found; i++ ) {
                 member_found = std::string(u_type->m_members[i]) == member_name;
             }
             if( !member_found ) {
                 throw SemanticError("No member " + member_name +
                                     " found in " + std::string(u_type->m_name),
                                     loc);
             }
             ASR::symbol_t* member_sym = u_type->m_symtab->resolve_symbol(member_name);
             LCOMPILERS_ASSERT(ASR::is_a<ASR::Variable_t>(*member_sym));
             ASR::Variable_t* member_var = ASR::down_cast<ASR::Variable_t>(member_sym);
             tmp = ASR::make_UnionRef_t(al, loc, e, member_sym,
                                          member_var->m_type, nullptr);
         } else if (ASRUtils::is_complex(*type)) {
            std::string attr = attr_char;
            int kind = ASRUtils::extract_kind_from_ttype_t(type);
            ASR::ttype_t *dest_type = ASR::down_cast<ASR::ttype_t>(ASR::make_Real_t(al, loc,
                                                kind, nullptr, 0));
            if (attr == "imag") {
                tmp = ASR::make_ComplexIm_t(al, loc, e, dest_type, nullptr);
                return;
            } else if (attr == "real") {
                ASR::expr_t *value = ASR::down_cast<ASR::expr_t>(ASRUtils::make_Cast_t_value(
                    al, e->base.loc, e, ASR::cast_kindType::ComplexToReal, dest_type));
                tmp = ASR::make_ComplexRe_t(al, loc, e, dest_type, ASRUtils::expr_value(value));
                return;
            } else {
                throw SemanticError("'" + attr + "' is not implemented for Complex type",
                    loc);
            }
        } else if( ASR::is_a<ASR::Pointer_t>(*type) ) {
            ASR::Pointer_t* ptr_type = ASR::down_cast<ASR::Pointer_t>(type);
            visit_AttributeUtil(ptr_type->m_type, attr_char, e, loc);
        } else {
            throw SemanticError(ASRUtils::type_to_str_python(type) + " not supported yet in Attribute.",
                loc);
        }
    }

    void visit_AttributeUtil(ASR::ttype_t* type, char* attr_char,
                             ASR::symbol_t *t, const Location& loc) {
        if (ASRUtils::is_complex(*type)) {
            std::string attr = attr_char;
            if (attr == "imag") {
                ASR::expr_t *val = ASR::down_cast<ASR::expr_t>(ASR::make_Var_t(al, loc, t));
                int kind = ASRUtils::extract_kind_from_ttype_t(type);
                ASR::ttype_t *dest_type = ASR::down_cast<ASR::ttype_t>(ASR::make_Real_t(al, loc,
                                                kind, nullptr, 0));
                tmp = ASR::make_ComplexIm_t(al, loc, val, dest_type, nullptr);
                return;
            } else if (attr == "real") {
                ASR::expr_t *val = ASR::down_cast<ASR::expr_t>(ASR::make_Var_t(al, loc, t));
                int kind = ASRUtils::extract_kind_from_ttype_t(type);
                ASR::ttype_t *dest_type = ASR::down_cast<ASR::ttype_t>(ASR::make_Real_t(al, loc,
                                                kind, nullptr, 0));
                ASR::expr_t *value = ASR::down_cast<ASR::expr_t>(ASRUtils::make_Cast_t_value(
                    al, val->base.loc, val, ASR::cast_kindType::ComplexToReal, dest_type));
                tmp = ASR::make_ComplexRe_t(al, loc, val, dest_type, ASRUtils::expr_value(value));
                return;
            } else {
                throw SemanticError("'" + attr + "' is not implemented for Complex type",
                    loc);
            }
        } else if( ASR::is_a<ASR::Struct_t>(*type) ) {
            ASR::Struct_t* der = ASR::down_cast<ASR::Struct_t>(type);
            ASR::symbol_t* der_sym = ASRUtils::symbol_get_past_external(der->m_derived_type);
            ASR::StructType_t* der_type = ASR::down_cast<ASR::StructType_t>(der_sym);
            bool member_found = false;
            std::string member_name = attr_char;
            for( size_t i = 0; i < der_type->n_members && !member_found; i++ ) {
                member_found = std::string(der_type->m_members[i]) == member_name;
            }
            if( !member_found ) {
                throw SemanticError("No member " + member_name +
                                    " found in " + std::string(der_type->m_name),
                                    loc);
            }
            ASR::expr_t *val = ASR::down_cast<ASR::expr_t>(ASR::make_Var_t(al, loc, t));
            ASR::symbol_t* member_sym = der_type->m_symtab->resolve_symbol(member_name);
            LCOMPILERS_ASSERT(ASR::is_a<ASR::Variable_t>(*member_sym));
            ASR::Variable_t* member_var = ASR::down_cast<ASR::Variable_t>(member_sym);
            ASR::ttype_t* member_var_type = member_var->m_type;
            if( ASR::is_a<ASR::Struct_t>(*member_var->m_type) ) {
                ASR::Struct_t* member_var_struct_t = ASR::down_cast<ASR::Struct_t>(member_var->m_type);
                if( !ASR::is_a<ASR::ExternalSymbol_t>(*member_var_struct_t->m_derived_type) ) {
                    ASR::StructType_t* struct_type = ASR::down_cast<ASR::StructType_t>(member_var_struct_t->m_derived_type);
                    ASR::symbol_t* struct_type_asr_owner = ASRUtils::get_asr_owner(member_var_struct_t->m_derived_type);
                    if( struct_type_asr_owner && ASR::is_a<ASR::StructType_t>(*struct_type_asr_owner) ) {
                        std::string struct_var_name = ASR::down_cast<ASR::StructType_t>(struct_type_asr_owner)->m_name;
                        std::string struct_member_name = struct_type->m_name;
                        std::string import_name = struct_var_name + "_" + struct_member_name;
                        ASR::symbol_t* import_struct_member = current_scope->resolve_symbol(import_name);
                        bool import_from_struct = true;
                        if( import_struct_member ) {
                            if( ASR::is_a<ASR::ExternalSymbol_t>(*import_struct_member) ) {
                                ASR::ExternalSymbol_t* ext_sym = ASR::down_cast<ASR::ExternalSymbol_t>(import_struct_member);
                                if( ext_sym->m_external == member_var_struct_t->m_derived_type &&
                                    std::string(ext_sym->m_module_name) == struct_var_name ) {
                                    import_from_struct = false;
                                }
                            }
                        }
                        if( import_from_struct ) {
                            import_name = current_scope->get_unique_name(import_name);
                            import_struct_member = ASR::down_cast<ASR::symbol_t>(ASR::make_ExternalSymbol_t(al,
                                                                    loc, current_scope, s2c(al, import_name),
                                                                    member_var_struct_t->m_derived_type, s2c(al, struct_var_name), nullptr, 0,
                                                                    s2c(al, struct_member_name), ASR::accessType::Public));
                            current_scope->add_symbol(import_name, import_struct_member);
                        }
                        member_var_type = ASRUtils::TYPE(ASR::make_Struct_t(al, loc, import_struct_member, nullptr, 0));
                    }
                }
            }
            tmp = ASR::make_StructInstanceMember_t(al, loc, val, member_sym,
                                            member_var_type, nullptr);
        } else if (ASR::is_a<ASR::Enum_t>(*type)) {
            ASR::Enum_t* enum_ = ASR::down_cast<ASR::Enum_t>(type);
            ASR::EnumType_t* enum_type = ASR::down_cast<ASR::EnumType_t>(enum_->m_enum_type);
            std::string attr_name = attr_char;
            if( attr_name != "value" && attr_name != "name" ) {
                throw SemanticError(attr_name + " property not yet supported with Enums. "
                    "Only value and name properties are supported for now.", loc);
            }
            ASR::Variable_t* t_var = ASR::down_cast<ASR::Variable_t>(t);
            ASR::expr_t* t_mem = nullptr;
            if( enum_type->m_symtab->get_symbol(std::string(t_var->m_name)) == t ) {
                ASR::expr_t* enum_type_var = ASRUtils::EXPR(ASR::make_Var_t(al, loc, enum_->m_enum_type));
                t_mem = ASRUtils::EXPR(ASR::make_EnumMember_t(al, loc, enum_type_var, t,
                                        enum_type->m_type, ASRUtils::expr_value(t_var->m_symbolic_value)));
            } else {
                t_mem = ASRUtils::EXPR(ASR::make_Var_t(al, loc, t));
            }
            if( attr_name == "value" ) {
                tmp = ASR::make_EnumValue_t(al, loc, t_mem, type, enum_type->m_type, nullptr);
            } else if( attr_name == "name" ) {
                ASR::ttype_t* char_type = ASRUtils::TYPE(ASR::make_Character_t(al, loc, 1, -2,
                                            nullptr, nullptr, 0));
                tmp = ASR::make_EnumName_t(al, loc, t_mem, type, char_type, nullptr);
            }
        } else if (ASR::is_a<ASR::Union_t>(*type)) {
            ASR::Union_t* union_asr = ASR::down_cast<ASR::Union_t>(type);
            ASR::symbol_t* union_sym = ASRUtils::symbol_get_past_external(union_asr->m_union_type);
            ASR::UnionType_t* union_type = ASR::down_cast<ASR::UnionType_t>(union_sym);
            bool member_found = false;
            std::string member_name = attr_char;
            for( size_t i = 0; i < union_type->n_members && !member_found; i++ ) {
                member_found = std::string(union_type->m_members[i]) == member_name;
            }
            if( !member_found ) {
                throw SemanticError("No member " + member_name +
                                    " found in " + std::string(union_type->m_name),
                                    loc);
            }
            ASR::expr_t *val = ASR::down_cast<ASR::expr_t>(ASR::make_Var_t(al, loc, t));
            ASR::symbol_t* member_sym = union_type->m_symtab->resolve_symbol(member_name);
            LCOMPILERS_ASSERT(ASR::is_a<ASR::Variable_t>(*member_sym));
            ASR::Variable_t* member_var = ASR::down_cast<ASR::Variable_t>(member_sym);
            tmp = ASR::make_UnionRef_t(al, loc, val, member_sym,
                                            member_var->m_type, nullptr);
        } else if(ASR::is_a<ASR::Pointer_t>(*type)) {
            ASR::Pointer_t* p = ASR::down_cast<ASR::Pointer_t>(type);
            visit_AttributeUtil(p->m_type, attr_char, t, loc);
        } else {
            throw SemanticError(ASRUtils::type_to_str_python(type) + " not supported yet in Attribute.",
                loc);
        }
    }

    void visit_Attribute(const AST::Attribute_t &x) {
        if (AST::is_a<AST::Name_t>(*x.m_value)) {
            std::string value = AST::down_cast<AST::Name_t>(x.m_value)->m_id;
            if( value == "label" ) {
                std::string labelname = x.m_attr;
                if( goto_name2id.find(labelname) == goto_name2id.end() ) {
                    goto_name2id[labelname] = std::make_tuple(gotoids, true, x.base.base.loc);
                    gotoids += 1;
                } else if( !std::get<1>(goto_name2id[labelname]) ) {
                    goto_name2id[labelname] = std::make_tuple(
                        std::get<0>(goto_name2id[labelname]),
                        true,
                        std::get<2>(goto_name2id[labelname])
                    );
                }
                int id = std::get<0>(goto_name2id[labelname]);
                tmp = ASR::make_GoToTarget_t(al, x.base.base.loc, id, x.m_attr);
                return ;
            }

             if (value == "goto"){
                std::string labelname = std::string(x.m_attr);
                if( goto_name2id.find(labelname) == goto_name2id.end() ) {
                    goto_name2id[labelname] = std::make_tuple(gotoids, false, x.base.base.loc);
                    gotoids += 1;
                }
                int id = std::get<0>(goto_name2id[labelname]);
                tmp = ASR::make_GoTo_t(al, x.base.base.loc, id, x.m_attr);
                return ;
            }

            ASR::symbol_t *t = current_scope->resolve_symbol(value);

            if (!t) {
                throw SemanticError("'" + value + "' is not defined in the scope",
                    x.base.base.loc);
            }
            if (ASR::is_a<ASR::Variable_t>(*t)) {
                ASR::Variable_t *var = ASR::down_cast<ASR::Variable_t>(t);
                visit_AttributeUtil(var->m_type, x.m_attr, t, x.base.base.loc);
            } else if (ASR::is_a<ASR::EnumType_t>(*t)) {
                ASR::EnumType_t* enum_type = ASR::down_cast<ASR::EnumType_t>(t);
                ASR::symbol_t* enum_member = enum_type->m_symtab->resolve_symbol(std::string(x.m_attr));
                if( !enum_member ) {
                    throw SemanticError(std::string(x.m_attr) + " not present in " +
                                        std::string(enum_type->m_name) + " enum.",
                                        x.base.base.loc);
                }
                ASR::Variable_t* enum_member_variable = ASR::down_cast<ASR::Variable_t>(enum_member);
                ASR::expr_t* enum_type_var = ASRUtils::EXPR(ASR::make_Var_t(al, x.base.base.loc, t));
                ASR::expr_t* enum_member_var = ASRUtils::EXPR(ASR::make_EnumMember_t(al, x.base.base.loc, enum_type_var,
                                                    enum_member, enum_type->m_type,
                                                    ASRUtils::expr_value(enum_member_variable->m_symbolic_value)));
                ASR::ttype_t* enum_t = ASRUtils::TYPE(ASR::make_Enum_t(al, x.base.base.loc, t, nullptr, 0));
                tmp = ASR::make_EnumValue_t(al, x.base.base.loc, enum_member_var,
                        enum_t, enum_member_variable->m_type,
                        ASRUtils::expr_value(enum_member_variable->m_symbolic_value));
            } else if (ASR::is_a<ASR::StructType_t>(*t)) {
                ASR::StructType_t* struct_type = ASR::down_cast<ASR::StructType_t>(t);
                ASR::symbol_t* struct_member = struct_type->m_symtab->resolve_symbol(std::string(x.m_attr));
                if( !struct_member ) {
                    throw SemanticError(std::string(x.m_attr) + " not present in " +
                                        std::string(struct_type->m_name) + " dataclass.",
                                        x.base.base.loc);
                }
                if( ASR::is_a<ASR::Variable_t>(*struct_member) ) {
                    ASR::Variable_t* struct_member_variable = ASR::down_cast<ASR::Variable_t>(struct_member);
                    ASR::expr_t* struct_type_var = ASRUtils::EXPR(ASR::make_Var_t(al, x.base.base.loc, t));
                    tmp = ASR::make_StructStaticMember_t(al, x.base.base.loc,
                                                        struct_type_var, struct_member, struct_member_variable->m_type,
                                                        nullptr);
                } else if( ASR::is_a<ASR::UnionType_t>(*struct_member) ) {
                    ASR::expr_t* struct_type_var = ASRUtils::EXPR(ASR::make_Var_t(al, x.base.base.loc, t));
                    ASR::ttype_t* union_type = ASRUtils::TYPE(ASR::make_Union_t(al, x.base.base.loc, struct_member, nullptr, 0));
                    tmp = ASR::make_StructStaticMember_t(al, x.base.base.loc, struct_type_var, struct_member, union_type, nullptr);
                }
            } else if (ASR::is_a<ASR::Module_t>(*t)) {
                ASR::Module_t *m = ASR::down_cast<ASR::Module_t>(t);
                std::string sym_name = value + "@" + x.m_attr;
                ASR::symbol_t *sym = current_scope->resolve_symbol(sym_name);
                if (!sym) {
                    sym = import_from_module(al, m, current_scope, value,
                                    x.m_attr, sym_name, x.base.base.loc, false);
                    LCOMPILERS_ASSERT(ASR::is_a<ASR::ExternalSymbol_t>(*sym));
                    current_scope->add_symbol(sym_name, sym);
                }
                tmp = ASR::make_Var_t(al, x.base.base.loc, sym);
            } else {
                throw SemanticError("Only Variable type is supported for now in Attribute",
                    x.base.base.loc);
            }

        } else if(AST::is_a<AST::Attribute_t>(*x.m_value)) {
            AST::Attribute_t* x_m_value = AST::down_cast<AST::Attribute_t>(x.m_value);
            visit_Attribute(*x_m_value);
            ASR::expr_t* e = ASRUtils::EXPR(tmp);
            if( ASR::is_a<ASR::EnumValue_t>(*e) ) {
                std::string enum_property = std::string(x.m_attr);
                if( enum_property != "value" &&
                    enum_property != "name" ) {
                    throw SemanticError(enum_property + " is not a supported property of enum member."
                                        " Only value and name are supported for now.",
                                        x.base.base.loc);
                }
                ASR::EnumValue_t* enum_ref = ASR::down_cast<ASR::EnumValue_t>(e);
                if( enum_property == "value" ) {
                    ASR::expr_t* enum_ref_value = ASRUtils::expr_value(enum_ref->m_v);
                    tmp = ASR::make_EnumValue_t(al, x.base.base.loc, enum_ref->m_v,
                                enum_ref->m_enum_type, enum_ref->m_type,
                                enum_ref_value);
                } else if( enum_property == "name" ) {
                    ASR::expr_t* enum_ref_value = nullptr;
                    ASR::ttype_t* enum_ref_type = enum_ref->m_type;
                    if( ASR::is_a<ASR::EnumMember_t>(*enum_ref->m_v) ) {
                        ASR::EnumMember_t* enum_Var = ASR::down_cast<ASR::EnumMember_t>(enum_ref->m_v);
                        ASR::Variable_t* enum_m_var = ASR::down_cast<ASR::Variable_t>(enum_Var->m_m);
                        char *s = enum_m_var->m_name;
                        size_t s_size = std::string(s).size();
                        enum_ref_type = ASRUtils::TYPE(ASR::make_Character_t(al, x.base.base.loc,
                                1, s_size, nullptr, nullptr, 0));
                        enum_ref_value = ASRUtils::EXPR(ASR::make_StringConstant_t(al, x.base.base.loc,
                                            s, enum_ref_type));
                    }
                    tmp = ASR::make_EnumName_t(al, x.base.base.loc, enum_ref->m_v, enum_ref->m_enum_type,
                                 enum_ref_type, enum_ref_value);
                }
            } else {
                visit_AttributeUtil(ASRUtils::expr_type(e), x.m_attr, e, x.base.base.loc);
            }
        } else if(AST::is_a<AST::Subscript_t>(*x.m_value)) {
            AST::Subscript_t* x_m_value = AST::down_cast<AST::Subscript_t>(x.m_value);
            visit_Subscript(*x_m_value);
            ASR::expr_t* e = ASRUtils::EXPR(tmp);
            visit_AttributeUtil(ASRUtils::expr_type(e), x.m_attr, e, x.base.base.loc);
        } else {
            throw SemanticError("Only Name, Attribute is supported for now in Attribute",
                x.base.base.loc);
        }
    }

    void visit_If(const AST::If_t &x) {
        visit_expr(*x.m_test);
        ASR::expr_t *test = ASRUtils::EXPR(tmp);
        Vec<ASR::stmt_t*> body;
        body.reserve(al, x.n_body);
        transform_stmts(body, x.n_body, x.m_body);
        Vec<ASR::stmt_t*> orelse;
        orelse.reserve(al, x.n_orelse);
        transform_stmts(orelse, x.n_orelse, x.m_orelse);
        tmp = ASR::make_If_t(al, x.base.base.loc, test, body.p,
                body.size(), orelse.p, orelse.size());
    }

    void visit_Dict(const AST::Dict_t &x) {
        LCOMPILERS_ASSERT(x.n_keys == x.n_values);
        if( x.n_keys == 0 && ann_assign_target_type != nullptr ) {
            tmp = ASR::make_DictConstant_t(al, x.base.base.loc, nullptr, 0,
                                           nullptr, 0, ann_assign_target_type);
            return ;
        }
        Vec<ASR::expr_t*> keys;
        keys.reserve(al, x.n_keys);
        ASR::ttype_t* key_type = nullptr;
        for (size_t i = 0; i < x.n_keys; ++i) {
            visit_expr(*x.m_keys[i]);
            ASR::expr_t *key = ASRUtils::EXPR(tmp);
            if (key_type == nullptr) {
                key_type = ASRUtils::expr_type(key);
            } else {
                if (!ASRUtils::check_equal_type(ASRUtils::expr_type(key), key_type)) {
                    throw SemanticError("All dictionary keys must be of the same type",
                                        x.base.base.loc);
                }
            }
            keys.push_back(al, key);
        }
        Vec<ASR::expr_t*> values;
        values.reserve(al, x.n_values);
        ASR::ttype_t* value_type = nullptr;
        for (size_t i = 0; i < x.n_values; ++i) {
            visit_expr(*x.m_values[i]);
            ASR::expr_t *value = ASRUtils::EXPR(tmp);
            if (value_type == nullptr) {
                value_type = ASRUtils::expr_type(value);
            } else {
                if (!ASRUtils::check_equal_type(ASRUtils::expr_type(value), value_type)) {
                    throw SemanticError("All dictionary values must be of the same type",
                                        x.base.base.loc);
                }
            }
            values.push_back(al, value);
        }
        raise_error_when_dict_key_is_float_or_complex(key_type, x.base.base.loc);
        ASR::ttype_t* type = ASRUtils::TYPE(ASR::make_Dict_t(al, x.base.base.loc,
                                             key_type, value_type));
        tmp = ASR::make_DictConstant_t(al, x.base.base.loc, keys.p, keys.size(),
                                             values.p, values.size(), type);
    }

    void visit_While(const AST::While_t &x) {
        visit_expr(*x.m_test);
        ASR::expr_t *test = ASRUtils::EXPR(tmp);
        Vec<ASR::stmt_t*> body;
        body.reserve(al, x.n_body);
        transform_stmts(body, x.n_body, x.m_body);
        tmp = ASR::make_WhileLoop_t(al, x.base.base.loc, test, body.p,
                body.size());
    }

    void visit_Compare(const AST::Compare_t &x) {
        this->visit_expr(*x.m_left);
        ASR::expr_t *left = ASRUtils::EXPR(tmp);
        if (x.n_comparators > 1) {
            diag.add(diag::Diagnostic(
                "Only one comparison operator is supported for now",
                diag::Level::Error, diag::Stage::Semantic, {
                    diag::Label("multiple comparison operators",
                            {x.m_comparators[0]->base.loc})
                })
            );
            throw SemanticAbort();
        }
        this->visit_expr(*x.m_comparators[0]);
        ASR::expr_t *right = ASRUtils::EXPR(tmp);

        ASR::cmpopType asr_op;
        switch (x.m_ops) {
            case (AST::cmpopType::Eq): { asr_op = ASR::cmpopType::Eq; break; }
            case (AST::cmpopType::Gt): { asr_op = ASR::cmpopType::Gt; break; }
            case (AST::cmpopType::GtE): { asr_op = ASR::cmpopType::GtE; break; }
            case (AST::cmpopType::Lt): { asr_op = ASR::cmpopType::Lt; break; }
            case (AST::cmpopType::LtE): { asr_op = ASR::cmpopType::LtE; break; }
            case (AST::cmpopType::NotEq): { asr_op = ASR::cmpopType::NotEq; break; }
            default: {
                throw SemanticError("Comparison operator not implemented",
                                    x.base.base.loc);
            }
        }

        ASR::ttype_t *left_type = ASRUtils::expr_type(left);
        ASR::ttype_t *right_type = ASRUtils::expr_type(right);
        if( ASR::is_a<ASR::Const_t>(*left_type) ) {
            left_type = ASRUtils::get_contained_type(left_type);
        }
        if( ASR::is_a<ASR::Const_t>(*right_type) ) {
            right_type = ASRUtils::get_contained_type(right_type);
        }
        ASR::expr_t *overloaded = nullptr;
        if (((left_type->type != ASR::ttypeType::Real &&
            left_type->type != ASR::ttypeType::Integer) &&
            (right_type->type != ASR::ttypeType::Real &&
            right_type->type != ASR::ttypeType::Integer) &&
            ((left_type->type != ASR::ttypeType::Complex ||
            right_type->type != ASR::ttypeType::Complex) &&
            x.m_ops != AST::cmpopType::Eq && x.m_ops != AST::cmpopType::NotEq) &&
            (left_type->type != ASR::ttypeType::Character ||
            right_type->type != ASR::ttypeType::Character)) &&
            (left_type->type != ASR::ttypeType::Logical ||
            right_type->type != ASR::ttypeType::Logical)) {
        throw SemanticError(
            "Compare: only Integer, Real, Logical, or String can be on the LHS and RHS."
            "If operator is Eq or NotEq then Complex type is also acceptable",
            x.base.base.loc);
        }

        if (!ASRUtils::is_logical(*left_type) || !ASRUtils::is_logical(*right_type)) {
            cast_helper(left, right, false);
        }

        left_type = ASRUtils::expr_type(left);
        right_type = ASRUtils::expr_type(right);
        ASR::ttype_t *dest_type = left_type;
        if (!ASRUtils::check_equal_type(left_type, right_type)) {
            std::string ltype = ASRUtils::type_to_str_python(ASRUtils::expr_type(left));
            std::string rtype = ASRUtils::type_to_str_python(ASRUtils::expr_type(right));
            diag.add(diag::Diagnostic(
                "Type mismatch in comparison operator, the types must be compatible",
                diag::Level::Error, diag::Stage::Semantic, {
                    diag::Label("type mismatch ('" + ltype + "' and '" + rtype + "')",
                            {left->base.loc, right->base.loc})
                })
            );
            throw SemanticAbort();
        }
        ASR::ttype_t *type = ASRUtils::TYPE(
            ASR::make_Logical_t(al, x.base.base.loc, 4, nullptr, 0));
        ASR::expr_t *value = nullptr;

        if( ASR::is_a<ASR::Enum_t>(*dest_type) || ASR::is_a<ASR::Const_t>(*dest_type) ) {
            dest_type = ASRUtils::get_contained_type(dest_type);
        }
        if (ASRUtils::is_integer(*dest_type)) {

            if (ASRUtils::expr_value(left) != nullptr && ASRUtils::expr_value(right) != nullptr) {
                int64_t left_value = -1;
                ASRUtils::extract_value(ASRUtils::expr_value(left), left_value);
                int64_t right_value = -1;
                ASRUtils::extract_value(ASRUtils::expr_value(right), right_value);
                bool result;
                switch (asr_op) {
                    case (ASR::cmpopType::Eq):  { result = left_value == right_value; break; }
                    case (ASR::cmpopType::Gt): { result = left_value > right_value; break; }
                    case (ASR::cmpopType::GtE): { result = left_value >= right_value; break; }
                    case (ASR::cmpopType::Lt): { result = left_value < right_value; break; }
                    case (ASR::cmpopType::LtE): { result = left_value <= right_value; break; }
                    case (ASR::cmpopType::NotEq): { result = left_value != right_value; break; }
                    default: {
                        throw SemanticError("Comparison operator not implemented",
                                            x.base.base.loc);
                    }
                }
                value = ASR::down_cast<ASR::expr_t>(ASR::make_LogicalConstant_t(
                    al, x.base.base.loc, result, type));
            }

            tmp = ASR::make_IntegerCompare_t(al, x.base.base.loc, left, asr_op, right, type, value);

        } else if (ASRUtils::is_real(*dest_type)) {

            if (ASRUtils::expr_value(left) != nullptr && ASRUtils::expr_value(right) != nullptr) {
                double left_value = ASR::down_cast<ASR::RealConstant_t>(
                                        ASRUtils::expr_value(left))->m_r;
                double right_value = ASR::down_cast<ASR::RealConstant_t>(
                                        ASRUtils::expr_value(right))->m_r;
                bool result;
                switch (asr_op) {
                    case (ASR::cmpopType::Eq):  { result = left_value == right_value; break; }
                    case (ASR::cmpopType::Gt): { result = left_value > right_value; break; }
                    case (ASR::cmpopType::GtE): { result = left_value >= right_value; break; }
                    case (ASR::cmpopType::Lt): { result = left_value < right_value; break; }
                    case (ASR::cmpopType::LtE): { result = left_value <= right_value; break; }
                    case (ASR::cmpopType::NotEq): { result = left_value != right_value; break; }
                    default: {
                        throw SemanticError("Comparison operator not implemented",
                                            x.base.base.loc);
                    }
                }
                value = ASR::down_cast<ASR::expr_t>(ASR::make_LogicalConstant_t(
                    al, x.base.base.loc, result, type));
            }

            tmp = ASR::make_RealCompare_t(al, x.base.base.loc, left, asr_op, right, type, value);

        } else if (ASRUtils::is_complex(*dest_type)) {

            if (ASRUtils::expr_value(left) != nullptr && ASRUtils::expr_value(right) != nullptr) {
                ASR::ComplexConstant_t *left0
                    = ASR::down_cast<ASR::ComplexConstant_t>(ASRUtils::expr_value(left));
                ASR::ComplexConstant_t *right0
                    = ASR::down_cast<ASR::ComplexConstant_t>(ASRUtils::expr_value(right));
                std::complex<double> left_value(left0->m_re, left0->m_im);
                std::complex<double> right_value(right0->m_re, right0->m_im);
                bool result;
                switch (asr_op) {
                    case (ASR::cmpopType::Eq) : {
                        result = left_value.real() == right_value.real() &&
                                left_value.imag() == right_value.imag();
                        break;
                    }
                    case (ASR::cmpopType::NotEq) : {
                        result = left_value.real() != right_value.real() ||
                                left_value.imag() != right_value.imag();
                        break;
                    }
                    default: {
                        throw SemanticError("'" + ASRUtils::cmpop_to_str(asr_op) +
                                            "' comparison is not supported between complex numbers",
                                            x.base.base.loc);
                    }
                }
                value = ASR::down_cast<ASR::expr_t>(ASR::make_LogicalConstant_t(
                    al, x.base.base.loc, result, type));
            }

            tmp = ASR::make_ComplexCompare_t(al, x.base.base.loc, left, asr_op, right, type, value);

        } else if (ASRUtils::is_logical(*dest_type)) {

            if (ASRUtils::expr_value(left) != nullptr && ASRUtils::expr_value(right) != nullptr) {
                bool left_value = ASR::down_cast<ASR::LogicalConstant_t>(
                                        ASRUtils::expr_value(left))->m_value;
                bool right_value = ASR::down_cast<ASR::LogicalConstant_t>(
                                        ASRUtils::expr_value(right))->m_value;
                bool result;
                switch (asr_op) {
                    case (ASR::cmpopType::Eq):  { result = left_value == right_value; break; }
                    case (ASR::cmpopType::Gt): { result = left_value > right_value; break; }
                    case (ASR::cmpopType::GtE): { result = left_value >= right_value; break; }
                    case (ASR::cmpopType::Lt): { result = left_value < right_value; break; }
                    case (ASR::cmpopType::LtE): { result = left_value <= right_value; break; }
                    case (ASR::cmpopType::NotEq): { result = left_value != right_value; break; }
                    default: {
                        throw SemanticError("Comparison operator not implemented",
                                            x.base.base.loc);
                    }
                }
                value = ASR::down_cast<ASR::expr_t>(ASR::make_LogicalConstant_t(
                    al, x.base.base.loc, result, type));
            }

            tmp = ASR::make_LogicalCompare_t(al, x.base.base.loc, left, asr_op, right, type, value);

        } else if (ASRUtils::is_character(*dest_type)) {

            if (ASRUtils::expr_value(left) != nullptr && ASRUtils::expr_value(right) != nullptr) {
                char* left_value = ASR::down_cast<ASR::StringConstant_t>(
                                        ASRUtils::expr_value(left))->m_s;
                char* right_value = ASR::down_cast<ASR::StringConstant_t>(
                                        ASRUtils::expr_value(right))->m_s;
                std::string left_str = std::string(left_value);
                std::string right_str = std::string(right_value);
                int8_t strcmp = left_str.compare(right_str);
                bool result;
                switch (asr_op) {
                    case (ASR::cmpopType::Eq) : {
                        result = (strcmp == 0);
                        break;
                    }
                    case (ASR::cmpopType::NotEq) : {
                        result = (strcmp != 0);
                        break;
                    }
                    case (ASR::cmpopType::Gt) : {
                        result = (strcmp > 0);
                        break;
                    }
                    case (ASR::cmpopType::GtE) : {
                        result = (strcmp > 0 || strcmp == 0);
                        break;
                    }
                    case (ASR::cmpopType::Lt) : {
                        result = (strcmp < 0);
                        break;
                    }
                    case (ASR::cmpopType::LtE) : {
                        result = (strcmp < 0 || strcmp == 0);
                        break;
                    }
                    default: LCOMPILERS_ASSERT(false); // should never happen
                }
                value = ASR::down_cast<ASR::expr_t>(ASR::make_LogicalConstant_t(
                    al, x.base.base.loc, result, type));
            }

            tmp = ASR::make_StringCompare_t(al, x.base.base.loc, left, asr_op, right, type, value);
        } else if (ASR::is_a<ASR::Tuple_t>(*dest_type)) {
            if (asr_op != ASR::cmpopType::Eq && asr_op != ASR::cmpopType::NotEq) {
                throw SemanticError("Only Equal and Not-equal operators are supported for Tuples",
                                x.base.base.loc);
            }
            tmp = ASR::make_TupleCompare_t(al, x.base.base.loc, left, asr_op, right, type, value);
        } else if (ASR::is_a<ASR::List_t>(*dest_type)) {
            if (asr_op != ASR::cmpopType::Eq && asr_op != ASR::cmpopType::NotEq) {
                throw SemanticError("Only Equal and Not-equal operators are supported for Tuples",
                                x.base.base.loc);
            }
            tmp = ASR::make_ListCompare_t(al, x.base.base.loc, left, asr_op, right, type, value);
        } else {
            throw SemanticError("Compare not supported for type: " + ASRUtils::type_to_str_python(dest_type),
                                x.base.base.loc);
        }

        if (overloaded != nullptr) {
            tmp = ASR::make_OverloadedCompare_t(al, x.base.base.loc, left, asr_op, right, type,
                value, overloaded);
        }
    }

    void visit_Pass(const AST::Pass_t &/*x*/) {
        tmp = nullptr;
    }

    void visit_Return(const AST::Return_t &x) {
        std::string return_var_name = "_lpython_return_variable";
        ASR::symbol_t *return_var = current_scope->resolve_symbol(return_var_name);
        if(!return_var) {
            if (x.m_value) {
                throw SemanticError("Return type of function is not defined",
                                x.base.base.loc);
            }
            // this may be a case with void return type (like subroutine)
            tmp = ASR::make_Return_t(al, x.base.base.loc);
            return;
        }
        this->visit_expr(*x.m_value);
        ASR::expr_t *value = ASRUtils::EXPR(tmp);
        ASR::asr_t *return_var_ref = ASR::make_Var_t(al, x.base.base.loc, return_var);
        ASR::expr_t *target = ASRUtils::EXPR(return_var_ref);
        ASR::ttype_t *target_type = ASRUtils::expr_type(target);
        ASR::ttype_t *value_type = ASRUtils::expr_type(value);
        if( ASR::is_a<ASR::Const_t>(*target_type) ) {
            target_type = ASRUtils::get_contained_type(target_type);
        }
        if( ASR::is_a<ASR::Const_t>(*value_type) ) {
            value_type = ASRUtils::get_contained_type(value_type);
        }
        if (!ASRUtils::check_equal_type(target_type, value_type)) {
            std::string ltype = ASRUtils::type_to_str_python(target_type);
            std::string rtype = ASRUtils::type_to_str_python(value_type);
            throw SemanticError("Type Mismatch in return, found ('" +
                    ltype + "' and '" + rtype + "')", x.base.base.loc);
        }
        cast_helper(target, value, true);
        ASR::stmt_t *overloaded=nullptr;
        tmp = ASR::make_Assignment_t(al, x.base.base.loc, target, value,
                                overloaded);
        if( ASR::is_a<ASR::Const_t>(*ASRUtils::symbol_type(return_var)) ) {
            ASR::Variable_t* return_variable = ASR::down_cast<ASR::Variable_t>(return_var);
            return_variable->m_symbolic_value = value;
            Vec<char*> variable_dependencies_vec;
            variable_dependencies_vec.from_pointer_n_copy(al, return_variable->m_dependencies,
                                                          return_variable->n_dependencies);
            ASRUtils::collect_variable_dependencies(al, variable_dependencies_vec, nullptr, value, nullptr);
            return_variable->m_dependencies = variable_dependencies_vec.p;
            return_variable->n_dependencies = variable_dependencies_vec.size();
        }

        // We can only return one statement in `tmp`, so we insert the current
        // `tmp` into the body of the function directly
        current_body->push_back(al, ASR::down_cast<ASR::stmt_t>(tmp));

        // Now we assign Return into `tmp`
        tmp = ASR::make_Return_t(al, x.base.base.loc);
    }

    void visit_Continue(const AST::Continue_t &x) {
        tmp = ASR::make_Cycle_t(al, x.base.base.loc);
    }

    void visit_Break(const AST::Break_t &x) {
        tmp = ASR::make_Exit_t(al, x.base.base.loc);
    }

    void visit_Raise(const AST::Raise_t &x) {
        ASR::expr_t *code;
        if (x.m_cause) {
            visit_expr(*x.m_cause);
            code = ASRUtils::EXPR(tmp);
        } else {
            code = nullptr;
        }
        tmp = ASR::make_ErrorStop_t(al, x.base.base.loc, code);
    }

    void visit_Set(const AST::Set_t &x) {
        LCOMPILERS_ASSERT(x.n_elts > 0); // type({}) is 'dict'
        Vec<ASR::expr_t*> elements;
        elements.reserve(al, x.n_elts);
        ASR::ttype_t* type = nullptr;
        for (size_t i = 0; i < x.n_elts; ++i) {
            visit_expr(*x.m_elts[i]);
            ASR::expr_t *value = ASRUtils::EXPR(tmp);
            if (type == nullptr) {
                type = ASRUtils::expr_type(value);
            } else {
                if (!ASRUtils::check_equal_type(ASRUtils::expr_type(value), type)) {
                    throw SemanticError("All Set values must be of the same type for now",
                                        x.base.base.loc);
                }
            }
            elements.push_back(al, value);
        }
        ASR::ttype_t* set_type = ASRUtils::TYPE(ASR::make_Set_t(al, x.base.base.loc, type));
        tmp = ASR::make_SetConstant_t(al, x.base.base.loc, elements.p, elements.size(), set_type);
    }

    void visit_Expr(const AST::Expr_t &x) {
        if (AST::is_a<AST::Call_t>(*x.m_value)) {
            AST::Call_t *c = AST::down_cast<AST::Call_t>(x.m_value);
            std::string call_name;
            if (AST::is_a<AST::Name_t>(*c->m_func)) {
                AST::Name_t *n = AST::down_cast<AST::Name_t>(c->m_func);
                call_name = n->m_id;
                ASR::symbol_t* s = current_scope->resolve_symbol(call_name);
                if( call_name == "c_p_pointer" && !s ) {
                    tmp = create_CPtrToPointer(*c);
                    return;
                }
                if( call_name == "p_c_pointer" && !s ) {
                    tmp = create_PointerToCPtr(*c);
                    return;
                }
            } else if (AST::is_a<AST::Attribute_t>(*c->m_func)) {
                AST::Attribute_t *at = AST::down_cast<AST::Attribute_t>(c->m_func);
                if (AST::is_a<AST::Name_t>(*at->m_value)) {
                    std::string value = AST::down_cast<AST::Name_t>(at->m_value)->m_id;
                    ASR::symbol_t *t = current_scope->resolve_symbol(value);
                    if (!t) {
                        throw SemanticError("'" + value + "' is not defined in the scope",
                            x.base.base.loc);
                    }
                    Vec<ASR::expr_t*> elements;
                    elements.reserve(al, c->n_args);
                    for (size_t i = 0; i < c->n_args; ++i) {
                        visit_expr(*c->m_args[i]);
                        elements.push_back(al, ASRUtils::EXPR(tmp));
                    }
                    ASR::expr_t *te = ASR::down_cast<ASR::expr_t>(
                                        ASR::make_Var_t(al, x.base.base.loc, t));
                    handle_attribute(te, at->m_attr, x.base.base.loc, elements);
                    return;
                }
            } else {
                throw SemanticError("Only Name/Attribute supported in Call",
                    x.base.base.loc);
            }

            Vec<ASR::call_arg_t> args;
            // Keyword arguments to be handled in make_call_helper
            args.reserve(al, c->n_args);
            visit_expr_list(c->m_args, c->n_args, args);
            if (call_name == "print") {
                ASR::expr_t *fmt = nullptr;
                Vec<ASR::expr_t*> args_expr = ASRUtils::call_arg2expr(al, args);
                ASR::expr_t *separator = nullptr;
                ASR::expr_t *end = nullptr;
                if (c->n_keywords > 0) {
                    std::string arg_name;
                    for (size_t i = 0; i < c->n_keywords; i++) {
                        arg_name = c->m_keywords[i].m_arg;
                        if (arg_name == "sep") {
                            visit_expr(*c->m_keywords[i].m_value);
                            separator = ASRUtils::EXPR(tmp);
                            ASR::ttype_t *type = ASRUtils::expr_type(separator);
                            if (!ASRUtils::is_character(*type)) {
                                std::string found = ASRUtils::type_to_str(type);
                                diag.add(diag::Diagnostic(
                                    "Separator is expected to be of string type",
                                    diag::Level::Error, diag::Stage::Semantic, {
                                        diag::Label("Expected string, found: " + found,
                                                {separator->base.loc})
                                    })
                                );
                                throw SemanticAbort();
                            }
                        }
                        if (arg_name == "end") {
                            visit_expr(*c->m_keywords[i].m_value);
                            end = ASRUtils::EXPR(tmp);
                            ASR::ttype_t *type = ASRUtils::expr_type(end);
                            if (!ASRUtils::is_character(*type)) {
                                std::string found = ASRUtils::type_to_str(type);
                                diag.add(diag::Diagnostic(
                                    "End is expected to be of string type",
                                    diag::Level::Error, diag::Stage::Semantic, {
                                        diag::Label("Expected string, found: " + found,
                                                {end->base.loc})
                                    })
                                );
                                throw SemanticAbort();
                            }
                        }
                    }
                }
                tmp = ASR::make_Print_t(al, x.base.base.loc, fmt,
                    args_expr.p, args_expr.size(), separator, end);
                return;

            } else if (call_name == "quit") {
                ASR::expr_t *code;
                if (args.size() == 0) {
                    code = nullptr;
                } else if (args.size() == 1) {
                    code = args[0].m_value;
                } else {
                    throw SemanticError("The function quit() requires 0 or 1 arguments",
                        x.base.base.loc);
                }
                tmp = ASR::make_Stop_t(al, x.base.base.loc, code);
                return;
            }
            ASR::symbol_t *s = current_scope->resolve_symbol(call_name);
            if (!s) {
                throw SemanticError("Function '" + call_name + "' is not declared",
                    x.base.base.loc);
            }
            tmp = make_call_helper(al, s, current_scope, args, call_name,
                    x.base.base.loc, true, c->m_args, c->n_args, c->m_keywords,
                    c->n_keywords);
            return;
        }
        this->visit_expr(*x.m_value);

        // If tmp is a statement and not an expression
        // never cast into expression using ASRUtils::EXPR
        // Just ignore and exit the function naturally.
        if( !ASR::is_a<ASR::stmt_t>(*tmp) ) {
            LCOMPILERS_ASSERT(ASR::is_a<ASR::expr_t>(*tmp));
            tmp = nullptr;
        }
    }


    ASR::asr_t* create_CPtrToPointer(const AST::Call_t& x) {
        if( x.n_args != 2 ) {
            throw SemanticError("c_p_pointer accepts two positional arguments, "
                                "first a variable of c_ptr type and second "
                                " the target type of the first variable.",
                                x.base.base.loc);
        }
        visit_expr(*x.m_args[0]);
        ASR::expr_t* cptr = ASRUtils::EXPR(tmp);
        visit_expr(*x.m_args[1]);
        ASR::expr_t* pptr = ASRUtils::EXPR(tmp);
        return ASR::make_CPtrToPointer_t(al, x.base.base.loc, cptr,
                                         pptr, nullptr);
    }

    ASR::asr_t* create_PointerToCPtr(const AST::Call_t& x) {
        if( x.n_args != 2 ) {
            throw SemanticError("p_c_pointer accepts two positional arguments, "
                                "first a Pointer variable, second a CPtr variable.",
                                x.base.base.loc);
        }
        visit_expr(*x.m_args[0]);
        ASR::expr_t* pptr = ASRUtils::EXPR(tmp);
        visit_expr(*x.m_args[1]);
        ASR::expr_t* cptr = ASRUtils::EXPR(tmp);
        ASR::asr_t* pp = ASR::make_PointerToCPtr_t(al, x.base.base.loc, pptr,
                                         ASRUtils::expr_type(cptr), nullptr);
        return ASR::make_Assignment_t(al, x.base.base.loc,
            cptr, ASR::down_cast<ASR::expr_t>(pp), nullptr);
    }

    void handle_string_attributes(ASR::expr_t *s_var,
                Vec<ASR::call_arg_t> &args, std::string attr_name, const Location &loc) {
        std::string fn_call_name = "";
        Vec<ASR::call_arg_t> fn_args;
        fn_args.reserve(al, 1);
        if (attr_name == "capitalize") {
            if (args.size() != 0) {
                throw SemanticError("str.capitalize() takes no arguments",
                    loc);
            }
            fn_call_name = "_lpython_str_capitalize";
            ASR::call_arg_t arg;
            arg.loc = loc;
            arg.m_value = s_var;
            fn_args.push_back(al, arg);
        } else if (attr_name == "lower") {
            if (args.size() != 0) {
                throw SemanticError("str.lower() takes no arguments",
                    loc);
            }
            fn_call_name = "_lpython_str_lower";
            ASR::call_arg_t arg;
            arg.loc = loc;
            arg.m_value = s_var;
            fn_args.push_back(al, arg);
        } else if (attr_name == "find") {
            if (args.size() != 1) {
                throw SemanticError("str.find() takes one argument",
                    loc);
            }
            ASR::expr_t *arg_sub = args[0].m_value;
            ASR::ttype_t *arg_sub_type = ASRUtils::expr_type(arg_sub);
            if (!ASRUtils::is_character(*arg_sub_type)) {
                throw SemanticError("str.find() takes one argument of type: str",
                    loc);
            }
            fn_call_name = "_lpython_str_find";
            ASR::call_arg_t str;
            str.loc = loc;
            str.m_value = s_var;
            ASR::call_arg_t sub;
            sub.loc = loc;
            sub.m_value = args[0].m_value;
            fn_args.push_back(al, str);
            fn_args.push_back(al, sub);
        } else if (attr_name == "rstrip") {
            if (args.size() != 0) {
                throw SemanticError("str.rstrip() takes no arguments",
                        loc);
            }
            fn_call_name = "_lpython_str_rstrip";
            ASR::call_arg_t arg;
            arg.loc = loc;
            arg.m_value = s_var;
            fn_args.push_back(al, arg);
        } else if (attr_name == "lstrip") {
            if (args.size() != 0) {
                throw SemanticError("str.lstrip() takes no arguments",
                        loc);
            }
            fn_call_name = "_lpython_str_lstrip";
            ASR::call_arg_t arg;
            arg.loc = loc;
            arg.m_value = s_var;
            fn_args.push_back(al, arg);
        } else if (attr_name == "strip") {
            if (args.size() != 0) {
                throw SemanticError("str.strip() takes no arguments",
                    loc);
            }
            fn_call_name = "_lpython_str_strip";
            ASR::call_arg_t arg;
            arg.loc = loc;
            arg.m_value = s_var;
            fn_args.push_back(al, arg);
        } else if (attr_name == "swapcase") {
            if (args.size() != 0) {
                throw SemanticError("str.swapcase() takes no arguments",
                        loc);
            }
            fn_call_name = "_lpython_str_swapcase";
            ASR::call_arg_t arg;
            arg.loc = loc;
            arg.m_value = s_var;
            fn_args.push_back(al, arg);
        } else if (attr_name == "startswith") {
            if(args.size() != 1) {
                throw SemanticError("str.startwith() takes one argument",
                        loc);
            }
            ASR::expr_t *arg_sub = args[0].m_value;
            ASR::ttype_t *arg_sub_type = ASRUtils::expr_type(arg_sub);
            if (!ASRUtils::is_character(*arg_sub_type)) {
                throw SemanticError("str.startwith() takes one argument of type: str",
                        loc);
            }
            fn_call_name = "_lpython_str_startswith";
            ASR::call_arg_t str;
            str.loc = loc;
            str.m_value = s_var;
            ASR::call_arg_t sub;
            sub.loc = loc;
            sub.m_value = args[0].m_value;
            fn_args.push_back(al, str);
            fn_args.push_back(al, sub);
        } else {
            throw SemanticError("String method not implemented: " + attr_name,
                    loc);
        }
        ASR::symbol_t *fn_call = resolve_intrinsic_function(loc, fn_call_name);
        tmp = make_call_helper(al, fn_call, current_scope, fn_args, fn_call_name, loc);
    }

    int KMP_string_match(std::string &s_var, std::string &sub) {
        int str_len = s_var.size();
        int sub_len = sub.size();
        bool flag = 0;
        int res = -1;
        std::vector<int> lps(sub_len, 0);
        if (str_len == 0 || sub_len == 0) {
            res = (!sub_len || (sub_len == str_len))? 0: -1;
        } else {
            for(int i = 1, len = 0; i < sub_len;) {
                if (sub[i] == sub[len]) {
                    lps[i++] = ++len;
                } else {
                    if (len != 0) {
                        len = lps[len - 1];
                    } else {
                        lps[i++] = 0;
                    }
                }
            }
            for (int i = 0, j = 0; (str_len - i) >= (sub_len - j) && !flag;) {
                if (sub[j] == s_var[i]) {
                    j++, i++;
                }
                if (j == sub_len) {
                    res = i - j;
                    flag = 1;
                    j = lps[j - 1];
                } else if (i < str_len && sub[j] != s_var[i]) {
                    if (j != 0) {
                        j = lps[j - 1];
                    } else {
                        i = i + 1;
                    }
                }
            }
        }
        return res;
    }

    void handle_constant_string_attributes(std::string &s_var,
                Vec<ASR::call_arg_t> &args, std::string attr_name, const Location &loc) {
        if (attr_name == "capitalize") {
            if (args.size() != 0) {
                throw SemanticError("str.capitalize() takes no arguments",
                    loc);
            }
            if (s_var.length() > 0) {
                s_var[0] = toupper(s_var[0]);
            }
        } else if (attr_name == "lower") {
            if (args.size() != 0) {
                throw SemanticError("str.lower() takes no arguments",
                        loc);
            }
            for (auto &i : s_var) {
                if (i >= 'A' && i<= 'Z') {
                    i = tolower(i);
                }
            }
        } else if (attr_name == "find") {
            if (args.size() != 1) {
                throw SemanticError("str.find() takes one arguments",
                        loc);
            }
            ASR::expr_t *arg = args[0].m_value;
            ASR::ttype_t *type = ASRUtils::expr_type(arg);
            if (!ASRUtils::is_character(*type)) {
                throw SemanticError("str.find() takes one arguments of type: str",
                    arg->base.loc);
            }
            if (ASRUtils::expr_value(arg) != nullptr) {
                ASR::StringConstant_t* sub_str_con = ASR::down_cast<ASR::StringConstant_t>(arg);
                std::string sub = sub_str_con->m_s;
                int res = KMP_string_match(s_var, sub);
                tmp = ASR::make_IntegerConstant_t(al, loc, res,
                    ASRUtils::TYPE(ASR::make_Integer_t(al,loc, 4, nullptr, 0)));
            } else {
                ASR::symbol_t *fn_div = resolve_intrinsic_function(loc, "_lpython_str_find");
                Vec<ASR::call_arg_t> args;
                args.reserve(al, 1);
                ASR::call_arg_t str_arg;
                str_arg.loc = loc;
                ASR::ttype_t *str_type = ASRUtils::TYPE(ASR::make_Character_t(al, loc,
                        1, s_var.size(), nullptr, nullptr, 0));
                str_arg.m_value = ASRUtils::EXPR(
                        ASR::make_StringConstant_t(al, loc, s2c(al, s_var), str_type));
                ASR::call_arg_t sub_arg;
                sub_arg.loc = loc;
                sub_arg.m_value = arg;
                args.push_back(al, str_arg);
                args.push_back(al, sub_arg);
                tmp = make_call_helper(al, fn_div, current_scope, args, "_lpython_str_find", loc);
            }
            return;
        } else if (attr_name == "rstrip") {
            if (args.size() != 0) {
                throw SemanticError("str.rstrip() takes no arguments",
                    loc);
            }
            int ind = (int)s_var.size() - 1;
            while (ind >= 0 && s_var[ind] == ' '){
                ind--;
            }
            s_var = std::string(s_var.begin(), s_var.begin() + ind + 1);
        } else if (attr_name == "lstrip") {
            if (args.size() != 0) {
                throw SemanticError("str.lstrip() takes no arguments",
                        loc);
            }
            size_t ind = 0;
            while (ind < s_var.size() && s_var[ind] == ' ') {
                ind++;
            }
            s_var = std::string(s_var.begin() + ind, s_var.end());
        } else if (attr_name == "strip") {
            if (args.size() != 0) {
                throw SemanticError("str.strip() takes no arguments",
                        loc);
            }
            size_t l = 0;
            int r = (int)s_var.size() - 1;
            while (l < s_var.size() && (int)r >= 0 && (s_var[l] == ' ' || s_var[r] == ' ')) {
                l += s_var[l] == ' ';
                r -= s_var[r] == ' ';
            }
            s_var = std::string(s_var.begin() + l, s_var.begin() + r + 1);
        } else if (attr_name == "swapcase") {
            if (args.size() != 0) {
                throw SemanticError("str.swapcase() takes no arguments",
                        loc);
            }
            for (size_t i = 0; i < s_var.size(); i++)  {
                char &cur = s_var[i];
                if(cur >= 'a' && cur <= 'z') {
                    cur = cur -'a' + 'A';
                } else if(cur >= 'A' && cur <= 'Z') {
                    cur = cur - 'A' + 'a';
                }
            }
        } else if (attr_name == "startswith") {
            if (args.size() != 1) {
                throw SemanticError("str.startswith() takes one arguments",
                        loc);
            }
            ASR::expr_t *arg = args[0].m_value;
            ASR::ttype_t *type = ASRUtils::expr_type(arg);
            if (!ASRUtils::is_character(*type)) {
                throw SemanticError("str.startwith() takes one arguments of type: str",
                    arg->base.loc);
            }
            if (ASRUtils::expr_value(arg) != nullptr) {
                ASR::StringConstant_t* sub_str_con = ASR::down_cast<ASR::StringConstant_t>(arg);
                std::string sub = sub_str_con->m_s;
                size_t ind1 = 0, ind2 = 0;
                bool res = !(s_var.size() == 0 && sub.size());
                while ((ind1 < s_var.size()) && (ind2 < sub.size()) && res) {
                    res &= s_var[ind1] == sub[ind2];
                    ind1++;
                    ind2++;
                }
                res &= res ? (ind2 == sub.size()): true;
                tmp = ASR::make_LogicalConstant_t(al, loc, res,
                    ASRUtils::TYPE(ASR::make_Logical_t(al, loc, 4, nullptr, 0)));
            } else {
                ASR::symbol_t *fn_div = resolve_intrinsic_function(loc, "_lpython_str_startswith");
                Vec<ASR::call_arg_t> args;
                args.reserve(al, 1);
                ASR::call_arg_t str_arg;
                str_arg.loc = loc;
                ASR::ttype_t *str_type = ASRUtils::TYPE(ASR::make_Character_t(al, loc,
                        1, s_var.size(), nullptr, nullptr, 0));
                str_arg.m_value = ASRUtils::EXPR(
                        ASR::make_StringConstant_t(al, loc, s2c(al, s_var), str_type));
                ASR::call_arg_t sub_arg;
                sub_arg.loc = loc;
                sub_arg.m_value = arg;
                args.push_back(al, str_arg);
                args.push_back(al, sub_arg);
                tmp = make_call_helper(al, fn_div, current_scope, args,
                        "_lpython_str_startswith", loc);
            }
            return;
        } else {
            throw SemanticError("'str' object has no attribute '" + attr_name + "'",
                    loc);
        }
        ASR::ttype_t *str_type = ASRUtils::TYPE(ASR::make_Character_t(al, loc,
                1, s_var.size(), nullptr, nullptr, 0));
        tmp = ASR::make_StringConstant_t(al, loc, s2c(al, s_var), str_type);
    }

    void visit_Call(const AST::Call_t &x) {
        std::string call_name = "";
        Vec<ASR::call_arg_t> args;
        if (AST::is_a<AST::Name_t>(*x.m_func)) {
            AST::Name_t *n = AST::down_cast<AST::Name_t>(x.m_func);
            call_name = n->m_id;
        }
        if (call_name == "c_p_pointer" &&
            !current_scope->resolve_symbol(call_name)) {
            is_c_p_pointer_call = true;
            tmp = nullptr;
            return ;
        }
        // Keyword arguments handled in make_call_helper
        if( x.n_keywords == 0 ) {
            args.reserve(al, x.n_args);
            visit_expr_list(x.m_args, x.n_args, args);
        }

        if (AST::is_a<AST::Attribute_t>(*x.m_func)) {
            AST::Attribute_t *at = AST::down_cast<AST::Attribute_t>(x.m_func);
            if (AST::is_a<AST::Name_t>(*at->m_value)) {
                AST::Name_t *n = AST::down_cast<AST::Name_t>(at->m_value);
                std::string mod_name = n->m_id;
                call_name = at->m_attr;
                std::string call_name_store = "__" + mod_name + "_" + call_name;
                ASR::symbol_t *st = nullptr;
                if (current_scope->resolve_symbol(call_name_store) != nullptr) {
                    st = current_scope->get_symbol(call_name_store);
                } else {
                    SymbolTable *symtab = current_scope;
                    while (symtab->parent != nullptr) symtab = symtab->parent;
                    if (symtab->resolve_symbol(mod_name) == nullptr) {
                        if (current_scope->resolve_symbol(mod_name) != nullptr) {
                            // this case when we have variable and attribute
                            st = current_scope->resolve_symbol(mod_name);
                            Vec<ASR::expr_t*> eles;
                            eles.reserve(al, x.n_args);
                            for (size_t i=0; i<x.n_args; i++) {
                                eles.push_back(al, args[i].m_value);
                            }
                            ASR::expr_t *se = ASR::down_cast<ASR::expr_t>(
                                            ASR::make_Var_t(al, x.base.base.loc, st));
                            if (ASR::is_a<ASR::Character_t>(*(ASRUtils::expr_type(se)))) {
                                handle_string_attributes(se, args, at->m_attr, x.base.base.loc);
                                return;
                            }
                            handle_attribute(se, at->m_attr, x.base.base.loc, eles);
                            return;
                        }
                        throw SemanticError("module '" + mod_name + "' is not imported",
                            x.base.base.loc);
                    }
                    ASR::symbol_t *mt = symtab->get_symbol(mod_name);
                    if( ASR::is_a<ASR::Module_t>(*mt) ) {
                        ASR::Module_t *m = ASR::down_cast<ASR::Module_t>(mt);
                        call_name_store = ASRUtils::get_mangled_name(m, call_name_store);
                        st = import_from_module(al, m, current_scope, mod_name,
                                            call_name, call_name_store, x.base.base.loc);
                        current_scope->add_symbol(call_name_store, st);
                    } else if( ASR::is_a<ASR::StructType_t>(*mt) ) {
                        ASR::StructType_t* struct_type = ASR::down_cast<ASR::StructType_t>(mt);
                        std::string struct_var_name = struct_type->m_name;
                        std::string struct_member_name = call_name;
                        ASR::symbol_t* struct_member = struct_type->m_symtab->resolve_symbol(struct_member_name);
                        if( !struct_member ) {
                            throw SemanticError(struct_member_name + " not present in " +
                                                struct_var_name + " dataclass.",
                                                 x.base.base.loc);
                        }
                        std::string import_name = struct_var_name + "_" + struct_member_name;
                        ASR::symbol_t* import_struct_member = current_scope->resolve_symbol(import_name);
                        bool import_from_struct = true;
                        if( import_struct_member ) {
                            if( ASR::is_a<ASR::ExternalSymbol_t>(*import_struct_member) ) {
                                ASR::ExternalSymbol_t* ext_sym = ASR::down_cast<ASR::ExternalSymbol_t>(import_struct_member);
                                if( ext_sym->m_external == struct_member &&
                                    std::string(ext_sym->m_module_name) == struct_var_name ) {
                                    import_from_struct = false;
                                }
                            }
                        }
                        if( import_from_struct ) {
                            import_name = current_scope->get_unique_name(import_name);
                            import_struct_member = ASR::down_cast<ASR::symbol_t>(ASR::make_ExternalSymbol_t(al,
                                                                    x.base.base.loc, current_scope, s2c(al, import_name),
                                                                    struct_member, s2c(al, struct_var_name), nullptr, 0,
                                                                    s2c(al, struct_member_name), ASR::accessType::Public));
                            current_scope->add_symbol(import_name, import_struct_member);
                        }
                        st = import_struct_member;
                    }
                }
                tmp = make_call_helper(al, st, current_scope, args, call_name, x.base.base.loc);
                return;
            } else if (AST::is_a<AST::ConstantInt_t>(*at->m_value)) {
                if (std::string(at->m_attr) == std::string("bit_length")) {
                    //bit_length() attribute:
                    if(args.size() != 0) {
                        throw SemanticError("int.bit_length() takes no arguments",
                            x.base.base.loc);
                    }
                    AST::ConstantInt_t *n = AST::down_cast<AST::ConstantInt_t>(at->m_value);
                    int64_t int_val = std::abs(n->m_value);
                    int32_t res = 0;
                    for(; int_val; int_val >>= 1, res++);
                    ASR::ttype_t *int_type = ASRUtils::TYPE(ASR::make_Integer_t(al, x.base.base.loc,
                        4, nullptr, 0));
                    tmp = ASR::make_IntegerConstant_t(al, x.base.base.loc, res, int_type);
                    return;
                } else {
                    throw SemanticError("'int' object has no attribute '" + std::string(at->m_attr) + "'",
                        x.base.base.loc);
                }
            } else if (AST::is_a<AST::ConstantStr_t>(*at->m_value)) {
                AST::ConstantStr_t *n = AST::down_cast<AST::ConstantStr_t>(at->m_value);
                std::string res = n->m_value;
                handle_constant_string_attributes(res, args, at->m_attr, x.base.base.loc);
                return;
            } else {
                throw SemanticError("Only Name type and constant integers supported in Call",
                    x.base.base.loc);
            }
        } else if( call_name == "" ) {
            throw SemanticError("Only Name or Attribute type supported in Call",
                x.base.base.loc);
        }

        ASR::symbol_t *s = current_scope->resolve_symbol(call_name);
        if( s && ASR::is_a<ASR::Module_t>(*s) ) {
            std::string mangled_name = ASRUtils::get_mangled_name(ASR::down_cast<ASR::Module_t>(s), call_name);
            s = current_scope->resolve_symbol(mangled_name);
        }

        if (!s) {
            if (intrinsic_procedures.is_intrinsic(call_name)) {
                s = resolve_intrinsic_function(x.base.base.loc, call_name);
                if (call_name == "pow") {
                    diag.add(diag::Diagnostic(
                        "Could have used '**' instead of 'pow'",
                        diag::Level::Style, diag::Stage::Semantic, {
                            diag::Label("'**' could be used instead",
                                    {x.base.base.loc}),
                        })
                    );
                }
            } else {
                // TODO: We need to port all functions below to the intrinsic functions file
                // Then we can uncomment this error message:
                /*
                throw SemanticError("The function '" + call_name + "' is not declared and not intrinsic",
                    x.base.base.loc);
            }
            if (false) {
                */
                // This will all be removed once we port it to intrinsic functions
            // Intrinsic functions
            if (call_name == "size") {
                // TODO: size should be part of ASR. That way
                // ASR itself does not need a runtime library
                // a runtime library thus becomes optional --- can either be
                // implemented using ASR, or the backend can link it at runtime
                ASR::ttype_t *a_type = ASRUtils::TYPE(ASR::make_Integer_t(al, x.base.base.loc,
                    4, nullptr, 0));
                /*
                ASR::symbol_t *a_name = nullptr;
                throw SemanticError("TODO: add the size() function and look it up",
                    x.base.base.loc);
                tmp = ASR::make_FunctionCall_t(al, x.base.base.loc, a_name,
                    nullptr, args.p, args.size(), nullptr, 0, a_type, nullptr, nullptr);
                */

                tmp = ASR::make_IntegerConstant_t(al, x.base.base.loc, 1234, a_type);
                return;
            } else if (call_name == "empty") {
                // TODO: check that the `empty` arguments are compatible
                // with the type
                tmp = nullptr;
                return;
            } else if (call_name == "empty_c_void_p") {
                // TODO: check that `empty_c_void_p uses` has arguments that are compatible
                // with the type
                tmp = nullptr;
                return;
            } else if (call_name == "TypeVar") {
                // Ignore TypeVar for now, we handle it based on the identifier itself
                tmp = nullptr;
                return;
            } else if (call_name == "callable") {
                if (args.size() != 1) {
                    throw SemanticError(call_name + "() takes exactly one argument (" +
                        std::to_string(args.size()) + " given)", x.base.base.loc);
                }
                ASR::ttype_t *type = ASRUtils::TYPE(ASR::make_Logical_t(al, x.base.base.loc,
                                    4, nullptr, 0));
                ASR::expr_t *arg = args[0].m_value;
                bool result = false;
                if (ASR::is_a<ASR::Var_t>(*arg)) {
                    ASR::symbol_t *t = ASR::down_cast<ASR::Var_t>(arg)->m_v;
                    result = ASR::is_a<ASR::Function_t>(*t);
                }
                tmp = ASR::make_LogicalConstant_t(al, x.base.base.loc, result, type);
                return;
            } else if( call_name == "pointer" ) {
                ASR::ttype_t *type = ASRUtils::TYPE(ASR::make_Pointer_t(al, x.base.base.loc,
                                            ASRUtils::expr_type(args[0].m_value)));
                tmp = ASR::make_GetPointer_t(al, x.base.base.loc, args[0].m_value, type, nullptr);
                return ;
            } else if( call_name == "array" ) {
                if( args.size() != 1 ) {
                    throw SemanticError("array accepts only 1 argument for now, got " +
                                        std::to_string(args.size()) + " arguments instead.",
                                        x.base.base.loc);
                }
                ASR::expr_t *arg = args[0].m_value;
                ASR::ttype_t *type = ASRUtils::expr_type(arg);
                if(ASR::is_a<ASR::ListConstant_t>(*arg)) {
                    type = ASR::down_cast<ASR::List_t>(type)->m_type;
                    ASR::ListConstant_t* list = ASR::down_cast<ASR::ListConstant_t>(arg);
                    ASR::expr_t **m_args = list->m_args;
                    size_t n_args = list->n_args;
                    tmp = ASR::make_ArrayConstant_t(al, x.base.base.loc, m_args, n_args, type, ASR::arraystorageType::RowMajor);
                } else {
                    throw SemanticError("array accepts only list for now, got " +
                                        ASRUtils::type_to_str(type) + " type.", x.base.base.loc);
                }
                return;
            } else if( call_name == "deepcopy" ) {
                if( args.size() != 1 ) {
                    throw SemanticError("deepcopy only accepts one argument, found " +
                                        std::to_string(args.size()) + " instead.",
                                        x.base.base.loc);
                }
                tmp = (ASR::asr_t*) args[0].m_value;
                return ;
            } else if( call_name == "sizeof" ) {
                if( args.size() != 1 ) {
                    throw SemanticError("sizeof only accepts one argument, found " +
                                        std::to_string(args.size()) + " instead.",
                                        x.base.base.loc);
                }

                ASR::ttype_t* arg_type = nullptr;
                if( ASR::is_a<ASR::Var_t>(*args[0].m_value) ) {
                    ASR::Var_t* arg_Var = ASR::down_cast<ASR::Var_t>(args[0].m_value);
                    if( ASR::is_a<ASR::Variable_t>(*arg_Var->m_v) ) {
                        arg_type = ASR::down_cast<ASR::Variable_t>(arg_Var->m_v)->m_type;
                    } else if( ASR::is_a<ASR::StructType_t>(*arg_Var->m_v) ) {
                        arg_type = ASRUtils::TYPE(ASR::make_Struct_t(al, x.base.base.loc,
                                        arg_Var->m_v, nullptr, 0));
                    } else {
                        throw SemanticError("Symbol " + std::to_string(arg_Var->m_v->type) +
                                            " is not yet supported in sizeof.",
                                            x.base.base.loc);
                    }
                } else {
                    arg_type = ASRUtils::expr_type(args[0].m_value);
                }
                ASR::ttype_t* size_type = ASRUtils::TYPE(ASR::make_Integer_t(al,
                                            x.base.base.loc, 8, nullptr, 0));
                tmp = ASR::make_SizeOfType_t(al, x.base.base.loc,
                                             arg_type, size_type, nullptr);
                return ;
            } else if( call_name == "f64" || call_name == "f32" ||
                call_name == "i64" || call_name == "i32" || call_name == "c32" ||
                call_name == "c64" || call_name == "i8" || call_name == "i16" ) {
                ASR::ttype_t* target_type = nullptr;
                if( call_name == "i8" ) {
                    target_type = ASRUtils::TYPE(ASR::make_Integer_t(al, x.base.base.loc, 1, nullptr, 0));
                } else if( call_name == "i16" ) {
                    target_type = ASRUtils::TYPE(ASR::make_Integer_t(al, x.base.base.loc, 2, nullptr, 0));
                } else if( call_name == "i32" ) {
                    target_type = ASRUtils::TYPE(ASR::make_Integer_t(al, x.base.base.loc, 4, nullptr, 0));
                } else if( call_name == "i64" ) {
                    target_type = ASRUtils::TYPE(ASR::make_Integer_t(al, x.base.base.loc, 8, nullptr, 0));
                } else if( call_name == "f32" ) {
                    target_type = ASRUtils::TYPE(ASR::make_Real_t(al, x.base.base.loc, 4, nullptr, 0));
                } else if( call_name == "f64" ) {
                    target_type = ASRUtils::TYPE(ASR::make_Real_t(al, x.base.base.loc, 8, nullptr, 0));
                } else if( call_name == "c32" ) {
                    target_type = ASRUtils::TYPE(ASR::make_Complex_t(al, x.base.base.loc, 4, nullptr, 0));
                } else if( call_name == "c64" ) {
                    target_type = ASRUtils::TYPE(ASR::make_Complex_t(al, x.base.base.loc, 8, nullptr, 0));
                }
                ASR::expr_t* arg = args[0].m_value;
                cast_helper(target_type, arg, x.base.base.loc, true);
                tmp = (ASR::asr_t*) arg;
                return ;
            } else if (intrinsic_node_handler.is_present(call_name)) {
                tmp = intrinsic_node_handler.get_intrinsic_node(call_name, al,
                                        x.base.base.loc, args);
                return;
            } else {
                // The function was not found and it is not intrinsic
                throw SemanticError("Function '" + call_name + "' is not declared and not intrinsic",
                    x.base.base.loc);
            }
            } // end of "comment"
        }
        tmp = make_call_helper(al, s, current_scope, args, call_name, x.base.base.loc,
                               false, x.m_args, x.n_args, x.m_keywords, x.n_keywords);
    }

    void visit_ImportFrom(const AST::ImportFrom_t &/*x*/) {
        // Handled by SymbolTableVisitor already
        tmp = nullptr;
    }
};

Result<ASR::TranslationUnit_t*> body_visitor(Allocator &al, LocationManager &lm,
        const AST::Module_t &ast,
        diag::Diagnostics &diagnostics,
        ASR::asr_t *unit, bool main_module,
        std::map<int, ASR::symbol_t*> &ast_overload,
        bool allow_implicit_casting)
{
    BodyVisitor b(al, lm, unit, diagnostics, main_module, ast_overload, allow_implicit_casting);
    try {
        b.visit_Module(ast);
    } catch (const SemanticError &e) {
        Error error;
        diagnostics.diagnostics.push_back(e.d);
        return error;
    } catch (const SemanticAbort &) {
        Error error;
        return error;
    }
    ASR::TranslationUnit_t *tu = ASR::down_cast2<ASR::TranslationUnit_t>(unit);
    return tu;
}

class PickleVisitor : public AST::PickleBaseVisitor<PickleVisitor>
{
public:
    std::string get_str() {
        return s;
    }
};

std::string pickle_python(AST::ast_t &ast, bool colors, bool indent) {
    PickleVisitor v;
    v.use_colors = colors;
    v.indent = indent;
    v.visit_ast(ast);
    return v.get_str();
}

class TreeVisitor : public AST::TreeBaseVisitor<TreeVisitor>
{
public:
    std::string get_str() {
        return s;
    }
};

std::string pickle_tree_python(AST::ast_t &ast, bool colors) {
    TreeVisitor v;
    v.use_colors = colors;
    v.visit_ast(ast);
    return v.get_str();
}

std::string get_parent_dir(const std::string &path) {
    int idx = path.size()-1;
    while (idx >= 0 && path[idx] != '/' && path[idx] != '\\') idx--;
    if (idx == -1) {
        return "";
    }
    return path.substr(0,idx);
}

Result<ASR::TranslationUnit_t*> python_ast_to_asr(Allocator &al, LocationManager &lm,
    AST::ast_t &ast, diag::Diagnostics &diagnostics, CompilerOptions &compiler_options,
    bool main_module, std::string file_path, bool allow_implicit_casting)
{
    std::map<int, ASR::symbol_t*> ast_overload;
    std::string parent_dir = get_parent_dir(file_path);
    AST::Module_t *ast_m = AST::down_cast2<AST::Module_t>(&ast);

    ASR::asr_t *unit;
    auto res = symbol_table_visitor(al, lm, *ast_m, diagnostics, main_module,
        ast_overload, parent_dir, compiler_options.import_path, allow_implicit_casting);
    if (res.ok) {
        unit = res.result;
    } else {
        return res.error;
    }
    ASR::TranslationUnit_t *tu = ASR::down_cast2<ASR::TranslationUnit_t>(unit);
#if defined(WITH_LFORTRAN_ASSERT)
        if (!asr_verify(*tu, true, diagnostics)) {
            std::cerr << diagnostics.render2();
            throw LCompilersException("Verify failed");
        };
#endif

    if (!compiler_options.symtab_only) {
        auto res2 = body_visitor(al, lm, *ast_m, diagnostics, unit, main_module,
            ast_overload, allow_implicit_casting);
        if (res2.ok) {
            tu = res2.result;
        } else {
            return res2.error;
        }
#if defined(WITH_LFORTRAN_ASSERT)
        diag::Diagnostics diagnostics;
        if (!asr_verify(*tu, true, diagnostics)) {
            std::cerr << diagnostics.render2();
            throw LCompilersException("Verify failed");
        };
#endif
    }

    if (main_module) {
        // If it is a main module, turn it into a program
        // Note: we can modify this behavior for interactive mode later
        if (compiler_options.disable_main) {
            if (tu->n_items > 0) {
                diagnostics.add(diag::Diagnostic(
                    "The script is invoked as the main module and it has code to execute,\n"
                    "but `--disable-main` was passed so no code was generated for `main`.\n"
                    "We are removing all global executable code from ASR.",
                    diag::Level::Warning, diag::Stage::Semantic, {})
                );
                // We have to remove the code
                tu->m_items=nullptr;
                tu->n_items=0;
                // LCOMPILERS_ASSERT(asr_verify(*tu));
            }
        } else {
            LCompilers::PassOptions pass_options;
            pass_options.run_fun = "_lpython_main_program";
            pass_options.runtime_library_dir = get_runtime_library_dir();
            pass_wrap_global_stmts_into_program(al, *tu, pass_options);
            LCOMPILERS_ASSERT(asr_verify(*tu, true, diagnostics));
        }
    }

    return tu;
}

} // namespace LCompilers::LPython<|MERGE_RESOLUTION|>--- conflicted
+++ resolved
@@ -539,15 +539,11 @@
     std::string import_path;
     Vec<ASR::stmt_t*> *current_body;
     ASR::ttype_t* ann_assign_target_type;
-<<<<<<< HEAD
-    
-=======
     AST::expr_t* assign_ast_target;
     bool is_c_p_pointer_call;
 
     std::map<std::string, int> generic_func_nums;
     std::map<std::string, std::map<std::string, ASR::ttype_t*>> generic_func_subs;
->>>>>>> 6694acd0
     std::vector<ASR::symbol_t*> rt_vec;
     std::set<std::string> dependencies;
     bool allow_implicit_casting;
@@ -1352,56 +1348,6 @@
         throw SemanticError("No applicable argument to the restriction " + rt_name , loc);
     }
 
-<<<<<<< HEAD
-=======
-    /**
-     * @brief Check if the generic function has been instantiated with similar
-     *        arguments. If not, then instantiate a new function.
-     */
-    ASR::symbol_t* get_generic_function(std::map<std::string, ASR::ttype_t*> subs,
-            std::map<std::string, ASR::symbol_t*>& rt_subs, ASR::Function_t *func) {
-        int new_function_num;
-        ASR::symbol_t *t;
-        std::string func_name = func->m_name;
-        if (generic_func_nums.find(func_name) != generic_func_nums.end()) {
-            new_function_num = generic_func_nums[func_name];
-            for (int i=0; i<generic_func_nums[func_name]; i++) {
-                std::string generic_func_name = "__lpython_generic_" + func_name + "_" + std::to_string(i);
-                if (generic_func_subs.find(generic_func_name) != generic_func_subs.end()) {
-                    std::map<std::string, ASR::ttype_t*> subs_check = generic_func_subs[generic_func_name];
-                    if (subs_check.size() != subs.size()) { continue; }
-                    bool defined = true;
-                    for (auto const &subs_check_pair: subs_check) {
-                        if (subs.find(subs_check_pair.first) == subs.end()) {
-                            defined = false; break;
-                        }
-                        ASR::ttype_t* subs_type = subs[subs_check_pair.first];
-                        ASR::ttype_t* subs_check_type = subs_check_pair.second;
-                        if (!ASRUtils::check_equal_type(subs_type, subs_check_type)) {
-                            defined = false; break;
-                        }
-                    }
-                    if (defined) {
-                        t = current_scope->resolve_symbol(generic_func_name);
-                        return t;
-                    }
-                }
-            }
-        } else {
-            new_function_num = 0;
-        }
-        generic_func_nums[func_name] = new_function_num + 1;
-        std::string new_func_name = "__lpython_generic_" + func_name + "_"
-            + std::to_string(new_function_num);
-        generic_func_subs[new_func_name] = subs;
-        t = pass_instantiate_generic_function(al, subs, rt_subs, func->m_symtab->parent,
-                new_func_name, func);
-        dependencies.erase(func_name);
-        dependencies.insert(new_func_name);
-        return t;
-    }
-
->>>>>>> 6694acd0
     void fill_dims_for_asr_type(Vec<ASR::dimension_t>& dims,
                                 ASR::expr_t* value, const Location& loc) {
         ASR::dimension_t dim;
