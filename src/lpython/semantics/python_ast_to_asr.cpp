--- conflicted
+++ resolved
@@ -1325,7 +1325,6 @@
                 args_new.reserve(al, func->n_args);
                 visit_expr_list_with_cast(func->m_args, func->n_args, args_new, args,
                     !ASRUtils::is_intrinsic_function2(func));
-<<<<<<< HEAD
 
                 // Check if it is inside the parent symbol scope.
                 if(ASRUtils::symbol_parent_symtab(stemp) == func->m_symtab->parent) {
@@ -1343,12 +1342,7 @@
                         }
                     }
                 }
-
-                ASR::asr_t* func_call_asr = ASRUtils::make_FunctionCall_t_util(al, loc, stemp,
-=======
-                dependencies.push_back(al, ASRUtils::symbol_name(stemp));
                 return ASRUtils::make_FunctionCall_t_util(al, loc, stemp,
->>>>>>> 621ffc09
                                                 s_generic, args_new.p, args_new.size(),
                                                 a_type, value, nullptr);
             } else {
