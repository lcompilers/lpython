--- conflicted
+++ resolved
@@ -2421,7 +2421,6 @@
                         ASR::down_cast<ASR::symbol_t>(return_var));
                 ASR::asr_t *return_var_ref = ASR::make_Var_t(al, x.base.base.loc,
                     current_scope->get_symbol(return_var_name));
-<<<<<<< HEAD
                 tmp = ASR::make_Function_t(
                     al, x.base.base.loc,
                     /* a_symtab */ current_scope,
@@ -2435,45 +2434,6 @@
                     /* a_return_var */ ASRUtils::EXPR(return_var_ref),
                     current_procedure_abi_type,
                     s_access, deftype, vectorize, bindc_name);
-=======
-                if (ps.size() > 0) {
-                    Vec<ASR::ttype_t*> type_params;
-                    type_params.reserve(al, ps.size());
-                    for (auto &p: ps) {
-                        std::string param = p;
-                        ASR::ttype_t *type_p = ASRUtils::TYPE(ASR::make_TypeParameter_t(al,
-                                x.base.base.loc, s2c(al, p), nullptr, 0));
-                        type_params.push_back(al, type_p);
-                    }
-                    tmp = ASR::make_Function_t(
-                        al, x.base.base.loc,
-                        /* a_symtab */ current_scope,
-                        /* a_name */ s2c(al, sym_name),
-                        /* a_args */ args.p,
-                        /* n_args */ args.size(),
-                        /* a_type_params */ type_params.p,
-                        /* n_type_params */ type_params.size(),
-                        /* a_body */ nullptr,
-                        /* n_body */ 0,
-                        /* a_return_var */ ASRUtils::EXPR(return_var_ref),
-                        current_procedure_abi_type,
-                        s_access, deftype, bindc_name, vectorize, false, false);
-                } else {
-                    tmp = ASR::make_Function_t(
-                        al, x.base.base.loc,
-                        /* a_symtab */ current_scope,
-                        /* a_name */ s2c(al, sym_name),
-                        /* a_args */ args.p,
-                        /* n_args */ args.size(),
-                        /* a_type_params */ nullptr,
-                        /* n_type_params */ 0,
-                        /* a_body */ nullptr,
-                        /* n_body */ 0,
-                        /* a_return_var */ ASRUtils::EXPR(return_var_ref),
-                        current_procedure_abi_type,
-                        s_access, deftype, bindc_name, vectorize, false, false);
-                }
->>>>>>> 60245654
             } else {
                 throw SemanticError("Return variable must be an identifier (Name AST node) or an array (Subscript AST node)",
                     x.m_returns->base.loc);
