#include <fstream>
#include <iostream>
#include <map>
#include <memory>
#include <string>
#include <cmath>
#include <vector>
#include <bitset>
#include <complex>
#include <sstream>
#include <iterator>

#include <libasr/asr.h>
#include <libasr/asr_utils.h>
#include <libasr/asr_verify.h>
#include <libasr/config.h>
#include <libasr/string_utils.h>
#include <libasr/utils.h>
#include <libasr/pass/global_stmts_program.h>
#include <libasr/pass/instantiate_template.h>
#include <libasr/modfile.h>

#include <lpython/python_ast.h>
#include <lpython/semantics/python_ast_to_asr.h>
#include <lpython/utils.h>
#include <lpython/semantics/semantic_exception.h>
#include <lpython/python_serialization.h>
#include <lpython/semantics/python_comptime_eval.h>
#include <lpython/semantics/python_attribute_eval.h>
#include <lpython/parser/parser.h>
#include <libasr/serialization.h>
#include <lpython/pickle.h>

namespace LFortran::LPython {

namespace CastingUtil {

    // Data structure which contains priorities for
    // intrinsic types defined in ASR
    const std::map<ASR::ttypeType, int>& type2weight = {
        {ASR::ttypeType::Complex, 4},
        {ASR::ttypeType::Real, 3},
        {ASR::ttypeType::Integer, 2},
        {ASR::ttypeType::Logical, 1}
    };

    // Data structure which contains casting rules for non-equal
    // intrinsic types defined in ASR
    const std::map<std::pair<ASR::ttypeType, ASR::ttypeType>, ASR::cast_kindType>& type_rules = {
        {std::make_pair(ASR::ttypeType::Complex, ASR::ttypeType::Real), ASR::cast_kindType::ComplexToReal},
        {std::make_pair(ASR::ttypeType::Complex, ASR::ttypeType::Logical), ASR::cast_kindType::ComplexToLogical},
        {std::make_pair(ASR::ttypeType::Real, ASR::ttypeType::Complex), ASR::cast_kindType::RealToComplex},
        {std::make_pair(ASR::ttypeType::Real, ASR::ttypeType::Integer), ASR::cast_kindType::RealToInteger},
        {std::make_pair(ASR::ttypeType::Real, ASR::ttypeType::Logical), ASR::cast_kindType::RealToLogical},
        {std::make_pair(ASR::ttypeType::Integer, ASR::ttypeType::Complex), ASR::cast_kindType::IntegerToComplex},
        {std::make_pair(ASR::ttypeType::Integer, ASR::ttypeType::Real), ASR::cast_kindType::IntegerToReal},
        {std::make_pair(ASR::ttypeType::Integer, ASR::ttypeType::Logical), ASR::cast_kindType::IntegerToLogical},
        {std::make_pair(ASR::ttypeType::Logical, ASR::ttypeType::Real), ASR::cast_kindType::LogicalToReal},
        {std::make_pair(ASR::ttypeType::Logical, ASR::ttypeType::Integer), ASR::cast_kindType::LogicalToInteger},
    };

    // Data structure which contains casting rules for equal intrinsic
    // types but with different kinds.
    const std::map<ASR::ttypeType, ASR::cast_kindType>& kind_rules = {
        {ASR::ttypeType::Complex, ASR::cast_kindType::ComplexToComplex},
        {ASR::ttypeType::Real, ASR::cast_kindType::RealToReal},
        {ASR::ttypeType::Integer, ASR::cast_kindType::IntegerToInteger}
    };

    int get_type_priority(ASR::ttypeType type) {
        if( type2weight.find(type) == type2weight.end() ) {
            return -1;
        }

        return type2weight.at(type);
    }

    int get_src_dest(ASR::expr_t* left_expr, ASR::expr_t* right_expr,
                      ASR::expr_t*& src_expr, ASR::expr_t*& dest_expr,
                      ASR::ttype_t*& src_type, ASR::ttype_t*& dest_type,
                      bool is_assign) {
        ASR::ttype_t* left_type = ASRUtils::type_get_past_pointer(ASRUtils::expr_type(left_expr));
        ASR::ttype_t* right_type = ASRUtils::type_get_past_pointer(ASRUtils::expr_type(right_expr));
        if( ASRUtils::check_equal_type(left_type, right_type) ||
            ASRUtils::is_character(*left_type) || ASRUtils::is_character(*right_type) ) {
            return 2;
        }
        if( is_assign ) {
            if( ASRUtils::is_real(*left_type) && ASRUtils::is_integer(*right_type)) {
                throw SemanticError("Assigning integer to float is not supported",
                                    right_expr->base.loc);
            }
            if ( ASRUtils::is_complex(*left_type) && !ASRUtils::is_complex(*right_type)) {
                throw SemanticError("Assigning non-complex to complex is not supported",
                        right_expr->base.loc);
            }
            dest_expr = left_expr, dest_type = left_type;
            src_expr = right_expr, src_type = right_type;
            return 1;
        }

        int casted_expr_signal = 2;
        ASR::ttypeType left_Type = left_type->type, right_Type = right_type->type;
        int left_kind = ASRUtils::extract_kind_from_ttype_t(left_type);
        int right_kind = ASRUtils::extract_kind_from_ttype_t(right_type);
        int left_priority = get_type_priority(left_Type);
        int right_priority = get_type_priority(right_Type);
        if( left_priority > right_priority ) {
            src_expr = right_expr, src_type = right_type;
            dest_expr = left_expr, dest_type = left_type;
            casted_expr_signal = 1;
        } else if( left_priority < right_priority ) {
            src_expr = left_expr, src_type = left_type;
            dest_expr = right_expr, dest_type = right_type;
            casted_expr_signal = 0;
        } else {
            if( left_kind > right_kind ) {
                src_expr = right_expr, src_type = right_type;
                dest_expr = left_expr, dest_type = left_type;
                casted_expr_signal = 1;
            } else if( left_kind < right_kind ) {
                src_expr = left_expr, src_type = left_type;
                dest_expr = right_expr, dest_type = right_type;
                casted_expr_signal = 0;
            } else {
                return 2;
            }
        }

        return casted_expr_signal;
    }

    ASR::expr_t* perform_casting(ASR::expr_t* expr, ASR::ttype_t* src,
                                 ASR::ttype_t* dest, Allocator& al) {
        ASR::ttypeType src_type = src->type;
        ASR::ttypeType dest_type = dest->type;
        ASR::cast_kindType cast_kind;
        if( src_type == dest_type ) {
            if( kind_rules.find(src_type) == kind_rules.end() ) {
                return expr;
            }
            cast_kind = kind_rules.at(src_type);
        } else {
            std::pair<ASR::ttypeType, ASR::ttypeType> cast_key = std::make_pair(src_type, dest_type);
            if( type_rules.find(cast_key) == type_rules.end() ) {
                return expr;
            }
            cast_kind = type_rules.at(cast_key);
        }
        return ASRUtils::EXPR(ASRUtils::make_Cast_t_value(al, expr->base.loc, expr,
                                                          cast_kind, dest));
    }
}

int save_pyc_files(const LFortran::ASR::TranslationUnit_t &u,
                       std::string infile) {
    LFORTRAN_ASSERT(LFortran::asr_verify(u));
    std::string modfile_binary = LFortran::save_pycfile(u);

    while( infile.back() != '.' ) {
        infile.pop_back();
    }
    std::string modfile = infile + "pyc";
    {
        std::ofstream out;
        out.open(modfile, std::ofstream::out | std::ofstream::binary);
        out << modfile_binary;
    }
    return 0;
}

// Does a CPython style lookup for a module:
// * First the current directory (this is incorrect, we need to do it relative to the current file)
// * Then the LPython runtime directory
LFortran::Result<std::string> get_full_path(const std::string &filename,
        const std::string &runtime_library_dir, std::string& input,
        bool &ltypes) {
    ltypes = false;
    bool status = read_file(filename, input);
    if (status) {
        return filename;
    } else {
        std::string filename_intrinsic = runtime_library_dir + "/" + filename;
        status = read_file(filename_intrinsic, input);
        if (status) {
            return filename_intrinsic;
        } else {
            // If this is `ltypes`, do a special lookup
            if (filename == "ltypes.py") {
                filename_intrinsic = runtime_library_dir + "/ltypes/" + filename;
                status = read_file(filename_intrinsic, input);
                if (status) {
                    ltypes = true;
                    return filename_intrinsic;
                } else {
                    return LFortran::Error();
                }
            } else if (startswith(filename, "numpy.py")) {
                filename_intrinsic = runtime_library_dir + "/lpython_intrinsic_" + filename;
                status = read_file(filename_intrinsic, input);
                if (status) {
                    return filename_intrinsic;
                } else {
                    return LFortran::Error();
                }
            } else {
                return LFortran::Error();
            }
        }
    }
}

bool set_module_path(std::string infile0, std::vector<std::string> &rl_path,
                     std::string& infile, std::string& path_used, std::string& input,
                     bool& ltypes) {
    for (auto path: rl_path) {
        Result<std::string> rinfile = get_full_path(infile0, path, input, ltypes);
        if (rinfile.ok) {
            infile = rinfile.result;
            path_used = path;
            return true;
        }
    }
    return false;
}

ASR::TranslationUnit_t* compile_module_till_asr(Allocator& al,
    std::vector<std::string> &rl_path, std::string infile,
    const Location &loc,
    const std::function<void (const std::string &, const Location &)> err) {
    // TODO: diagnostic should be an argument to this function
    diag::Diagnostics diagnostics;
    Result<AST::ast_t*> r = parse_python_file(al, rl_path[0], infile,
        diagnostics, false);
    if (!r.ok) {
        err("The file '" + infile + "' failed to parse", loc);
    }
    LFortran::LPython::AST::ast_t* ast = r.result;

    // Convert the module from AST to ASR
    LFortran::LocationManager lm;
    lm.in_filename = infile;
    Result<ASR::TranslationUnit_t*> r2 = python_ast_to_asr(al, *ast,
        diagnostics, false, true, false, infile);
    // TODO: Uncomment once a check is added for ensuring
    // that module.py file hasn't changed between
    // builds.
    // save_pyc_files(*r2.result, infile + "c");
    std::string input;
    read_file(infile, input);
    CompilerOptions compiler_options;
    std::cerr << diagnostics.render(input, lm, compiler_options);
    if (!r2.ok) {
        LFORTRAN_ASSERT(diagnostics.has_error())
        return nullptr; // Error
    }

    return r2.result;
}

ASR::Module_t* load_module(Allocator &al, SymbolTable *symtab,
                            const std::string &module_name,
                            const Location &loc, bool intrinsic,
                            std::vector<std::string> &rl_path,
                            bool &ltypes,
                            const std::function<void (const std::string &, const Location &)> err) {
    if( module_name == "copy" ) {
        return nullptr;
    }
    ltypes = false;
    LFORTRAN_ASSERT(symtab);
    if (symtab->get_scope().find(module_name) != symtab->get_scope().end()) {
        ASR::symbol_t *m = symtab->get_symbol(module_name);
        if (ASR::is_a<ASR::Module_t>(*m)) {
            return ASR::down_cast<ASR::Module_t>(m);
        } else {
            err("The symbol '" + module_name + "' is not a module", loc);
        }
    }
    LFORTRAN_ASSERT(symtab->parent == nullptr);

    // Parse the module `module_name`.py to AST
    std::string infile0 = module_name + ".py";
    std::string infile0c = infile0 + "c";
    std::string path_used = "", infile;
    bool compile_module = true;
    ASR::TranslationUnit_t* mod1 = nullptr;
    std::string input;
    bool found = set_module_path(infile0c, rl_path, infile,
                                 path_used, input, ltypes);
    if( !found ) {
        input.clear();
        found = set_module_path(infile0, rl_path, infile,
                                path_used, input, ltypes);
    } else {
        mod1 = load_pycfile(al, input, false);
        fix_external_symbols(*mod1, *ASRUtils::get_tu_symtab(symtab));
        LFORTRAN_ASSERT(asr_verify(*mod1));
        compile_module = false;
    }

    if (!found) {
        err("Could not find the module '" + infile0 + "'", loc);
    }
    if (ltypes) return nullptr;

    if( compile_module ) {
        mod1 = compile_module_till_asr(al, rl_path, infile, loc, err);
    }

    // insert into `symtab`
    std::vector<std::pair<std::string, ASR::Module_t*>> children_modules;
    ASRUtils::extract_module_python(*mod1, children_modules, module_name);
    ASR::Module_t* mod2 = nullptr;
    for( auto& a: children_modules ) {
        std::string a_name = a.first;
        ASR::Module_t* a_mod = a.second;
        if( a_name == module_name ) {
            a_mod->m_name = s2c(al, module_name);
            a_mod->m_intrinsic = intrinsic;
            mod2 = a_mod;
        }
        symtab->add_symbol(a_name, (ASR::symbol_t*)a_mod);
        a_mod->m_symtab->parent = symtab;
    }
    if (intrinsic) {
        // TODO: I think we should just store intrinsic once, in the module
        // itself
        // Mark each function as intrinsic also
        for (auto &item : mod2->m_symtab->get_scope()) {
            if (ASR::is_a<ASR::Function_t>(*item.second)) {
                ASR::Function_t *s = ASR::down_cast<ASR::Function_t>(item.second);
                if (s->m_abi == ASR::abiType::Source) {
                    s->m_abi = ASR::abiType::Intrinsic;
                }
                if (s->n_body == 0) {
                    std::string name = s->m_name;
                    if (name == "ubound" || name == "lbound") {
                        s->m_deftype = ASR::deftypeType::Interface;
                    }
                }
            }
        }
    }

    // and return it
    return mod2;
}

ASR::symbol_t* import_from_module(Allocator &al, ASR::Module_t *m, SymbolTable *current_scope,
                std::string mname, std::string cur_sym_name, std::string new_sym_name,
                const Location &loc) {
    ASR::symbol_t *t = m->m_symtab->resolve_symbol(cur_sym_name);
    if (!t) {
        throw SemanticError("The symbol '" + cur_sym_name + "' not found in the module '" + mname + "'",
                loc);
    }
    if (current_scope->get_scope().find(cur_sym_name) != current_scope->get_scope().end()) {
        throw SemanticError(cur_sym_name + " already defined", loc);
    }
    if (ASR::is_a<ASR::Function_t>(*t)) {
        ASR::Function_t *mfn = ASR::down_cast<ASR::Function_t>(t);
        // `mfn` is the Function in a module. Now we construct
        // an ExternalSymbol that points to it.
        Str name;
        name.from_str(al, new_sym_name);
        char *cname = name.c_str(al);
        ASR::asr_t *fn = ASR::make_ExternalSymbol_t(
            al, mfn->base.base.loc,
            /* a_symtab */ current_scope,
            /* a_name */ cname,
            (ASR::symbol_t*)mfn,
            m->m_name, nullptr, 0, mfn->m_name,
            ASR::accessType::Public
            );
        return ASR::down_cast<ASR::symbol_t>(fn);
    } else if (ASR::is_a<ASR::Variable_t>(*t)) {
        ASR::Variable_t *mv = ASR::down_cast<ASR::Variable_t>(t);
        // `mv` is the Variable in a module. Now we construct
        // an ExternalSymbol that points to it.
        Str name;
        name.from_str(al, new_sym_name);
        char *cname = name.c_str(al);
        ASR::asr_t *v = ASR::make_ExternalSymbol_t(
            al, mv->base.base.loc,
            /* a_symtab */ current_scope,
            /* a_name */ cname,
            (ASR::symbol_t*)mv,
            m->m_name, nullptr, 0, mv->m_name,
            ASR::accessType::Public
            );
        return ASR::down_cast<ASR::symbol_t>(v);
    } else if (ASR::is_a<ASR::GenericProcedure_t>(*t)) {
        ASR::GenericProcedure_t *gt = ASR::down_cast<ASR::GenericProcedure_t>(t);
        Str name;
        name.from_str(al, new_sym_name);
        char *cname = name.c_str(al);
        ASR::asr_t *v = ASR::make_ExternalSymbol_t(
            al, gt->base.base.loc,
            /* a_symtab */ current_scope,
            /* a_name */ cname,
            (ASR::symbol_t*)gt,
            m->m_name, nullptr, 0, gt->m_name,
            ASR::accessType::Public
            );
        return ASR::down_cast<ASR::symbol_t>(v);
    } else {
        throw SemanticError("Only Subroutines, Functions and Variables are currently supported in 'import'",
            loc);
    }
    LFORTRAN_ASSERT(false);
    return nullptr;
}


template <class Derived>
class CommonVisitor : public AST::BaseVisitor<Derived> {
public:
    diag::Diagnostics &diag;


    ASR::asr_t *tmp;

    /*
    If `tmp` is not null, then `tmp_vec` is ignored and `tmp` is used as the only result (statement or
    expression). If `tmp` is null, then `tmp_vec` is used to return any number of statements:
    0 (no statement returned), 1 (redundant, one should use `tmp` for that), 2, 3, ... etc.
    */
    std::vector<ASR::asr_t *> tmp_vec;

    Allocator &al;
    SymbolTable *current_scope;
    // The current_module contains the current module that is being visited;
    // this is used to append to the module dependencies if needed
    ASR::Module_t *current_module = nullptr;
    Vec<char *> current_module_dependencies;
    // True for the main module, false for every other one
    // The main module is stored directly in TranslationUnit, other modules are Modules
    bool main_module;
    PythonIntrinsicProcedures intrinsic_procedures;
    ProceduresDatabase procedures_db;
    AttributeHandler attr_handler;
    std::map<int, ASR::symbol_t*> &ast_overload;
    std::string parent_dir;
    Vec<ASR::stmt_t*> *current_body;
    ASR::ttype_t* ann_assign_target_type;

    std::map<std::string, int> generic_func_nums;
    std::map<std::string, std::map<std::string, ASR::ttype_t*>> generic_func_subs;
    std::vector<ASR::symbol_t*> rt_vec;

    CommonVisitor(Allocator &al, SymbolTable *symbol_table,
            diag::Diagnostics &diagnostics, bool main_module,
            std::map<int, ASR::symbol_t*> &ast_overload, std::string parent_dir)
        : diag{diagnostics}, al{al}, current_scope{symbol_table}, main_module{main_module},
            ast_overload{ast_overload}, parent_dir{parent_dir},
            current_body{nullptr}, ann_assign_target_type{nullptr} {
        current_module_dependencies.reserve(al, 4);
    }

    ASR::asr_t* resolve_variable(const Location &loc, const std::string &var_name) {
        SymbolTable *scope = current_scope;
        ASR::symbol_t *v = scope->resolve_symbol(var_name);
        if (!v) {
            diag.semantic_error_label("Variable '" + var_name
                + "' is not declared", {loc},
                "'" + var_name + "' is undeclared");
            throw SemanticAbort();
        }
        return ASR::make_Var_t(al, loc, v);
    }

    ASR::symbol_t* resolve_intrinsic_function(const Location &loc, const std::string &remote_sym) {
        LFORTRAN_ASSERT(intrinsic_procedures.is_intrinsic(remote_sym))
        std::string module_name = intrinsic_procedures.get_module(remote_sym, loc);

        SymbolTable *tu_symtab = ASRUtils::get_tu_symtab(current_scope);
        std::string rl_path = get_runtime_library_dir();
        std::vector<std::string> paths = {rl_path, parent_dir};
        bool ltypes;
        ASR::Module_t *m = load_module(al, tu_symtab, module_name,
                loc, true, paths,
                ltypes,
                [&](const std::string &msg, const Location &loc) { throw SemanticError(msg, loc); }
                );
        LFORTRAN_ASSERT(!ltypes)

        ASR::symbol_t *t = m->m_symtab->resolve_symbol(remote_sym);
        if (!t) {
            throw SemanticError("The symbol '" + remote_sym
                + "' not found in the module '" + module_name + "'",
                loc);
        } else if (! (ASR::is_a<ASR::GenericProcedure_t>(*t)
                    || ASR::is_a<ASR::Function_t>(*t)
                    )) {
            throw SemanticError("The symbol '" + remote_sym
                + "' found in the module '" + module_name + "', "
                + "but it is not a function, subroutine or a generic procedure.",
                loc);
        }
        char *fn_name = ASRUtils::symbol_name(t);
        ASR::asr_t *fn = ASR::make_ExternalSymbol_t(
            al, t->base.loc,
            /* a_symtab */ current_scope,
            /* a_name */ fn_name,
            t,
            m->m_name, nullptr, 0, fn_name,
            ASR::accessType::Private
            );
        std::string sym = fn_name;

        current_scope->add_symbol(sym, ASR::down_cast<ASR::symbol_t>(fn));
        ASR::symbol_t *v = ASR::down_cast<ASR::symbol_t>(fn);

        // Now we need to add the module `m` with the intrinsic function
        // into the current module dependencies
        if (current_module) {
            // We are in body visitor, the module is already constructed
            // and available as current_module.
            // Add the module `m` to current module dependencies
            Vec<char*> vec;
            vec.from_pointer_n_copy(al, current_module->m_dependencies,
                        current_module->n_dependencies);
            if (!present(vec, m->m_name)) {
                vec.push_back(al, m->m_name);
                current_module->m_dependencies = vec.p;
                current_module->n_dependencies = vec.size();
            }
        } else {
            // We are in the symtab visitor or body visitor and we are
            // constructing a module, so current_module is not available yet
            // (the current_module_dependencies is not used in body visitor)
            if (!present(current_module_dependencies, m->m_name)) {
                current_module_dependencies.push_back(al, m->m_name);
            }
        }
        return v;
    }

    void handle_attribute(ASR::expr_t *s, std::string attr_name,
                const Location &loc, Vec<ASR::expr_t*> &args) {
        tmp = attr_handler.get_attribute(s, attr_name, al, loc, args, diag);
        return;
    }


    void fill_expr_in_ttype_t(std::vector<ASR::expr_t*>& exprs, ASR::dimension_t* dims, size_t n_dims) {
        for( size_t i = 0; i < n_dims; i++ ) {
            exprs.push_back(dims[i].m_start);
            exprs.push_back(dims[i].m_length);
        }
    }

    void fix_exprs_ttype_t(std::vector<ASR::expr_t*>& exprs,
                           Vec<ASR::call_arg_t>& orig_args,
                           ASR::Function_t* orig_func=nullptr) {
        ASRUtils::ExprStmtDuplicator expr_duplicator(al);
        expr_duplicator.allow_procedure_calls = true;
        ASRUtils::ReplaceArgVisitor arg_replacer(al, current_scope, orig_func,
                                                 orig_args);
        for( size_t i = 0; i < exprs.size(); i++ ) {
            ASR::expr_t* expri = exprs[i];
            if (expri) {
                expr_duplicator.success = true;
                ASR::expr_t* expri_copy = expr_duplicator.duplicate_expr(expri);
                LFORTRAN_ASSERT(expr_duplicator.success);
                arg_replacer.current_expr = &expri_copy;
                arg_replacer.replace_expr(expri_copy);
                exprs[i] = expri_copy;
            }
        }
    }

    ASR::ttype_t* handle_return_type(ASR::ttype_t *return_type, const Location &loc,
                                     Vec<ASR::call_arg_t>& args,
                                     ASR::Function_t* f=nullptr) {
        // Rebuild the return type if needed and make FunctionCalls use ExternalSymbol
        std::vector<ASR::expr_t*> func_calls;
        switch( return_type->type ) {
            case ASR::ttypeType::Character: {
                ASR::Character_t *t = ASR::down_cast<ASR::Character_t>(return_type);
                func_calls.push_back(t->m_len_expr);
                fill_expr_in_ttype_t(func_calls, t->m_dims, t->n_dims);
                fix_exprs_ttype_t(func_calls, args, f);
                Vec<ASR::dimension_t> new_dims;
                new_dims.reserve(al, t->n_dims);
                for( size_t i = 1; i < func_calls.size(); i += 2 ) {
                    ASR::dimension_t new_dim;
                    new_dim.loc = func_calls[i]->base.loc;
                    new_dim.m_start = func_calls[i];
                    new_dim.m_length = func_calls[i + 1];
                    new_dims.push_back(al, new_dim);
                }
                int64_t a_len = t->m_len;
                if( func_calls[0] ) {
                    a_len = ASRUtils::extract_len<SemanticError>(func_calls[0], loc);
                }
                return ASRUtils::TYPE(ASR::make_Character_t(al, loc, t->m_kind, a_len, func_calls[0], new_dims.p, new_dims.size()));
            }
            case ASR::ttypeType::Integer: {
                ASR::Integer_t *t = ASR::down_cast<ASR::Integer_t>(return_type);
                fill_expr_in_ttype_t(func_calls, t->m_dims, t->n_dims);
                fix_exprs_ttype_t(func_calls, args, f);
                Vec<ASR::dimension_t> new_dims;
                new_dims.reserve(al, t->n_dims);
                for( size_t i = 0; i < func_calls.size(); i += 2 ) {
                    ASR::dimension_t new_dim;
                    new_dim.loc = func_calls[i]->base.loc;
                    new_dim.m_start = func_calls[i];
                    new_dim.m_length = func_calls[i + 1];
                    new_dims.push_back(al, new_dim);
                }
                return ASRUtils::TYPE(ASR::make_Integer_t(al, loc, t->m_kind, new_dims.p, new_dims.size()));
            }
            case ASR::ttypeType::Real: {
                ASR::Real_t *t = ASR::down_cast<ASR::Real_t>(return_type);
                fill_expr_in_ttype_t(func_calls, t->m_dims, t->n_dims);
                fix_exprs_ttype_t(func_calls, args, f);
                Vec<ASR::dimension_t> new_dims;
                new_dims.reserve(al, t->n_dims);
                for( size_t i = 0; i < func_calls.size(); i += 2 ) {
                    ASR::dimension_t new_dim;
                    new_dim.loc = func_calls[i]->base.loc;
                    new_dim.m_start = func_calls[i];
                    new_dim.m_length = func_calls[i + 1];
                    new_dims.push_back(al, new_dim);
                }
                return ASRUtils::TYPE(ASR::make_Real_t(al, loc, t->m_kind, new_dims.p, new_dims.size()));
                break;
            }
            default: {
                return return_type;
            }
        }
        return nullptr;
    }

    void visit_expr_list(AST::expr_t** exprs, size_t n,
                         Vec<ASR::expr_t*> exprs_vec) {
        LFORTRAN_ASSERT(exprs_vec.reserve_called);
        for( size_t i = 0; i < n; i++ ) {
            this->visit_expr(*exprs[i]);
            exprs_vec.push_back(al, ASRUtils::EXPR(tmp));
        }
    }

    void visit_expr_list(AST::expr_t** exprs, size_t n,
                         Vec<ASR::call_arg_t>& call_args_vec) {
        LFORTRAN_ASSERT(call_args_vec.reserve_called);
        for( size_t i = 0; i < n; i++ ) {
            this->visit_expr(*exprs[i]);
            ASR::expr_t* expr = ASRUtils::EXPR(tmp);
            ASR::call_arg_t arg;
            arg.loc = expr->base.loc;
            arg.m_value = expr;
            call_args_vec.push_back(al, arg);
        }
    }

    void visit_keywords_list(AST::keyword_t* keywords, size_t n,
                             Vec<ASR::restriction_arg_t*>& call_keywords_vec, const Location& loc) {
        LFORTRAN_ASSERT(call_keywords_vec.reserve_called);
        for (size_t i = 0; i<n; i++) {
            AST::keyword_t keyword = keywords[0];
            std::string keyword_arg = keyword.m_arg;
            ASR::symbol_t* keyword_sym = current_scope->resolve_symbol(keyword_arg);
            if (keyword_sym == nullptr) {
                throw SemanticError("The symbol " + keyword_arg + " is not found", loc);
            }
            ASR::Function_t* keyword_rt = ASR::is_a<ASR::Function_t>(*keyword_sym) 
                ? ASR::down_cast<ASR::Function_t>(keyword_sym) : nullptr;
            if (keyword_rt) {
                if (keyword_rt->m_is_restriction) {
                    if (AST::is_a<AST::Name_t>(*keyword.m_value)) {
                        AST::Name_t* arg_name = AST::down_cast<AST::Name_t>(keyword.m_value);
                        std::string arg_id = arg_name->m_id;
                        ASR::symbol_t* arg_sym = current_scope->resolve_symbol(arg_id);
                        if (!arg_sym) {
                            std::string msg = "The symbol " + arg_id + " is not found";
                            throw SemanticError(msg, arg_name->base.base.loc);
                        }
                        if (ASR::is_a<ASR::Function_t>(*arg_sym)) {
                            ASR::Function_t* arg_sym_func = ASR::down_cast<ASR::Function_t>(arg_sym);
                            for (size_t j=0; j<arg_sym_func->n_args; j++) {
                                if (ASRUtils::is_generic(*ASRUtils::expr_type(arg_sym_func->m_args[j]))) {
                                    throw SemanticError("The function bound to restrition should not "
                                        "contain any type parameters", arg_name->base.base.loc);
                                }
                            }
                            ASR::restriction_arg_t* rt_arg = ASR::down_cast<ASR::restriction_arg_t>(
                                ASR::make_RestrictionArg_t(al, arg_name->base.base.loc, s2c(al, keyword_arg), arg_sym));
                            call_keywords_vec.push_back(al, rt_arg);
                        } else {
                            std::string msg = "The restriction " + keyword_arg + 
                                " can't be assigned with a non-function " + arg_id;
                            throw SemanticError(msg, loc);
                        }
                    }
                }
            }
        }
    }

    void visit_expr_list(Vec<ASR::call_arg_t>& exprs, size_t n,
                         Vec<ASR::expr_t*>& exprs_vec) {
        LFORTRAN_ASSERT(exprs_vec.reserve_called);
        for( size_t i = 0; i < n; i++ ) {
            exprs_vec.push_back(al, exprs[i].m_value);
        }
    }

    void visit_expr_list_with_cast(ASR::expr_t** m_args, size_t n_args,
                                   Vec<ASR::call_arg_t>& call_args_vec,
                                   Vec<ASR::call_arg_t>& args) {
        LFORTRAN_ASSERT(call_args_vec.reserve_called);
        for (size_t i = 0; i < n_args; i++) {
            ASR::call_arg_t c_arg;
            c_arg.loc = args[i].loc;
            c_arg.m_value = args[i].m_value;
            cast_helper(m_args[i], c_arg.m_value, true);
            call_args_vec.push_back(al, c_arg);
        }
    }

    ASR::ttype_t* get_type_from_var_annotation(std::string var_annotation,
        const Location& loc, Vec<ASR::dimension_t>& dims,
        AST::expr_t** m_args=nullptr, size_t n_args=0) {
        ASR::ttype_t* type = nullptr;
        if (var_annotation == "i8") {
            type = ASRUtils::TYPE(ASR::make_Integer_t(al, loc,
                1, dims.p, dims.size()));
        } else if (var_annotation == "i16") {
            type = ASRUtils::TYPE(ASR::make_Integer_t(al, loc,
                2, dims.p, dims.size()));
        } else if (var_annotation == "i32") {
            type = ASRUtils::TYPE(ASR::make_Integer_t(al, loc,
                4, dims.p, dims.size()));
        } else if (var_annotation == "i64") {
            type = ASRUtils::TYPE(ASR::make_Integer_t(al, loc,
                8, dims.p, dims.size()));
        } else if (var_annotation == "f32") {
            type = ASRUtils::TYPE(ASR::make_Real_t(al, loc,
                4, dims.p, dims.size()));
        } else if (var_annotation == "f64") {
            type = ASRUtils::TYPE(ASR::make_Real_t(al, loc,
                8, dims.p, dims.size()));
        } else if (var_annotation == "c32") {
            type = ASRUtils::TYPE(ASR::make_Complex_t(al, loc,
                4, dims.p, dims.size()));
        } else if (var_annotation == "c64") {
            type = ASRUtils::TYPE(ASR::make_Complex_t(al, loc,
                8, dims.p, dims.size()));
        } else if (var_annotation == "str") {
            type = ASRUtils::TYPE(ASR::make_Character_t(al, loc,
                1, -2, nullptr, dims.p, dims.size()));
        } else if (var_annotation == "bool") {
            type = ASRUtils::TYPE(ASR::make_Logical_t(al, loc,
                4, dims.p, dims.size()));
        } else if (var_annotation == "CPtr") {
            type = ASRUtils::TYPE(ASR::make_CPtr_t(al, loc));
        } else if (var_annotation == "pointer") {
            LFORTRAN_ASSERT(n_args == 1);
            AST::expr_t* underlying_type = m_args[0];
            type = ast_expr_to_asr_type(underlying_type->base.loc, *underlying_type);
            type = ASRUtils::TYPE(ASR::make_Pointer_t(al, loc, type));
        } else {
            ASR::symbol_t *s = current_scope->resolve_symbol(var_annotation);
            if (s) {
                if (ASR::is_a<ASR::Variable_t>(*s)) {
                    ASR::Variable_t *var_sym = ASR::down_cast<ASR::Variable_t>(s);
                    if (var_sym->m_type->type == ASR::ttypeType::TypeParameter) {
                        ASR::TypeParameter_t *type_param = ASR::down_cast<ASR::TypeParameter_t>(var_sym->m_type);
                        //return ASRUtils::TYPE(ASR::make_TypeParameter_t(al, loc,
                        //    type_param->m_param, dims.p, dims.size(), type_param->m_rt, type_param->n_rt));
                        return ASRUtils::TYPE(ASR::make_TypeParameter_t(al, loc,
                            type_param->m_param, dims.p, dims.size()));
                    }
                } else {
                    ASR::symbol_t *der_sym = ASRUtils::symbol_get_past_external(s);
                    if (der_sym && der_sym->type == ASR::symbolType::DerivedType) {
                        return ASRUtils::TYPE(ASR::make_Derived_t(al, loc, der_sym, dims.p, dims.size()));
                    }
                }
            }
            throw SemanticError("Unsupported type annotation: " + var_annotation, loc);
        }
        return type;
    }


    // Function to create appropriate call based on symbol type. If it is external
    // generic symbol then it changes the name accordingly.
    ASR::asr_t* make_call_helper(Allocator &al, ASR::symbol_t* s, SymbolTable *current_scope,
                    Vec<ASR::call_arg_t> args, std::string call_name, const Location &loc,
                    Vec<ASR::restriction_arg_t*> rt_args, bool ignore_return_value=false) {
        ASR::symbol_t *s_generic = nullptr, *stemp = s;
        // handling ExternalSymbol
        s = ASRUtils::symbol_get_past_external(s);
        if (ASR::is_a<ASR::GenericProcedure_t>(*s)) {
            s_generic = stemp;
            ASR::GenericProcedure_t *p = ASR::down_cast<ASR::GenericProcedure_t>(s);
            int idx = ASRUtils::select_generic_procedure(args, *p, loc,
                [&](const std::string &msg, const Location &loc) { throw SemanticError(msg, loc); });
            s = p->m_procs[idx];
            std::string remote_sym = ASRUtils::symbol_name(s);
            std::string local_sym = ASRUtils::symbol_name(s);
            if (ASR::is_a<ASR::ExternalSymbol_t>(*stemp)) {
                local_sym = std::string(p->m_name) + "@" + local_sym;
            }

            SymbolTable *symtab = current_scope;
            while (symtab->parent != nullptr && symtab->get_scope().find(local_sym) == symtab->get_scope().end()) {
                symtab = symtab->parent;
            }
            if (symtab->get_scope().find(local_sym) == symtab->get_scope().end()) {
                LFORTRAN_ASSERT(ASR::is_a<ASR::ExternalSymbol_t>(*stemp));
                std::string mod_name = ASR::down_cast<ASR::ExternalSymbol_t>(stemp)->m_module_name;
                ASR::symbol_t *mt = symtab->get_symbol(mod_name);
                ASR::Module_t *m = ASR::down_cast<ASR::Module_t>(mt);
                stemp = import_from_module(al, m, symtab, mod_name,
                                    remote_sym, local_sym, loc);
                LFORTRAN_ASSERT(ASR::is_a<ASR::ExternalSymbol_t>(*stemp));
                symtab->add_symbol(local_sym, stemp);
                s = ASRUtils::symbol_get_past_external(stemp);
            } else {
                stemp = symtab->get_symbol(local_sym);
            }
        }
        if (ASR::is_a<ASR::Function_t>(*s)) {
            ASR::Function_t *func = ASR::down_cast<ASR::Function_t>(s);
            if (args.size() != func->n_args) {
                std::string fnd = std::to_string(args.size());
                std::string org = std::to_string(func->n_args);
                diag.add(diag::Diagnostic(
                    "Number of arguments does not match in the function call",
                    diag::Level::Error, diag::Stage::Semantic, {
                        diag::Label("(found: '" + fnd + "', expected: '" + org + "')",
                                {loc})
                    })
                );
                throw SemanticAbort();
            }
            if (func->m_is_restriction) {
                /*
                ASR::symbol_t* caller = ASR::down_cast<ASR::symbol_t>(current_scope->asr_owner);
                if (ASR::is_a<ASR::Function_t>(*caller)) {
                    ASR::Function_t* caller_func = ASR::down_cast<ASR::Function_t>(caller);
                    if (caller_func->n_type_params == 0) {
                        std::string msg = "Restrictions can't be called "
                            "from the non-generic function " + std::string(caller_func->m_name);
                        throw SemanticError(msg, loc);                        
                    }
                }
                */
                rt_vec.push_back(s);
            } else if (func->n_type_params > 0) {
                std::map<std::string, ASR::ttype_t*> subs;
                std::map<std::string, ASR::symbol_t*> rt_subs;
                for (size_t i=0; i<args.size(); i++) {
                    ASR::ttype_t *param_type = ASRUtils::expr_type(func->m_args[i]);
                    ASR::ttype_t *arg_type = ASRUtils::expr_type(args[i].m_value);
                    check_type_substitution(subs, param_type, arg_type, loc);
                }
                for (size_t i=0; i<func->n_restrictions; i++) {
                    ASR::Function_t* rt = ASR::down_cast<ASR::Function_t>(
                        func->m_restrictions[i]);
                    check_type_restriction(subs, rt_subs, rt, rt_args.p, rt_args.size());
                }
                ASR::symbol_t *t = get_generic_function(subs, rt_subs, *func);
                std::string new_call_name = call_name;
                if (ASR::is_a<ASR::Function_t>(*t)) {
                    new_call_name = (ASR::down_cast<ASR::Function_t>(t))->m_name;
                }
                return make_call_helper(al, t, current_scope, args, new_call_name, loc, rt_args);                    
            }
            if (ASR::down_cast<ASR::Function_t>(s)->m_return_var != nullptr) {
                ASR::ttype_t *a_type = nullptr;
                if( func->m_elemental && args.size() == 1 &&
                    ASRUtils::is_array(ASRUtils::expr_type(args[0].m_value)) ) {
                    a_type = ASRUtils::expr_type(args[0].m_value);
                } else {
                    a_type = ASRUtils::expr_type(func->m_return_var);
                    a_type = handle_return_type(a_type, loc, args, func);
                }
                ASR::expr_t *value = nullptr;
                if (ASRUtils::is_intrinsic_function2(func)) {
                    value = intrinsic_procedures.comptime_eval(call_name, al, loc, args);
                }

                Vec<ASR::call_arg_t> args_new;
                args_new.reserve(al, func->n_args);
                visit_expr_list_with_cast(func->m_args, func->n_args, args_new, args);
                ASR::asr_t* func_call_asr = ASR::make_FunctionCall_t(al, loc, stemp,
                                                s_generic, args_new.p, args_new.size(),
                                                a_type, value, nullptr, rt_args.p, rt_args.size());
                if( ignore_return_value ) {
                    std::string dummy_ret_name = current_scope->get_unique_name("__lcompilers_dummy");
                    ASR::asr_t* variable_asr = ASR::make_Variable_t(al, loc, current_scope,
                                                    s2c(al, dummy_ret_name), ASR::intentType::Local,
                                                    nullptr, nullptr, ASR::storage_typeType::Default,
                                                    a_type, ASR::abiType::Source, ASR::accessType::Public,
                                                    ASR::presenceType::Required, false);
                    ASR::symbol_t* variable_sym = ASR::down_cast<ASR::symbol_t>(variable_asr);
                    current_scope->add_symbol(dummy_ret_name, variable_sym);
                    ASR::expr_t* variable_var = ASRUtils::EXPR(ASR::make_Var_t(al, loc, variable_sym));
                    return ASR::make_Assignment_t(al, loc, variable_var, ASRUtils::EXPR(func_call_asr), nullptr);
                } else {
                    return func_call_asr;
                }
            } else {
                Vec<ASR::call_arg_t> args_new;
                args_new.reserve(al, func->n_args);
                visit_expr_list_with_cast(func->m_args, func->n_args, args_new, args);
                return ASR::make_SubroutineCall_t(al, loc, stemp,
                    s_generic, args_new.p, args_new.size(), nullptr, rt_args.p, rt_args.size());
            }
        } else if(ASR::is_a<ASR::DerivedType_t>(*s)) {
            Vec<ASR::expr_t*> args_new;
            args_new.reserve(al, args.size());
            visit_expr_list(args, args.size(), args_new);
            ASR::DerivedType_t* derivedtype = ASR::down_cast<ASR::DerivedType_t>(s);
            for( size_t i = 0; i < std::min(args.size(), derivedtype->n_members); i++ ) {
                std::string member_name = derivedtype->m_members[i];
                ASR::Variable_t* member_var = ASR::down_cast<ASR::Variable_t>(
                                                derivedtype->m_symtab->resolve_symbol(member_name));
                ASR::expr_t* arg_new_i = args_new[i];
                cast_helper(member_var->m_type, arg_new_i);
                args_new.p[i] = arg_new_i;
            }
            ASR::ttype_t* der_type = ASRUtils::TYPE(ASR::make_Derived_t(al, loc, s, nullptr, 0));
            return ASR::make_DerivedTypeConstructor_t(al, loc, s, args_new.p, args_new.size(), der_type, nullptr);
        } else {
            throw SemanticError("Unsupported call type for " + call_name, loc);
        }
    }

    void check_type_substitution(std::map<std::string, ASR::ttype_t*>& subs,
            ASR::ttype_t *param_type, ASR::ttype_t *arg_type, const Location &loc) {
        if (ASR::is_a<ASR::List_t>(*param_type)) {
            if (ASR::is_a<ASR::List_t>(*arg_type)) {
                ASR::ttype_t *param_elem = ASR::down_cast<ASR::List_t>(param_type)->m_type;
                ASR::ttype_t *arg_elem = ASR::down_cast<ASR::List_t>(arg_type)->m_type;
                return check_type_substitution(subs, param_elem, arg_elem, loc);
            } else {
                throw SemanticError("The parameter is a list while the argument is not a list", loc);
            }
        }
        if (ASR::is_a<ASR::TypeParameter_t>(*param_type)) {
            ASR::TypeParameter_t *tp = ASR::down_cast<ASR::TypeParameter_t>(param_type);
            std::string param_name = tp->m_param;
            if (subs.find(param_name) != subs.end()) {
                if (!ASRUtils::check_equal_type(subs[param_name], arg_type)) {
                    throw SemanticError("Inconsistent type variable for the function call", loc);
                }
            } else {
                if (ASRUtils::is_array(param_type) && ASRUtils::is_array(arg_type)) {
                    ASR::dimension_t* dims = nullptr;
                    int param_dims = ASRUtils::extract_dimensions_from_ttype(param_type, dims);
                    int arg_dims = ASRUtils::extract_dimensions_from_ttype(arg_type, dims);
                    if (param_dims == arg_dims) {
                        subs[param_name] = ASRUtils::duplicate_type_without_dims(al, arg_type);
                    } else {
                        throw SemanticError("Inconsistent type subsititution for array type", loc);
                    }
                } else {
                    subs[param_name] = ASRUtils::duplicate_type(al, arg_type);
                }
            }
        }
    }

    void check_type_restriction(std::map<std::string, ASR::ttype_t*> subs, 
            std::map<std::string, ASR::symbol_t*>& rt_subs, ASR::Function_t* rt,
            ASR::restriction_arg_t** rt_args, size_t size_args) {
        for (size_t i=0; i<size_args; i++) {
            ASR::RestrictionArg_t* rt_arg = ASR::down_cast<ASR::RestrictionArg_t>(rt_args[i]);
            std::string rt_arg_name = rt_arg->m_restriction_name;
            std::string rt_name = rt->m_name;
            if (rt_arg_name.compare(rt_name) == 0) {
                ASR::Function_t* rt_arg_func = ASR::down_cast<ASR::Function_t>(rt_arg->m_restriction_func);
                if (rt->n_args != rt_arg_func->n_args) {
                    std::string msg = "The function " + std::string(rt_arg_func->m_name) 
                        + " provided for the restriction "
                        + std::string(rt->m_name) + " have different number of arguments";
                    throw SemanticError(msg, rt_arg->base.base.loc); 
                }
                for (size_t j=0; j<rt->n_args; j++) {
                    ASR::ttype_t* rt_type = ASRUtils::expr_type(rt->m_args[j]);
                    ASR::ttype_t* rt_arg_type = ASRUtils::expr_type(rt_arg_func->m_args[j]);
                    if (ASRUtils::is_generic(*rt_type)) {
                        std::string rt_type_param = ASR::down_cast<ASR::TypeParameter_t>(
                            ASRUtils::get_type_parameter(rt_type))->m_param;
                        if (!ASRUtils::check_equal_type(subs[rt_type_param], rt_arg_type)) {
                            throw SemanticError("Restriction mismatch with provided arguments",
                                rt_arg->base.base.loc);
                        }
                    }
                }
                if (rt->m_return_var) {
                    if (!rt_arg_func->m_return_var) {
                        throw SemanticError("The function provided to the restriction should "
                            "have a return value", rt_arg->base.base.loc);
                    }
                    ASR::ttype_t* rt_return = ASRUtils::expr_type(rt->m_return_var);
                    ASR::ttype_t* rt_arg_return = ASRUtils::expr_type(rt_arg_func->m_return_var);
                    if (ASRUtils::is_generic(*rt_return)) {
                        std::string rt_return_param = ASR::down_cast<ASR::TypeParameter_t>(
                            ASRUtils::get_type_parameter(rt_return))->m_param;
                        if (!ASRUtils::check_equal_type(subs[rt_return_param], rt_arg_return)) {
                            throw SemanticError("Restriction mismatch with provided arguments",
                                rt_arg->base.base.loc);
                        }
                    }
                } else {
                    if (rt_arg_func->m_return_var) {
                        throw SemanticError("The function provided to the restriction should "
                            "not have a return value", rt_arg->base.base.loc);
                    }
                }
                rt_subs[rt->m_name] = rt_arg->m_restriction_func;
            }
        }
    }

    // TODO: Consider different instantiations of functions, with same arguments
    //       but different restriction arguments
    ASR::symbol_t* get_generic_function(std::map<std::string, ASR::ttype_t*> subs,
            std::map<std::string, ASR::symbol_t*> rt_subs, ASR::Function_t &func) {
        int new_function_num;
        ASR::symbol_t *t;
        std::string func_name = func.m_name;
        if (generic_func_nums.find(func_name) != generic_func_nums.end()) {
            new_function_num = generic_func_nums[func_name];
            for (int i=0; i<generic_func_nums[func_name]; i++) {
                std::string generic_func_name = "__lpython_generic_" + func_name + "_" + std::to_string(i);
                if (generic_func_subs.find(generic_func_name) != generic_func_subs.end()) {
                    std::map<std::string, ASR::ttype_t*> subs_check = generic_func_subs[generic_func_name];
                    if (subs_check.size() != subs.size()) { continue; }
                    bool defined = true;
                    for (auto const &subs_check_pair: subs_check) {
                        if (subs.find(subs_check_pair.first) == subs.end()) {
                            defined = false; break;
                        }
                        ASR::ttype_t* subs_type = subs[subs_check_pair.first];
                        ASR::ttype_t* subs_check_type = subs_check_pair.second;
                        if (!ASRUtils::check_equal_type(subs_type, subs_check_type)) {
                            defined = false; break;
                        }
                    }
                    if (defined) {
                        t = current_scope->resolve_symbol(generic_func_name);
                        return t;
                    }
                }
            }
        } else {
            new_function_num = 0;
        }
        generic_func_nums[func_name] = new_function_num + 1;
        std::string new_func_name = "__lpython_generic_" + func_name + "_" 
            + std::to_string(new_function_num);
        generic_func_subs[new_func_name] = subs;
        t = pass_instantiate_generic_function(al, subs, rt_subs, current_scope,
                new_func_name, func);
        return t;
    }

    void fill_dims_for_asr_type(Vec<ASR::dimension_t>& dims,
                                ASR::expr_t* value, const Location& loc) {
        ASR::dimension_t dim;
        dim.loc = loc;
        if (ASR::is_a<ASR::IntegerConstant_t>(*value) ||
            ASR::is_a<ASR::Var_t>(*value)) {
            ASR::ttype_t *itype = ASRUtils::expr_type(value);
            ASR::expr_t* one = ASRUtils::EXPR(ASR::make_IntegerConstant_t(al, loc, 1, itype));
            ASR::expr_t* zero = ASRUtils::EXPR(ASR::make_IntegerConstant_t(al, loc, 0, itype));
            ASR::expr_t* comptime_val = nullptr;
            int64_t value_int = -1;
            ASRUtils::extract_value(ASRUtils::expr_value(value), value_int);
            if( value_int != -1 ) {
                comptime_val = ASRUtils::EXPR(ASR::make_IntegerConstant_t(al, loc, value_int - 1, itype));
            }
            dim.m_start = zero;
            dim.m_length = ASRUtils::compute_length_from_start_end(al, dim.m_start,
                            ASRUtils::EXPR(ASR::make_IntegerBinOp_t(al, value->base.loc,
                                value, ASR::binopType::Sub, one, itype, comptime_val)));
            dims.push_back(al, dim);
        } else if(ASR::is_a<ASR::TupleConstant_t>(*value)) {
            ASR::TupleConstant_t* tuple_constant = ASR::down_cast<ASR::TupleConstant_t>(value);
            for( size_t i = 0; i < tuple_constant->n_elements; i++ ) {
                ASR::expr_t *value = tuple_constant->m_elements[i];
                fill_dims_for_asr_type(dims, value, loc);
            }
        } else {
            throw SemanticError("Only Integer, `:` or identifier in [] in Subscript supported for now in annotation"
                                "found, " + std::to_string(value->type),
                loc);
        }
    }

    bool is_runtime_array(AST::expr_t* m_slice) {
        if( AST::is_a<AST::Tuple_t>(*m_slice) ) {
            AST::Tuple_t* multidim = AST::down_cast<AST::Tuple_t>(m_slice);
            for( size_t i = 0; i < multidim->n_elts; i++ ) {
                if( AST::is_a<AST::Slice_t>(*multidim->m_elts[i]) ) {
                    return true;
                }
            }
        }
        return false;
    }

    // Convert Python AST type annotation to an ASR type
    // Examples:
    // i32, i64, f32, f64
    // f64[256], i32[:]
    ASR::ttype_t * ast_expr_to_asr_type(const Location &loc, const AST::expr_t &annotation) {
        Vec<ASR::dimension_t> dims;
        dims.reserve(al, 4);
        AST::expr_t** m_args = nullptr; size_t n_args = 0;

        std::string var_annotation;
        if (AST::is_a<AST::Name_t>(annotation)) {
            AST::Name_t *n = AST::down_cast<AST::Name_t>(&annotation);
            var_annotation = n->m_id;
        } else if (AST::is_a<AST::Subscript_t>(annotation)) {
            AST::Subscript_t *s = AST::down_cast<AST::Subscript_t>(&annotation);
            if (AST::is_a<AST::Name_t>(*s->m_value)) {
                AST::Name_t *n = AST::down_cast<AST::Name_t>(s->m_value);
                var_annotation = n->m_id;
            } else {
                throw SemanticError("Only Name in Subscript supported for now in annotation",
                    loc);
            }

            if (var_annotation == "tuple") {
                Vec<ASR::ttype_t*> types;
                types.reserve(al, 4);
                if (AST::is_a<AST::Name_t>(*s->m_slice)) {
                    types.push_back(al, ast_expr_to_asr_type(loc, *s->m_slice));
                } else if (AST::is_a<AST::Tuple_t>(*s->m_slice)) {
                    AST::Tuple_t *t = AST::down_cast<AST::Tuple_t>(s->m_slice);
                    for (size_t i=0; i<t->n_elts; i++) {
                        types.push_back(al, ast_expr_to_asr_type(loc, *t->m_elts[i]));
                    }
                } else {
                    throw SemanticError("Only Name or Tuple in Subscript supported for now in `tuple` annotation",
                        loc);
                }
                ASR::ttype_t *type = ASRUtils::TYPE(ASR::make_Tuple_t(al, loc,
                    types.p, types.size()));
                return type;
            } else if (var_annotation == "set") {
                if (AST::is_a<AST::Name_t>(*s->m_slice)) {
                    ASR::ttype_t *type = ast_expr_to_asr_type(loc, *s->m_slice);
                    return ASRUtils::TYPE(ASR::make_Set_t(al, loc, type));
                } else {
                    throw SemanticError("Only Name in Subscript supported for now in `set`"
                        " annotation", loc);
                }
            } else if (var_annotation == "list") {
                ASR::ttype_t *type = nullptr;
                if (AST::is_a<AST::Name_t>(*s->m_slice) || AST::is_a<AST::Subscript_t>(*s->m_slice)) {
                    type = ast_expr_to_asr_type(loc, *s->m_slice);
                    return ASRUtils::TYPE(ASR::make_List_t(al, loc, type));
                } else {
                    throw SemanticError("Only Name or Subscript inside Subscript supported for now in `list`"
                        " annotation", loc);
                }
            } else if (var_annotation == "dict") {
                if (AST::is_a<AST::Tuple_t>(*s->m_slice)) {
                    AST::Tuple_t *t = AST::down_cast<AST::Tuple_t>(s->m_slice);
                    if (t->n_elts != 2) {
                        throw SemanticError("`dict` annotation must have 2 elements: types"
                            " of both keys and values", loc);
                    }
                    ASR::ttype_t *key_type = ast_expr_to_asr_type(loc, *t->m_elts[0]);
                    ASR::ttype_t *value_type = ast_expr_to_asr_type(loc, *t->m_elts[1]);
                    return ASRUtils::TYPE(ASR::make_Dict_t(al, loc, key_type, value_type));
                } else {
                    throw SemanticError("`dict` annotation must have 2 elements: types of"
                        " both keys and values", loc);
                }
            } else if (var_annotation == "Pointer") {
                ASR::ttype_t *type = ast_expr_to_asr_type(loc, *s->m_slice);
                return ASRUtils::TYPE(ASR::make_Pointer_t(al, loc, type));
            } else {
                if (AST::is_a<AST::Slice_t>(*s->m_slice)) {
                    ASR::dimension_t dim;
                    dim.loc = loc;
                    dim.m_start = nullptr;
                    dim.m_length = nullptr;
                    dims.push_back(al, dim);
                } else if( is_runtime_array(s->m_slice) ) {
                    AST::Tuple_t* tuple_multidim = AST::down_cast<AST::Tuple_t>(s->m_slice);
                    for( size_t i = 0; i < tuple_multidim->n_elts; i++ ) {
                        if( AST::is_a<AST::Slice_t>(*tuple_multidim->m_elts[i]) ) {
                            ASR::dimension_t dim;
                            dim.loc = loc;
                            dim.m_start = nullptr;
                            dim.m_length = nullptr;
                            dims.push_back(al, dim);
                        }
                    }
                } else {
                    this->visit_expr(*s->m_slice);
                    ASR::expr_t *value = ASRUtils::EXPR(tmp);
                    fill_dims_for_asr_type(dims, value, loc);
                }
            }
        } else {
            throw SemanticError("Only Name, Subscript, and Call supported for now in annotation of annotated assignment.",
                loc);
        }

        return get_type_from_var_annotation(var_annotation, annotation.base.loc, dims, m_args, n_args);
    }

    ASR::expr_t *index_add_one(const Location &loc, ASR::expr_t *idx) {
        // Add 1 to the index `idx`, assumes `idx` is of type Integer 4
        ASR::expr_t *comptime_value = nullptr;
        ASR::ttype_t *a_type = ASRUtils::TYPE(ASR::make_Integer_t(al, loc,
            4, nullptr, 0));
        ASR::expr_t *constant_one = ASR::down_cast<ASR::expr_t>(ASR::make_IntegerConstant_t(
                                            al, loc, 1, a_type));
        return ASRUtils::EXPR(ASR::make_IntegerBinOp_t(al, loc, idx,
            ASR::binopType::Add, constant_one, a_type, comptime_value));
    }

    void cast_helper(ASR::expr_t*& left, ASR::expr_t*& right, bool is_assign) {
        bool no_cast = ((ASR::is_a<ASR::Pointer_t>(*ASRUtils::expr_type(left)) &&
                        ASR::is_a<ASR::Var_t>(*left)) ||
                        (ASR::is_a<ASR::Pointer_t>(*ASRUtils::expr_type(right)) &&
                        ASR::is_a<ASR::Var_t>(*right)));
        ASR::ttype_t *right_type = ASRUtils::type_get_past_pointer(ASRUtils::expr_type(right));
        ASR::ttype_t *left_type = ASRUtils::type_get_past_pointer(ASRUtils::expr_type(left));
        if( no_cast ) {
            int lkind = ASRUtils::extract_kind_from_ttype_t(left_type);
            int rkind = ASRUtils::extract_kind_from_ttype_t(right_type);
            if( left_type->type != right_type->type || lkind != rkind ) {
                throw SemanticError("Casting for mismatching pointer types not supported yet.",
                                    right_type->base.loc);
            }
        }

        // Handle presence of logical types in binary operations
        // by converting them into 32-bit integers.
        // See integration_tests/test_bool_binop.py for its significance.
        if(!is_assign && ASRUtils::is_logical(*left_type) && ASRUtils::is_logical(*right_type) ) {
            ASR::ttype_t* dest_type = ASRUtils::TYPE(ASR::make_Integer_t(al, left_type->base.loc,
                                            4, nullptr, 0));
            left = CastingUtil::perform_casting(left, left_type, dest_type, al);
            right = CastingUtil::perform_casting(right, right_type, dest_type, al);
            return ;
        }

        ASR::ttype_t *src_type = nullptr, *dest_type = nullptr;
        ASR::expr_t *src_expr = nullptr, *dest_expr = nullptr;
        int casted_expression_signal = CastingUtil::get_src_dest(left, right, src_expr, dest_expr,
                                                                 src_type, dest_type, is_assign);
        if( casted_expression_signal == 2 ) {
            return ;
        }
        src_expr = CastingUtil::perform_casting(src_expr, src_type,
                                                dest_type, al);
        if( casted_expression_signal == 0 ) {
            left = src_expr;
            right = dest_expr;
        } else if( casted_expression_signal == 1 ) {
            left = dest_expr;
            right = src_expr;
        }
    }

    void cast_helper(ASR::ttype_t* dest_type, ASR::expr_t*& src_expr) {
        ASR::ttype_t* src_type = ASRUtils::expr_type(src_expr);
        if( ASRUtils::check_equal_type(src_type, dest_type) ) {
            return ;
        }
        src_expr = CastingUtil::perform_casting(src_expr, src_type,
                                                dest_type, al);
    }

    void make_BinOp_helper(ASR::expr_t *left, ASR::expr_t *right,
                            ASR::binopType op, const Location &loc, bool floordiv) {
        ASR::ttype_t *left_type = ASRUtils::expr_type(left);
        ASR::ttype_t *right_type = ASRUtils::expr_type(right);
        ASR::ttype_t *dest_type = nullptr;
        ASR::expr_t *value = nullptr;
        ASR::expr_t *overloaded = nullptr;

        bool right_is_int = ASRUtils::is_character(*left_type) && ASRUtils::is_integer(*right_type);
        bool left_is_int = ASRUtils::is_integer(*left_type) && ASRUtils::is_character(*right_type);

        // Handle normal division in python with reals
        if (op == ASR::binopType::Div) {
            if (ASRUtils::is_character(*left_type) || ASRUtils::is_character(*right_type)) {
                diag.add(diag::Diagnostic(
                    "Division is not supported for string type",
                    diag::Level::Error, diag::Stage::Semantic, {
                        diag::Label("string not supported in division" ,
                                {left->base.loc, right->base.loc})
                    })
                );
                throw SemanticAbort();
            }
            // Floor div operation in python using (`//`)
            if (floordiv) {
                bool both_int = (ASRUtils::is_integer(*left_type) && ASRUtils::is_integer(*right_type));
                if (both_int) {
                    cast_helper(left, right, false);
                    dest_type = ASRUtils::expr_type(left);
                } else {
                    dest_type = ASRUtils::TYPE(ASR::make_Real_t(al, loc,
                        8, nullptr, 0));
                    if (ASRUtils::is_integer(*left_type)) {
                        left = ASR::down_cast<ASR::expr_t>(ASRUtils::make_Cast_t_value(
                            al, left->base.loc, left, ASR::cast_kindType::IntegerToReal, dest_type));
                    }
                    if (ASRUtils::is_integer(*right_type)) {
                        right = ASR::down_cast<ASR::expr_t>(ASRUtils::make_Cast_t_value(
                            al, right->base.loc, right, ASR::cast_kindType::IntegerToReal, dest_type));
                    }
                    cast_helper(left, right, false);
                    dest_type = ASRUtils::expr_type(left);
                }
                if (ASRUtils::expr_value(right) != nullptr) {
                    if (ASRUtils::is_integer(*right_type)) {
                        int8_t value = ASR::down_cast<ASR::IntegerConstant_t>(ASRUtils::expr_value(right))->m_n;
                        if (value == 0) {
                            diag.add(diag::Diagnostic(
                                "integer division by zero is not allowed",
                                diag::Level::Error, diag::Stage::Semantic, {
                                    diag::Label("integer division by zero",
                                            {right->base.loc})
                                })
                            );
                            throw SemanticAbort();
                        }
                    } else if (ASRUtils::is_real(*right_type)) {
                        double value = ASR::down_cast<ASR::RealConstant_t>(ASRUtils::expr_value(right))->m_r;
                        if (value == 0.0) {
                            diag.add(diag::Diagnostic(
                                "float floor division by zero is not allowed",
                                diag::Level::Error, diag::Stage::Semantic, {
                                    diag::Label("float floor division by zero",
                                            {right->base.loc})
                                })
                            );
                            throw SemanticAbort();
                        }
                    }
                }
                ASR::symbol_t *fn_div = resolve_intrinsic_function(loc, "_lpython_floordiv");
                Vec<ASR::call_arg_t> args;
                args.reserve(al, 1);
                ASR::call_arg_t arg1, arg2;
                arg1.loc = left->base.loc;
                arg2.loc = right->base.loc;
                arg1.m_value = left;
                arg2.m_value = right;
                args.push_back(al, arg1);
                args.push_back(al, arg2);
                Vec<ASR::restriction_arg_t*> rt_args;
                rt_args.reserve(al, 1);
                tmp = make_call_helper(al, fn_div, current_scope, args, "_lpython_floordiv", loc, rt_args);
                return;

            } else { // real divison in python using (`/`)
                dest_type = ASRUtils::TYPE(ASR::make_Real_t(al, loc,
                    8, nullptr, 0));
                if (ASRUtils::is_integer(*left_type)) {
                    left = ASR::down_cast<ASR::expr_t>(ASRUtils::make_Cast_t_value(
                        al, left->base.loc, left, ASR::cast_kindType::IntegerToReal, dest_type));
                /*
                } else if (ASR::is_a<ASR::TypeParameter_t>(*left_type)) {
                    left = ASR::down_cast<ASR::expr_t>(ASRUtils::make_Cast_t_value(
                        al, left->base.loc, left, ASR::cast_kindType::TemplateToReal, dest_type));
                */
                }
                if (ASRUtils::is_integer(*right_type)) {
                    if (ASRUtils::expr_value(right) != nullptr) {
                        int64_t val = ASR::down_cast<ASR::IntegerConstant_t>(ASRUtils::expr_value(right))->m_n;
                        if (val == 0) {
                            diag.add(diag::Diagnostic(
                                "division by zero is not allowed",
                                diag::Level::Error, diag::Stage::Semantic, {
                                    diag::Label("division by zero",
                                            {right->base.loc})
                                })
                            );
                            throw SemanticAbort();
                        }
                    }
                    right = ASR::down_cast<ASR::expr_t>(ASRUtils::make_Cast_t_value(
                        al, right->base.loc, right, ASR::cast_kindType::IntegerToReal, dest_type));
                } else if (ASRUtils::is_real(*right_type)) {
                    if (ASRUtils::expr_value(right) != nullptr) {
                        double val = ASR::down_cast<ASR::RealConstant_t>(ASRUtils::expr_value(right))->m_r;
                        if (val == 0.0) {
                            diag.add(diag::Diagnostic(
                                "float division by zero is not allowed",
                                diag::Level::Error, diag::Stage::Semantic, {
                                    diag::Label("float division by zero",
                                            {right->base.loc})
                                })
                            );
                            throw SemanticAbort();
                        }
                    }
                }
            }
        } else if((ASRUtils::is_integer(*left_type) || ASRUtils::is_real(*left_type) ||
                    ASRUtils::is_complex(*left_type) || ASRUtils::is_logical(*left_type)) &&
                (ASRUtils::is_integer(*right_type) || ASRUtils::is_real(*right_type) ||
                    ASRUtils::is_complex(*right_type) || ASRUtils::is_logical(*right_type))) {
            cast_helper(left, right, false);
            dest_type = ASRUtils::expr_type(left);
        } else if ((right_is_int || left_is_int) && op == ASR::binopType::Mul) {
            // string repeat
            int64_t left_int = 0, right_int = 0, dest_len = 0;
            if (right_is_int) {
                ASR::Character_t *left_type2 = ASR::down_cast<ASR::Character_t>(left_type);
                LFORTRAN_ASSERT(left_type2->n_dims == 0);
                right_int = ASR::down_cast<ASR::IntegerConstant_t>(
                                                   ASRUtils::expr_value(right))->m_n;
                dest_len = left_type2->m_len * right_int;
                if (dest_len < 0) dest_len = 0;
                dest_type = ASR::down_cast<ASR::ttype_t>(
                        ASR::make_Character_t(al, loc, left_type2->m_kind,
                        dest_len, nullptr, nullptr, 0));
            } else if (left_is_int) {
                ASR::Character_t *right_type2 = ASR::down_cast<ASR::Character_t>(right_type);
                LFORTRAN_ASSERT(right_type2->n_dims == 0);
                left_int = ASR::down_cast<ASR::IntegerConstant_t>(
                                                   ASRUtils::expr_value(left))->m_n;
                dest_len = right_type2->m_len * left_int;
                if (dest_len < 0) dest_len = 0;
                dest_type = ASR::down_cast<ASR::ttype_t>(
                        ASR::make_Character_t(al, loc, right_type2->m_kind,
                        dest_len, nullptr, nullptr, 0));
            }

            if (ASRUtils::expr_value(left) != nullptr && ASRUtils::expr_value(right) != nullptr) {
                char* str = right_is_int ? ASR::down_cast<ASR::StringConstant_t>(
                                                ASRUtils::expr_value(left))->m_s :
                                                ASR::down_cast<ASR::StringConstant_t>(
                                                ASRUtils::expr_value(right))->m_s;
                int64_t repeat = right_is_int ? right_int : left_int;
                char* result;
                std::ostringstream os;
                std::fill_n(std::ostream_iterator<std::string>(os), repeat, std::string(str));
                result = s2c(al, os.str());
                LFORTRAN_ASSERT((int64_t)strlen(result) == dest_len)
                value = ASR::down_cast<ASR::expr_t>(ASR::make_StringConstant_t(
                    al, loc, result, dest_type));
            }
            if (right_is_int) {
                tmp = ASR::make_StringRepeat_t(al, loc, left, right, dest_type, value);
            }
            else if (left_is_int){
                tmp = ASR::make_StringRepeat_t(al, loc, right, left, dest_type, value);
            }
            return;

        } else if (ASRUtils::is_character(*left_type) && ASRUtils::is_character(*right_type)
                            && op == ASR::binopType::Add) {
            // string concat
            ASR::Character_t *left_type2 = ASR::down_cast<ASR::Character_t>(left_type);
            ASR::Character_t *right_type2 = ASR::down_cast<ASR::Character_t>(right_type);
            LFORTRAN_ASSERT(left_type2->n_dims == 0);
            LFORTRAN_ASSERT(right_type2->n_dims == 0);
            dest_type = ASR::down_cast<ASR::ttype_t>(
                    ASR::make_Character_t(al, loc, left_type2->m_kind,
                    left_type2->m_len + right_type2->m_len, nullptr, nullptr, 0));
            if (ASRUtils::expr_value(left) != nullptr && ASRUtils::expr_value(right) != nullptr) {
                char* left_value = ASR::down_cast<ASR::StringConstant_t>(
                                        ASRUtils::expr_value(left))->m_s;
                char* right_value = ASR::down_cast<ASR::StringConstant_t>(
                                        ASRUtils::expr_value(right))->m_s;
                char* result;
                std::string result_s = std::string(left_value) + std::string(right_value);
                result = s2c(al, result_s);
                LFORTRAN_ASSERT((int64_t)strlen(result) == ASR::down_cast<ASR::Character_t>(dest_type)->m_len)
                value = ASR::down_cast<ASR::expr_t>(ASR::make_StringConstant_t(
                    al, loc, result, dest_type));
            }
            tmp = ASR::make_StringConcat_t(al, loc, left, right, dest_type, value);
            return;
        /*
        } else if (ASR::is_a<ASR::TypeParameter_t>(*left_type) && ASR::is_a<ASR::TypeParameter_t>(*right_type)) {
            ASR::TypeParameter_t *left_param = ASR::down_cast<ASR::TypeParameter_t>(left_type);
            ASR::TypeParameter_t *right_param = ASR::down_cast<ASR::TypeParameter_t>(right_type);
            if (op == ASR::binopType::Add) {
                if (ASRUtils::has_trait(left_param, ASR::traitType::SupportsPlus) &&
                        ASRUtils::has_trait(right_param, ASR::traitType::SupportsPlus)) {
                    dest_type = left_type;
                } else {
                    throw SemanticError("Both type variables must support addition operation", loc);
                }
            }
            if (op == ASR::binopType::Div) {
                if (ASRUtils::has_trait(left_param, ASR::traitType::Divisible)) {
                    dest_type = ASRUtils::TYPE(ASR::make_Real_t(al, loc, 8, nullptr, 0));
                } else {
                    throw SemanticError("The left expression of the division must be support division operation", loc);
                }
            }
        */
        } else if (ASR::is_a<ASR::List_t>(*left_type) && ASR::is_a<ASR::List_t>(*right_type)
                   && op == ASR::binopType::Add) {
            dest_type = left_type;
            std::string ltype = ASRUtils::type_to_str_python(left_type);
            std::string rtype = ASRUtils::type_to_str_python(right_type);
            ASR::ttype_t *left_type2 = ASR::down_cast<ASR::List_t>(left_type)->m_type;
            ASR::ttype_t *right_type2 = ASR::down_cast<ASR::List_t>(right_type)->m_type;
            if (!ASRUtils::check_equal_type(left_type2, right_type2)) {
                diag.add(diag::Diagnostic(
                    "Both the lists should be of the same type for concatenation.",
                    diag::Level::Error, diag::Stage::Semantic, {
                        diag::Label("type mismatch ('" + ltype + "' and '" + rtype + "')",
                                {left->base.loc, right->base.loc})
                    })
                );
                throw SemanticAbort();
            }
            tmp = ASR::make_ListConcat_t(al, loc, left, right, dest_type, value);
            return;
        } else {
            std::string ltype = ASRUtils::type_to_str_python(ASRUtils::expr_type(left));
            std::string rtype = ASRUtils::type_to_str_python(ASRUtils::expr_type(right));
            diag.add(diag::Diagnostic(
                "Type mismatch in binary operator; the types must be compatible",
                diag::Level::Error, diag::Stage::Semantic, {
                    diag::Label("type mismatch (" + ltype + " and " + rtype + ")",
                            {left->base.loc, right->base.loc})
                })
            );
            throw SemanticAbort();
        }

        if (ASRUtils::is_integer(*dest_type)) {

            if (ASRUtils::expr_value(left) != nullptr && ASRUtils::expr_value(right) != nullptr) {
                int64_t left_value = ASR::down_cast<ASR::IntegerConstant_t>(
                                                    ASRUtils::expr_value(left))->m_n;
                int64_t right_value = ASR::down_cast<ASR::IntegerConstant_t>(
                                                    ASRUtils::expr_value(right))->m_n;
                int64_t result;
                switch (op) {
                    case (ASR::binopType::Add): { result = left_value + right_value; break; }
                    case (ASR::binopType::Sub): { result = left_value - right_value; break; }
                    case (ASR::binopType::Mul): { result = left_value * right_value; break; }
                    case (ASR::binopType::Div): { result = left_value / right_value; break; }
                    case (ASR::binopType::Pow): { result = std::pow(left_value, right_value); break; }
                    case (ASR::binopType::BitAnd): { result = left_value & right_value; break; }
                    case (ASR::binopType::BitOr): { result = left_value | right_value; break; }
                    case (ASR::binopType::BitXor): { result = left_value ^ right_value; break; }
                    case (ASR::binopType::BitLShift): {
                        if (right_value < 0) {
                            throw SemanticError("Negative shift count not allowed.", loc);
                        }
                        result = left_value << right_value;
                        break;
                    }
                    case (ASR::binopType::BitRShift): {
                        if (right_value < 0) {
                            throw SemanticError("Negative shift count not allowed.", loc);
                        }
                        result = left_value >> right_value;
                        break;
                    }
                    default: { LFORTRAN_ASSERT(false); } // should never happen
                }
                value = ASR::down_cast<ASR::expr_t>(ASR::make_IntegerConstant_t(
                    al, loc, result, dest_type));
            }

            tmp = ASR::make_IntegerBinOp_t(al, loc, left, op, right, dest_type, value);

        } else if (ASRUtils::is_real(*dest_type)) {

            if (op == ASR::binopType::BitAnd || op == ASR::binopType::BitOr || op == ASR::binopType::BitXor ||
                op == ASR::binopType::BitLShift || op == ASR::binopType::BitRShift) {
                throw SemanticError("Unsupported binary operation on floats: '" + ASRUtils::binop_to_str_python(op) + "'", loc);
            }

            cast_helper(left, right, false);
            dest_type = ASRUtils::expr_type(right);
            if (ASRUtils::expr_value(left) != nullptr && ASRUtils::expr_value(right) != nullptr) {
                double left_value = ASR::down_cast<ASR::RealConstant_t>(
                                                    ASRUtils::expr_value(left))->m_r;
                double right_value = ASR::down_cast<ASR::RealConstant_t>(
                                                    ASRUtils::expr_value(right))->m_r;
                double result;
                switch (op) {
                    case (ASR::binopType::Add): { result = left_value + right_value; break; }
                    case (ASR::binopType::Sub): { result = left_value - right_value; break; }
                    case (ASR::binopType::Mul): { result = left_value * right_value; break; }
                    case (ASR::binopType::Div): { result = left_value / right_value; break; }
                    case (ASR::binopType::Pow): { result = std::pow(left_value, right_value); break; }
                    default: { LFORTRAN_ASSERT(false); }
                }
                value = ASR::down_cast<ASR::expr_t>(ASR::make_RealConstant_t(
                    al, loc, result, dest_type));
            }

            tmp = ASR::make_RealBinOp_t(al, loc, left, op, right, dest_type, value);

        } else if (ASRUtils::is_complex(*dest_type)) {

            if (op == ASR::binopType::BitAnd || op == ASR::binopType::BitOr || op == ASR::binopType::BitXor ||
                op == ASR::binopType::BitLShift || op == ASR::binopType::BitRShift) {
                throw SemanticError("Unsupported binary operation on complex: '" + ASRUtils::binop_to_str_python(op) + "'", loc);
            }

            if (ASRUtils::expr_value(left) != nullptr && ASRUtils::expr_value(right) != nullptr) {
                ASR::ComplexConstant_t *left0 = ASR::down_cast<ASR::ComplexConstant_t>(
                                                                ASRUtils::expr_value(left));
                ASR::ComplexConstant_t *right0 = ASR::down_cast<ASR::ComplexConstant_t>(
                                                                ASRUtils::expr_value(right));
                std::complex<double> left_value(left0->m_re, left0->m_im);
                std::complex<double> right_value(right0->m_re, right0->m_im);
                std::complex<double> result;
                switch (op) {
                    case (ASR::binopType::Add): { result = left_value + right_value; break; }
                    case (ASR::binopType::Sub): { result = left_value - right_value; break; }
                    case (ASR::binopType::Mul): { result = left_value * right_value; break; }
                    case (ASR::binopType::Div): { result = left_value / right_value; break; }
                    case (ASR::binopType::Pow): { result = std::pow(left_value, right_value); break; }
                    default: { LFORTRAN_ASSERT(false); }
                }
                value = ASR::down_cast<ASR::expr_t>(ASR::make_ComplexConstant_t(al, loc,
                        std::real(result), std::imag(result), dest_type));
            }

            tmp = ASR::make_ComplexBinOp_t(al, loc, left, op, right, dest_type, value);

        } else if (ASRUtils::is_generic(*dest_type)) {
            tmp = ASR::make_TemplateBinOp_t(al, loc, left, op, right, dest_type, value);
        }


        if (overloaded != nullptr) {
            tmp = ASR::make_OverloadedBinOp_t(al, loc, left, op, right, dest_type, value, overloaded);
        }
    }

    bool is_dataclass(AST::expr_t** decorators, size_t n) {
        if( n != 1 ) {
            return false;
        }

        AST::expr_t* decorator = decorators[0];
        if( !AST::is_a<AST::Name_t>(*decorator) ) {
            return false;
        }

        AST::Name_t* dec_name = AST::down_cast<AST::Name_t>(decorator);
        return std::string(dec_name->m_id) == "dataclass";
    }

    void visit_AnnAssignUtil(const AST::AnnAssign_t& x, std::string& var_name,
                             bool wrap_derived_type_in_pointer=false) {
        ASR::ttype_t *type = ast_expr_to_asr_type(x.base.base.loc, *x.m_annotation);
        ASR::ttype_t* ann_assign_target_type_copy = ann_assign_target_type;
        ann_assign_target_type = type;
        if( ASR::is_a<ASR::Derived_t>(*type) &&
            wrap_derived_type_in_pointer ) {
            type = ASRUtils::TYPE(ASR::make_Pointer_t(al, type->base.loc, type));
        }

        ASR::expr_t *value = nullptr;
        ASR::expr_t *init_expr = nullptr;
        tmp = nullptr;
        if (x.m_value) {
            this->visit_expr(*x.m_value);
        }
        if (tmp) {
            value = ASRUtils::EXPR(tmp);
            cast_helper(type, value);
            if (!ASRUtils::check_equal_type(type, ASRUtils::expr_type(value))) {
                std::string ltype = ASRUtils::type_to_str_python(type);
                std::string rtype = ASRUtils::type_to_str_python(ASRUtils::expr_type(value));
                diag.add(diag::Diagnostic(
                    "Type mismatch in annotation-assignment, the types must be compatible",
                    diag::Level::Error, diag::Stage::Semantic, {
                        diag::Label("type mismatch ('" + ltype + "' and '" + rtype + "')",
                                {x.m_target->base.loc, value->base.loc})
                    })
                );
                throw SemanticAbort();
            }
            init_expr = value;
            // Set compile time to value to nullptr
            // Once constant variables are supported
            // in LPython set value according to the
            // nature of the variable (nullptr if non-constant,
            // otherwise ASRUtils::expr_value(init_expr).
            value = nullptr;
        }
        ASR::intentType s_intent = ASRUtils::intent_local;
        ASR::storage_typeType storage_type =
                ASR::storage_typeType::Default;
        ASR::abiType current_procedure_abi_type = ASR::abiType::Source;
        ASR::accessType s_access = ASR::accessType::Public;
        ASR::presenceType s_presence = ASR::presenceType::Required;
        bool value_attr = false;
        ASR::asr_t *v = ASR::make_Variable_t(al, x.base.base.loc, current_scope,
                s2c(al, var_name), s_intent, init_expr, value, storage_type, type,
                current_procedure_abi_type, s_access, s_presence,
                value_attr);
        ASR::symbol_t* v_sym = ASR::down_cast<ASR::symbol_t>(v);
        // Convert initialisation at declaration to assignment
        // only for non-global variables. For global variables
        // keep relying on `m_symbolic_value`.
        if( init_expr && current_body) {
            ASR::expr_t* v_expr = ASRUtils::EXPR(ASR::make_Var_t(al, x.base.base.loc, v_sym));
            cast_helper(v_expr, init_expr, true);
            ASR::asr_t* assign = ASR::make_Assignment_t(al, x.base.base.loc, v_expr,
                                                        init_expr, nullptr);
            current_body->push_back(al, ASRUtils::STMT(assign));
            ASR::Variable_t* v_variable = ASR::down_cast<ASR::Variable_t>(v_sym);
            v_variable->m_symbolic_value = nullptr;
            v_variable->m_value = nullptr;
        }
        current_scope->add_symbol(var_name, v_sym);

        tmp = nullptr;
        ann_assign_target_type = ann_assign_target_type_copy;
    }

    void visit_ClassDef(const AST::ClassDef_t& x) {
        std::string x_m_name = x.m_name;
        if( current_scope->resolve_symbol(x_m_name) ) {
            return ;
        }
        if( !is_dataclass(x.m_decorator_list, x.n_decorator_list) ) {
            throw SemanticError("Only dataclass decorated classes are supported.",
                                x.base.base.loc);
        }

        if( x.n_bases > 0 ) {
            throw SemanticError("Inheritance in classes isn't supported yet.",
                                x.base.base.loc);
        }

        SymbolTable *parent_scope = current_scope;
        current_scope = al.make_new<SymbolTable>(parent_scope);

        Vec<char*> member_names;
        member_names.reserve(al, x.n_body);
        for( size_t i = 0; i < x.n_body; i++ ) {
            LFORTRAN_ASSERT(AST::is_a<AST::AnnAssign_t>(*x.m_body[i]));
            AST::AnnAssign_t* ann_assign = AST::down_cast<AST::AnnAssign_t>(x.m_body[i]);
            LFORTRAN_ASSERT(AST::is_a<AST::Name_t>(*ann_assign->m_target));
            AST::Name_t *n = AST::down_cast<AST::Name_t>(ann_assign->m_target);
            std::string var_name = n->m_id;
            visit_AnnAssignUtil(*ann_assign, var_name, true);
            member_names.push_back(al, n->m_id);
        }
        ASR::symbol_t* class_type = ASR::down_cast<ASR::symbol_t>(ASR::make_DerivedType_t(al,
                                        x.base.base.loc, current_scope, x.m_name,
                                        member_names.p, member_names.size(),
                                        ASR::abiType::Source, ASR::accessType::Public,
                                        nullptr));
        current_scope = parent_scope;
        current_scope->add_symbol(std::string(x.m_name), class_type);
    }

    void add_name(const Location &loc) {
        std::string var_name = "__name__";
        std::string var_value;
        if (main_module) {
            var_value = "__main__";
        } else {
            // TODO: put the actual module name here
            var_value = "__non_main__";
        }
        size_t s_size = var_value.size();
        ASR::ttype_t *type = ASRUtils::TYPE(ASR::make_Character_t(al, loc,
                1, s_size, nullptr, nullptr, 0));
        ASR::expr_t *value = ASRUtils::EXPR(ASR::make_StringConstant_t(al,
            loc, s2c(al, var_value), type));
        ASR::expr_t *init_expr = value;

        ASR::intentType s_intent = ASRUtils::intent_local;
        ASR::storage_typeType storage_type =
                ASR::storage_typeType::Default;
        ASR::abiType current_procedure_abi_type = ASR::abiType::Source;
        ASR::accessType s_access = ASR::accessType::Public;
        ASR::presenceType s_presence = ASR::presenceType::Required;
        bool value_attr = false;
        ASR::asr_t *v = ASR::make_Variable_t(al, loc, current_scope,
                s2c(al, var_name), s_intent, init_expr, value, storage_type, type,
                current_procedure_abi_type, s_access, s_presence,
                value_attr);
        current_scope->add_symbol(var_name, ASR::down_cast<ASR::symbol_t>(v));
    }

    void add_lpython_version(const Location &loc) {
        std::string var_name = "__LPYTHON_VERSION__";
        std::string var_value = LFORTRAN_VERSION;
        size_t s_size = var_value.size();
        ASR::ttype_t *type = ASRUtils::TYPE(ASR::make_Character_t(al, loc,
                1, s_size, nullptr, nullptr, 0));
        ASR::expr_t *value = ASRUtils::EXPR(ASR::make_StringConstant_t(al,
            loc, s2c(al, var_value), type));
        ASR::expr_t *init_expr = value;

        ASR::intentType s_intent = ASRUtils::intent_local;
        ASR::storage_typeType storage_type =
                ASR::storage_typeType::Default;
        ASR::abiType current_procedure_abi_type = ASR::abiType::Source;
        ASR::accessType s_access = ASR::accessType::Public;
        ASR::presenceType s_presence = ASR::presenceType::Required;
        bool value_attr = false;
        ASR::asr_t *v = ASR::make_Variable_t(al, loc, current_scope,
                s2c(al, var_name), s_intent, init_expr, value, storage_type, type,
                current_procedure_abi_type, s_access, s_presence,
                value_attr);
        current_scope->add_symbol(var_name, ASR::down_cast<ASR::symbol_t>(v));
    }

    void visit_Name(const AST::Name_t &x) {
        std::string name = x.m_id;
        ASR::symbol_t *s = current_scope->resolve_symbol(name);
        if (s) {
            tmp = ASR::make_Var_t(al, x.base.base.loc, s);
        } else if (name == "i32" || name == "i64" || name == "f32" || name == "f64") {
            int64_t i = -1;
            ASR::ttype_t *type = ASRUtils::TYPE(ASR::make_Integer_t(al, x.base.base.loc,
                    4, nullptr, 0));
            tmp = ASR::make_IntegerConstant_t(al, x.base.base.loc, i, type);
        } else if (name == "__name__") {
            // __name__ was not declared yet in this scope, so we
            // declare it first:
            add_name(x.base.base.loc);
            // And now resolve it:
            ASR::symbol_t *s = current_scope->resolve_symbol(name);
            LFORTRAN_ASSERT(s);
            tmp = ASR::make_Var_t(al, x.base.base.loc, s);
        } else if (name == "__LPYTHON_VERSION__") {
            add_lpython_version(x.base.base.loc);
            ASR::symbol_t *s = current_scope->resolve_symbol(name);
            LFORTRAN_ASSERT(s);
            tmp = ASR::make_Var_t(al, x.base.base.loc, s);
        } else {
            throw SemanticError("Variable '" + name + "' not declared",
                x.base.base.loc);
        }
    }

    void visit_NamedExpr(const AST::NamedExpr_t &x) {
        this->visit_expr(*x.m_target);
        ASR::expr_t *target = ASRUtils::EXPR(tmp);
        ASR::ttype_t *target_type = ASRUtils::expr_type(target);
        this->visit_expr(*x.m_value);
        ASR::expr_t *value = ASRUtils::EXPR(tmp);
        ASR::ttype_t *value_type = ASRUtils::expr_type(value);
        LFORTRAN_ASSERT(ASRUtils::check_equal_type(target_type, value_type));
        tmp = ASR::make_NamedExpr_t(al, x.base.base.loc, target, value, value_type);
    }

    void visit_Tuple(const AST::Tuple_t &x) {
        Vec<ASR::expr_t*> elements;
        elements.reserve(al, x.n_elts);
        Vec<ASR::ttype_t*> tuple_type_vec;
        tuple_type_vec.reserve(al, x.n_elts);
        for (size_t i=0; i<x.n_elts; i++) {
            this->visit_expr(*x.m_elts[i]);
            ASR::expr_t *expr = ASRUtils::EXPR(tmp);
            elements.push_back(al, expr);
            tuple_type_vec.push_back(al, ASRUtils::expr_type(expr));
        }
        ASR::ttype_t *tuple_type = ASRUtils::TYPE(ASR::make_Tuple_t(al, x.base.base.loc,
                                    tuple_type_vec.p, tuple_type_vec.n));
        tmp = ASR::make_TupleConstant_t(al, x.base.base.loc,
                                    elements.p, elements.size(), tuple_type);
    }

    void visit_ConstantInt(const AST::ConstantInt_t &x) {
        int64_t i = x.m_value;
        ASR::ttype_t *type = ASRUtils::TYPE(ASR::make_Integer_t(al, x.base.base.loc,
                4, nullptr, 0));
        tmp = ASR::make_IntegerConstant_t(al, x.base.base.loc, i, type);
    }

    void visit_ConstantFloat(const AST::ConstantFloat_t &x) {
        double f = x.m_value;
        ASR::ttype_t *type = ASRUtils::TYPE(ASR::make_Real_t(al, x.base.base.loc,
                8, nullptr, 0));
        tmp = ASR::make_RealConstant_t(al, x.base.base.loc, f, type);
    }

    void visit_ConstantComplex(const AST::ConstantComplex_t &x) {
        double re = x.m_re, im = x.m_im;
        ASR::ttype_t *type = ASRUtils::TYPE(ASR::make_Complex_t(al, x.base.base.loc,
                8, nullptr, 0));
        tmp = ASR::make_ComplexConstant_t(al, x.base.base.loc, re, im, type);
    }

    void visit_ConstantStr(const AST::ConstantStr_t &x) {
        char *s = x.m_value;
        size_t s_size = std::string(s).size();
        ASR::ttype_t *type = ASRUtils::TYPE(ASR::make_Character_t(al, x.base.base.loc,
                1, s_size, nullptr, nullptr, 0));
        tmp = ASR::make_StringConstant_t(al, x.base.base.loc, s, type);
    }

    void visit_ConstantBool(const AST::ConstantBool_t &x) {
        bool b = x.m_value;
        ASR::ttype_t *type = ASRUtils::TYPE(ASR::make_Logical_t(al, x.base.base.loc,
                4, nullptr, 0));
        tmp = ASR::make_LogicalConstant_t(al, x.base.base.loc, b, type);
    }

    void visit_BoolOp(const AST::BoolOp_t &x) {
        ASR::logicalbinopType op;
        if (x.n_values > 2) {
            throw SemanticError("Only two operands supported for boolean operations",
                x.base.base.loc);
        }
        this->visit_expr(*x.m_values[0]);
        ASR::expr_t *lhs = ASRUtils::EXPR(tmp);
        this->visit_expr(*x.m_values[1]);
        ASR::expr_t *rhs = ASRUtils::EXPR(tmp);
        switch (x.m_op) {
            case (AST::boolopType::And): { op = ASR::logicalbinopType::And; break; }
            case (AST::boolopType::Or): { op = ASR::logicalbinopType::Or; break; }
            default : {
                throw SemanticError("Boolean operator type not supported",
                    x.base.base.loc);
            }
        }
        LFORTRAN_ASSERT(
            ASRUtils::check_equal_type(ASRUtils::expr_type(lhs), ASRUtils::expr_type(rhs)));
        ASR::expr_t *value = nullptr;
        ASR::ttype_t *dest_type = ASRUtils::expr_type(lhs);

        if (ASRUtils::expr_value(lhs) != nullptr && ASRUtils::expr_value(rhs) != nullptr) {

            LFORTRAN_ASSERT(ASR::is_a<ASR::Logical_t>(*dest_type));
            bool left_value = ASR::down_cast<ASR::LogicalConstant_t>(
                                    ASRUtils::expr_value(lhs))->m_value;
            bool right_value = ASR::down_cast<ASR::LogicalConstant_t>(
                                    ASRUtils::expr_value(rhs))->m_value;
            bool result;
            switch (op) {
                case (ASR::logicalbinopType::And): { result = left_value && right_value; break; }
                case (ASR::logicalbinopType::Or): { result = left_value || right_value; break; }
                default : {
                    throw SemanticError("Boolean operator type not supported",
                        x.base.base.loc);
                }
            }
            value = ASR::down_cast<ASR::expr_t>(ASR::make_LogicalConstant_t(
                al, x.base.base.loc, result, dest_type));
        }
        tmp = ASR::make_LogicalBinOp_t(al, x.base.base.loc, lhs, op, rhs, dest_type, value);
    }

    void visit_BinOp(const AST::BinOp_t &x) {
        this->visit_expr(*x.m_left);
        ASR::expr_t *left = ASRUtils::EXPR(tmp);
        this->visit_expr(*x.m_right);
        ASR::expr_t *right = ASRUtils::EXPR(tmp);
        ASR::binopType op;
        std::string op_name = "";
        switch (x.m_op) {
            case (AST::operatorType::Add) : { op = ASR::binopType::Add; break; }
            case (AST::operatorType::Sub) : { op = ASR::binopType::Sub; break; }
            case (AST::operatorType::Mult) : { op = ASR::binopType::Mul; break; }
            case (AST::operatorType::Div) : { op = ASR::binopType::Div; break; }
            case (AST::operatorType::FloorDiv) : {op = ASR::binopType::Div; break;}
            case (AST::operatorType::Pow) : { op = ASR::binopType::Pow; break; }
            case (AST::operatorType::BitOr) : { op = ASR::binopType::BitOr; break; }
            case (AST::operatorType::BitAnd) : { op = ASR::binopType::BitAnd; break; }
            case (AST::operatorType::BitXor) : { op = ASR::binopType::BitXor; break; }
            case (AST::operatorType::LShift) : { op = ASR::binopType::BitLShift; break; }
            case (AST::operatorType::RShift) : { op = ASR::binopType::BitRShift; break; }
            case (AST::operatorType::Mod) : { op_name = "_mod"; break; }
            default : {
                throw SemanticError("Binary operator type not supported",
                    x.base.base.loc);
            }
        }

        cast_helper(left, right, false);
        Vec<ASR::call_arg_t> args;
        args.reserve(al, 2);
        ASR::call_arg_t arg1, arg2;
        arg1.loc = left->base.loc;
        arg1.m_value = left;
        args.push_back(al, arg1);
        arg2.loc = right->base.loc;
        arg2.m_value = right;
        args.push_back(al, arg2);
        Vec<ASR::restriction_arg_t*> rt_args;
        rt_args.reserve(al, 1);
        if (op_name != "") {
            ASR::symbol_t *fn_mod = resolve_intrinsic_function(x.base.base.loc, op_name);
            tmp = make_call_helper(al, fn_mod, current_scope, args, op_name, x.base.base.loc, rt_args);
            return;
        }
        bool floordiv = (x.m_op == AST::operatorType::FloorDiv);
        make_BinOp_helper(left, right, op, x.base.base.loc, floordiv);
    }

    void visit_UnaryOp(const AST::UnaryOp_t &x) {
        this->visit_expr(*x.m_operand);
        ASR::expr_t *operand = ASRUtils::EXPR(tmp);
        ASR::ttype_t *operand_type = ASRUtils::expr_type(operand);
        ASR::ttype_t *dest_type = operand_type;
        ASR::ttype_t *logical_type = ASRUtils::TYPE(
            ASR::make_Logical_t(al, x.base.base.loc, 4, nullptr, 0));
        ASR::ttype_t *int_type = ASRUtils::TYPE(ASR::make_Integer_t(al, x.base.base.loc,
            4, nullptr, 0));
        ASR::expr_t *value = nullptr;

        if (x.m_op == AST::unaryopType::Invert) {

            if (ASRUtils::is_integer(*operand_type)) {
                if (ASRUtils::expr_value(operand) != nullptr) {
                    int64_t op_value = ASR::down_cast<ASR::IntegerConstant_t>(
                                            ASRUtils::expr_value(operand))->m_n;
                    value = ASR::down_cast<ASR::expr_t>(ASR::make_IntegerConstant_t(
                        al, x.base.base.loc, ~op_value, operand_type));
                }
                tmp = ASR::make_IntegerBitNot_t(al, x.base.base.loc, operand, dest_type, value);
                return;
            }
            else if (ASRUtils::is_real(*operand_type)) {
                throw SemanticError("Unary operator '~' not supported for floats",
                    x.base.base.loc);
            }
            else if (ASRUtils::is_logical(*operand_type)) {
                if (ASRUtils::expr_value(operand) != nullptr) {
                    bool op_value = ASR::down_cast<ASR::LogicalConstant_t>(
                                               ASRUtils::expr_value(operand))->m_value;
                    value = ASR::down_cast<ASR::expr_t>(ASR::make_IntegerConstant_t(
                        al, x.base.base.loc, op_value ? -2 : -1, int_type));
                }
                // cast Logical to Integer
                // Reason: Resultant type of an unary operation should be the same as operand type
                ASR::expr_t *int_arg = ASR::down_cast<ASR::expr_t>(ASR::make_Cast_t(
                            al, x.base.base.loc, operand, ASR::cast_kindType::LogicalToInteger,
                            int_type, value));
                tmp = ASR::make_IntegerBitNot_t(al, x.base.base.loc, int_arg, int_type, value);
                return;
            }
            else if (ASRUtils::is_complex(*operand_type)) {
                throw SemanticError("Unary operator '~' not supported for complex type",
                    x.base.base.loc);
            }

        }
        else if (x.m_op == AST::unaryopType::Not) {

            ASR::expr_t *logical_arg = operand;
            if (ASRUtils::is_integer(*operand_type)) {
                if (ASRUtils::expr_value(operand) != nullptr) {
                    int64_t op_value = ASR::down_cast<ASR::IntegerConstant_t>(
                                        ASRUtils::expr_value(operand))->m_n;
                    bool b = (op_value == 0);
                    value = ASR::down_cast<ASR::expr_t>(ASR::make_LogicalConstant_t(
                        al, x.base.base.loc, b, logical_type));
                }
                // cast Integer to Logical
                logical_arg = ASR::down_cast<ASR::expr_t>(ASR::make_Cast_t(
                            al, x.base.base.loc, operand, ASR::cast_kindType::IntegerToLogical,
                            logical_type, value));
            }
            else if (ASRUtils::is_real(*operand_type)) {
                if (ASRUtils::expr_value(operand) != nullptr) {
                    double op_value = ASR::down_cast<ASR::RealConstant_t>(
                                        ASRUtils::expr_value(operand))->m_r;
                    bool b = (op_value == 0.0);
                    value = ASR::down_cast<ASR::expr_t>(ASR::make_LogicalConstant_t(
                        al, x.base.base.loc, b, logical_type));
                }
                // cast Real to Logical
                logical_arg = ASR::down_cast<ASR::expr_t>(ASR::make_Cast_t(
                            al, x.base.base.loc, operand, ASR::cast_kindType::RealToLogical,
                            logical_type, value));
            }
            else if (ASRUtils::is_logical(*operand_type)) {
                if (ASRUtils::expr_value(operand) != nullptr) {
                    bool op_value = ASR::down_cast<ASR::LogicalConstant_t>(
                                               ASRUtils::expr_value(operand))->m_value;
                    value = ASR::down_cast<ASR::expr_t>(ASR::make_LogicalConstant_t(
                        al, x.base.base.loc, !op_value, logical_type));
                }
            }
            else if (ASRUtils::is_complex(*operand_type)) {
                if (ASRUtils::expr_value(operand) != nullptr) {
                    ASR::ComplexConstant_t *c = ASR::down_cast<ASR::ComplexConstant_t>(
                                        ASRUtils::expr_value(operand));
                    std::complex<double> op_value(c->m_re, c->m_im);
                    bool b = (op_value.real() == 0.0 && op_value.imag() == 0.0);
                    tmp = ASR::make_LogicalConstant_t(al, x.base.base.loc, b, logical_type);
                    return;
                }
                // cast Complex to Logical
                logical_arg = ASR::down_cast<ASR::expr_t>(ASR::make_Cast_t(
                            al, x.base.base.loc, operand, ASR::cast_kindType::ComplexToLogical,
                            logical_type, value));
            }

            tmp = ASR::make_LogicalNot_t(al, x.base.base.loc, logical_arg, logical_type, value);
            return;

        }
        else if (x.m_op == AST::unaryopType::UAdd) {

            if (ASRUtils::is_integer(*operand_type)) {
                if (ASRUtils::expr_value(operand) != nullptr) {
                    int64_t op_value = ASR::down_cast<ASR::IntegerConstant_t>(
                                            ASRUtils::expr_value(operand))->m_n;
                    tmp = ASR::make_IntegerConstant_t(al, x.base.base.loc, op_value, operand_type);
                }
            }
            else if (ASRUtils::is_real(*operand_type)) {
                if (ASRUtils::expr_value(operand) != nullptr) {
                    double op_value = ASR::down_cast<ASR::RealConstant_t>(
                                            ASRUtils::expr_value(operand))->m_r;
                    tmp = ASR::make_RealConstant_t(al, x.base.base.loc, op_value, operand_type);
                }
            }
            else if (ASRUtils::is_logical(*operand_type)) {
                if (ASRUtils::expr_value(operand) != nullptr) {
                    bool op_value = ASR::down_cast<ASR::LogicalConstant_t>(
                                               ASRUtils::expr_value(operand))->m_value;
                    tmp = ASR::make_IntegerConstant_t(al, x.base.base.loc, +op_value, int_type);
                    return;
                }
                tmp = ASR::make_Cast_t(al, x.base.base.loc, operand, ASR::cast_kindType::LogicalToInteger,
                        int_type, value);
            }
            else if (ASRUtils::is_complex(*operand_type)) {
                if (ASRUtils::expr_value(operand) != nullptr) {
                    ASR::ComplexConstant_t *c = ASR::down_cast<ASR::ComplexConstant_t>(
                                        ASRUtils::expr_value(operand));
                    std::complex<double> op_value(c->m_re, c->m_im);
                    tmp = ASR::make_ComplexConstant_t(al, x.base.base.loc,
                        std::real(op_value), std::imag(op_value), operand_type);
                }
            }
            return;

        }
        else if (x.m_op == AST::unaryopType::USub) {

            if (ASRUtils::is_integer(*operand_type)) {
                if (ASRUtils::expr_value(operand) != nullptr) {
                    int64_t op_value = ASR::down_cast<ASR::IntegerConstant_t>(
                                            ASRUtils::expr_value(operand))->m_n;
                    value = ASR::down_cast<ASR::expr_t>(ASR::make_IntegerConstant_t(
                        al, x.base.base.loc, -op_value, operand_type));
                }
                tmp = ASR::make_IntegerUnaryMinus_t(al, x.base.base.loc, operand,
                                                    operand_type, value);
                return;
            }
            else if (ASRUtils::is_real(*operand_type)) {
                if (ASRUtils::expr_value(operand) != nullptr) {
                    double op_value = ASR::down_cast<ASR::RealConstant_t>(
                                            ASRUtils::expr_value(operand))->m_r;
                    value = ASR::down_cast<ASR::expr_t>(ASR::make_RealConstant_t(
                        al, x.base.base.loc, -op_value, operand_type));
                }
                tmp = ASR::make_RealUnaryMinus_t(al, x.base.base.loc, operand,
                                                 operand_type, value);
                return;
            }
            else if (ASRUtils::is_logical(*operand_type)) {
                if (ASRUtils::expr_value(operand) != nullptr) {
                    bool op_value = ASR::down_cast<ASR::LogicalConstant_t>(
                                               ASRUtils::expr_value(operand))->m_value;
                    value = ASR::down_cast<ASR::expr_t>(ASR::make_IntegerConstant_t(
                        al, x.base.base.loc, -op_value, int_type));
                }
                // cast Logical to Integer
                ASR::expr_t *int_arg = ASR::down_cast<ASR::expr_t>(ASR::make_Cast_t(
                        al, x.base.base.loc, operand, ASR::cast_kindType::LogicalToInteger,
                        int_type, value));
                tmp = ASR::make_IntegerUnaryMinus_t(al, x.base.base.loc, int_arg,
                                                    int_type, value);
                return;
            }
            else if (ASRUtils::is_complex(*operand_type)) {
                if (ASRUtils::expr_value(operand) != nullptr) {
                    ASR::ComplexConstant_t *c = ASR::down_cast<ASR::ComplexConstant_t>(
                                        ASRUtils::expr_value(operand));
                    std::complex<double> op_value(c->m_re, c->m_im);
                    std::complex<double> result;
                    result = -op_value;
                    value = ASR::down_cast<ASR::expr_t>(
                        ASR::make_ComplexConstant_t(al, x.base.base.loc, std::real(result),
                        std::imag(result), operand_type));
                }
                tmp = ASR::make_ComplexUnaryMinus_t(al, x.base.base.loc, operand,
                                                    operand_type, value);
                return;
            }
        }
    }

    void visit_IfExp(const AST::IfExp_t &x) {
        this->visit_expr(*x.m_test);
        ASR::expr_t *test = ASRUtils::EXPR(tmp);
        this->visit_expr(*x.m_body);
        ASR::expr_t *body = ASRUtils::EXPR(tmp);
        this->visit_expr(*x.m_orelse);
        ASR::expr_t *orelse = ASRUtils::EXPR(tmp);
        LFORTRAN_ASSERT(ASRUtils::check_equal_type(ASRUtils::expr_type(body),
                                                   ASRUtils::expr_type(orelse)));
        tmp = ASR::make_IfExp_t(al, x.base.base.loc, test, body, orelse,
                                ASRUtils::expr_type(body), nullptr);
    }

    bool visit_SubscriptIndices(AST::expr_t* m_slice, Vec<ASR::array_index_t>& args,
                                ASR::expr_t* value, ASR::ttype_t* type, bool& is_item,
                                const Location& loc) {
        ASR::array_index_t ai;
        ai.loc = loc;
        ai.m_left = nullptr;
        ai.m_right = nullptr;
        ai.m_step = nullptr;
        if (AST::is_a<AST::Slice_t>(*m_slice)) {
            AST::Slice_t *sl = AST::down_cast<AST::Slice_t>(m_slice);
            if (sl->m_lower != nullptr) {
                this->visit_expr(*sl->m_lower);
                if (!ASRUtils::is_integer(*ASRUtils::expr_type(ASRUtils::EXPR(tmp)))) {
                    throw SemanticError("slice indices must be integers or None", tmp->loc);
                }
                ai.m_left = ASRUtils::EXPR(tmp);
            }
            if (sl->m_upper != nullptr) {
                this->visit_expr(*sl->m_upper);
                if (!ASRUtils::is_integer(*ASRUtils::expr_type(ASRUtils::EXPR(tmp)))) {
                    throw SemanticError("slice indices must be integers or None", tmp->loc);
                }
                ai.m_right = ASRUtils::EXPR(tmp);
            }
            if (sl->m_step != nullptr) {
                this->visit_expr(*sl->m_step);
                if (!ASRUtils::is_integer(*ASRUtils::expr_type(ASRUtils::EXPR(tmp)))) {
                    throw SemanticError("slice indices must be integers or None", tmp->loc);
                }
                ai.m_step = ASRUtils::EXPR(tmp);
            }
            if( ai.m_left != nullptr &&
                ASR::is_a<ASR::Var_t>(*ai.m_left) &&
                ASR::is_a<ASR::Var_t>(*ai.m_right) ) {
                ASR::Variable_t* startv = ASRUtils::EXPR2VAR(ai.m_left);
                ASR::Variable_t* endv = ASRUtils::EXPR2VAR(ai.m_right);
                is_item = is_item && (startv == endv);
            } else {
                is_item = is_item && (ai.m_left == nullptr &&
                                      ai.m_step == nullptr &&
                                      ai.m_right != nullptr);
            }
            if (ASR::is_a<ASR::List_t>(*type)) {
                tmp = ASR::make_ListSection_t(al, loc, value, ai, type, nullptr);
                return false;
            } else if (ASR::is_a<ASR::Character_t>(*type)) {
                tmp = ASR::make_StringSection_t(al, loc, value, ai.m_left, ai.m_right,
                    ai.m_step, type, nullptr);
                return false;
            } else if (ASR::is_a<ASR::Dict_t>(*type)) {
                throw SemanticError("unhashable type in dict: 'slice'", loc);
            }
        } else if(AST::is_a<AST::Tuple_t>(*m_slice)) {
            bool final_result = true;
            AST::Tuple_t* indices = AST::down_cast<AST::Tuple_t>(m_slice);
            for( size_t i = 0; i < indices->n_elts; i++ ) {
                final_result &= visit_SubscriptIndices(indices->m_elts[i], args,
                                                        value, type, is_item, loc);
            }
            return final_result;
        } else {
            this->visit_expr(*m_slice);
            if (!ASR::is_a<ASR::Dict_t>(*type) &&
                    !ASRUtils::is_integer(*ASRUtils::expr_type(ASRUtils::EXPR(tmp)))) {
                std::string fnd = ASRUtils::type_to_str_python(ASRUtils::expr_type(ASRUtils::EXPR(tmp)));
                diag.add(diag::Diagnostic(
                    "Type mismatch in index, Index should be of integer type",
                    diag::Level::Error, diag::Stage::Semantic, {
                        diag::Label("type mismatch (found: '" + fnd + "', expected: 'i32')",
                                {tmp->loc})
                    })
                );
                throw SemanticAbort();
            }
            ASR::expr_t *index = nullptr;
            if (ASR::is_a<ASR::Dict_t>(*type)) {
                index = ASRUtils::EXPR(tmp);
                ASR::ttype_t *key_type = ASR::down_cast<ASR::Dict_t>(type)->m_key_type;
                if (!ASRUtils::check_equal_type(ASRUtils::expr_type(index), key_type)) {
                    throw SemanticError("Key type should be '" + ASRUtils::type_to_str_python(key_type) +
                                        "' instead of '" +
                                        ASRUtils::type_to_str_python(ASRUtils::expr_type(index)) + "'",
                            index->base.loc);
                }
                tmp = make_DictItem_t(al, loc, value, index, nullptr,
                                      ASR::down_cast<ASR::Dict_t>(type)->m_value_type, nullptr);
                return false;

            } else if (ASR::is_a<ASR::List_t>(*type)) {
                index = ASRUtils::EXPR(tmp);
                tmp = make_ListItem_t(al, loc, value, index,
                                      ASR::down_cast<ASR::List_t>(type)->m_type, nullptr);
                return false;
            } else if (ASR::is_a<ASR::Tuple_t>(*type)) {
                index = ASRUtils::EXPR(tmp);
                int i = ASR::down_cast<ASR::IntegerConstant_t>(ASRUtils::EXPR(tmp))->m_n;
                tmp = make_TupleItem_t(al, loc, value, index,
                                       ASR::down_cast<ASR::Tuple_t>(type)->m_type[i], nullptr);
                return false;
            } else {
                index = ASRUtils::EXPR(tmp);
            }
            ai.m_right = index;
            if (ASRUtils::is_character(*type)) {
                index = index_add_one(loc, index);
                ai.m_right = index;
                tmp = ASR::make_StringItem_t(al, loc, value, index, type, nullptr);
                return false;
            }
        }
        args.push_back(al, ai);
        return true;
    }

    void visit_Subscript(const AST::Subscript_t &x) {
        this->visit_expr(*x.m_value);
        ASR::expr_t *value = ASRUtils::EXPR(tmp);
        ASR::ttype_t *type = ASRUtils::expr_type(value);
        Vec<ASR::array_index_t> args;
        args.reserve(al, 1);
        bool is_item = true;

        if (ASR::is_a<ASR::Set_t>(*type)) {
            throw SemanticError("'set' object is not subscriptable", x.base.base.loc);
        }

        if( !visit_SubscriptIndices(x.m_slice, args, value, type,
                                    is_item, x.base.base.loc) ) {
            return ;
        }

        if( is_item ) {
            for( size_t i = 0; i < args.size(); i++ ) {
                args.p[i].m_left = nullptr;
                args.p[i].m_step = nullptr;
            }
        }
        ASR::expr_t* v_Var = value;
        if( is_item ) {
            Vec<ASR::dimension_t> empty_dims;
            empty_dims.reserve(al, 1);
            type = ASRUtils::duplicate_type(al, type, &empty_dims);
            tmp = ASR::make_ArrayItem_t(al, x.base.base.loc, v_Var, args.p,
                        args.size(), type, nullptr);
        } else {
            tmp = ASR::make_ArraySection_t(al, x.base.base.loc, v_Var, args.p,
                        args.size(), type, nullptr);
        }
    }

};


class SymbolTableVisitor : public CommonVisitor<SymbolTableVisitor> {
public:
    SymbolTable *global_scope;
    std::map<std::string, std::vector<std::string>> generic_procedures;
    std::map<std::string, std::map<std::string, std::vector<std::string>>> generic_class_procedures;
    std::map<std::string, std::vector<std::string>> defined_op_procs;
    std::map<std::string, std::map<std::string, std::string>> class_procedures;
    std::vector<std::string> assgn_proc_names;
    std::string dt_name;
    bool in_module = false;
    bool in_submodule = false;
    bool is_interface = false;
    std::string interface_name = "";
    bool is_derived_type = false;
    std::vector<std::string> current_procedure_args;
    ASR::abiType current_procedure_abi_type = ASR::abiType::Source;
    std::map<SymbolTable*, ASR::accessType> assgn;
    ASR::symbol_t *current_module_sym;
    std::vector<std::string> excluded_from_symtab;
    std::map<std::string, Vec<ASR::symbol_t* >> overload_defs;


    SymbolTableVisitor(Allocator &al, SymbolTable *symbol_table,
        diag::Diagnostics &diagnostics, bool main_module,
        std::map<int, ASR::symbol_t*> &ast_overload, std::string parent_dir)
      : CommonVisitor(al, symbol_table, diagnostics, main_module, ast_overload, parent_dir), is_derived_type{false} {}


    ASR::symbol_t* resolve_symbol(const Location &loc, const std::string &sub_name) {
        SymbolTable *scope = current_scope;
        ASR::symbol_t *sub = scope->resolve_symbol(sub_name);
        if (!sub) {
            throw SemanticError("Symbol '" + sub_name + "' not declared", loc);
        }
        return sub;
    }

    void visit_Module(const AST::Module_t &x) {
        if (!current_scope) {
            current_scope = al.make_new<SymbolTable>(nullptr);
        }
        LFORTRAN_ASSERT(current_scope != nullptr);
        global_scope = current_scope;

        // Create the TU early, so that asr_owner is set, so that
        // ASRUtils::get_tu_symtab() can be used, which has an assert
        // for asr_owner.
        ASR::asr_t *tmp0 = ASR::make_TranslationUnit_t(al, x.base.base.loc,
            current_scope, nullptr, 0);

        ASR::Module_t* module_sym = nullptr;

        if (!main_module) {
            // Main module goes directly to TranslationUnit.
            // Every other module goes into a Module.
            SymbolTable *parent_scope = current_scope;
            current_scope = al.make_new<SymbolTable>(parent_scope);


            std::string mod_name = "__main__";
            ASR::asr_t *tmp1 = ASR::make_Module_t(al, x.base.base.loc,
                                        /* a_symtab */ current_scope,
                                        /* a_name */ s2c(al, mod_name),
                                        nullptr,
                                        0,
                                        false, false);

            if (parent_scope->get_scope().find(mod_name) != parent_scope->get_scope().end()) {
                throw SemanticError("Module '" + mod_name + "' already defined", tmp1->loc);
            }
            module_sym = ASR::down_cast<ASR::Module_t>(ASR::down_cast<ASR::symbol_t>(tmp1));
            parent_scope->add_symbol(mod_name, ASR::down_cast<ASR::symbol_t>(tmp1));
        }
        current_module_dependencies.reserve(al, 1);
        for (size_t i=0; i<x.n_body; i++) {
            visit_stmt(*x.m_body[i]);
        }
        if( module_sym ) {
            module_sym->m_dependencies = current_module_dependencies.p;
            module_sym->n_dependencies = current_module_dependencies.size();
        }
        if (!overload_defs.empty()) {
            create_GenericProcedure(x.base.base.loc);
        }
        global_scope = nullptr;
        tmp = tmp0;
    }

    void visit_FunctionDef(const AST::FunctionDef_t &x) {
        SymbolTable *parent_scope = current_scope;
        current_scope = al.make_new<SymbolTable>(parent_scope);
        Vec<ASR::expr_t*> args;
        args.reserve(al, x.m_args.n_args);
        current_procedure_abi_type = ASR::abiType::Source;
        bool current_procedure_interface = false;
        bool overload = false;
        bool vectorize = false;

        Vec<ASR::ttype_t*> tps;
        tps.reserve(al, x.m_args.n_args);
<<<<<<< HEAD
        bool is_restriction = false;

=======
        bool vectorize = false, is_inline = false;
>>>>>>> f4d6b110
        if (x.n_decorator_list > 0) {
            for(size_t i=0; i<x.n_decorator_list; i++) {
                AST::expr_t *dec = x.m_decorator_list[i];
                if (AST::is_a<AST::Name_t>(*dec)) {
                    std::string name = AST::down_cast<AST::Name_t>(dec)->m_id;
                    if (name == "ccall") {
                        current_procedure_abi_type = ASR::abiType::BindC;
                        current_procedure_interface = true;
                    } else if (name == "ccallback" || name == "ccallable") {
                        current_procedure_abi_type = ASR::abiType::BindC;
                    } else if (name == "overload") {
                        overload = true;
                    } else if (name == "interface") {
                        // TODO: Implement @interface
                    } else if (name == "vectorize") {
                        vectorize = true;
<<<<<<< HEAD
                    } else if (name == "restriction") {
                        is_restriction = true;
=======
                    } else if (name == "inline") {
                        is_inline = true;
>>>>>>> f4d6b110
                    } else {
                        throw SemanticError("Decorator: " + name + " is not supported",
                            x.base.base.loc);
                    }
                } else {
                    throw SemanticError("Unsupported Decorator type",
                        x.base.base.loc);
                }
            }
        }
        for (size_t i=0; i<x.m_args.n_args; i++) {
            char *arg=x.m_args.m_args[i].m_arg;
            Location loc = x.m_args.m_args[i].loc;
            if (x.m_args.m_args[i].m_annotation == nullptr) {
                throw SemanticError("Argument does not have a type", loc);
            }
            ASR::ttype_t *arg_type = ast_expr_to_asr_type(x.base.base.loc, *x.m_args.m_args[i].m_annotation);
            // Set the function as generic if an argument is typed with a type parameter
            if (ASRUtils::is_generic(*arg_type)) {
                ASR::ttype_t *new_tt = ASRUtils::duplicate_type_without_dims(al, ASRUtils::get_type_parameter(arg_type));
                size_t current_size = tps.size();
                if (current_size == 0) {
                    tps.push_back(al, new_tt);
                } else {
                    bool not_found = true;
                    for (size_t i = 0; i < current_size; i++) {
                        ASR::TypeParameter_t *added_tp = ASR::down_cast<ASR::TypeParameter_t>(tps.p[i]);
                        std::string new_param = ASR::down_cast<ASR::TypeParameter_t>(new_tt)->m_param;
                        std::string added_param = added_tp->m_param;
                        if (added_param.compare(new_param) == 0) {
                            not_found = false; break;
                        }
                    }
                    if (not_found) {
                        tps.push_back(al, new_tt);
                    }
                }
            }

            std::string arg_s = arg;

            ASR::expr_t *value = nullptr;
            ASR::expr_t *init_expr = nullptr;
            ASR::intentType s_intent = ASRUtils::intent_in;
            if (ASRUtils::is_array(arg_type)) {
                s_intent = ASRUtils::intent_inout;
            }
            ASR::storage_typeType storage_type =
                    ASR::storage_typeType::Default;
            ASR::accessType s_access = ASR::accessType::Public;
            ASR::presenceType s_presence = ASR::presenceType::Required;
            bool value_attr = false;
            if (current_procedure_abi_type == ASR::abiType::BindC) {
                value_attr = true;
            }
            ASR::asr_t *v = ASR::make_Variable_t(al, loc, current_scope,
                    s2c(al, arg_s), s_intent, init_expr, value, storage_type, arg_type,
                    current_procedure_abi_type, s_access, s_presence,
                    value_attr);
            current_scope->add_symbol(arg_s, ASR::down_cast<ASR::symbol_t>(v));

            ASR::symbol_t *var = current_scope->get_symbol(arg_s);
            args.push_back(al, ASRUtils::EXPR(ASR::make_Var_t(al, x.base.base.loc,
                var)));
        }
        std::string sym_name = x.m_name;
        if (overload) {
            std::string overload_number;
            if (overload_defs.find(sym_name) == overload_defs.end()){
                overload_number = "0";
                Vec<ASR::symbol_t *> v;
                v.reserve(al, 1);
                overload_defs[sym_name] = v;
            } else {
                overload_number = std::to_string(overload_defs[sym_name].size());
            }
            sym_name = "__lpython_overloaded_" + overload_number + "__" + sym_name;
        }
        if (parent_scope->get_scope().find(sym_name) != parent_scope->get_scope().end()) {
            throw SemanticError("Subroutine already defined", tmp->loc);
        }
        ASR::accessType s_access = ASR::accessType::Public;
        ASR::deftypeType deftype = ASR::deftypeType::Implementation;
        if (current_procedure_abi_type == ASR::abiType::BindC &&
                current_procedure_interface) {
            deftype = ASR::deftypeType::Interface;
        }
        char *bindc_name=nullptr;
        if (x.m_returns && !AST::is_a<AST::ConstantNone_t>(*x.m_returns)) {
            if (AST::is_a<AST::Name_t>(*x.m_returns) || AST::is_a<AST::Subscript_t>(*x.m_returns)) {
                std::string return_var_name = "_lpython_return_variable";
                ASR::ttype_t *type = ast_expr_to_asr_type(x.m_returns->base.loc, *x.m_returns);
                ASR::asr_t *return_var = ASR::make_Variable_t(al, x.m_returns->base.loc,
                    current_scope, s2c(al, return_var_name), ASRUtils::intent_return_var, nullptr, nullptr,
                    ASR::storage_typeType::Default, type,
                    current_procedure_abi_type, ASR::Public, ASR::presenceType::Required,
                    false);
                LFORTRAN_ASSERT(current_scope->get_scope().find(return_var_name) == current_scope->get_scope().end())
                current_scope->add_symbol(return_var_name,
                        ASR::down_cast<ASR::symbol_t>(return_var));
                ASR::asr_t *return_var_ref = ASR::make_Var_t(al, x.base.base.loc,
                    current_scope->get_symbol(return_var_name));
                tmp = ASR::make_Function_t(
                    al, x.base.base.loc,
                    /* a_symtab */ current_scope,
                    /* a_name */ s2c(al, sym_name),
                    /* a_args */ args.p,
                    /* n_args */ args.size(),
                    /* a_body */ nullptr,
                    /* n_body */ 0,
                    /* a_return_var */ ASRUtils::EXPR(return_var_ref),
<<<<<<< HEAD
                    current_procedure_abi_type, s_access, deftype, 
                    bindc_name, vectorize, false, false,
                    tps.p, tps.size(), nullptr, 0, is_restriction);
=======
                    current_procedure_abi_type,
                    s_access, deftype, bindc_name, vectorize, false, false, is_inline);
>>>>>>> f4d6b110
            } else {
                throw SemanticError("Return variable must be an identifier (Name AST node) or an array (Subscript AST node)",
                    x.m_returns->base.loc);
            }
        } else {
            bool is_pure = false, is_module = false;
            tmp = ASR::make_Function_t(
                al, x.base.base.loc,
                /* a_symtab */ current_scope,
                /* a_name */ s2c(al, sym_name),
                /* a_args */ args.p,
                /* n_args */ args.size(),
                /* a_body */ nullptr,
                /* n_body */ 0,
                nullptr,
                current_procedure_abi_type,
                s_access, deftype, bindc_name,
<<<<<<< HEAD
                false, is_pure, is_module,
                tps.p, tps.size(), nullptr, 0, is_restriction);
=======
                false, is_pure, is_module, is_inline);
>>>>>>> f4d6b110
        }
        ASR::symbol_t * t = ASR::down_cast<ASR::symbol_t>(tmp);
        parent_scope->add_symbol(sym_name, t);
        current_scope = parent_scope;
        if (overload) {
            overload_defs[x.m_name].push_back(al, t);
            ast_overload[(int64_t)&x] = t;
        }
    }

    void create_GenericProcedure(const Location &loc) {
        for(auto &p: overload_defs) {
            std::string def_name = p.first;
            tmp = ASR::make_GenericProcedure_t(al, loc, current_scope, s2c(al, def_name),
                        p.second.p, p.second.size(), ASR::accessType::Public);
            ASR::symbol_t *t = ASR::down_cast<ASR::symbol_t>(tmp);
            current_scope->add_symbol(def_name, t);
        }
    }

    void visit_ImportFrom(const AST::ImportFrom_t &x) {
        if (!x.m_module) {
            throw SemanticError("Not implemented: The import statement must currently specify the module name", x.base.base.loc);
        }
        std::string msym = x.m_module; // Module name
        std::vector<std::string> mod_symbols;
        for (size_t i=0; i<x.n_names; i++) {
            mod_symbols.push_back(x.m_names[i].m_name);
        }

        // Get the module, for now assuming it is not loaded, so we load it:
        ASR::symbol_t *t = nullptr; // current_scope->parent->resolve_symbol(msym);
        if (!t) {
            std::string rl_path = get_runtime_library_dir();
            SymbolTable *st = current_scope;
            std::vector<std::string> paths = {rl_path, parent_dir};
            if (!main_module) {
                st = st->parent;
            }
            bool ltypes;
            t = (ASR::symbol_t*)(load_module(al, st,
                msym, x.base.base.loc, false, paths, ltypes,
                [&](const std::string &msg, const Location &loc) { throw SemanticError(msg, loc); }
                ));
            if (ltypes) {
                // TODO: For now we skip ltypes import completely. Later on we should note what symbols
                // got imported from it, and give an error message if an annotation is used without
                // importing it.
                tmp = nullptr;
                return;
            }
            if (!t) {
                throw SemanticError("The module '" + msym + "' cannot be loaded",
                        x.base.base.loc);
            }
            current_module_dependencies.push_back(al, s2c(al, msym));
        }

        ASR::Module_t *m = ASR::down_cast<ASR::Module_t>(t);
        for (auto &remote_sym : mod_symbols) {
            if( procedures_db.is_function_to_be_ignored(msym, remote_sym) ) {
                continue ;
            }
            ASR::symbol_t *t = import_from_module(al, m, current_scope, msym,
                                remote_sym, remote_sym, x.base.base.loc);
            current_scope->add_symbol(remote_sym, t);
        }

        tmp = nullptr;
    }

    void visit_Import(const AST::Import_t &x) {
        ASR::symbol_t *t = nullptr;
        std::string rl_path = get_runtime_library_dir();
        std::vector<std::string> paths = {rl_path, parent_dir};
        SymbolTable *st = current_scope;
        std::vector<std::string> mods;
        for (size_t i=0; i<x.n_names; i++) {
            mods.push_back(x.m_names[i].m_name);
        }
        if (!main_module) {
            st = st->parent;
        }
        for (auto &mod_sym : mods) {
            bool ltypes;
            t = (ASR::symbol_t*)(load_module(al, st,
                mod_sym, x.base.base.loc, false, paths, ltypes,
                [&](const std::string &msg, const Location &loc) { throw SemanticError(msg, loc); }
                ));
            if (ltypes) {
                // TODO: For now we skip ltypes import completely. Later on we should note what symbols
                // got imported from it, and give an error message if an annotation is used without
                // importing it.
                tmp = nullptr;
                continue;
            }
            if (!t) {
                throw SemanticError("The module '" + mod_sym + "' cannot be loaded",
                        x.base.base.loc);
            }
        }
    }

    void visit_AnnAssign(const AST::AnnAssign_t &/*x*/) {
        // We skip this in the SymbolTable visitor, but visit it in the BodyVisitor
    }

    void visit_Assign(const AST::Assign_t &x) {
        /**
         *  Type variables have to be put in the symbol table before checking function definitions.
         *  This describes a different treatment for Assign in the form of `T = TypeVar('T', ...)`
         */
        if (x.n_targets == 1 && AST::is_a<AST::Call_t>(*x.m_value)) {
            AST::Call_t *rh = AST::down_cast<AST::Call_t>(x.m_value);
            if (AST::is_a<AST::Name_t>(*rh->m_func)) {
                AST::Name_t *tv = AST::down_cast<AST::Name_t>(rh->m_func);
                std::string f_name = tv->m_id;
                if (strcmp(s2c(al, f_name), "TypeVar") == 0 &&
                        rh->n_args > 0 && AST::is_a<AST::ConstantStr_t>(*rh->m_args[0])) {
                    if (AST::is_a<AST::Name_t>(*x.m_targets[0])) {
                        std::string tvar_name = AST::down_cast<AST::Name_t>(x.m_targets[0])->m_id;
                        // Check if the type variable name is a reserved type keyword
                        const char* type_list[14]
                            = { "list", "set", "dict", "tuple",
                                "i8", "i16", "i32", "i64", "f32",
                                "f64", "c32", "c64", "str", "bool"};
                        for (int i = 0; i < 14; i++) {
                            if (strcmp(s2c(al, tvar_name), type_list[i]) == 0) {
                                throw SemanticError(tvar_name + " is a reserved type, consider a different type variable name",
                                    x.base.base.loc);
                            }
                        }
                        // Check if the type variable is already defined
                        if (current_scope->get_scope().find(tvar_name) !=
                                current_scope->get_scope().end()) {
                            ASR::symbol_t *orig_decl = current_scope->get_symbol(tvar_name);
                            throw SemanticError(diag::Diagnostic(
                                "Variable " + tvar_name + " is already declared in the same scope",
                                diag::Level::Error, diag::Stage::Semantic, {
                                    diag::Label("original declaration", {orig_decl->base.loc}, false),
                                    diag::Label("redeclaration", {x.base.base.loc}),
                            }));
                        }

                        // Build ttype
                        Vec<ASR::dimension_t> dims;
                        dims.reserve(al, 4);

                        /*
                        Vec<ASR::restriction_t*> restrictions;
                        restrictions.reserve(al, 4);
                        if (rh->n_keywords > 0) {
                            AST::keyword_t keyword = rh->m_keywords[0];
                            if (keyword.m_arg && strcmp(keyword.m_arg, "bound") == 0) {
                                std::set<ASR::traitType> traits;
                                traits = get_traits_from_bounds(keyword.m_value, traits);
                                for (ASR::traitType const trait: traits) {
                                    ASR::restriction_t *restriction = ASR::down_cast<ASR::restriction_t>(
                                        ASR::make_Restriction_t(al, keyword.loc, trait));
                                    restrictions.push_back(al, restriction);
                                }
                            }
                        }
                        
                        ASR::ttype_t *type = ASRUtils::TYPE(ASR::make_TypeParameter_t(al, x.base.base.loc, s2c(al, tvar_name),
                            dims.p, dims.size(), restrictions.p, restrictions.size()));
                        */

                        ASR::ttype_t *type = ASRUtils::TYPE(ASR::make_TypeParameter_t(al, x.base.base.loc, 
                            s2c(al, tvar_name), dims.p, dims.size()));

                        ASR::expr_t *value = nullptr;
                        ASR::expr_t *init_expr = nullptr;
                        ASR::intentType s_intent = ASRUtils::intent_local;
                        ASR::storage_typeType storage_type = ASR::storage_typeType::Default;
                        ASR::abiType current_procedure_abi_type = ASR::abiType::Source;
                        ASR::accessType s_access = ASR::accessType::Public;
                        ASR::presenceType s_presence = ASR::presenceType::Required;
                        bool value_attr = false;

                        // Build the variable and add it to the scope
                        ASR::asr_t *v = ASR::make_Variable_t(al, x.base.base.loc, current_scope,
                            s2c(al, tvar_name), s_intent, init_expr, value, storage_type, type,
                            current_procedure_abi_type, s_access, s_presence,
                            value_attr);
                        current_scope->add_symbol(tvar_name, ASR::down_cast<ASR::symbol_t>(v));

                        tmp = nullptr;

                        return;
                    } else {
                        // This error might need to be further elaborated
                        throw SemanticError("Type variable must be a variable", x.base.base.loc);
                    }
                }
            }
        }
    }

    /**
     *  Convert bounds in type variables declarations into restrictions
     *    T = TypeVar('T', bounds=...(|...)*)
     */
    /*
    std::set<ASR::traitType> get_traits_from_bounds(AST::expr_t *value, std::set<ASR::traitType> traits) {
        if (AST::is_a<AST::Name_t>(*value)) {
            std::string trait_name = AST::down_cast<AST::Name_t>(value)->m_id;
            if (trait_name == "Any") {
                traits.insert(ASR::traitType::Any);
            } else if (trait_name == "SupportsPlus") {
                traits.insert(ASR::traitType::SupportsPlus);
            } else if (trait_name == "SupportsZero") {
                traits.insert(ASR::traitType::SupportsZero);
            } else if (trait_name == "Divisible") {
                traits.insert(ASR::traitType::Divisible);
            } else {
                throw SemanticError("Unsupported trait " + trait_name, value->base.loc);
            }
        } else if (AST::is_a<AST::BinOp_t>(*value)) {
            AST::BinOp_t *binop = AST::down_cast<AST::BinOp_t>(value);
            if (binop->m_op == AST::operatorType::BitOr) {
                traits = get_traits_from_bounds(binop->m_left, traits);
                traits = get_traits_from_bounds(binop->m_right, traits);
            }
        } else {
            throw SemanticError("Unsupported expression for restrictions", value->base.loc);
        }
        return traits;
    }
    */

    void visit_Expr(const AST::Expr_t &/*x*/) {
        // We skip this in the SymbolTable visitor, but visit it in the BodyVisitor
    }
};

Result<ASR::asr_t*> symbol_table_visitor(Allocator &al, const AST::Module_t &ast,
        diag::Diagnostics &diagnostics, bool main_module,
        std::map<int, ASR::symbol_t*> &ast_overload, std::string parent_dir)
{
    SymbolTableVisitor v(al, nullptr, diagnostics, main_module, ast_overload, parent_dir);
    try {
        v.visit_Module(ast);
    } catch (const SemanticError &e) {
        Error error;
        diagnostics.diagnostics.push_back(e.d);
        return error;
    } catch (const SemanticAbort &) {
        Error error;
        return error;
    }
    ASR::asr_t *unit = v.tmp;
    return unit;
}

class BodyVisitor : public CommonVisitor<BodyVisitor> {
private:

public:
    ASR::asr_t *asr;


    BodyVisitor(Allocator &al, ASR::asr_t *unit, diag::Diagnostics &diagnostics,
         bool main_module, std::map<int, ASR::symbol_t*> &ast_overload)
         : CommonVisitor(al, nullptr, diagnostics, main_module, ast_overload, ""), asr{unit}
         {}

    // Transforms statements to a list of ASR statements
    // In addition, it also inserts the following nodes if needed:
    //   * ImplicitDeallocate
    //   * GoToTarget
    // The `body` Vec must already be reserved
    void transform_stmts(Vec<ASR::stmt_t*> &body, size_t n_body, AST::stmt_t **m_body) {
        tmp = nullptr;
        tmp_vec.clear();
        Vec<ASR::stmt_t*>* current_body_copy = current_body;
        current_body = &body;
        for (size_t i=0; i<n_body; i++) {
            // Visit the statement
            this->visit_stmt(*m_body[i]);
            if (tmp != nullptr) {
                ASR::stmt_t* tmp_stmt = ASRUtils::STMT(tmp);
                body.push_back(al, tmp_stmt);
            } else if (!tmp_vec.empty()) {
                for (auto t: tmp_vec) {
                    if (t != nullptr) {
                        ASR::stmt_t* tmp_stmt = ASRUtils::STMT(t);
                        body.push_back(al, tmp_stmt);
                    }
                }
                tmp_vec.clear();
            }
            // To avoid last statement to be entered twice once we exit this node
            tmp = nullptr;
            tmp_vec.clear();
        }
        current_body = current_body_copy;
    }

    void visit_Module(const AST::Module_t &x) {
        ASR::TranslationUnit_t *unit = ASR::down_cast2<ASR::TranslationUnit_t>(asr);
        current_scope = unit->m_global_scope;
        LFORTRAN_ASSERT(current_scope != nullptr);
        if (!main_module) {
            ASR::Module_t *mod = ASR::down_cast<ASR::Module_t>(current_scope->get_symbol("__main__"));
            current_scope = mod->m_symtab;
            LFORTRAN_ASSERT(current_scope != nullptr);
        }

        Vec<ASR::asr_t*> items;
        items.reserve(al, 4);
        for (size_t i=0; i<x.n_body; i++) {
            tmp = nullptr;
            tmp_vec.clear();
            visit_stmt(*x.m_body[i]);
            if (tmp) {
                items.push_back(al, tmp);
            } else if (!tmp_vec.empty()) {
                for (auto t: tmp_vec) {
                    if (t) items.push_back(al, t);
                }
                // Ensure that statements in tmp_vec are used only once.
                tmp_vec.clear();
            }
        }
        // These global statements are added to the translation unit for now,
        // but they should be adding to a module initialization function
        unit->m_items = items.p;
        unit->n_items = items.size();

        tmp = asr;
    }

    void handle_fn(const AST::FunctionDef_t &x, ASR::Function_t &v) {
        current_scope = v.m_symtab;
        Vec<ASR::stmt_t*> body;
        body.reserve(al, x.n_body);
        Vec<ASR::symbol_t*> rts;
        rts.reserve(al, 4);
        transform_stmts(body, x.n_body, x.m_body);
        for (const auto &rt: rt_vec) { rts.push_back(al, rt); }
        v.m_body = body.p;
        v.n_body = body.size();
        v.m_restrictions = rts.p;
        v.n_restrictions = rts.size();
        rt_vec.clear();
    }

    void visit_FunctionDef(const AST::FunctionDef_t &x) {
        SymbolTable *old_scope = current_scope;
        ASR::symbol_t *t = current_scope->get_symbol(x.m_name);
        if (ASR::is_a<ASR::Function_t>(*t)) {
            ASR::Function_t *f = ASR::down_cast<ASR::Function_t>(t);
            if (!f->m_is_restriction) {
                handle_fn(x, *f);
            }
        } else if (ASR::is_a<ASR::GenericProcedure_t>(*t)) {
            ASR::symbol_t *s = ast_overload[(int64_t)&x];
            if (ASR::is_a<ASR::Function_t>(*s)) {
                ASR::Function_t *f = ASR::down_cast<ASR::Function_t>(s);
                handle_fn(x, *f);
            } else {
                LFORTRAN_ASSERT(false);
            }
        } else {
            LFORTRAN_ASSERT(false);
        }
        current_scope = old_scope;
        tmp = nullptr;
    }

    void visit_Import(const AST::Import_t &/*x*/) {
        // visited in symbol visitor
    }

    void visit_AnnAssign(const AST::AnnAssign_t &x) {
        // We treat this as a declaration
        std::string var_name;
        std::string var_annotation;
        if (AST::is_a<AST::Name_t>(*x.m_target)) {
            AST::Name_t *n = AST::down_cast<AST::Name_t>(x.m_target);
            var_name = n->m_id;
        } else {
            throw SemanticError("Only Name supported for now as LHS of annotated assignment",
                x.base.base.loc);
        }

        if (current_scope->get_scope().find(var_name) !=
                current_scope->get_scope().end()) {
            if (current_scope->parent != nullptr) {
                // Re-declaring a global scope variable is allowed,
                // otherwise raise an error
                ASR::symbol_t *orig_decl = current_scope->get_symbol(var_name);
                throw SemanticError(diag::Diagnostic(
                    "Symbol is already declared in the same scope",
                    diag::Level::Error, diag::Stage::Semantic, {
                        diag::Label("original declaration", {orig_decl->base.loc}, false),
                        diag::Label("redeclaration", {x.base.base.loc}),
                    }));
            }
        }

        visit_AnnAssignUtil(x, var_name);
    }

    void visit_Delete(const AST::Delete_t &x) {
        if (x.n_targets == 0) {
            throw SemanticError("Delete statement must be operated on at least one target",
                    x.base.base.loc);
        }
        Vec<ASR::symbol_t*> targets;
        targets.reserve(al, x.n_targets);
        for (size_t i=0; i<x.n_targets; i++) {
            AST::expr_t *target = x.m_targets[i];
            if (AST::is_a<AST::Name_t>(*target)) {
                AST::Name_t *n = AST::down_cast<AST::Name_t>(target);
                std::string var_name = n->m_id;
                if (!current_scope->resolve_symbol(var_name)) {
                    throw SemanticError("Symbol is not declared",
                            x.base.base.loc);
                }
                ASR::symbol_t *s = current_scope->resolve_symbol(var_name);
                targets.push_back(al, s);
            } else {
                throw SemanticError("Only Name supported for now as target of Delete",
                        x.base.base.loc);
            }
        }
        tmp = ASR::make_ExplicitDeallocate_t(al, x.base.base.loc, targets.p,
                targets.size());
    }

    void visit_Assign(const AST::Assign_t &x) {
        ASR::expr_t *target, *assign_value = nullptr, *tmp_value;
        this->visit_expr(*x.m_value);
        if (tmp) {
            // This happens if `m.m_value` is `empty`, such as in:
            // a = empty(16)
            // We skip this statement for now, the array is declared
            // by the annotation.
            // TODO: enforce that empty(), ones(), zeros() is called
            // for every declaration.
            assign_value = ASRUtils::EXPR(tmp);
        }
        for (size_t i=0; i<x.n_targets; i++) {
            tmp_value = assign_value;
            if (AST::is_a<AST::Subscript_t>(*x.m_targets[i])) {
                AST::Subscript_t *sb = AST::down_cast<AST::Subscript_t>(x.m_targets[i]);
                if (AST::is_a<AST::Name_t>(*sb->m_value)) {
                    std::string name = AST::down_cast<AST::Name_t>(sb->m_value)->m_id;
                    ASR::symbol_t *s = current_scope->resolve_symbol(name);
                    if (!s) {
                        throw SemanticError("Variable: '" + name + "' is not declared",
                                x.base.base.loc);
                    }
                    ASR::Variable_t *v = ASR::down_cast<ASR::Variable_t>(s);
                    ASR::ttype_t *type = v->m_type;
                    if (ASR::is_a<ASR::Dict_t>(*type)) {
                        // dict insert case;
                        this->visit_expr(*sb->m_slice);
                        ASR::expr_t *key = ASRUtils::EXPR(tmp);
                        ASR::ttype_t *key_type = ASR::down_cast<ASR::Dict_t>(type)->m_key_type;
                        ASR::ttype_t *value_type = ASR::down_cast<ASR::Dict_t>(type)->m_value_type;
                        if (!ASRUtils::check_equal_type(ASRUtils::expr_type(key), key_type)) {
                            std::string ktype = ASRUtils::type_to_str_python(ASRUtils::expr_type(key));
                            std::string totype = ASRUtils::type_to_str_python(key_type);
                            diag.add(diag::Diagnostic(
                                "Type mismatch in dictionary key, the types must be compatible",
                                diag::Level::Error, diag::Stage::Semantic, {
                                    diag::Label("type mismatch (found: '" + ktype + "', expected: '" + totype + "')",
                                            {key->base.loc})
                                })
                            );
                            throw SemanticAbort();
                        }
                        if (!ASRUtils::check_equal_type(ASRUtils::expr_type(tmp_value), value_type)) {
                            std::string vtype = ASRUtils::type_to_str_python(ASRUtils::expr_type(tmp_value));
                            std::string totype = ASRUtils::type_to_str_python(value_type);
                            diag.add(diag::Diagnostic(
                                "Type mismatch in dictionary value, the types must be compatible",
                                diag::Level::Error, diag::Stage::Semantic, {
                                    diag::Label("type mismatch (found: '" + vtype + "', expected: '" + totype + "')",
                                            {tmp_value->base.loc})
                                })
                            );
                            throw SemanticAbort();
                        }
                        ASR::expr_t* se = ASR::down_cast<ASR::expr_t>(
                                ASR::make_Var_t(al, x.base.base.loc, s));
                        tmp = nullptr;
                        tmp_vec.push_back(make_DictInsert_t(al, x.base.base.loc, se, key, tmp_value));
                        continue;
                    } else if (ASRUtils::is_immutable(type)) {
                        throw SemanticError("'" + ASRUtils::type_to_str_python(type) + "' object does not support"
                            " item assignment", x.base.base.loc);
                    }
                }
            } else if (AST::is_a<AST::Attribute_t>(*x.m_targets[i])) {
                AST::Attribute_t *attr = AST::down_cast<AST::Attribute_t>(x.m_targets[i]);
                if (AST::is_a<AST::Name_t>(*attr->m_value)) {
                    std::string name = AST::down_cast<AST::Name_t>(attr->m_value)->m_id;
                    ASR::symbol_t *s = current_scope->get_symbol(name);
                    if (!s) {
                        throw SemanticError("Variable: '" + name + "' is not declared",
                                x.base.base.loc);
                    }
                    ASR::Variable_t *v = ASR::down_cast<ASR::Variable_t>(s);
                    ASR::ttype_t *type = v->m_type;
                    if (ASRUtils::is_immutable(type)) {
                        throw SemanticError("readonly attribute", x.base.base.loc);
                    }
                }
            }
            if (!tmp_value) continue;
            this->visit_expr(*x.m_targets[i]);
            target = ASRUtils::EXPR(tmp);
            ASR::ttype_t *target_type = ASRUtils::expr_type(target);
            ASR::ttype_t *value_type = ASRUtils::expr_type(assign_value);
            // Check if the target parameter type can be assigned with zero
            /*
            if (ASR::is_a<ASR::TypeParameter_t>(*target_type)
                    && ASR::is_a<ASR::IntegerConstant_t>(*assign_value)) {
                ASR::IntegerConstant_t *value_constant = ASR::down_cast<ASR::IntegerConstant_t>(assign_value);
                if (value_constant->m_n == 0) {
                    if (!ASRUtils::has_trait(ASR::down_cast<ASR::TypeParameter_t>(target_type),
                                             ASR::traitType::SupportsZero)) {
                        throw SemanticError("A generic variable must support zero "
                                            "to be assignable with zero.",
                                            target_type->base.loc);
                    }
                    tmp = ASR::make_Assignment_t(al, x.base.base.loc, target, assign_value, nullptr);
                    return ;
                }
            }
            */
            if( ASR::is_a<ASR::Pointer_t>(*target_type) &&
                ASR::is_a<ASR::Var_t>(*target) ) {
                if( !ASR::is_a<ASR::GetPointer_t>(*tmp_value) ) {
                    throw SemanticError("A pointer variable can only "
                                        "be associated with the output "
                                        "of pointer() call.",
                                        tmp_value->base.loc);
                }
                if( !ASRUtils::check_equal_type(target_type, value_type) ) {
                    throw SemanticError("Casting not supported for different pointer types. Received "
                                        "target pointer type, " + ASRUtils::type_to_str_python(target_type) +
                                        " and value pointer type, " + ASRUtils::type_to_str_python(value_type),
                                        x.base.base.loc);
                }
                tmp = nullptr;
                tmp_vec.push_back(ASR::make_Assignment_t(al, x.base.base.loc, target,
                                    tmp_value, nullptr));
                continue;
            }
            cast_helper(target, tmp_value, true);
            value_type = ASRUtils::expr_type(tmp_value);
            if (!ASRUtils::check_equal_type(target_type, value_type)) {
                std::string ltype = ASRUtils::type_to_str_python(target_type);
                std::string rtype = ASRUtils::type_to_str_python(value_type);
                diag.add(diag::Diagnostic(
                    "Type mismatch in assignment, the types must be compatible",
                    diag::Level::Error, diag::Stage::Semantic, {
                        diag::Label("type mismatch ('" + ltype + "' and '" + rtype + "')",
                                {target->base.loc, tmp_value->base.loc})
                    })
                );
                throw SemanticAbort();
            }
            ASR::stmt_t *overloaded=nullptr;
            tmp = nullptr;
            tmp_vec.push_back(ASR::make_Assignment_t(al, x.base.base.loc, target, tmp_value,
                                    overloaded));
        }
        // to make sure that we add only those statements in tmp_vec
        tmp = nullptr;
    }

    void visit_Assert(const AST::Assert_t &x) {
        this->visit_expr(*x.m_test);
        ASR::expr_t *test = ASRUtils::EXPR(tmp);
        ASR::expr_t *msg = nullptr;
        if (x.m_msg != nullptr) {
            this->visit_expr(*x.m_msg);
            msg = ASRUtils::EXPR(tmp);
        }
        tmp = ASR::make_Assert_t(al, x.base.base.loc, test, msg);
    }

    void visit_List(const AST::List_t &x) {
        Vec<ASR::expr_t*> list;
        list.reserve(al, x.n_elts + 1);
        ASR::ttype_t *type = nullptr;
        ASR::expr_t *expr = nullptr;
        if( x.n_elts > 0 ) {
            this->visit_expr(*x.m_elts[0]);
            expr = ASRUtils::EXPR(tmp);
            type = ASRUtils::expr_type(expr);
            list.push_back(al, expr);
            for (size_t i = 1; i < x.n_elts; i++) {
                this->visit_expr(*x.m_elts[i]);
                expr = ASRUtils::EXPR(tmp);
                if (!ASRUtils::check_equal_type(ASRUtils::expr_type(expr), type)) {
                    throw SemanticError("All List elements must be of the same type for now",
                        x.base.base.loc);
                }
                list.push_back(al, expr);
            }
        } else {
            if( ann_assign_target_type == nullptr ) {
                tmp = nullptr;
                return ;
            }
            type = ASRUtils::get_contained_type(ann_assign_target_type);
        }
        ASR::ttype_t* list_type = ASRUtils::TYPE(ASR::make_List_t(al, x.base.base.loc, type));
        tmp = ASR::make_ListConstant_t(al, x.base.base.loc, list.p,
            list.size(), list_type);
    }

    ASR::expr_t* for_iterable_helper(std::string var_name, const Location& loc) {
        auto loop_src_var_symbol = current_scope->resolve_symbol(var_name);
        LFORTRAN_ASSERT(loop_src_var_symbol!=nullptr);
        auto loop_src_var_ttype = ASRUtils::symbol_type(loop_src_var_symbol);
        auto int_type = ASR::make_Integer_t(al, loc, 4, nullptr, 0);
        // create a new variable called/named __explicit_iterator of type i32 and add it to symbol table
        std::string explicit_iter_name = current_scope->get_unique_name("__explicit_iterator");
        auto explicit_iter_variable = ASR::make_Variable_t(al, loc,
            current_scope, s2c(al, explicit_iter_name), ASR::intentType::Local,
            nullptr, nullptr, ASR::storage_typeType::Default,
            ASRUtils::TYPE(int_type), ASR::abiType::Source,
            ASR::accessType::Public, ASR::presenceType::Required, false
        );

        current_scope->add_symbol(explicit_iter_name,
                        ASR::down_cast<ASR::symbol_t>(explicit_iter_variable));
        // make loop_end = len(loop_src_var), where loop_src_var is the variable over which
        // we are iterating the for in loop
        auto loop_src_var = ASR::make_Var_t(al, loc, loop_src_var_symbol);
        if (ASR::is_a<ASR::Character_t>(*loop_src_var_ttype)) {
            return ASRUtils::EXPR(ASR::make_StringLen_t(al, loc,
                                  ASRUtils::EXPR(loop_src_var),
                                  ASRUtils::TYPE(int_type), nullptr));
        } else if (ASR::is_a<ASR::List_t>(*loop_src_var_ttype)) {
            return ASRUtils::EXPR(ASR::make_ListLen_t(al, loc,
                                  ASRUtils::EXPR(loop_src_var),
                                  ASRUtils::TYPE(int_type), nullptr));
        } else if (ASR::is_a<ASR::Set_t>(*loop_src_var_ttype)) {
            throw SemanticError("Iterating on Set using for in loop not yet supported", loc);
        } else if (ASR::is_a<ASR::Tuple_t>(*loop_src_var_ttype)) {
            throw SemanticError("Iterating on Tuple using for in loop not yet supported", loc);
        } else {
            throw SemanticError("Only Strings, Lists, Sets and Tuples"
                                "can be used with for in loop, not " +
                                ASRUtils::type_to_str(loop_src_var_ttype), loc);
        }
        return nullptr;
    }

    void visit_For(const AST::For_t &x) {
        this->visit_expr(*x.m_target);
        ASR::expr_t *target=ASRUtils::EXPR(tmp);
        Vec<ASR::stmt_t*> body;
        bool is_explicit_iterator_required = false;
        std::string loop_src_var_name = "";
        ASR::expr_t *loop_end = nullptr, *loop_start = nullptr, *inc = nullptr;
        ASR::expr_t *for_iter_type = nullptr;
        if (AST::is_a<AST::Call_t>(*x.m_iter)) {
            AST::Call_t *c = AST::down_cast<AST::Call_t>(x.m_iter);
            std::string call_name;
            if (AST::is_a<AST::Name_t>(*c->m_func)) {
                AST::Name_t *n = AST::down_cast<AST::Name_t>(c->m_func);
                call_name = n->m_id;
            } else {
                throw SemanticError("Expected Name",
                    x.base.base.loc);
            }
            if (call_name != "range") {
                throw SemanticError("Only range(..) supported as for loop iteration for now",
                    x.base.base.loc);
            }
            Vec<ASR::expr_t*> args;
            args.reserve(al, c->n_args);
            for (size_t i=0; i<c->n_args; i++) {
                visit_expr(*c->m_args[i]);
                ASR::expr_t *expr = ASRUtils::EXPR(tmp);
                args.push_back(al, expr);
            }

            if (args.size() == 1) {
                loop_end = args[0];
            } else if (args.size() == 2) {
                loop_start = args[0];
                loop_end = args[1];
            } else if (args.size() == 3) {
                loop_start = args[0];
                loop_end = args[1];
                inc = args[2];
            } else {
                throw SemanticError("Only range(a, b, c) is supported as for loop iteration for now",
                    x.base.base.loc);
            }

        } else if (AST::is_a<AST::Name_t>(*x.m_iter)) {
            loop_src_var_name = AST::down_cast<AST::Name_t>(x.m_iter)->m_id;
            loop_end = for_iterable_helper(loop_src_var_name, x.base.base.loc);
            for_iter_type = loop_end;
            LFORTRAN_ASSERT(loop_end);
            is_explicit_iterator_required = true;
        } else if (AST::is_a<AST::Subscript_t>(*x.m_iter)) {
            AST::Subscript_t *sbt = AST::down_cast<AST::Subscript_t>(x.m_iter);
            if (AST::is_a<AST::Name_t>(*sbt->m_value)) {
                loop_src_var_name = AST::down_cast<AST::Name_t>(sbt->m_value)->m_id;
                visit_Subscript(*sbt);
                ASR::expr_t *target = ASRUtils::EXPR(tmp);
                auto loop_src_var_symbol = current_scope->resolve_symbol(loop_src_var_name);
                auto loop_src_var_ttype = ASRUtils::symbol_type(loop_src_var_symbol);
                std::string tmp_assign_name = current_scope->get_unique_name("__tmp_assign_for_loop");
                auto tmp_assign_variable = ASR::make_Variable_t(al, sbt->base.base.loc, current_scope,
                    s2c(al, tmp_assign_name), ASR::intentType::Local, nullptr, target, ASR::storage_typeType::Default,
                    loop_src_var_ttype, ASR::abiType::Source, ASR::accessType::Public, ASR::presenceType::Required, false
                );
                current_scope->add_symbol(tmp_assign_name, ASR::down_cast<ASR::symbol_t>(tmp_assign_variable));
                loop_end = for_iterable_helper(tmp_assign_name, x.base.base.loc);
                for_iter_type = loop_end;
                LFORTRAN_ASSERT(loop_end);
                loop_src_var_name = tmp_assign_name;
                is_explicit_iterator_required = true;
            } else {
                throw SemanticError("Only Name is supported for Subscript",
                    sbt->base.base.loc);
            }
        } else {
            throw SemanticError("Only function call `range(..)` supported as for loop iteration for now",
                x.base.base.loc);
        }
        int a_kind = 4;
        if (!is_explicit_iterator_required) {
            a_kind = ASRUtils::extract_kind_from_ttype_t(ASRUtils::expr_type(target));
        }
        ASR::ttype_t *a_type = ASRUtils::TYPE(ASR::make_Integer_t(al, x.base.base.loc,
            a_kind, nullptr, 0));
        ASR::expr_t *constant_one = ASR::down_cast<ASR::expr_t>(ASR::make_IntegerConstant_t(
                                            al, x.base.base.loc, 1, a_type));
        make_BinOp_helper(loop_end, constant_one, ASR::binopType::Sub,
                            x.base.base.loc, false);
        loop_end = ASRUtils::EXPR(tmp);
        ASR::do_loop_head_t head;

        if(is_explicit_iterator_required) {
            body.reserve(al, x.n_body + 1);
            // add an assignment instruction to body to assign value of loop_src_var at an index to the loop_target_var
            auto explicit_iter_var = ASR::make_Var_t(al, x.base.base.loc, current_scope->get_symbol("__explicit_iterator"));
            auto index_plus_one = ASR::make_IntegerBinOp_t(al, x.base.base.loc, ASRUtils::EXPR(explicit_iter_var),
                ASR::binopType::Add, constant_one, a_type, nullptr);
            auto loop_src_var = ASR::make_Var_t(al, x.base.base.loc, current_scope->resolve_symbol(loop_src_var_name));
            ASR::asr_t* loop_src_var_element = nullptr;
            if (ASR::is_a<ASR::StringLen_t>(*for_iter_type)) {
                loop_src_var_element = ASR::make_StringItem_t(
                            al, x.base.base.loc, ASRUtils::EXPR(loop_src_var),
                            ASRUtils::EXPR(index_plus_one), a_type, nullptr);
            } else if (ASR::is_a<ASR::ListLen_t>(*for_iter_type)) {
                loop_src_var_element = ASR::make_ListItem_t(
                            al, x.base.base.loc, ASRUtils::EXPR(loop_src_var),
                            ASRUtils::EXPR(explicit_iter_var), a_type, nullptr);
            }
            auto loop_target_assignment = ASR::make_Assignment_t(al, x.base.base.loc, target, ASRUtils::EXPR(loop_src_var_element), nullptr);
            body.push_back(al, ASRUtils::STMT(loop_target_assignment));

            head.m_v = ASRUtils::EXPR(explicit_iter_var);
        } else {
            body.reserve(al, x.n_body);
            head.m_v = target;
        }

        SymbolTable *parent_scope = current_scope;
        current_scope = al.make_new<SymbolTable>(parent_scope);
        transform_stmts(body, x.n_body, x.m_body);
        int32_t total_syms = current_scope->get_scope().size();
        for( auto& item: current_scope->get_scope() ) {
            total_syms -= ASR::is_a<ASR::ExternalSymbol_t>(*item.second);
        }
        if( total_syms > 0 ) {
            std::string name = parent_scope->get_unique_name("block");
            ASR::asr_t* block = ASR::make_Block_t(al, x.base.base.loc,
                                                current_scope, s2c(al, name),
                                                body.p, body.size());
            current_scope = parent_scope;
            current_scope->add_symbol(name, ASR::down_cast<ASR::symbol_t>(block));
            ASR::stmt_t* decls = ASRUtils::STMT(ASR::make_BlockCall_t(al, x.base.base.loc,  -1,
                ASR::down_cast<ASR::symbol_t>(block)));
            body.reserve(al, 1);
            body.push_back(al, decls);
        } else {
            // Revert global counter as no variables
            // were declared inside the loop so
            // current_scope is not needed.
            for( auto& item: current_scope->get_scope() ) {
                if( !ASR::is_a<ASR::ExternalSymbol_t>(*item.second) ) {
                    continue ;
                }

                ASR::ExternalSymbol_t* ext_sym = ASR::down_cast<ASR::ExternalSymbol_t>(item.second);
                ASR::symbol_t* new_ext_sym = ASR::down_cast<ASR::symbol_t>(
                    ASR::make_ExternalSymbol_t(al, ext_sym->base.base.loc, parent_scope, ext_sym->m_name,
                            ext_sym->m_external, ext_sym->m_module_name, ext_sym->m_scope_names,
                            ext_sym->n_scope_names, ext_sym->m_original_name, ext_sym->m_access));
                parent_scope->add_symbol(item.first, new_ext_sym);
            }
            current_scope = parent_scope;
        }

        if (loop_start) {
            head.m_start = loop_start;
        } else {
            head.m_start = ASR::down_cast<ASR::expr_t>(ASR::make_IntegerConstant_t(al, x.base.base.loc, 0, a_type));
        }
        head.m_end = loop_end;
        if (inc) {
            head.m_increment = inc;
        } else {
            head.m_increment = ASR::down_cast<ASR::expr_t>(ASR::make_IntegerConstant_t(al, x.base.base.loc, 1, a_type));
        }
        head.loc = head.m_v->base.loc;
        bool parallel = false;
        if (x.m_type_comment) {
            if (std::string(x.m_type_comment) == "parallel") {
                parallel = true;
            }
        }
        if (parallel) {
            tmp = ASR::make_DoConcurrentLoop_t(al, x.base.base.loc, head,
                body.p, body.size());
        } else {
            tmp = ASR::make_DoLoop_t(al, x.base.base.loc, head,
                body.p, body.size());
        }
    }

    void visit_AugAssign(const AST::AugAssign_t &x) {
        this->visit_expr(*x.m_target);
        ASR::expr_t *left = ASRUtils::EXPR(tmp);
        this->visit_expr(*x.m_value);
        ASR::expr_t *right = ASRUtils::EXPR(tmp);
        ASR::ttype_t* left_type = ASRUtils::expr_type(left);
        ASR::ttype_t* right_type = ASRUtils::expr_type(right);
        ASR::binopType op;
        switch (x.m_op) {
            case (AST::operatorType::Add) : { op = ASR::binopType::Add; break; }
            case (AST::operatorType::Sub) : { op = ASR::binopType::Sub; break; }
            case (AST::operatorType::Mult) : { op = ASR::binopType::Mul; break; }
            case (AST::operatorType::Div) : { op = ASR::binopType::Div; break; }
            case (AST::operatorType::Pow) : { op = ASR::binopType::Pow; break; }
            default : {
                throw SemanticError("Binary operator type not supported",
                    x.base.base.loc);
            }
        }

        make_BinOp_helper(left, right, op, x.base.base.loc, false);
        if( !ASRUtils::check_equal_type(left_type, right_type) ) {
            std::string ltype = ASRUtils::type_to_str_python(left_type);
            std::string rtype = ASRUtils::type_to_str_python(right_type);
            diag.add(diag::Diagnostic(
                "Type mismatch in shorthand operator, the types must be compatible",
                diag::Level::Error, diag::Stage::Semantic, {
                    diag::Label("type mismatch ('" + ltype + "' and '" + rtype + "')",
                            {left->base.loc, right->base.loc})
                })
            );
            throw SemanticAbort();
        }
        ASR::stmt_t* a_overloaded = nullptr;
        ASR::expr_t *tmp2 = ASR::down_cast<ASR::expr_t>(tmp);
        tmp = ASR::make_Assignment_t(al, x.base.base.loc, left, tmp2, a_overloaded);

    }

    void visit_AttributeUtil(ASR::ttype_t* type, char* attr_char,
                             ASR::expr_t *e, const Location& loc) {
        if( ASR::is_a<ASR::Derived_t>(*type) ) {
            ASR::Derived_t* der = ASR::down_cast<ASR::Derived_t>(type);
            ASR::symbol_t* der_sym = ASRUtils::symbol_get_past_external(der->m_derived_type);
            ASR::DerivedType_t* der_type = ASR::down_cast<ASR::DerivedType_t>(der_sym);
            bool member_found = false;
            std::string member_name = attr_char;
            for( size_t i = 0; i < der_type->n_members && !member_found; i++ ) {
                member_found = std::string(der_type->m_members[i]) == member_name;
            }
            if( !member_found ) {
                throw SemanticError("No member " + member_name +
                                    " found in " + std::string(der_type->m_name),
                                    loc);
            }
            ASR::symbol_t* member_sym = der_type->m_symtab->resolve_symbol(member_name);
            LFORTRAN_ASSERT(ASR::is_a<ASR::Variable_t>(*member_sym));
            ASR::Variable_t* member_var = ASR::down_cast<ASR::Variable_t>(member_sym);
            tmp = ASR::make_DerivedRef_t(al, loc, e, member_sym,
                                         member_var->m_type, nullptr);
        } else if( ASR::is_a<ASR::Pointer_t>(*type) ) {
            ASR::Pointer_t* ptr_type = ASR::down_cast<ASR::Pointer_t>(type);
            visit_AttributeUtil(ptr_type->m_type, attr_char, e, loc);
        } else {
            throw SemanticError(ASRUtils::type_to_str_python(type) + " not supported yet in Attribute.",
                loc);
        }
    }

    void visit_AttributeUtil(ASR::ttype_t* type, char* attr_char,
                             ASR::symbol_t *t, const Location& loc) {
        if (ASRUtils::is_complex(*type)) {
            std::string attr = attr_char;
            if (attr == "imag") {
                ASR::expr_t *val = ASR::down_cast<ASR::expr_t>(ASR::make_Var_t(al, loc, t));
                int kind = ASRUtils::extract_kind_from_ttype_t(type);
                ASR::ttype_t *dest_type = ASR::down_cast<ASR::ttype_t>(ASR::make_Real_t(al, loc,
                                                kind, nullptr, 0));
                tmp = ASR::make_ComplexIm_t(al, loc, val, dest_type, nullptr);
                return;
            } else if (attr == "real") {
                ASR::expr_t *val = ASR::down_cast<ASR::expr_t>(ASR::make_Var_t(al, loc, t));
                int kind = ASRUtils::extract_kind_from_ttype_t(type);
                ASR::ttype_t *dest_type = ASR::down_cast<ASR::ttype_t>(ASR::make_Real_t(al, loc,
                                                kind, nullptr, 0));
                ASR::expr_t *value = ASR::down_cast<ASR::expr_t>(ASRUtils::make_Cast_t_value(
                    al, val->base.loc, val, ASR::cast_kindType::ComplexToReal, dest_type));
                tmp = ASR::make_ComplexRe_t(al, loc, val, dest_type, ASRUtils::expr_value(value));
                return;
            } else {
                throw SemanticError("'" + attr + "' is not implemented for Complex type",
                    loc);
            }
        } else if( ASR::is_a<ASR::Derived_t>(*type) ) {
            ASR::Derived_t* der = ASR::down_cast<ASR::Derived_t>(type);
            ASR::symbol_t* der_sym = ASRUtils::symbol_get_past_external(der->m_derived_type);
            ASR::DerivedType_t* der_type = ASR::down_cast<ASR::DerivedType_t>(der_sym);
            bool member_found = false;
            std::string member_name = attr_char;
            for( size_t i = 0; i < der_type->n_members && !member_found; i++ ) {
                member_found = std::string(der_type->m_members[i]) == member_name;
            }
            if( !member_found ) {
                throw SemanticError("No member " + member_name +
                                    " found in " + std::string(der_type->m_name),
                                    loc);
            }
            ASR::expr_t *val = ASR::down_cast<ASR::expr_t>(ASR::make_Var_t(al, loc, t));
            ASR::symbol_t* member_sym = der_type->m_symtab->resolve_symbol(member_name);
            LFORTRAN_ASSERT(ASR::is_a<ASR::Variable_t>(*member_sym));
            ASR::Variable_t* member_var = ASR::down_cast<ASR::Variable_t>(member_sym);
            tmp = ASR::make_DerivedRef_t(al, loc, val, member_sym,
                                            member_var->m_type, nullptr);
        } else if(ASR::is_a<ASR::Pointer_t>(*type)) {
            ASR::Pointer_t* p = ASR::down_cast<ASR::Pointer_t>(type);
            visit_AttributeUtil(p->m_type, attr_char, t, loc);
        } else {
            throw SemanticError(ASRUtils::type_to_str_python(type) + " not supported yet in Attribute.",
                loc);
        }
    }

    void visit_Attribute(const AST::Attribute_t &x) {
        if (AST::is_a<AST::Name_t>(*x.m_value)) {
            std::string value = AST::down_cast<AST::Name_t>(x.m_value)->m_id;
            ASR::symbol_t *t = current_scope->resolve_symbol(value);
            if (!t) {
                throw SemanticError("'" + value + "' is not defined in the scope",
                    x.base.base.loc);
            }
            if (ASR::is_a<ASR::Variable_t>(*t)) {
                ASR::Variable_t *var = ASR::down_cast<ASR::Variable_t>(t);
                visit_AttributeUtil(var->m_type, x.m_attr, t, x.base.base.loc);
            } else {
                throw SemanticError("Only Variable type is supported for now in Attribute",
                    x.base.base.loc);
            }

        } else if(AST::is_a<AST::Attribute_t>(*x.m_value)) {
            AST::Attribute_t* x_m_value = AST::down_cast<AST::Attribute_t>(x.m_value);
            visit_Attribute(*x_m_value);
            ASR::expr_t* e = ASRUtils::EXPR(tmp);
            visit_AttributeUtil(ASRUtils::expr_type(e), x.m_attr, e, x.base.base.loc);
        } else if(AST::is_a<AST::Subscript_t>(*x.m_value)) {
            AST::Subscript_t* x_m_value = AST::down_cast<AST::Subscript_t>(x.m_value);
            visit_Subscript(*x_m_value);
            ASR::expr_t* e = ASRUtils::EXPR(tmp);
            visit_AttributeUtil(ASRUtils::expr_type(e), x.m_attr, e, x.base.base.loc);
        } else {
            throw SemanticError("Only Name, Attribute is supported for now in Attribute",
                x.base.base.loc);
        }
    }

    void visit_If(const AST::If_t &x) {
        visit_expr(*x.m_test);
        ASR::expr_t *test = ASRUtils::EXPR(tmp);
        Vec<ASR::stmt_t*> body;
        body.reserve(al, x.n_body);
        transform_stmts(body, x.n_body, x.m_body);
        Vec<ASR::stmt_t*> orelse;
        orelse.reserve(al, x.n_orelse);
        transform_stmts(orelse, x.n_orelse, x.m_orelse);
        tmp = ASR::make_If_t(al, x.base.base.loc, test, body.p,
                body.size(), orelse.p, orelse.size());
    }

    void visit_Dict(const AST::Dict_t &x) {
        LFORTRAN_ASSERT(x.n_keys == x.n_values);
        if( x.n_keys == 0 && ann_assign_target_type != nullptr ) {
            tmp = ASR::make_DictConstant_t(al, x.base.base.loc, nullptr, 0,
                                           nullptr, 0, ann_assign_target_type);
            return ;
        }
        Vec<ASR::expr_t*> keys;
        keys.reserve(al, x.n_keys);
        ASR::ttype_t* key_type = nullptr;
        for (size_t i = 0; i < x.n_keys; ++i) {
            visit_expr(*x.m_keys[i]);
            ASR::expr_t *key = ASRUtils::EXPR(tmp);
            if (key_type == nullptr) {
                key_type = ASRUtils::expr_type(key);
            } else {
                if (!ASRUtils::check_equal_type(ASRUtils::expr_type(key), key_type)) {
                    throw SemanticError("All dictionary keys must be of the same type",
                                        x.base.base.loc);
                }
            }
            keys.push_back(al, key);
        }
        Vec<ASR::expr_t*> values;
        values.reserve(al, x.n_values);
        ASR::ttype_t* value_type = nullptr;
        for (size_t i = 0; i < x.n_values; ++i) {
            visit_expr(*x.m_values[i]);
            ASR::expr_t *value = ASRUtils::EXPR(tmp);
            if (value_type == nullptr) {
                value_type = ASRUtils::expr_type(value);
            } else {
                if (!ASRUtils::check_equal_type(ASRUtils::expr_type(value), value_type)) {
                    throw SemanticError("All dictionary values must be of the same type",
                                        x.base.base.loc);
                }
            }
            values.push_back(al, value);
        }
        ASR::ttype_t* type = ASRUtils::TYPE(ASR::make_Dict_t(al, x.base.base.loc,
                                             key_type, value_type));
        tmp = ASR::make_DictConstant_t(al, x.base.base.loc, keys.p, keys.size(),
                                             values.p, values.size(), type);
    }

    void visit_While(const AST::While_t &x) {
        visit_expr(*x.m_test);
        ASR::expr_t *test = ASRUtils::EXPR(tmp);
        Vec<ASR::stmt_t*> body;
        body.reserve(al, x.n_body);
        transform_stmts(body, x.n_body, x.m_body);
        tmp = ASR::make_WhileLoop_t(al, x.base.base.loc, test, body.p,
                body.size());
    }

    void visit_Compare(const AST::Compare_t &x) {
        this->visit_expr(*x.m_left);
        ASR::expr_t *left = ASRUtils::EXPR(tmp);
        if (x.n_comparators > 1) {
            diag.add(diag::Diagnostic(
                "Only one comparison operator is supported for now",
                diag::Level::Error, diag::Stage::Semantic, {
                    diag::Label("multiple comparison operators",
                            {x.m_comparators[0]->base.loc})
                })
            );
            throw SemanticAbort();
        }
        this->visit_expr(*x.m_comparators[0]);
        ASR::expr_t *right = ASRUtils::EXPR(tmp);

        ASR::cmpopType asr_op;
        switch (x.m_ops) {
            case (AST::cmpopType::Eq): { asr_op = ASR::cmpopType::Eq; break; }
            case (AST::cmpopType::Gt): { asr_op = ASR::cmpopType::Gt; break; }
            case (AST::cmpopType::GtE): { asr_op = ASR::cmpopType::GtE; break; }
            case (AST::cmpopType::Lt): { asr_op = ASR::cmpopType::Lt; break; }
            case (AST::cmpopType::LtE): { asr_op = ASR::cmpopType::LtE; break; }
            case (AST::cmpopType::NotEq): { asr_op = ASR::cmpopType::NotEq; break; }
            default: {
                throw SemanticError("Comparison operator not implemented",
                                    x.base.base.loc);
            }
        }

        ASR::ttype_t *left_type = ASRUtils::expr_type(left);
        ASR::ttype_t *right_type = ASRUtils::expr_type(right);
        ASR::expr_t *overloaded = nullptr;
        if (((left_type->type != ASR::ttypeType::Real &&
            left_type->type != ASR::ttypeType::Integer) &&
            (right_type->type != ASR::ttypeType::Real &&
            right_type->type != ASR::ttypeType::Integer) &&
            ((left_type->type != ASR::ttypeType::Complex ||
            right_type->type != ASR::ttypeType::Complex) &&
            x.m_ops != AST::cmpopType::Eq && x.m_ops != AST::cmpopType::NotEq) &&
            (left_type->type != ASR::ttypeType::Character ||
            right_type->type != ASR::ttypeType::Character)) &&
            (left_type->type != ASR::ttypeType::Logical ||
            right_type->type != ASR::ttypeType::Logical)) {
        throw SemanticError(
            "Compare: only Integer, Real, Logical, or String can be on the LHS and RHS."
            "If operator is Eq or NotEq then Complex type is also acceptable",
            x.base.base.loc);
        }

        if (!ASRUtils::is_logical(*left_type) || !ASRUtils::is_logical(*right_type)) {
            cast_helper(left, right, false);
        }
        ASR::ttype_t *dest_type = ASRUtils::expr_type(left);

        // Check that the types are now the same
        if (!ASRUtils::check_equal_type(ASRUtils::expr_type(left),
                                    ASRUtils::expr_type(right))) {
            std::string ltype = ASRUtils::type_to_str_python(ASRUtils::expr_type(left));
            std::string rtype = ASRUtils::type_to_str_python(ASRUtils::expr_type(right));
            diag.add(diag::Diagnostic(
                "Type mismatch in comparison operator, the types must be compatible",
                diag::Level::Error, diag::Stage::Semantic, {
                    diag::Label("type mismatch ('" + ltype + "' and '" + rtype + "')",
                            {left->base.loc, right->base.loc})
                })
            );
            throw SemanticAbort();
        }
        ASR::ttype_t *type = ASRUtils::TYPE(
            ASR::make_Logical_t(al, x.base.base.loc, 4, nullptr, 0));
        ASR::expr_t *value = nullptr;

        if (ASRUtils::is_integer(*dest_type)) {

            if (ASRUtils::expr_value(left) != nullptr && ASRUtils::expr_value(right) != nullptr) {
                int64_t left_value = ASR::down_cast<ASR::IntegerConstant_t>(
                                        ASRUtils::expr_value(left))->m_n;
                int64_t right_value = ASR::down_cast<ASR::IntegerConstant_t>(
                                        ASRUtils::expr_value(right))->m_n;
                bool result;
                switch (asr_op) {
                    case (ASR::cmpopType::Eq):  { result = left_value == right_value; break; }
                    case (ASR::cmpopType::Gt): { result = left_value > right_value; break; }
                    case (ASR::cmpopType::GtE): { result = left_value >= right_value; break; }
                    case (ASR::cmpopType::Lt): { result = left_value < right_value; break; }
                    case (ASR::cmpopType::LtE): { result = left_value <= right_value; break; }
                    case (ASR::cmpopType::NotEq): { result = left_value != right_value; break; }
                    default: {
                        throw SemanticError("Comparison operator not implemented",
                                            x.base.base.loc);
                    }
                }
                value = ASR::down_cast<ASR::expr_t>(ASR::make_LogicalConstant_t(
                    al, x.base.base.loc, result, type));
            }

            tmp = ASR::make_IntegerCompare_t(al, x.base.base.loc, left, asr_op, right, type, value);

        } else if (ASRUtils::is_real(*dest_type)) {

            if (ASRUtils::expr_value(left) != nullptr && ASRUtils::expr_value(right) != nullptr) {
                double left_value = ASR::down_cast<ASR::RealConstant_t>(
                                        ASRUtils::expr_value(left))->m_r;
                double right_value = ASR::down_cast<ASR::RealConstant_t>(
                                        ASRUtils::expr_value(right))->m_r;
                bool result;
                switch (asr_op) {
                    case (ASR::cmpopType::Eq):  { result = left_value == right_value; break; }
                    case (ASR::cmpopType::Gt): { result = left_value > right_value; break; }
                    case (ASR::cmpopType::GtE): { result = left_value >= right_value; break; }
                    case (ASR::cmpopType::Lt): { result = left_value < right_value; break; }
                    case (ASR::cmpopType::LtE): { result = left_value <= right_value; break; }
                    case (ASR::cmpopType::NotEq): { result = left_value != right_value; break; }
                    default: {
                        throw SemanticError("Comparison operator not implemented",
                                            x.base.base.loc);
                    }
                }
                value = ASR::down_cast<ASR::expr_t>(ASR::make_LogicalConstant_t(
                    al, x.base.base.loc, result, type));
            }

            tmp = ASR::make_RealCompare_t(al, x.base.base.loc, left, asr_op, right, type, value);

        } else if (ASRUtils::is_complex(*dest_type)) {

            if (ASRUtils::expr_value(left) != nullptr && ASRUtils::expr_value(right) != nullptr) {
                ASR::ComplexConstant_t *left0
                    = ASR::down_cast<ASR::ComplexConstant_t>(ASRUtils::expr_value(left));
                ASR::ComplexConstant_t *right0
                    = ASR::down_cast<ASR::ComplexConstant_t>(ASRUtils::expr_value(right));
                std::complex<double> left_value(left0->m_re, left0->m_im);
                std::complex<double> right_value(right0->m_re, right0->m_im);
                bool result;
                switch (asr_op) {
                    case (ASR::cmpopType::Eq) : {
                        result = left_value.real() == right_value.real() &&
                                left_value.imag() == right_value.imag();
                        break;
                    }
                    case (ASR::cmpopType::NotEq) : {
                        result = left_value.real() != right_value.real() ||
                                left_value.imag() != right_value.imag();
                        break;
                    }
                    default: {
                        throw SemanticError("'" + ASRUtils::cmpop_to_str(asr_op) +
                                            "' comparison is not supported between complex numbers",
                                            x.base.base.loc);
                    }
                }
                value = ASR::down_cast<ASR::expr_t>(ASR::make_LogicalConstant_t(
                    al, x.base.base.loc, result, type));
            }

            tmp = ASR::make_ComplexCompare_t(al, x.base.base.loc, left, asr_op, right, type, value);

        } else if (ASRUtils::is_logical(*dest_type)) {

            if (ASRUtils::expr_value(left) != nullptr && ASRUtils::expr_value(right) != nullptr) {
                bool left_value = ASR::down_cast<ASR::LogicalConstant_t>(
                                        ASRUtils::expr_value(left))->m_value;
                bool right_value = ASR::down_cast<ASR::LogicalConstant_t>(
                                        ASRUtils::expr_value(right))->m_value;
                bool result;
                switch (asr_op) {
                    case (ASR::cmpopType::Eq):  { result = left_value == right_value; break; }
                    case (ASR::cmpopType::Gt): { result = left_value > right_value; break; }
                    case (ASR::cmpopType::GtE): { result = left_value >= right_value; break; }
                    case (ASR::cmpopType::Lt): { result = left_value < right_value; break; }
                    case (ASR::cmpopType::LtE): { result = left_value <= right_value; break; }
                    case (ASR::cmpopType::NotEq): { result = left_value != right_value; break; }
                    default: {
                        throw SemanticError("Comparison operator not implemented",
                                            x.base.base.loc);
                    }
                }
                value = ASR::down_cast<ASR::expr_t>(ASR::make_LogicalConstant_t(
                    al, x.base.base.loc, result, type));
            }

            tmp = ASR::make_LogicalCompare_t(al, x.base.base.loc, left, asr_op, right, type, value);

        } else if (ASRUtils::is_character(*dest_type)) {

            if (ASRUtils::expr_value(left) != nullptr && ASRUtils::expr_value(right) != nullptr) {
                char* left_value = ASR::down_cast<ASR::StringConstant_t>(
                                        ASRUtils::expr_value(left))->m_s;
                char* right_value = ASR::down_cast<ASR::StringConstant_t>(
                                        ASRUtils::expr_value(right))->m_s;
                std::string left_str = std::string(left_value);
                std::string right_str = std::string(right_value);
                int8_t strcmp = left_str.compare(right_str);
                bool result;
                switch (asr_op) {
                    case (ASR::cmpopType::Eq) : {
                        result = (strcmp == 0);
                        break;
                    }
                    case (ASR::cmpopType::NotEq) : {
                        result = (strcmp != 0);
                        break;
                    }
                    case (ASR::cmpopType::Gt) : {
                        result = (strcmp > 0);
                        break;
                    }
                    case (ASR::cmpopType::GtE) : {
                        result = (strcmp > 0 || strcmp == 0);
                        break;
                    }
                    case (ASR::cmpopType::Lt) : {
                        result = (strcmp < 0);
                        break;
                    }
                    case (ASR::cmpopType::LtE) : {
                        result = (strcmp < 0 || strcmp == 0);
                        break;
                    }
                    default: LFORTRAN_ASSERT(false); // should never happen
                }
                value = ASR::down_cast<ASR::expr_t>(ASR::make_LogicalConstant_t(
                    al, x.base.base.loc, result, type));
            }

            tmp = ASR::make_StringCompare_t(al, x.base.base.loc, left, asr_op, right, type, value);
        }

        if (overloaded != nullptr) {
            tmp = ASR::make_OverloadedCompare_t(al, x.base.base.loc, left, asr_op, right, type,
                value, overloaded);
        }
    }

    void visit_Pass(const AST::Pass_t &/*x*/) {
        tmp = nullptr;
    }

    void visit_Return(const AST::Return_t &x) {
        std::string return_var_name = "_lpython_return_variable";
        ASR::symbol_t *return_var = current_scope->resolve_symbol(return_var_name);
        if(!return_var) {
            if (x.m_value) {
                throw SemanticError("Return type of function is not defined",
                                x.base.base.loc);
            }
            // this may be a case with void return type (like subroutine)
            tmp = ASR::make_Return_t(al, x.base.base.loc);
            return;
        }
        this->visit_expr(*x.m_value);
        ASR::expr_t *value = ASRUtils::EXPR(tmp);
        ASR::asr_t *return_var_ref = ASR::make_Var_t(al, x.base.base.loc, return_var);
        ASR::expr_t *target = ASRUtils::EXPR(return_var_ref);
        ASR::ttype_t *target_type = ASRUtils::expr_type(target);
        ASR::ttype_t *value_type = ASRUtils::expr_type(value);
        if (!ASRUtils::check_equal_type(target_type, value_type)) {
            std::string ltype = ASRUtils::type_to_str_python(target_type);
            std::string rtype = ASRUtils::type_to_str_python(value_type);
            throw SemanticError("Type Mismatch in return, found ('" +
                    ltype + "' and '" + rtype + "')", x.base.base.loc);
        }
        cast_helper(target, value, true);
        ASR::stmt_t *overloaded=nullptr;
        tmp = ASR::make_Assignment_t(al, x.base.base.loc, target, value,
                                overloaded);

        // We can only return one statement in `tmp`, so we insert the current
        // `tmp` into the body of the function directly
        current_body->push_back(al, ASR::down_cast<ASR::stmt_t>(tmp));

        // Now we assign Return into `tmp`
        tmp = ASR::make_Return_t(al, x.base.base.loc);
    }

    void visit_Continue(const AST::Continue_t &x) {
        tmp = ASR::make_Cycle_t(al, x.base.base.loc);
    }

    void visit_Break(const AST::Break_t &x) {
        tmp = ASR::make_Exit_t(al, x.base.base.loc);
    }

    void visit_Raise(const AST::Raise_t &x) {
        ASR::expr_t *code;
        if (x.m_cause) {
            visit_expr(*x.m_cause);
            code = ASRUtils::EXPR(tmp);
        } else {
            code = nullptr;
        }
        tmp = ASR::make_ErrorStop_t(al, x.base.base.loc, code);
    }

    void visit_Set(const AST::Set_t &x) {
        LFORTRAN_ASSERT(x.n_elts > 0); // type({}) is 'dict'
        Vec<ASR::expr_t*> elements;
        elements.reserve(al, x.n_elts);
        ASR::ttype_t* type = nullptr;
        for (size_t i = 0; i < x.n_elts; ++i) {
            visit_expr(*x.m_elts[i]);
            ASR::expr_t *value = ASRUtils::EXPR(tmp);
            if (type == nullptr) {
                type = ASRUtils::expr_type(value);
            } else {
                if (!ASRUtils::check_equal_type(ASRUtils::expr_type(value), type)) {
                    throw SemanticError("All Set values must be of the same type for now",
                                        x.base.base.loc);
                }
            }
            elements.push_back(al, value);
        }
        ASR::ttype_t* set_type = ASRUtils::TYPE(ASR::make_Set_t(al, x.base.base.loc, type));
        tmp = ASR::make_SetConstant_t(al, x.base.base.loc, elements.p, elements.size(), set_type);
    }

    void visit_Expr(const AST::Expr_t &x) {
        if (AST::is_a<AST::Call_t>(*x.m_value)) {
            AST::Call_t *c = AST::down_cast<AST::Call_t>(x.m_value);
            std::string call_name;
            if (AST::is_a<AST::Name_t>(*c->m_func)) {
                AST::Name_t *n = AST::down_cast<AST::Name_t>(c->m_func);
                call_name = n->m_id;
                ASR::symbol_t* s = current_scope->resolve_symbol(call_name);
                if( call_name == "c_p_pointer" && !s ) {
                    tmp = create_CPtrToPointer(*c);
                    return;
                }
                if( call_name == "p_c_pointer" && !s ) {
                    tmp = create_PointerToCPtr(*c);
                    return;
                }
            } else if (AST::is_a<AST::Attribute_t>(*c->m_func)) {
                AST::Attribute_t *at = AST::down_cast<AST::Attribute_t>(c->m_func);
                if (AST::is_a<AST::Name_t>(*at->m_value)) {
                    std::string value = AST::down_cast<AST::Name_t>(at->m_value)->m_id;
                    ASR::symbol_t *t = current_scope->resolve_symbol(value);
                    if (!t) {
                        throw SemanticError("'" + value + "' is not defined in the scope",
                            x.base.base.loc);
                    }
                    Vec<ASR::expr_t*> elements;
                    elements.reserve(al, c->n_args);
                    for (size_t i = 0; i < c->n_args; ++i) {
                        visit_expr(*c->m_args[i]);
                        elements.push_back(al, ASRUtils::EXPR(tmp));
                    }
                    ASR::expr_t *te = ASR::down_cast<ASR::expr_t>(
                                        ASR::make_Var_t(al, x.base.base.loc, t));
                    handle_attribute(te, at->m_attr, x.base.base.loc, elements);
                    return;
                }
            } else {
                throw SemanticError("Only Name/Attribute supported in Call",
                    x.base.base.loc);
            }

            Vec<ASR::call_arg_t> args;
            args.reserve(al, c->n_args);
            visit_expr_list(c->m_args, c->n_args, args);
            Vec<ASR::restriction_arg_t*> rt_args;
            rt_args.reserve(al, c->n_keywords);
            visit_keywords_list(c->m_keywords, c->n_keywords, rt_args, c->base.base.loc);
            if (call_name == "print") {
                ASR::expr_t *fmt = nullptr;
                Vec<ASR::expr_t*> args_expr = ASRUtils::call_arg2expr(al, args);
                ASR::expr_t *separator = nullptr;
                ASR::expr_t *end = nullptr;
                if (c->n_keywords > 0) {
                    std::string arg_name;
                    for (size_t i = 0; i < c->n_keywords; i++) {
                        arg_name = c->m_keywords[i].m_arg;
                        if (arg_name == "sep") {
                            visit_expr(*c->m_keywords[i].m_value);
                            separator = ASRUtils::EXPR(tmp);
                            ASR::ttype_t *type = ASRUtils::expr_type(separator);
                            if (!ASRUtils::is_character(*type)) {
                                std::string found = ASRUtils::type_to_str(type);
                                diag.add(diag::Diagnostic(
                                    "Separator is expected to be of string type",
                                    diag::Level::Error, diag::Stage::Semantic, {
                                        diag::Label("Expected string, found: " + found,
                                                {separator->base.loc})
                                    })
                                );
                                throw SemanticAbort();
                            }
                        }
                        if (arg_name == "end") {
                            visit_expr(*c->m_keywords[i].m_value);
                            end = ASRUtils::EXPR(tmp);
                            ASR::ttype_t *type = ASRUtils::expr_type(end);
                            if (!ASRUtils::is_character(*type)) {
                                std::string found = ASRUtils::type_to_str(type);
                                diag.add(diag::Diagnostic(
                                    "End is expected to be of string type",
                                    diag::Level::Error, diag::Stage::Semantic, {
                                        diag::Label("Expected string, found: " + found,
                                                {end->base.loc})
                                    })
                                );
                                throw SemanticAbort();
                            }
                        }
                    }
                }
                tmp = ASR::make_Print_t(al, x.base.base.loc, fmt,
                    args_expr.p, args_expr.size(), separator, end);
                return;

            } else if (call_name == "quit") {
                ASR::expr_t *code;
                if (args.size() == 0) {
                    code = nullptr;
                } else if (args.size() == 1) {
                    code = args[0].m_value;
                } else {
                    throw SemanticError("The function quit() requires 0 or 1 arguments",
                        x.base.base.loc);
                }
                tmp = ASR::make_Stop_t(al, x.base.base.loc, code);
                return;
            }
            ASR::symbol_t *s = current_scope->resolve_symbol(call_name);
            if (!s) {
                throw SemanticError("Function '" + call_name + "' is not declared",
                    x.base.base.loc);
            }
            tmp = make_call_helper(al, s, current_scope, args, call_name,
                    x.base.base.loc, rt_args, true);
            return;
        }
        this->visit_expr(*x.m_value);
        ASRUtils::EXPR(tmp);
        tmp = nullptr;
    }

    ASR::asr_t* handle_intrinsic_int(Allocator &al, Vec<ASR::call_arg_t> args,
                                        const Location &loc) {
        ASR::expr_t *arg = nullptr, *value = nullptr;
        ASR::ttype_t *type = nullptr;
        if (args.size() > 0) {
            arg = args[0].m_value;
            type = ASRUtils::expr_type(arg);
        }
        ASR::ttype_t *to_type = ASRUtils::TYPE(ASR::make_Integer_t(al, loc,
                                    8, nullptr, 0));
        if (!arg) {
            return ASR::make_IntegerConstant_t(al, loc, 0, to_type);
        }
        if (ASRUtils::is_real(*type)) {
            if (ASRUtils::expr_value(arg) != nullptr) {
                int32_t ival = ASR::down_cast<ASR::RealConstant_t>(
                                        ASRUtils::expr_value(arg))->m_r;
                value =  ASR::down_cast<ASR::expr_t>(make_IntegerConstant_t(al,
                                loc, ival, to_type));
            }
            return (ASR::asr_t *)ASR::down_cast<ASR::expr_t>(ASR::make_Cast_t(
                al, loc, arg, ASR::cast_kindType::RealToInteger,
                to_type, value));
        } else if (ASRUtils::is_character(*type)) {
            if (ASRUtils::expr_value(arg) != nullptr) {
                char *c = ASR::down_cast<ASR::StringConstant_t>(
                                    ASRUtils::expr_value(arg))->m_s;
                int ival = 0;
                char *ch = c;
                if (*ch == '-') {
                    ch++;
                }
                while (*ch) {
                    if (*ch == '.') {
                        throw SemanticError("invalid literal for int() with base 10: '"+ std::string(c) + "'", arg->base.loc);
                    }
                    if (*ch < '0' || *ch > '9') {
                        throw SemanticError("invalid literal for int() with base 10: '"+ std::string(c) + "'", arg->base.loc);
                    }
                    ch++;
                }
                ival = std::stoi(c);
                return (ASR::asr_t *)ASR::down_cast<ASR::expr_t>(ASR::make_IntegerConstant_t(al,
                                loc, ival, to_type));
            }
            return (ASR::asr_t *)ASR::down_cast<ASR::expr_t>(ASR::make_Cast_t(
                al, loc, arg, ASR::cast_kindType::CharacterToInteger,
                to_type, value));
        } else if (ASRUtils::is_logical(*type)) {
            if (ASRUtils::expr_value(arg) != nullptr) {
                int32_t ival = ASR::down_cast<ASR::LogicalConstant_t>(
                                        ASRUtils::expr_value(arg))->m_value;
                value =  ASR::down_cast<ASR::expr_t>(make_IntegerConstant_t(al,
                                loc, ival, to_type));
            }
            return (ASR::asr_t *)ASR::down_cast<ASR::expr_t>(ASR::make_Cast_t(
                al, loc, arg, ASR::cast_kindType::LogicalToInteger,
                to_type, value));
        } else if (ASRUtils::is_integer(*type)) {
            // int() returns a 64-bit integer
            if (ASRUtils::extract_kind_from_ttype_t(type) != 8) {
                return (ASR::asr_t *)ASR::down_cast<ASR::expr_t>(ASR::make_Cast_t(
                    al, loc, arg, ASR::cast_kindType::IntegerToInteger,
                    to_type, value));
            }
            return (ASR::asr_t *)arg;
        } else {
            std::string stype = ASRUtils::type_to_str_python(type);
            throw SemanticError(
                "Conversion of '" + stype + "' to integer is not Implemented",
                loc);
        }
        // TODO: Make this work if the argument is, let's say, a class.
        return nullptr;
    }

    ASR::asr_t* handle_intrinsic_float(Allocator &al, Vec<ASR::call_arg_t> args,
                                        const Location &loc) {
        ASR::expr_t *arg = nullptr, *value = nullptr;
        ASR::ttype_t *type = nullptr;
        if (args.size() > 0) {
            arg = args[0].m_value;
            type = ASRUtils::expr_type(arg);
        }
        ASR::ttype_t *to_type = ASRUtils::TYPE(ASR::make_Real_t(al, loc,
                                    8, nullptr, 0));
        if (!arg) {
            return ASR::make_RealConstant_t(al, loc, 0.0, to_type);
        }
        if (ASRUtils::is_integer(*type)) {
            if (ASRUtils::expr_value(arg) != nullptr) {
                double dval = ASR::down_cast<ASR::IntegerConstant_t>(
                                        ASRUtils::expr_value(arg))->m_n;
                value =  ASR::down_cast<ASR::expr_t>(make_RealConstant_t(al,
                                loc, dval, to_type));
            }
            return (ASR::asr_t *)ASR::down_cast<ASR::expr_t>(ASR::make_Cast_t(
                al, loc, arg, ASR::cast_kindType::IntegerToReal,
                to_type, value));
        } else if (ASRUtils::is_logical(*type)) {
            if (ASRUtils::expr_value(arg) != nullptr) {
                double dval = ASR::down_cast<ASR::LogicalConstant_t>(
                                        ASRUtils::expr_value(arg))->m_value;
                value =  ASR::down_cast<ASR::expr_t>(make_RealConstant_t(al,
                                loc, dval, to_type));
            }
            return (ASR::asr_t *)ASR::down_cast<ASR::expr_t>(ASR::make_Cast_t(
                al, loc, arg, ASR::cast_kindType::LogicalToReal,
                to_type, value));
        } else if (ASRUtils::is_real(*type)) {
            // float() always returns 64-bit floating point numbers.
            if (ASRUtils::extract_kind_from_ttype_t(type) != 8) {
                return (ASR::asr_t *)ASR::down_cast<ASR::expr_t>(ASR::make_Cast_t(
                    al, loc, arg, ASR::cast_kindType::RealToReal,
                    to_type, value));
            }
            return (ASR::asr_t *)arg;
        } else {
            std::string stype = ASRUtils::type_to_str_python(type);
            throw SemanticError(
                "Conversion of '" + stype + "' to float is not Implemented",
                loc);
        }
        // TODO: Make this work if the argument is, let's say, a class.
        return nullptr;
    }

    ASR::asr_t* handle_intrinsic_bool(Allocator &al, Vec<ASR::call_arg_t> args,
                                        const Location &loc) {
        ASR::expr_t *arg = nullptr, *value = nullptr;
        ASR::ttype_t *type = nullptr;
        if (args.size() > 0) {
            arg = args[0].m_value;
            type = ASRUtils::expr_type(arg);
        }
        ASR::ttype_t *to_type = ASRUtils::TYPE(ASR::make_Logical_t(al, loc,
                                    4, nullptr, 0));
        if (!arg) {
            return ASR::make_LogicalConstant_t(al, loc, false, to_type);
        }
        if (ASRUtils::is_integer(*type)) {
            if (ASRUtils::expr_value(arg) != nullptr) {
                bool b = ASR::down_cast<ASR::IntegerConstant_t>(
                                        ASRUtils::expr_value(arg))->m_n;
                value = ASR::down_cast<ASR::expr_t>(make_LogicalConstant_t(al,
                                loc, b, to_type));
            }
            return (ASR::asr_t *)ASR::down_cast<ASR::expr_t>(ASR::make_Cast_t(
                al, loc, arg, ASR::cast_kindType::IntegerToLogical, to_type, value));

        } else if (ASRUtils::is_real(*type)) {
            if (ASRUtils::expr_value(arg) != nullptr) {
                bool b = ASR::down_cast<ASR::RealConstant_t>(
                                        ASRUtils::expr_value(arg))->m_r;
                value = ASR::down_cast<ASR::expr_t>(make_LogicalConstant_t(al,
                                loc, b, to_type));
            }
            return (ASR::asr_t *)ASR::down_cast<ASR::expr_t>(ASR::make_Cast_t(
                al, loc, arg, ASR::cast_kindType::RealToLogical, to_type, value));

        } else if (ASRUtils::is_character(*type)) {
            if (ASRUtils::expr_value(arg) != nullptr) {
                char *c = ASR::down_cast<ASR::StringConstant_t>(
                                        ASRUtils::expr_value(arg))->m_s;
                value = ASR::down_cast<ASR::expr_t>(make_LogicalConstant_t(al,
                                loc, std::string(c) != "", to_type));
            }
            return (ASR::asr_t *)ASR::down_cast<ASR::expr_t>(ASR::make_Cast_t(
                al, loc, arg, ASR::cast_kindType::CharacterToLogical, to_type, value));

        } else if (ASRUtils::is_complex(*type)) {
            if (ASRUtils::expr_value(arg) != nullptr) {
                ASR::ComplexConstant_t *c_arg = ASR::down_cast<ASR::ComplexConstant_t>(
                                                ASRUtils::expr_value(arg));
                std::complex<double> c_value(c_arg->m_re, c_arg->m_im);
                value = ASR::down_cast<ASR::expr_t>(make_LogicalConstant_t(al,
                                loc, c_value.real() != 0.0 || c_value.imag() != 0.0, to_type));
            }
            return (ASR::asr_t *)ASR::down_cast<ASR::expr_t>(ASR::make_Cast_t(
                al, loc, arg, ASR::cast_kindType::ComplexToLogical, to_type, value));

        } else if (ASRUtils::is_logical(*type)) {
            return (ASR::asr_t *)arg;
        } else {
            std::string stype = ASRUtils::type_to_str_python(type);
            throw SemanticError(
                "Conversion of '" + stype + "' to logical is not Implemented",
                loc);
        }
        // TODO: Make this work if the argument is, let's say, a class.
        return nullptr;
    }

    ASR::asr_t* handle_intrinsic_str(Allocator &al, Vec<ASR::call_arg_t> args,
                                        const Location &loc) {
        ASR::expr_t *arg = nullptr;
        ASR::expr_t *res_value = nullptr;
        ASR::ttype_t *arg_type = nullptr;
        if (args.size() > 0) {
            arg = args[0].m_value;
            arg_type = ASRUtils::expr_type(arg);
        }
        ASR::ttype_t *res_type = ASRUtils::TYPE(ASR::make_Character_t(al, loc,
                                    1, 1, nullptr, nullptr , 0));
        if (!arg) {
            return ASR::make_StringConstant_t(al, loc, s2c(al, ""), res_type);
        }
        if (ASRUtils::is_real(*arg_type)) {
            if (ASRUtils::expr_value(arg) != nullptr) {
                double ival = ASR::down_cast<ASR::RealConstant_t>(
                                        ASRUtils::expr_value(arg))->m_r;
                // stringstream for exponential notation formatting.
                std::stringstream sm;
                sm << ival;
                std::string value_str = sm.str();
                sm.clear();
                res_value =  ASR::down_cast<ASR::expr_t>(ASR::make_StringConstant_t(al,
                                loc, s2c(al, value_str), res_type));
            }
            return ASR::make_Cast_t(al, loc, arg, ASR::cast_kindType::RealToCharacter,
                res_type, res_value);
        } else if (ASRUtils::is_integer(*arg_type)) {
            if (ASRUtils::expr_value(arg) != nullptr) {
                int64_t number = ASR::down_cast<ASR::IntegerConstant_t>(
                                        ASRUtils::expr_value(arg))->m_n;
                std::string value_str = std::to_string(number);
                res_value = ASR::down_cast<ASR::expr_t>(ASR::make_StringConstant_t(al,
                                loc, s2c(al, value_str), res_type));
            }
            return ASR::make_Cast_t(al, loc, arg, ASR::cast_kindType::IntegerToCharacter,
                res_type, res_value);
        } else if (ASRUtils::is_logical(*arg_type)) {
            if(ASRUtils::expr_value(arg) != nullptr) {
                bool bool_number = ASR::down_cast<ASR::LogicalConstant_t>(
                                        ASRUtils::expr_value(arg))->m_value;
                std::string value_str = (bool_number)? "True" : "False";
                res_value = ASR::down_cast<ASR::expr_t>(ASR::make_StringConstant_t(al,
                                loc, s2c(al, value_str), res_type));
            }
            return ASR::make_Cast_t(al, loc, arg, ASR::cast_kindType::LogicalToCharacter,
                res_type, res_value);

        } else if (ASRUtils::is_character(*arg_type)) {
            return (ASR::asr_t *)arg;
        } else {
            std::string stype = ASRUtils::type_to_str_python(arg_type);
            throw SemanticError("Conversion of '" + stype + "' to string is not Implemented", loc);
        }
    }

    ASR::asr_t* handle_intrinsic_len(Allocator &al, Vec<ASR::call_arg_t> args,
                                        const Location &loc) {
        if (args.size() != 1) {
            throw SemanticError("len() takes exactly one argument (" +
                std::to_string(args.size()) + " given)", loc);
        }
        ASR::expr_t *arg = args[0].m_value;
        ASR::ttype_t *type = ASRUtils::expr_type(arg);
        ASR::ttype_t *to_type = ASRUtils::TYPE(ASR::make_Integer_t(al, loc,
                                4, nullptr, 0));
        ASR::expr_t *value = nullptr;
        if (ASRUtils::is_character(*type)) {
            if (ASRUtils::expr_value(arg) != nullptr) {
                char* c = ASR::down_cast<ASR::StringConstant_t>(
                                        ASRUtils::expr_value(arg))->m_s;
                int64_t ival = std::string(c).size();
                value = ASR::down_cast<ASR::expr_t>(make_IntegerConstant_t(al,
                                loc, ival, to_type));
            }
            return (ASR::asr_t *)ASR::down_cast<ASR::expr_t>(
                    ASR::make_StringLen_t(al, loc, arg, to_type, value));
        } else if (ASR::is_a<ASR::Set_t>(*type)) {
            if (ASRUtils::expr_value(arg) != nullptr) {
                int64_t ival = (int64_t)ASR::down_cast<ASR::SetConstant_t>(
                                        ASRUtils::expr_value(arg))->n_elements;
                value = ASR::down_cast<ASR::expr_t>(make_IntegerConstant_t(al,
                                loc, ival, to_type));
            }
            return (ASR::asr_t *)ASR::down_cast<ASR::expr_t>(
                    ASR::make_SetLen_t(al, loc, arg, to_type, value));
        } else if (ASR::is_a<ASR::Tuple_t>(*type)) {
            value = ASR::down_cast<ASR::expr_t>(make_IntegerConstant_t(al,
                    loc, ASR::down_cast<ASR::Tuple_t>(type)->n_type, to_type));
            return ASR::make_TupleLen_t(al, loc, arg, to_type, value);
        } else if (ASR::is_a<ASR::List_t>(*type)) {
            if (ASRUtils::expr_value(arg) != nullptr) {
                int64_t ival = (int64_t)ASR::down_cast<ASR::ListConstant_t>(
                                        ASRUtils::expr_value(arg))->n_args;
                value = ASR::down_cast<ASR::expr_t>(make_IntegerConstant_t(al,
                                loc, ival, to_type));
            }
            return (ASR::asr_t *)ASR::down_cast<ASR::expr_t>(
                    ASR::make_ListLen_t(al, loc, arg, to_type, value));
        } else if (ASR::is_a<ASR::Dict_t>(*type)) {
            if (ASRUtils::expr_value(arg) != nullptr) {
                int64_t ival = (int64_t)ASR::down_cast<ASR::DictConstant_t>(
                                        ASRUtils::expr_value(arg))->n_keys;
                value = ASR::down_cast<ASR::expr_t>(make_IntegerConstant_t(al,
                                loc, ival, to_type));
            }
            return (ASR::asr_t *)ASR::down_cast<ASR::expr_t>(
                    ASR::make_DictLen_t(al, loc, arg, to_type, value));
        }
        throw SemanticError("len() is only supported for `str`, `set`, `dict`, `list` and `tuple`", loc);
    }

    ASR::asr_t* handle_reshape(Allocator &al, Vec<ASR::call_arg_t> args,
                               const Location &loc) {
        if( args.size() != 2 ) {
            throw SemanticError("reshape accepts only 2 arguments, got " +
                                std::to_string(args.size()) + " arguments instead.",
                                loc);
        }
        ASR::expr_t* array = args[0].m_value;
        ASR::expr_t* newshape = args[1].m_value;
        if( !ASRUtils::is_array(ASRUtils::expr_type(newshape)) ) {
            throw SemanticError("reshape only accept arrays for shape "
                                "arguments, found " +
                                ASRUtils::type_to_str_python(ASRUtils::expr_type(newshape)) +
                                " instead.",
                                loc);
        }
        Vec<ASR::dimension_t> dims;
        dims.reserve(al, 1);
        ASR::dimension_t newdim;
        newdim.loc = loc;
        newdim.m_start = nullptr, newdim.m_length = nullptr;
        dims.push_back(al, newdim);
        ASR::ttype_t* empty_type = ASRUtils::duplicate_type(al, ASRUtils::expr_type(array), &dims);
        return ASR::make_ArrayReshape_t(al, loc, array, newshape, empty_type, nullptr);
    }

    ASR::asr_t* handle_intrinsic_ord(Allocator &al, Vec<ASR::call_arg_t> args,
                                        const Location &loc) {
        if (args.size() != 1) {
            throw SemanticError("ord() takes exactly one argument (" +
                std::to_string(args.size()) + " given)", loc);
        }
        ASR::expr_t *arg = args[0].m_value;
        ASR::ttype_t *type = ASRUtils::expr_type(arg);
        ASR::ttype_t *to_type = ASRUtils::TYPE(ASR::make_Integer_t(al, loc,
                                4, nullptr, 0));
        ASR::expr_t *value = nullptr;
        if (ASRUtils::is_character(*type)) {
            if (ASRUtils::expr_value(arg) != nullptr) {
                char* c = ASR::down_cast<ASR::StringConstant_t>(ASRUtils::expr_value(arg))->m_s;
                if (std::string(c).size() != 1) {
                    throw SemanticError("ord() is only supported for `str` of length 1", arg->base.loc);
                }
                value = ASR::down_cast<ASR::expr_t>(
                    ASR::make_IntegerConstant_t(al, loc, c[0], to_type));
            }
            return ASR::make_StringOrd_t(al, loc, arg, to_type, value);
        } else {
            throw SemanticError("ord() expected string of length 1, but " + ASRUtils::type_to_str_python(type) + " found",
                arg->base.loc);
        }
    }

    ASR::asr_t* handle_intrinsic_chr(Allocator &al, Vec<ASR::call_arg_t> args,
                                        const Location &loc) {
        if (args.size() != 1) {
            throw SemanticError("chr() takes exactly one argument (" +
                std::to_string(args.size()) + " given)", loc);
        }
        ASR::expr_t *arg = args[0].m_value;
        ASR::ttype_t *type = ASRUtils::expr_type(arg);
        ASR::ttype_t* str_type = ASRUtils::TYPE(ASR::make_Character_t(al,
            loc, 1, 1, nullptr, nullptr, 0));
        ASR::expr_t *value = nullptr;
        if (ASRUtils::is_integer(*type)) {
            if (ASRUtils::expr_value(arg) != nullptr) {
                int64_t c = ASR::down_cast<ASR::IntegerConstant_t>(arg)->m_n;
                if (! (c >= 0 && c <= 127) ) {
                    throw SemanticError("The argument 'x' in chr(x) must be in the range 0 <= x <= 127.", loc);
                }
                char cc = c;
                std::string svalue;
                svalue += cc;
                value = ASR::down_cast<ASR::expr_t>(
                    ASR::make_StringConstant_t(al, loc, s2c(al, svalue), str_type));
            }
            return ASR::make_StringChr_t(al, loc, arg, str_type, value);
        } else {
            throw SemanticError("'" + ASRUtils::type_to_str_python(type) + "' object cannot be interpreted as an integer",
                arg->base.loc);
        }
    }

    ASR::asr_t* create_CPtrToPointer(const AST::Call_t& x) {
        if( x.n_args != 2 ) {
            throw SemanticError("c_p_pointer accepts two positional arguments, "
                                "first a variable of c_ptr type and second "
                                " the target type of the first variable.",
                                x.base.base.loc);
        }
        visit_expr(*x.m_args[0]);
        ASR::expr_t* cptr = ASRUtils::EXPR(tmp);
        visit_expr(*x.m_args[1]);
        ASR::expr_t* pptr = ASRUtils::EXPR(tmp);
        return ASR::make_CPtrToPointer_t(al, x.base.base.loc, cptr,
                                         pptr, nullptr);
    }

    ASR::asr_t* create_PointerToCPtr(const AST::Call_t& x) {
        if( x.n_args != 2 ) {
            throw SemanticError("p_c_pointer accepts two positional arguments, "
                                "first a Pointer variable, second a CPtr variable.",
                                x.base.base.loc);
        }
        visit_expr(*x.m_args[0]);
        ASR::expr_t* pptr = ASRUtils::EXPR(tmp);
        visit_expr(*x.m_args[1]);
        ASR::expr_t* cptr = ASRUtils::EXPR(tmp);
        ASR::asr_t* pp = ASR::make_PointerToCPtr_t(al, x.base.base.loc, pptr,
                                         ASRUtils::expr_type(cptr), nullptr);
        return ASR::make_Assignment_t(al, x.base.base.loc,
            cptr, ASR::down_cast<ASR::expr_t>(pp), nullptr);
    }

    void visit_Call(const AST::Call_t &x) {
        std::string call_name;
        Vec<ASR::call_arg_t> args;
        args.reserve(al, x.n_args);
        visit_expr_list(x.m_args, x.n_args, args);
        Vec<ASR::restriction_arg_t*> rt_args;
        rt_args.reserve(al, x.n_keywords);
        visit_keywords_list(x.m_keywords, x.n_keywords, rt_args, x.base.base.loc);
        if (AST::is_a<AST::Name_t>(*x.m_func)) {
            AST::Name_t *n = AST::down_cast<AST::Name_t>(x.m_func);
            call_name = n->m_id;
        } else if (AST::is_a<AST::Attribute_t>(*x.m_func)) {
            AST::Attribute_t *at = AST::down_cast<AST::Attribute_t>(x.m_func);
            if (AST::is_a<AST::Name_t>(*at->m_value)) {
                AST::Name_t *n = AST::down_cast<AST::Name_t>(at->m_value);
                std::string mod_name = n->m_id;
                call_name = at->m_attr;
                std::string call_name_store = "__" + mod_name + "_" + call_name;
                ASR::symbol_t *st = nullptr;
                if (current_scope->resolve_symbol(call_name_store) != nullptr) {
                    st = current_scope->get_symbol(call_name_store);
                } else {
                    SymbolTable *symtab = current_scope;
                    while (symtab->parent != nullptr) symtab = symtab->parent;
                    if (symtab->resolve_symbol(mod_name) == nullptr) {
                        if (current_scope->resolve_symbol(mod_name) != nullptr) {
                            // this case when we have variable and attribute
                            st = current_scope->resolve_symbol(mod_name);
                            Vec<ASR::expr_t*> eles;
                            eles.reserve(al, x.n_args);
                            for (size_t i=0; i<x.n_args; i++) {
                                eles.push_back(al, args[i].m_value);
                            }
                            ASR::expr_t *se = ASR::down_cast<ASR::expr_t>(
                                            ASR::make_Var_t(al, x.base.base.loc, st));
                            if (ASR::is_a<ASR::Character_t>(*(ASRUtils::expr_type(se)))) {
                                if (std::string(at->m_attr) == std::string("capitalize")) {
                                    if(args.size() != 0) {
                                        throw SemanticError("str.capitalize() takes no arguments",
                                            x.base.base.loc);
                                    }
                                    ASR::symbol_t *fn_div = resolve_intrinsic_function(x.base.base.loc, "_lpython_str_capitalize");
                                    Vec<ASR::call_arg_t> args;
                                    args.reserve(al, 1);
                                    ASR::call_arg_t arg;
                                    arg.loc = x.base.base.loc;
                                    arg.m_value = se;
                                    args.push_back(al, arg);
                                    tmp = make_call_helper(al, fn_div, current_scope, args, "_lpython_str_capitalize", x.base.base.loc, rt_args);
                                    return;
                                } else if (std::string(at->m_attr) == std::string("lower")) {
                                    if(args.size() != 0) {
                                        throw SemanticError("str.lower() takes no arguments",
                                            x.base.base.loc);
                                    }
                                    ASR::symbol_t *fn_div = resolve_intrinsic_function(x.base.base.loc, "_lpython_str_lower");
                                    Vec<ASR::call_arg_t> args;
                                    args.reserve(al, 1);
                                    ASR::call_arg_t arg;
                                    arg.loc = x.base.base.loc;
                                    arg.m_value = se;
                                    args.push_back(al, arg);
                                    tmp = make_call_helper(al, fn_div, current_scope, args, "_lpython_str_lower", x.base.base.loc, rt_args);
                                    return;
                                } else if (std::string(at->m_attr) == std::string("rstrip")) {
                                    if(args.size() != 0) {
                                        throw SemanticError("str.srtrip() takes no arguments",
                                            x.base.base.loc);
                                    }
                                    ASR::symbol_t *fn_div = resolve_intrinsic_function(x.base.base.loc, "_lpython_str_rstrip");
                                    Vec<ASR::call_arg_t> args;
                                    args.reserve(al, 1);
                                    ASR::call_arg_t arg;
                                    arg.loc = x.base.base.loc;
                                    arg.m_value = se;
                                    args.push_back(al, arg);
                                    tmp = make_call_helper(al, fn_div, current_scope, args, "_lpython_str_rstrip", x.base.base.loc, rt_args);
                                    return;
                                } else if (std::string(at->m_attr) == std::string("lstrip")) {
                                    if(args.size() != 0) {
                                        throw SemanticError("str.lrtrip() takes no arguments",
                                            x.base.base.loc);
                                    }
                                    ASR::symbol_t *fn_div = resolve_intrinsic_function(x.base.base.loc, "_lpython_str_lstrip");
                                    Vec<ASR::call_arg_t> args;
                                    args.reserve(al, 1);
                                    ASR::call_arg_t arg;
                                    arg.loc = x.base.base.loc;
                                    arg.m_value = se;
                                    args.push_back(al, arg);
                                    tmp = make_call_helper(al, fn_div, current_scope, args, "_lpython_str_lstrip", x.base.base.loc, rt_args);
                                    return;
                                } else if (std::string(at->m_attr) == std::string("strip")) {
                                    if(args.size() != 0) {
                                        throw SemanticError("str.srtrip() takes no arguments",
                                            x.base.base.loc);
                                    }
                                    ASR::symbol_t *fn_div = resolve_intrinsic_function(x.base.base.loc, "_lpython_str_strip");
                                    Vec<ASR::call_arg_t> args;
                                    args.reserve(al, 1);
                                    ASR::call_arg_t arg;
                                    arg.loc = x.base.base.loc;
                                    arg.m_value = se;
                                    args.push_back(al, arg);
                                    tmp = make_call_helper(al, fn_div, current_scope, args, "_lpython_str_strip", x.base.base.loc, rt_args);
                                    return;
                                }
                            }
                            handle_attribute(se, at->m_attr, x.base.base.loc, eles);
                            return;
                        }
                        throw SemanticError("module '" + mod_name + "' is not imported",
                            x.base.base.loc);
                    }
                    ASR::symbol_t *mt = symtab->get_symbol(mod_name);
                    ASR::Module_t *m = ASR::down_cast<ASR::Module_t>(mt);
                    st = import_from_module(al, m, current_scope, mod_name,
                                        call_name, call_name_store, x.base.base.loc);
                    current_scope->add_symbol(call_name_store, st);
                }
                tmp = make_call_helper(al, st, current_scope, args, call_name, x.base.base.loc, rt_args);
                return;
            } else if (AST::is_a<AST::ConstantInt_t>(*at->m_value)) {
                if (std::string(at->m_attr) == std::string("bit_length")) {
                    //bit_length() attribute:
                    if(args.size() != 0) {
                        throw SemanticError("int.bit_length() takes no arguments",
                            x.base.base.loc);
                    }
                    AST::ConstantInt_t *n = AST::down_cast<AST::ConstantInt_t>(at->m_value);
                    int64_t int_val = std::abs(n->m_value);
                    int32_t res = 0;
                    for(; int_val; int_val >>= 1, res++);
                    ASR::ttype_t *int_type = ASRUtils::TYPE(ASR::make_Integer_t(al, x.base.base.loc,
                        4, nullptr, 0));
                    tmp = ASR::make_IntegerConstant_t(al, x.base.base.loc, res, int_type);
                    return;
                } else {
                    throw SemanticError("'int' object has no attribute '" + std::string(at->m_attr) + "'",
                        x.base.base.loc);
                }
            } else if (AST::is_a<AST::ConstantStr_t>(*at->m_value)) {
                if (std::string(at->m_attr) == std::string("capitalize")) {
                    if(args.size() != 0) {
                        throw SemanticError("str.capitalize() takes no arguments",
                            x.base.base.loc);
                    }
                    AST::ConstantStr_t *n = AST::down_cast<AST::ConstantStr_t>(at->m_value);
                    std::string res = n->m_value;
                    res[0] = toupper(res[0]);
                    ASR::ttype_t *str_type = ASRUtils::TYPE(ASR::make_Character_t(al, x.base.base.loc,
                                    1, 1, nullptr, nullptr , 0));
                    tmp = ASR::make_StringConstant_t(al, x.base.base.loc, s2c(al, res), str_type);
                    return;
                } else if (std::string(at->m_attr) == std::string("lower")) {
                    if(args.size() != 0) {
                        throw SemanticError("str.lower() takes no arguments",
                            x.base.base.loc);
                    }
                    AST::ConstantStr_t *n = AST::down_cast<AST::ConstantStr_t>(at->m_value);
                    std::string res = n->m_value;
                    for (auto &i : res) {
                        if (i >= 'A' && i<= 'Z') {
                            i = tolower(i);
                        }
                    }
                    ASR::ttype_t *str_type = ASRUtils::TYPE(ASR::make_Character_t(al, x.base.base.loc,
                                    1, 1, nullptr, nullptr , 0));
                    tmp = ASR::make_StringConstant_t(al, x.base.base.loc, s2c(al, res), str_type);
                    return;
                } else if (std::string(at->m_attr) == std::string("rstrip")) {
                    if(args.size() != 0) {
                        throw SemanticError("str.rstrip() takes no arguments",
                            x.base.base.loc);
                    }
                    AST::ConstantStr_t *n = AST::down_cast<AST::ConstantStr_t>(at->m_value);
                    std::string res = n->m_value;
                    int ind = (int)res.size() - 1;
                    while (ind >= 0 && res[ind] == ' '){
                        ind--;
                    }
                    res = std::string(res.begin(), res.begin() + ind +1);
                    ASR::ttype_t *str_type = ASRUtils::TYPE(ASR::make_Character_t(al, x.base.base.loc,
                                    1, 1, nullptr, nullptr , 0));
                    tmp = ASR::make_StringConstant_t(al, x.base.base.loc, s2c(al, res), str_type);
                    return;
                } else if (std::string(at->m_attr) == std::string("lstrip")) {
                    if(args.size() != 0) {
                        throw SemanticError("str.lstrip() takes no arguments",
                            x.base.base.loc);
                    }
                    AST::ConstantStr_t *n = AST::down_cast<AST::ConstantStr_t>(at->m_value);
                    std::string res = n->m_value;
                    size_t ind = 0;
                    while (ind < res.size() && res[ind] == ' ') {
                        ind++;
                    }
                    res = std::string(res.begin() + ind, res.end());
                    ASR::ttype_t *str_type = ASRUtils::TYPE(ASR::make_Character_t(al, x.base.base.loc,
                                    1, 1, nullptr, nullptr , 0));
                    tmp = ASR::make_StringConstant_t(al, x.base.base.loc, s2c(al, res), str_type);
                    return;
                } else if (std::string(at->m_attr) == std::string("strip")) {
                    if(args.size() != 0) {
                        throw SemanticError("str.strip() takes no arguments",
                            x.base.base.loc);
                    }
                    AST::ConstantStr_t *n = AST::down_cast<AST::ConstantStr_t>(at->m_value);
                    std::string res = n->m_value;
                    size_t l = 0;
                    int r = (int)res.size() - 1;
                    while (l < res.size() && (int)r >= 0 && (res[l] == ' ' || res[r] == ' ')) {
                        l += res[l] == ' ';
                        r -= res[r] == ' ';
                    }
                    res = std::string(res.begin() + l, res.begin() + r + 1);
                    ASR::ttype_t *str_type = ASRUtils::TYPE(ASR::make_Character_t(al, x.base.base.loc,
                                    1, 1, nullptr, nullptr , 0));
                    tmp = ASR::make_StringConstant_t(al, x.base.base.loc, s2c(al, res), str_type);
                    return;
                } else {
                    throw SemanticError("'str' object has no attribute '" + std::string(at->m_attr) + "'",
                        x.base.base.loc);
                }
            } else {
                throw SemanticError("Only Name type and constant integers supported in Call",
                    x.base.base.loc);
            }
        } else {
            throw SemanticError("Only Name or Attribute type supported in Call",
                x.base.base.loc);
        }

        ASR::symbol_t *s = current_scope->resolve_symbol(call_name);

        if (!s) {
            if (intrinsic_procedures.is_intrinsic(call_name)) {
                s = resolve_intrinsic_function(x.base.base.loc, call_name);
                if (call_name == "pow") {
                    diag.add(diag::Diagnostic(
                        "Could have used '**' instead of 'pow'",
                        diag::Level::Style, diag::Stage::Semantic, {
                            diag::Label("'**' could be used instead",
                                    {x.base.base.loc}),
                        })
                    );
                }
            } else {
                // TODO: We need to port all functions below to the intrinsic functions file
                // Then we can uncomment this error message:
                /*
                throw SemanticError("The function '" + call_name + "' is not declared and not intrinsic",
                    x.base.base.loc);
            }
            if (false) {
                */
                // This will all be removed once we port it to intrinsic functions
            // Intrinsic functions
            if (call_name == "size") {
                // TODO: size should be part of ASR. That way
                // ASR itself does not need a runtime library
                // a runtime library thus becomes optional --- can either be
                // implemented using ASR, or the backend can link it at runtime
                ASR::ttype_t *a_type = ASRUtils::TYPE(ASR::make_Integer_t(al, x.base.base.loc,
                    4, nullptr, 0));
                /*
                ASR::symbol_t *a_name = nullptr;
                throw SemanticError("TODO: add the size() function and look it up",
                    x.base.base.loc);
                tmp = ASR::make_FunctionCall_t(al, x.base.base.loc, a_name,
                    nullptr, args.p, args.size(), nullptr, 0, a_type, nullptr, nullptr);
                */

                tmp = ASR::make_IntegerConstant_t(al, x.base.base.loc, 1234, a_type);
                return;
            } else if (call_name == "empty") {
                // TODO: check that the `empty` arguments are compatible
                // with the type
                tmp = nullptr;
                return;
            } else if (call_name == "reshape") {
                tmp = handle_reshape(al, args, x.base.base.loc);
                return ;
            } else if (call_name == "empty_c_void_p") {
                // TODO: check that `empty_c_void_p uses` has arguments that are compatible
                // with the type
                tmp = nullptr;
                return;
            } else if (call_name == "TypeVar") {
                // Ignore TypeVar for now, we handle it based on the identifier itself
                tmp = nullptr;
                return;
            } else if (call_name == "callable") {
                if (args.size() != 1) {
                    throw SemanticError(call_name + "() takes exactly one argument (" +
                        std::to_string(args.size()) + " given)", x.base.base.loc);
                }
                ASR::ttype_t *type = ASRUtils::TYPE(ASR::make_Logical_t(al, x.base.base.loc,
                                    4, nullptr, 0));
                ASR::expr_t *arg = args[0].m_value;
                bool result = false;
                if (ASR::is_a<ASR::Var_t>(*arg)) {
                    ASR::symbol_t *t = ASR::down_cast<ASR::Var_t>(arg)->m_v;
                    result = ASR::is_a<ASR::Function_t>(*t);
                }
                tmp = ASR::make_LogicalConstant_t(al, x.base.base.loc, result, type);
                return;
            }
            else if (call_name == "int") {
                if (args.size() <= 1) {
                    tmp = handle_intrinsic_int(al, args, x.base.base.loc);
                } else {
                    throw SemanticError("Either 0 or 1 argument is expected in '" + call_name + "'",
                            x.base.base.loc);
                }
                return;
            } else if (call_name == "float") {
                if(args.size() <= 1) {
                    tmp = handle_intrinsic_float(al, args, x.base.base.loc);
                } else {
                    throw SemanticError("Either 0 or 1 argument is expected in '" + call_name + "'",
                            x.base.base.loc);
                }
                return;
            } else if (call_name == "str") {
                if(args.size() <= 1) {
                    tmp = handle_intrinsic_str(al ,args, x.base.base.loc);
                } else {
                    throw SemanticError("Either 0 or 1 argument is expected in '" + call_name + "'",
                            x.base.base.loc);
                }
                return;
            } else if(call_name == "bool") {
                if(args.size() <= 1) {
                    tmp = handle_intrinsic_bool(al, args, x.base.base.loc);
                } else {
                    throw SemanticError("Either 0 or 1 argument is expected in '" + call_name + "'",
                            x.base.base.loc);
                }
                return;
            } else if (call_name == "len") {
                tmp = handle_intrinsic_len(al, args, x.base.base.loc);
                return;
            } else if (call_name == "ord") {
                tmp = handle_intrinsic_ord(al, args, x.base.base.loc);
                return;
            } else if (call_name == "chr") {
                tmp = handle_intrinsic_chr(al, args, x.base.base.loc);
                return;
            } else if( call_name == "pointer" ) {
                ASR::ttype_t *type = ASRUtils::TYPE(ASR::make_Pointer_t(al, x.base.base.loc,
                                            ASRUtils::expr_type(args[0].m_value)));
                tmp = ASR::make_GetPointer_t(al, x.base.base.loc, args[0].m_value, type, nullptr);
                return ;
            } else if( call_name == "array" ) {
                if( args.size() != 1 ) {
                    throw SemanticError("array accepts only 1 argument for now, got " +
                                        std::to_string(args.size()) + " arguments instead.",
                                        x.base.base.loc);
                }
                ASR::expr_t *arg = args[0].m_value;
                ASR::ttype_t *type = ASRUtils::expr_type(arg);
                if(ASR::is_a<ASR::ListConstant_t>(*arg)) {
                    type = ASR::down_cast<ASR::List_t>(type)->m_type;
                    ASR::ListConstant_t* list = ASR::down_cast<ASR::ListConstant_t>(arg);
                    ASR::expr_t **m_args = list->m_args;
                    size_t n_args = list->n_args;
                    tmp = ASR::make_ArrayConstant_t(al, x.base.base.loc, m_args, n_args, type);
                } else {
                    throw SemanticError("array accepts only list for now, got " +
                                        ASRUtils::type_to_str(type) + " type.", x.base.base.loc);
                }
                return;
            } else if( call_name == "deepcopy" ) {
                if( args.size() != 1 ) {
                    throw SemanticError("deepcopy only accepts one argument, found " +
                                        std::to_string(args.size()) + " instead.",
                                        x.base.base.loc);
                }
                tmp = (ASR::asr_t*) args[0].m_value;
                return ;
            } else {
                // The function was not found and it is not intrinsic
                throw SemanticError("Function '" + call_name + "' is not declared and not intrinsic",
                    x.base.base.loc);
            }
            } // end of "comment"
        }
        tmp = make_call_helper(al, s, current_scope, args, call_name, x.base.base.loc, rt_args, false);
    }

    void visit_ImportFrom(const AST::ImportFrom_t &/*x*/) {
        // Handled by SymbolTableVisitor already
        tmp = nullptr;
    }
};

Result<ASR::TranslationUnit_t*> body_visitor(Allocator &al,
        const AST::Module_t &ast,
        diag::Diagnostics &diagnostics,
        ASR::asr_t *unit, bool main_module,
        std::map<int, ASR::symbol_t*> &ast_overload)
{
    BodyVisitor b(al, unit, diagnostics, main_module, ast_overload);
    try {
        b.visit_Module(ast);
    } catch (const SemanticError &e) {
        Error error;
        diagnostics.diagnostics.push_back(e.d);
        return error;
    } catch (const SemanticAbort &) {
        Error error;
        return error;
    }
    ASR::TranslationUnit_t *tu = ASR::down_cast2<ASR::TranslationUnit_t>(unit);
    return tu;
}

class PickleVisitor : public AST::PickleBaseVisitor<PickleVisitor>
{
public:
    std::string get_str() {
        return s;
    }
};

std::string pickle_python(AST::ast_t &ast, bool colors, bool indent) {
    PickleVisitor v;
    v.use_colors = colors;
    v.indent = indent;
    v.visit_ast(ast);
    return v.get_str();
}

class TreeVisitor : public AST::TreeBaseVisitor<TreeVisitor>
{
public:
    std::string get_str() {
        return s;
    }
};

std::string pickle_tree_python(AST::ast_t &ast, bool colors) {
    TreeVisitor v;
    v.use_colors = colors;
    v.visit_ast(ast);
    return v.get_str();
}

std::string get_parent_dir(const std::string &path) {
    int idx = path.size()-1;
    while (idx >= 0 && path[idx] != '/' && path[idx] != '\\') idx--;
    if (idx == -1) {
        return "";
    }
    return path.substr(0,idx);
}

Result<ASR::TranslationUnit_t*> python_ast_to_asr(Allocator &al,
    AST::ast_t &ast, diag::Diagnostics &diagnostics, bool main_module,
    bool disable_main, bool symtab_only, std::string file_path)
{
    std::map<int, ASR::symbol_t*> ast_overload;
    std::string parent_dir = get_parent_dir(file_path);
    AST::Module_t *ast_m = AST::down_cast2<AST::Module_t>(&ast);

    ASR::asr_t *unit;
    auto res = symbol_table_visitor(al, *ast_m, diagnostics, main_module,
        ast_overload, parent_dir);
    if (res.ok) {
        unit = res.result;
    } else {
        return res.error;
    }
    ASR::TranslationUnit_t *tu = ASR::down_cast2<ASR::TranslationUnit_t>(unit);
    LFORTRAN_ASSERT(asr_verify(*tu));

    if (!symtab_only) {
        auto res2 = body_visitor(al, *ast_m, diagnostics, unit, main_module,
            ast_overload);
        if (res2.ok) {
            tu = res2.result;
        } else {
            return res2.error;
        }
        // std::cout << pickle(*tu, 1, 1, 0) << std::endl;
        LFORTRAN_ASSERT(asr_verify(*tu));
    }

    if (main_module) {
        // If it is a main module, turn it into a program
        // Note: we can modify this behavior for interactive mode later
        if (disable_main) {
            if (tu->n_items > 0) {
                diagnostics.add(diag::Diagnostic(
                    "The script is invoked as the main module and it has code to execute,\n"
                    "but `--disable-main` was passed so no code was generated for `main`.\n"
                    "We are removing all global executable code from ASR.",
                    diag::Level::Warning, diag::Stage::Semantic, {})
                );
                // We have to remove the code
                tu->m_items=nullptr;
                tu->n_items=0;
                LFORTRAN_ASSERT(asr_verify(*tu));
            }
        } else {
            LCompilers::PassOptions pass_options;
            pass_options.run_fun = "_lpython_main_program";
            pass_options.runtime_library_dir = get_runtime_library_dir();
            pass_wrap_global_stmts_into_program(al, *tu, pass_options);
            LFORTRAN_ASSERT(asr_verify(*tu));
        }
    }

    return tu;
}

} // namespace LFortran::Python<|MERGE_RESOLUTION|>--- conflicted
+++ resolved
@@ -2468,16 +2468,12 @@
         current_procedure_abi_type = ASR::abiType::Source;
         bool current_procedure_interface = false;
         bool overload = false;
-        bool vectorize = false;
+        bool vectorize = false, is_inline = false;
 
         Vec<ASR::ttype_t*> tps;
         tps.reserve(al, x.m_args.n_args);
-<<<<<<< HEAD
         bool is_restriction = false;
 
-=======
-        bool vectorize = false, is_inline = false;
->>>>>>> f4d6b110
         if (x.n_decorator_list > 0) {
             for(size_t i=0; i<x.n_decorator_list; i++) {
                 AST::expr_t *dec = x.m_decorator_list[i];
@@ -2494,13 +2490,10 @@
                         // TODO: Implement @interface
                     } else if (name == "vectorize") {
                         vectorize = true;
-<<<<<<< HEAD
                     } else if (name == "restriction") {
                         is_restriction = true;
-=======
                     } else if (name == "inline") {
                         is_inline = true;
->>>>>>> f4d6b110
                     } else {
                         throw SemanticError("Decorator: " + name + " is not supported",
                             x.base.base.loc);
@@ -2612,14 +2605,9 @@
                     /* a_body */ nullptr,
                     /* n_body */ 0,
                     /* a_return_var */ ASRUtils::EXPR(return_var_ref),
-<<<<<<< HEAD
-                    current_procedure_abi_type, s_access, deftype, 
-                    bindc_name, vectorize, false, false,
+                    current_procedure_abi_type,
+                    s_access, deftype, bindc_name, vectorize, false, false, is_inline,
                     tps.p, tps.size(), nullptr, 0, is_restriction);
-=======
-                    current_procedure_abi_type,
-                    s_access, deftype, bindc_name, vectorize, false, false, is_inline);
->>>>>>> f4d6b110
             } else {
                 throw SemanticError("Return variable must be an identifier (Name AST node) or an array (Subscript AST node)",
                     x.m_returns->base.loc);
@@ -2637,12 +2625,8 @@
                 nullptr,
                 current_procedure_abi_type,
                 s_access, deftype, bindc_name,
-<<<<<<< HEAD
-                false, is_pure, is_module,
+                false, is_pure, is_module, is_inline,
                 tps.p, tps.size(), nullptr, 0, is_restriction);
-=======
-                false, is_pure, is_module, is_inline);
->>>>>>> f4d6b110
         }
         ASR::symbol_t * t = ASR::down_cast<ASR::symbol_t>(tmp);
         parent_scope->add_symbol(sym_name, t);
