#include <fstream>
#include <iostream>
#include <map>
#include <memory>
#include <string>
#include <cmath>
#include <vector>
#include <bitset>
#include <complex>
#include <sstream>
#include <iterator>

#include <libasr/asr.h>
#include <libasr/asr_utils.h>
#include <libasr/asr_verify.h>
#include <libasr/config.h>
#include <libasr/string_utils.h>
#include <libasr/utils.h>
#include <libasr/pass/global_stmts_program.h>

#include <lpython/python_ast.h>
#include <lpython/semantics/python_ast_to_asr.h>
#include <lpython/utils.h>
#include <lpython/semantics/semantic_exception.h>
#include <lpython/python_serialization.h>
#include <lpython/semantics/python_comptime_eval.h>
#include <lpython/semantics/python_attribute_eval.h>
#include <lpython/parser/parser.h>


namespace LFortran::LPython {

// Does a CPython style lookup for a module:
// * First the current directory (this is incorrect, we need to do it relative to the current file)
// * Then the LPython runtime directory
LFortran::Result<std::string> get_full_path(const std::string &filename,
        const std::string &runtime_library_dir, bool &ltypes, bool &numpy) {
    ltypes = false;
    numpy = false;
    std::string input;
    bool status = read_file(filename, input);
    if (status) {
        return filename;
    } else {
        std::string filename_intrinsic = runtime_library_dir + "/" + filename;
        status = read_file(filename_intrinsic, input);
        if (status) {
            return filename_intrinsic;
        } else {
            // If this is `ltypes`, do a special lookup
            if (filename == "ltypes.py") {
                filename_intrinsic = runtime_library_dir + "/ltypes/" + filename;
                status = read_file(filename_intrinsic, input);
                if (status) {
                    ltypes = true;
                    return filename_intrinsic;
                } else {
                    return LFortran::Error();
                }
            } else if (filename == "numpy.py") {
                filename_intrinsic = runtime_library_dir + "/lpython_intrinsic_numpy.py";
                status = read_file(filename_intrinsic, input);
                if (status) {
                    numpy = true;
                    return filename_intrinsic;
                } else {
                    return LFortran::Error();
                }
            } else {
                return LFortran::Error();
            }
        }
    }
}

ASR::Module_t* load_module(Allocator &al, SymbolTable *symtab,
                            const std::string &module_name,
                            const Location &loc, bool intrinsic,
                            std::vector<std::string> &rl_path,
                            bool &ltypes, bool &numpy,
                            const std::function<void (const std::string &, const Location &)> err) {
    ltypes = false;
    numpy = false;
    LFORTRAN_ASSERT(symtab);
    if (symtab->get_scope().find(module_name) != symtab->get_scope().end()) {
        ASR::symbol_t *m = symtab->get_symbol(module_name);
        if (ASR::is_a<ASR::Module_t>(*m)) {
            return ASR::down_cast<ASR::Module_t>(m);
        } else {
            err("The symbol '" + module_name + "' is not a module", loc);
        }
    }
    LFORTRAN_ASSERT(symtab->parent == nullptr);

    // Parse the module `module_name`.py to AST
    std::string infile0 = module_name + ".py";
    bool found = false;
    std::string path_used = "", infile;
    for (auto path: rl_path) {
        Result<std::string> rinfile = get_full_path(infile0, path, ltypes, numpy);
        if (rinfile.ok) {
            found = true;
            infile = rinfile.result;
            path_used = path;
            break;
        }
    }
    if (!found) {
        err("Could not find the module '" + infile0 + "'", loc);
    }
    if (ltypes) return nullptr;
    if (numpy) return nullptr;

    // TODO: diagnostic should be an argument to this function
    diag::Diagnostics diagnostics;
    Result<AST::ast_t*> r = parse_python_file(al, rl_path[0], infile,
        diagnostics, false);
    if (!r.ok) {
        err("The file '" + infile + "' failed to parse", loc);
    }
    LFortran::LPython::AST::ast_t* ast = r.result;

    // Convert the module from AST to ASR
    LFortran::LocationManager lm;
    lm.in_filename = infile;
    Result<ASR::TranslationUnit_t*> r2 = python_ast_to_asr(al, *ast,
        diagnostics, false, false, false, path_used);
    std::string input;
    read_file(infile, input);
    CompilerOptions compiler_options;
    std::cerr << diagnostics.render(input, lm, compiler_options);
    if (!r2.ok) {
        LFORTRAN_ASSERT(diagnostics.has_error())
        return nullptr; // Error
    }
    ASR::TranslationUnit_t* mod1 = r2.result;

    // insert into `symtab`
    ASR::Module_t *mod2 = ASRUtils::extract_module(*mod1);
    mod2->m_name = s2c(al, module_name);
    symtab->add_symbol(module_name, (ASR::symbol_t*)mod2);
    mod2->m_symtab->parent = symtab;
    mod2->m_intrinsic = intrinsic;
    if (intrinsic) {
        // TODO: I think we should just store intrinsic once, in the module
        // itself
        // Mark each function as intrinsic also
        for (auto &item : mod2->m_symtab->get_scope()) {
            if (ASR::is_a<ASR::Subroutine_t>(*item.second)) {
                ASR::Subroutine_t *s = ASR::down_cast<ASR::Subroutine_t>(item.second);
                if (s->m_abi == ASR::abiType::Source) {
                    s->m_abi = ASR::abiType::Intrinsic;
                }
                if (s->n_body == 0) {
                    std::string name = s->m_name;
                    if (name == "ubound" || name == "lbound") {
                        s->m_deftype = ASR::deftypeType::Interface;
                    }
                }
            }
            if (ASR::is_a<ASR::Function_t>(*item.second)) {
                ASR::Function_t *s = ASR::down_cast<ASR::Function_t>(item.second);
                if (s->m_abi == ASR::abiType::Source) {
                    s->m_abi = ASR::abiType::Intrinsic;
                }
                if (s->n_body == 0) {
                    std::string name = s->m_name;
                    if (name == "ubound" || name == "lbound") {
                        s->m_deftype = ASR::deftypeType::Interface;
                    }
                }
            }
        }
    }

    // and return it
    return mod2;
}

ASR::symbol_t* import_from_module(Allocator &al, ASR::Module_t *m, SymbolTable *current_scope,
                std::string mname, std::string cur_sym_name, std::string new_sym_name,
                const Location &loc) {

    ASR::symbol_t *t = m->m_symtab->resolve_symbol(cur_sym_name);
    if (!t) {
        throw SemanticError("The symbol '" + cur_sym_name + "' not found in the module '" + mname + "'",
                loc);
    }
    if (current_scope->get_scope().find(cur_sym_name) != current_scope->get_scope().end()) {
        throw SemanticError(cur_sym_name + " already defined", loc);
    }
    if (ASR::is_a<ASR::Subroutine_t>(*t)) {

        ASR::Subroutine_t *msub = ASR::down_cast<ASR::Subroutine_t>(t);
        // `msub` is the Subroutine in a module. Now we construct
        // an ExternalSymbol that points to
        // `msub` via the `external` field.
        Str name;
        name.from_str(al, new_sym_name);
        ASR::asr_t *sub = ASR::make_ExternalSymbol_t(
            al, msub->base.base.loc,
            /* a_symtab */ current_scope,
            /* a_name */ name.c_str(al),
            (ASR::symbol_t*)msub,
            m->m_name, nullptr, 0, msub->m_name,
            ASR::accessType::Public
            );
        return ASR::down_cast<ASR::symbol_t>(sub);
    } else if (ASR::is_a<ASR::Function_t>(*t)) {
        ASR::Function_t *mfn = ASR::down_cast<ASR::Function_t>(t);
        // `mfn` is the Function in a module. Now we construct
        // an ExternalSymbol that points to it.
        Str name;
        name.from_str(al, new_sym_name);
        char *cname = name.c_str(al);
        ASR::asr_t *fn = ASR::make_ExternalSymbol_t(
            al, mfn->base.base.loc,
            /* a_symtab */ current_scope,
            /* a_name */ cname,
            (ASR::symbol_t*)mfn,
            m->m_name, nullptr, 0, mfn->m_name,
            ASR::accessType::Public
            );
        return ASR::down_cast<ASR::symbol_t>(fn);
    } else if (ASR::is_a<ASR::Variable_t>(*t)) {
        ASR::Variable_t *mv = ASR::down_cast<ASR::Variable_t>(t);
        // `mv` is the Variable in a module. Now we construct
        // an ExternalSymbol that points to it.
        Str name;
        name.from_str(al, new_sym_name);
        char *cname = name.c_str(al);
        ASR::asr_t *v = ASR::make_ExternalSymbol_t(
            al, mv->base.base.loc,
            /* a_symtab */ current_scope,
            /* a_name */ cname,
            (ASR::symbol_t*)mv,
            m->m_name, nullptr, 0, mv->m_name,
            ASR::accessType::Public
            );
        return ASR::down_cast<ASR::symbol_t>(v);
    } else if (ASR::is_a<ASR::GenericProcedure_t>(*t)) {
        ASR::GenericProcedure_t *gt = ASR::down_cast<ASR::GenericProcedure_t>(t);
        Str name;
        name.from_str(al, new_sym_name);
        char *cname = name.c_str(al);
        ASR::asr_t *v = ASR::make_ExternalSymbol_t(
            al, gt->base.base.loc,
            /* a_symtab */ current_scope,
            /* a_name */ cname,
            (ASR::symbol_t*)gt,
            m->m_name, nullptr, 0, gt->m_name,
            ASR::accessType::Public
            );
        return ASR::down_cast<ASR::symbol_t>(v);
    } else {
        throw SemanticError("Only Subroutines, Functions and Variables are currently supported in 'import'",
            loc);
    }
    LFORTRAN_ASSERT(false);
    return nullptr;
}


template <class Derived>
class CommonVisitor : public AST::BaseVisitor<Derived> {
public:
    diag::Diagnostics &diag;


    ASR::asr_t *tmp;
    Allocator &al;
    SymbolTable *current_scope;
    // The current_module contains the current module that is being visited;
    // this is used to append to the module dependencies if needed
    ASR::Module_t *current_module = nullptr;
    Vec<char *> current_module_dependencies;
    // True for the main module, false for every other one
    // The main module is stored directly in TranslationUnit, other modules are Modules
    bool main_module;
    PythonIntrinsicProcedures intrinsic_procedures;
    AttributeHandler attr_handler;
    std::map<int, ASR::symbol_t*> &ast_overload;
    std::string parent_dir;
    Vec<ASR::stmt_t*> *current_body;

    CommonVisitor(Allocator &al, SymbolTable *symbol_table,
            diag::Diagnostics &diagnostics, bool main_module,
            std::map<int, ASR::symbol_t*> &ast_overload, std::string parent_dir)
        : diag{diagnostics}, al{al}, current_scope{symbol_table}, main_module{main_module},
            ast_overload{ast_overload}, parent_dir{parent_dir},
            current_body{nullptr} {
        current_module_dependencies.reserve(al, 4);
    }

    ASR::asr_t* resolve_variable(const Location &loc, const std::string &var_name) {
        SymbolTable *scope = current_scope;
        ASR::symbol_t *v = scope->resolve_symbol(var_name);
        if (!v) {
            diag.semantic_error_label("Variable '" + var_name
                + "' is not declared", {loc},
                "'" + var_name + "' is undeclared");
            throw SemanticAbort();
        }
        return ASR::make_Var_t(al, loc, v);
    }

    ASR::symbol_t* resolve_intrinsic_function(const Location &loc, const std::string &remote_sym) {
        LFORTRAN_ASSERT(intrinsic_procedures.is_intrinsic(remote_sym))
        std::string module_name = intrinsic_procedures.get_module(remote_sym, loc);

        SymbolTable *tu_symtab = ASRUtils::get_tu_symtab(current_scope);
        std::string rl_path = get_runtime_library_dir();
        std::vector<std::string> paths = {rl_path, parent_dir};
        bool ltypes, numpy;
        ASR::Module_t *m = load_module(al, tu_symtab, module_name,
                loc, true, paths,
                ltypes, numpy,
                [&](const std::string &msg, const Location &loc) { throw SemanticError(msg, loc); }
                );
        LFORTRAN_ASSERT(!ltypes)
        LFORTRAN_ASSERT(!numpy)

        ASR::symbol_t *t = m->m_symtab->resolve_symbol(remote_sym);
        if (!t) {
            throw SemanticError("The symbol '" + remote_sym
                + "' not found in the module '" + module_name + "'",
                loc);
        } else if (! (ASR::is_a<ASR::GenericProcedure_t>(*t)
                    || ASR::is_a<ASR::Function_t>(*t)
                    || ASR::is_a<ASR::Subroutine_t>(*t))) {
            throw SemanticError("The symbol '" + remote_sym
                + "' found in the module '" + module_name + "', "
                + "but it is not a function, subroutine or a generic procedure.",
                loc);
        }
        char *fn_name = ASRUtils::symbol_name(t);
        ASR::asr_t *fn = ASR::make_ExternalSymbol_t(
            al, t->base.loc,
            /* a_symtab */ current_scope,
            /* a_name */ fn_name,
            t,
            m->m_name, nullptr, 0, fn_name,
            ASR::accessType::Private
            );
        std::string sym = fn_name;

        current_scope->add_symbol(sym, ASR::down_cast<ASR::symbol_t>(fn));
        ASR::symbol_t *v = ASR::down_cast<ASR::symbol_t>(fn);

        // Now we need to add the module `m` with the intrinsic function
        // into the current module dependencies
        if (current_module) {
            // We are in body visitor, the module is already constructed
            // and available as current_module.
            // Add the module `m` to current module dependencies
            Vec<char*> vec;
            vec.from_pointer_n_copy(al, current_module->m_dependencies,
                        current_module->n_dependencies);
            if (!present(vec, m->m_name)) {
                vec.push_back(al, m->m_name);
                current_module->m_dependencies = vec.p;
                current_module->n_dependencies = vec.size();
            }
        } else {
            // We are in the symtab visitor or body visitor and we are
            // constructing a module, so current_module is not available yet
            // (the current_module_dependencies is not used in body visitor)
            if (!present(current_module_dependencies, m->m_name)) {
                current_module_dependencies.push_back(al, m->m_name);
            }
        }
        return v;
    }

    void handle_attribute(ASR::expr_t *s, std::string attr_name,
                const Location &loc, Vec<ASR::expr_t*> &args) {
        tmp = attr_handler.get_attribute(s, attr_name, al, loc, args, diag);
        return;
    }


    void fill_expr_in_ttype_t(std::vector<ASR::expr_t*>& exprs, ASR::dimension_t* dims, size_t n_dims) {
        for( size_t i = 0; i < n_dims; i++ ) {
            exprs.push_back(dims[i].m_start);
            exprs.push_back(dims[i].m_length);
        }
    }

    void fix_exprs_ttype_t(std::vector<ASR::expr_t*>& exprs,
                           Vec<ASR::call_arg_t>& orig_args,
                           ASR::Function_t* orig_func=nullptr) {
        ASR::ExprStmtDuplicator expr_duplicator(al);
        expr_duplicator.allow_procedure_calls = true;
        ASRUtils::ReplaceArgVisitor arg_replacer(al, current_scope, orig_func,
                                                 orig_args);
        for( size_t i = 0; i < exprs.size(); i++ ) {
            ASR::expr_t* expri = exprs[i];
            if (expri) {
                expr_duplicator.success = true;
                ASR::expr_t* expri_copy = expr_duplicator.duplicate_expr(expri);
                LFORTRAN_ASSERT(expr_duplicator.success);
                arg_replacer.current_expr = &expri_copy;
                arg_replacer.replace_expr(expri_copy);
                exprs[i] = expri_copy;
            }
        }
    }

    ASR::ttype_t* handle_return_type(ASR::ttype_t *return_type, const Location &loc,
                                     Vec<ASR::call_arg_t>& args,
                                     ASR::Function_t* f=nullptr) {
        // Rebuild the return type if needed and make FunctionCalls use ExternalSymbol
        std::vector<ASR::expr_t*> func_calls;
        switch( return_type->type ) {
            case ASR::ttypeType::Character: {
                ASR::Character_t *t = ASR::down_cast<ASR::Character_t>(return_type);
                func_calls.push_back(t->m_len_expr);
                fill_expr_in_ttype_t(func_calls, t->m_dims, t->n_dims);
                fix_exprs_ttype_t(func_calls, args, f);
                Vec<ASR::dimension_t> new_dims;
                new_dims.reserve(al, t->n_dims);
                for( size_t i = 1; i < func_calls.size(); i += 2 ) {
                    ASR::dimension_t new_dim;
                    new_dim.loc = func_calls[i]->base.loc;
                    new_dim.m_start = func_calls[i];
                    new_dim.m_length = func_calls[i + 1];
                    new_dims.push_back(al, new_dim);
                }
                int64_t a_len = t->m_len;
                if( func_calls[0] ) {
                    a_len = ASRUtils::extract_len<SemanticError>(func_calls[0], loc);
                }
                return ASRUtils::TYPE(ASR::make_Character_t(al, loc, t->m_kind, a_len, func_calls[0], new_dims.p, new_dims.size()));
            }
            case ASR::ttypeType::Integer: {
                ASR::Integer_t *t = ASR::down_cast<ASR::Integer_t>(return_type);
                fill_expr_in_ttype_t(func_calls, t->m_dims, t->n_dims);
                fix_exprs_ttype_t(func_calls, args, f);
                Vec<ASR::dimension_t> new_dims;
                new_dims.reserve(al, t->n_dims);
                for( size_t i = 0; i < func_calls.size(); i += 2 ) {
                    ASR::dimension_t new_dim;
                    new_dim.loc = func_calls[i]->base.loc;
                    new_dim.m_start = func_calls[i];
                    new_dim.m_length = func_calls[i + 1];
                    new_dims.push_back(al, new_dim);
                }
                return ASRUtils::TYPE(ASR::make_Integer_t(al, loc, t->m_kind, new_dims.p, new_dims.size()));
            }
            case ASR::ttypeType::Real: {
                ASR::Real_t *t = ASR::down_cast<ASR::Real_t>(return_type);
                fill_expr_in_ttype_t(func_calls, t->m_dims, t->n_dims);
                fix_exprs_ttype_t(func_calls, args, f);
                Vec<ASR::dimension_t> new_dims;
                new_dims.reserve(al, t->n_dims);
                for( size_t i = 0; i < func_calls.size(); i += 2 ) {
                    ASR::dimension_t new_dim;
                    new_dim.loc = func_calls[i]->base.loc;
                    new_dim.m_start = func_calls[i];
                    new_dim.m_length = func_calls[i + 1];
                    new_dims.push_back(al, new_dim);
                }
                return ASRUtils::TYPE(ASR::make_Real_t(al, loc, t->m_kind, new_dims.p, new_dims.size()));
                break;
            }
            default: {
                return return_type;
            }
        }
        return nullptr;
    }

    void visit_expr_list(AST::expr_t** exprs, size_t n,
                         Vec<ASR::expr_t*> exprs_vec) {
        LFORTRAN_ASSERT(exprs_vec.reserve_called);
        for( size_t i = 0; i < n; i++ ) {
            this->visit_expr(*exprs[i]);
            exprs_vec.push_back(al, ASRUtils::EXPR(tmp));
        }
    }

    void visit_expr_list(AST::expr_t** exprs, size_t n,
                         Vec<ASR::call_arg_t>& call_args_vec) {
        LFORTRAN_ASSERT(call_args_vec.reserve_called);
        for( size_t i = 0; i < n; i++ ) {
            this->visit_expr(*exprs[i]);
            ASR::expr_t* expr = ASRUtils::EXPR(tmp);
            ASR::call_arg_t arg;
            arg.loc = expr->base.loc;
            arg.m_value = expr;
            call_args_vec.push_back(al, arg);
        }
    }

    void visit_expr_list(Vec<ASR::call_arg_t>& exprs, size_t n,
                         Vec<ASR::expr_t*>& exprs_vec) {
        LFORTRAN_ASSERT(exprs_vec.reserve_called);
        for( size_t i = 0; i < n; i++ ) {
            exprs_vec.push_back(al, exprs[i].m_value);
        }
    }

    void visit_expr_list_with_cast(ASR::expr_t** m_args, size_t n_args,
                                   Vec<ASR::call_arg_t>& call_args_vec,
                                   Vec<ASR::call_arg_t>& args) {
        LFORTRAN_ASSERT(call_args_vec.reserve_called);
        for (size_t i = 0; i < n_args; i++) {
            ASR::call_arg_t c_arg;
            c_arg.loc = args[i].loc;
            c_arg.m_value = cast_helper(m_args[i],
                                args[i].m_value, true);
            call_args_vec.push_back(al, c_arg);
        }
    }

    ASR::ttype_t* get_type_from_var_annotation(std::string var_annotation,
        const Location& loc, Vec<ASR::dimension_t>& dims,
        AST::expr_t** m_args=nullptr, size_t n_args=0) {
        ASR::ttype_t* type = nullptr;
        if (var_annotation == "i8") {
            type = ASRUtils::TYPE(ASR::make_Integer_t(al, loc,
                1, dims.p, dims.size()));
        } else if (var_annotation == "i16") {
            type = ASRUtils::TYPE(ASR::make_Integer_t(al, loc,
                2, dims.p, dims.size()));
        } else if (var_annotation == "i32") {
            type = ASRUtils::TYPE(ASR::make_Integer_t(al, loc,
                4, dims.p, dims.size()));
        } else if (var_annotation == "i64") {
            type = ASRUtils::TYPE(ASR::make_Integer_t(al, loc,
                8, dims.p, dims.size()));
        } else if (var_annotation == "f32") {
            type = ASRUtils::TYPE(ASR::make_Real_t(al, loc,
                4, dims.p, dims.size()));
        } else if (var_annotation == "f64") {
            type = ASRUtils::TYPE(ASR::make_Real_t(al, loc,
                8, dims.p, dims.size()));
        } else if (var_annotation == "c32") {
            type = ASRUtils::TYPE(ASR::make_Complex_t(al, loc,
                4, dims.p, dims.size()));
        } else if (var_annotation == "c64") {
            type = ASRUtils::TYPE(ASR::make_Complex_t(al, loc,
                8, dims.p, dims.size()));
        } else if (var_annotation == "str") {
            type = ASRUtils::TYPE(ASR::make_Character_t(al, loc,
                1, -2, nullptr, dims.p, dims.size()));
        } else if (var_annotation == "bool") {
            type = ASRUtils::TYPE(ASR::make_Logical_t(al, loc,
                4, dims.p, dims.size()));
        } else if (var_annotation == "CPtr") {
            type = ASRUtils::TYPE(ASR::make_CPtr_t(al, loc));
        } else if (var_annotation == "pointer") {
            LFORTRAN_ASSERT(n_args == 1);
            AST::expr_t* underlying_type = m_args[0];
            type = ast_expr_to_asr_type(underlying_type->base.loc, *underlying_type);
            type = ASRUtils::TYPE(ASR::make_Pointer_t(al, loc, type));
        } else {
            ASR::symbol_t* der_sym = ASRUtils::symbol_get_past_external(
                                        current_scope->resolve_symbol(var_annotation));
            if( !der_sym || der_sym->type != ASR::symbolType::DerivedType ) {
                throw SemanticError("Unsupported type annotation: " + var_annotation, loc);
            }
            type = ASRUtils::TYPE(ASR::make_Derived_t(al, loc, der_sym, dims.p, dims.size()));
        }
        return type;
    }


    // Function to create appropriate call based on symbol type. If it is external
    // generic symbol then it changes the name accordingly.
    ASR::asr_t* make_call_helper(Allocator &al, ASR::symbol_t* s, SymbolTable *current_scope,
                    Vec<ASR::call_arg_t> args, std::string call_name, const Location &loc,
                    bool ignore_return_value=false) {
        ASR::symbol_t *s_generic = nullptr, *stemp = s;
        // handling ExternalSymbol
        s = ASRUtils::symbol_get_past_external(s);
        if (ASR::is_a<ASR::GenericProcedure_t>(*s)) {
            s_generic = stemp;
            ASR::GenericProcedure_t *p = ASR::down_cast<ASR::GenericProcedure_t>(s);
            int idx = ASRUtils::select_generic_procedure(args, *p, loc,
                [&](const std::string &msg, const Location &loc) { throw SemanticError(msg, loc); });
            s = p->m_procs[idx];
            std::string remote_sym = ASRUtils::symbol_name(s);
            std::string local_sym = ASRUtils::symbol_name(s);
            if (ASR::is_a<ASR::ExternalSymbol_t>(*stemp)) {
                local_sym = std::string(p->m_name) + "@" + local_sym;
            }

            SymbolTable *symtab = current_scope;
            while (symtab->parent != nullptr && symtab->get_scope().find(local_sym) == symtab->get_scope().end()) {
                symtab = symtab->parent;
            }
            if (symtab->get_scope().find(local_sym) == symtab->get_scope().end()) {
                LFORTRAN_ASSERT(ASR::is_a<ASR::ExternalSymbol_t>(*stemp));
                std::string mod_name = ASR::down_cast<ASR::ExternalSymbol_t>(stemp)->m_module_name;
                ASR::symbol_t *mt = symtab->get_symbol(mod_name);
                ASR::Module_t *m = ASR::down_cast<ASR::Module_t>(mt);
                stemp = import_from_module(al, m, symtab, mod_name,
                                    remote_sym, local_sym, loc);
                LFORTRAN_ASSERT(ASR::is_a<ASR::ExternalSymbol_t>(*stemp));
                symtab->add_symbol(local_sym, stemp);
                s = ASRUtils::symbol_get_past_external(stemp);
            } else {
                stemp = symtab->get_symbol(local_sym);
            }
        }
        if (ASR::is_a<ASR::Function_t>(*s)) {
            ASR::Function_t *func = ASR::down_cast<ASR::Function_t>(s);
            ASR::ttype_t *a_type = ASRUtils::expr_type(func->m_return_var);
            a_type = handle_return_type(a_type, loc, args, func);
            ASR::expr_t *value = nullptr;
            if (ASRUtils::is_intrinsic_function2(func)) {
                value = intrinsic_procedures.comptime_eval(call_name, al, loc, args);
            }
            if (args.size() != func->n_args) {
                std::string fnd = std::to_string(args.size());
                std::string org = std::to_string(func->n_args);
                diag.add(diag::Diagnostic(
                    "Number of arguments does not match in the function call",
                    diag::Level::Error, diag::Stage::Semantic, {
                        diag::Label("(found: '" + fnd + "', expected: '" + org + "')",
                                {loc})
                    })
                );
                throw SemanticAbort();
            }
            Vec<ASR::call_arg_t> args_new;
            args_new.reserve(al, func->n_args);
            visit_expr_list_with_cast(func->m_args, func->n_args, args_new, args);
            ASR::asr_t* func_call_asr = ASR::make_FunctionCall_t(al, loc, stemp,
                                            s_generic, args_new.p, args_new.size(),
                                            a_type, value, nullptr);
            if( ignore_return_value ) {
                std::string dummy_ret_name = current_scope->get_unique_name("__lcompilers_dummy");
                ASR::asr_t* variable_asr = ASR::make_Variable_t(al, loc, current_scope,
                                                s2c(al, dummy_ret_name), ASR::intentType::Local,
                                                nullptr, nullptr, ASR::storage_typeType::Default,
                                                a_type, ASR::abiType::Source, ASR::accessType::Public,
                                                ASR::presenceType::Required, false);
                ASR::symbol_t* variable_sym = ASR::down_cast<ASR::symbol_t>(variable_asr);
                current_scope->add_symbol(dummy_ret_name, variable_sym);
                ASR::expr_t* variable_var = ASRUtils::EXPR(ASR::make_Var_t(al, loc, variable_sym));
                return ASR::make_Assignment_t(al, loc, variable_var, ASRUtils::EXPR(func_call_asr), nullptr);
            } else {
                return func_call_asr;
            }
        } else if (ASR::is_a<ASR::Subroutine_t>(*s)) {
            ASR::Subroutine_t *func = ASR::down_cast<ASR::Subroutine_t>(s);
            if (args.size() != func->n_args) {
                std::string fnd = std::to_string(args.size());
                std::string org = std::to_string(func->n_args);
                diag.add(diag::Diagnostic(
                    "Number of arguments does not match in the function call",
                    diag::Level::Error, diag::Stage::Semantic, {
                        diag::Label("(found: '" + fnd + "', expected: '" + org + "')",
                                {loc})
                    })
                );
                throw SemanticAbort();
            }
            Vec<ASR::call_arg_t> args_new;
            args_new.reserve(al, func->n_args);
            visit_expr_list_with_cast(func->m_args, func->n_args, args_new, args);
            return ASR::make_SubroutineCall_t(al, loc, stemp,
                s_generic, args_new.p, args_new.size(), nullptr);
        } else if(ASR::is_a<ASR::DerivedType_t>(*s)) {
            Vec<ASR::expr_t*> args_new;
            args_new.reserve(al, args.size());
            visit_expr_list(args, args.size(), args_new);
            ASR::DerivedType_t* derivedtype = ASR::down_cast<ASR::DerivedType_t>(s);
            for( size_t i = 0; i < std::min(args.size(), derivedtype->n_members); i++ ) {
                std::string member_name = derivedtype->m_members[i];
                ASR::Variable_t* member_var = ASR::down_cast<ASR::Variable_t>(
                                                derivedtype->m_symtab->resolve_symbol(member_name));
                args_new.p[i] = cast_helper(member_var->m_type, args_new[i], true);
            }
            ASR::ttype_t* der_type = ASRUtils::TYPE(ASR::make_Derived_t(al, loc, s, nullptr, 0));
            return ASR::make_DerivedTypeConstructor_t(al, loc, s, args_new.p, args_new.size(), der_type, nullptr);
        } else {
            throw SemanticError("Unsupported call type for " + call_name, loc);
        }
    }

    void fill_dims_for_asr_type(Vec<ASR::dimension_t>& dims,
                                ASR::expr_t* value, const Location& loc) {
        ASR::dimension_t dim;
        dim.loc = loc;
        if (ASR::is_a<ASR::IntegerConstant_t>(*value) ||
            ASR::is_a<ASR::Var_t>(*value)) {
            ASR::ttype_t *itype = ASRUtils::expr_type(value);
            ASR::expr_t* one = ASRUtils::EXPR(ASR::make_IntegerConstant_t(al, loc, 1, itype));
            ASR::expr_t* zero = ASRUtils::EXPR(ASR::make_IntegerConstant_t(al, loc, 0, itype));
            ASR::expr_t* comptime_val = nullptr;
            int64_t value_int = -1;
            ASRUtils::extract_value(ASRUtils::expr_value(value), value_int);
            if( value_int != -1 ) {
                comptime_val = ASRUtils::EXPR(ASR::make_IntegerConstant_t(al, loc, value_int - 1, itype));
            }
            dim.m_start = zero;
            dim.m_end = ASRUtils::EXPR(ASR::make_IntegerBinOp_t(al, value->base.loc, value, ASR::binopType::Sub,
                            one, itype, comptime_val));
            dims.push_back(al, dim);
        } else if(ASR::is_a<ASR::TupleConstant_t>(*value)) {
            ASR::TupleConstant_t* tuple_constant = ASR::down_cast<ASR::TupleConstant_t>(value);
            for( size_t i = 0; i < tuple_constant->n_elements; i++ ) {
                ASR::expr_t *value = tuple_constant->m_elements[i];
                fill_dims_for_asr_type(dims, value, loc);
            }
        } else {
            throw SemanticError("Only Integer, `:` or identifier in [] in Subscript supported for now in annotation"
                                "found, " + std::to_string(value->type),
                loc);
        }
    }

    bool is_runtime_array(AST::expr_t* m_slice) {
        if( AST::is_a<AST::Tuple_t>(*m_slice) ) {
            AST::Tuple_t* multidim = AST::down_cast<AST::Tuple_t>(m_slice);
            for( size_t i = 0; i < multidim->n_elts; i++ ) {
                if( AST::is_a<AST::Slice_t>(*multidim->m_elts[i]) ) {
                    return true;
                }
            }
        }
        return false;
    }

    // Convert Python AST type annotation to an ASR type
    // Examples:
    // i32, i64, f32, f64
    // f64[256], i32[:]
    ASR::ttype_t * ast_expr_to_asr_type(const Location &loc, const AST::expr_t &annotation) {
        Vec<ASR::dimension_t> dims;
        dims.reserve(al, 4);
        AST::expr_t** m_args = nullptr; size_t n_args = 0;

        std::string var_annotation;
        if (AST::is_a<AST::Name_t>(annotation)) {
            AST::Name_t *n = AST::down_cast<AST::Name_t>(&annotation);
            var_annotation = n->m_id;
        } else if (AST::is_a<AST::Subscript_t>(annotation)) {
            AST::Subscript_t *s = AST::down_cast<AST::Subscript_t>(&annotation);
            if (AST::is_a<AST::Name_t>(*s->m_value)) {
                AST::Name_t *n = AST::down_cast<AST::Name_t>(s->m_value);
                var_annotation = n->m_id;
            } else {
                throw SemanticError("Only Name in Subscript supported for now in annotation",
                    loc);
            }

            if (var_annotation == "tuple") {
                Vec<ASR::ttype_t*> types;
                types.reserve(al, 4);
                if (AST::is_a<AST::Name_t>(*s->m_slice)) {
                    types.push_back(al, ast_expr_to_asr_type(loc, *s->m_slice));
                } else if (AST::is_a<AST::Tuple_t>(*s->m_slice)) {
                    AST::Tuple_t *t = AST::down_cast<AST::Tuple_t>(s->m_slice);
                    for (size_t i=0; i<t->n_elts; i++) {
                        types.push_back(al, ast_expr_to_asr_type(loc, *t->m_elts[i]));
                    }
                } else {
                    throw SemanticError("Only Name or Tuple in Subscript supported for now in `tuple` annotation",
                        loc);
                }
                ASR::ttype_t *type = ASRUtils::TYPE(ASR::make_Tuple_t(al, loc,
                    types.p, types.size()));
                return type;
            } else if (var_annotation == "set") {
                if (AST::is_a<AST::Name_t>(*s->m_slice)) {
                    ASR::ttype_t *type = ast_expr_to_asr_type(loc, *s->m_slice);
                    return ASRUtils::TYPE(ASR::make_Set_t(al, loc, type));
                } else {
                    throw SemanticError("Only Name in Subscript supported for now in `set`"
                        " annotation", loc);
                }
            } else if (var_annotation == "list") {
                ASR::ttype_t *type = nullptr;
                if (AST::is_a<AST::Name_t>(*s->m_slice) || AST::is_a<AST::Subscript_t>(*s->m_slice)) {
                    type = ast_expr_to_asr_type(loc, *s->m_slice);
                    return ASRUtils::TYPE(ASR::make_List_t(al, loc, type));
                } else {
                    throw SemanticError("Only Name or Subscript inside Subscript supported for now in `list`"
                        " annotation", loc);
                }
            } else if (var_annotation == "dict") {
                if (AST::is_a<AST::Tuple_t>(*s->m_slice)) {
                    AST::Tuple_t *t = AST::down_cast<AST::Tuple_t>(s->m_slice);
                    if (t->n_elts != 2) {
                        throw SemanticError("`dict` annotation must have 2 elements: types"
                            " of both keys and values", loc);
                    }
                    ASR::ttype_t *key_type = ast_expr_to_asr_type(loc, *t->m_elts[0]);
                    ASR::ttype_t *value_type = ast_expr_to_asr_type(loc, *t->m_elts[1]);
                    return ASRUtils::TYPE(ASR::make_Dict_t(al, loc, key_type, value_type));
                } else {
                    throw SemanticError("`dict` annotation must have 2 elements: types of"
                        " both keys and values", loc);
                }
            } else if (var_annotation == "Pointer") {
                ASR::ttype_t *type = ast_expr_to_asr_type(loc, *s->m_slice);
                return ASRUtils::TYPE(ASR::make_Pointer_t(al, loc, type));
            } else {
                if (AST::is_a<AST::Slice_t>(*s->m_slice)) {
                    ASR::dimension_t dim;
                    dim.loc = loc;
                    dim.m_start = nullptr;
<<<<<<< HEAD
                    dim.m_length = nullptr;
                } else {
                    this->visit_expr(*s->m_slice);
                    ASR::expr_t *value = ASRUtils::EXPR(tmp);
                    if (ASR::is_a<ASR::IntegerConstant_t>(*value) || ASR::is_a<ASR::Var_t>(*value)) {
                        ASR::ttype_t *itype = ASRUtils::expr_type(value);
                        ASR::expr_t* one = ASRUtils::EXPR(ASR::make_IntegerConstant_t(al, loc, 1, itype));
                        ASR::expr_t* zero = ASRUtils::EXPR(ASR::make_IntegerConstant_t(al, loc, 0, itype));
                        ASR::expr_t* comptime_val = nullptr;
                        int64_t value_int = -1;
                        ASRUtils::extract_value(ASRUtils::expr_value(value), value_int);
                        if( value_int != -1 ) {
                            comptime_val = ASRUtils::EXPR(ASR::make_IntegerConstant_t(al, loc, value_int - 1, itype));
                        }
                        dim.m_start = zero;
                        dim.m_length = ASRUtils::compute_length_from_start_end(al, dim.m_start,
                                            ASRUtils::EXPR(ASR::make_IntegerBinOp_t(al, value->base.loc, value, ASR::binopType::Sub,
                                                           one, itype, comptime_val)));
                    } else {
                        throw SemanticError("Only Integer, `:` or identifier in [] in Subscript supported for now in annotation",
                            loc);
                    }
=======
                    dim.m_end = nullptr;
                    dims.push_back(al, dim);
                } else if( is_runtime_array(s->m_slice) ) {
                    AST::Tuple_t* tuple_multidim = AST::down_cast<AST::Tuple_t>(s->m_slice);
                    for( size_t i = 0; i < tuple_multidim->n_elts; i++ ) {
                        if( AST::is_a<AST::Slice_t>(*tuple_multidim->m_elts[i]) ) {
                            ASR::dimension_t dim;
                            dim.loc = loc;
                            dim.m_start = nullptr;
                            dim.m_end = nullptr;
                            dims.push_back(al, dim);
                        }
                    }
                } else {
                    this->visit_expr(*s->m_slice);
                    ASR::expr_t *value = ASRUtils::EXPR(tmp);
                    fill_dims_for_asr_type(dims, value, loc);
>>>>>>> 8c902969
                }
            }
        } else {
            throw SemanticError("Only Name, Subscript, and Call supported for now in annotation of annotated assignment.",
                loc);
        }

        return get_type_from_var_annotation(var_annotation, annotation.base.loc, dims, m_args, n_args);
    }

    ASR::expr_t *index_add_one(const Location &loc, ASR::expr_t *idx) {
        // Add 1 to the index `idx`, assumes `idx` is of type Integer 4
        ASR::expr_t *comptime_value = nullptr;
        ASR::ttype_t *a_type = ASRUtils::TYPE(ASR::make_Integer_t(al, loc,
            4, nullptr, 0));
        ASR::expr_t *constant_one = ASR::down_cast<ASR::expr_t>(ASR::make_IntegerConstant_t(
                                            al, loc, 1, a_type));
        return ASRUtils::EXPR(ASR::make_IntegerBinOp_t(al, loc, idx,
            ASR::binopType::Add, constant_one, a_type, comptime_value));
    }

    ASR::expr_t* cast_helper(ASR::expr_t* left, ASR::expr_t* right, bool is_assign) {
        bool no_cast = ((ASR::is_a<ASR::Pointer_t>(*ASRUtils::expr_type(left)) &&
                        ASR::is_a<ASR::Var_t>(*left)) ||
                        (ASR::is_a<ASR::Pointer_t>(*ASRUtils::expr_type(right)) &&
                        ASR::is_a<ASR::Var_t>(*right)));
        ASR::ttype_t *right_type = ASRUtils::type_get_past_pointer(ASRUtils::expr_type(right));
        ASR::ttype_t *left_type = ASRUtils::type_get_past_pointer(ASRUtils::expr_type(left));
        if( no_cast ) {
            int lkind = ASRUtils::extract_kind_from_ttype_t(left_type);
            int rkind = ASRUtils::extract_kind_from_ttype_t(right_type);
            if( left_type->type != right_type->type || lkind != rkind ) {
                throw SemanticError("Casting for mismatching pointer types not supported yet.",
                                    right_type->base.loc);
            }
        }
        return cast_helper(left_type, right, is_assign);
    }

    // Casts `right` if needed to the type of `left`
    // (to be used during assignment, BinOp, or compare)
    ASR::expr_t* cast_helper(ASR::ttype_t *left_type, ASR::expr_t *right,
                                        bool is_assign=false) {
        ASR::ttype_t *right_type = ASRUtils::type_get_past_pointer(ASRUtils::expr_type(right));
        if (ASRUtils::is_integer(*left_type) && ASRUtils::is_integer(*right_type)) {
            int lkind = ASR::down_cast<ASR::Integer_t>(left_type)->m_kind;
            int rkind = ASR::down_cast<ASR::Integer_t>(right_type)->m_kind;
            if ((is_assign && (lkind != rkind)) || (lkind > rkind)) {
                return ASR::down_cast<ASR::expr_t>(ASRUtils::make_Cast_t_value(
                    al, right->base.loc, right, ASR::cast_kindType::IntegerToInteger,
                    left_type));
            }
        } else if (ASRUtils::is_real(*left_type) && ASRUtils::is_real(*right_type)) {
            bool is_l64 = ASR::down_cast<ASR::Real_t>(left_type)->m_kind == 8;
            bool is_r64 = ASR::down_cast<ASR::Real_t>(right_type)->m_kind == 8;
            if ((is_assign && (is_l64 != is_r64)) || (is_l64 && !is_r64)) {
                return ASR::down_cast<ASR::expr_t>(ASRUtils::make_Cast_t_value(
                    al, right->base.loc, right, ASR::cast_kindType::RealToReal,
                    left_type));
            }
        } else if (ASRUtils::is_complex(*left_type) && ASRUtils::is_complex(*right_type)) {
            bool is_l64 = ASR::down_cast<ASR::Complex_t>(left_type)->m_kind == 8;
            bool is_r64 = ASR::down_cast<ASR::Complex_t>(right_type)->m_kind == 8;
            if ((is_assign && (is_l64 != is_r64)) || (is_l64 && !is_r64)) {
                return ASR::down_cast<ASR::expr_t>(ASRUtils::make_Cast_t_value(
                    al, right->base.loc, right, ASR::cast_kindType::ComplexToComplex,
                    left_type));
            }
        } else if(is_assign && ASRUtils::is_integer(*left_type) && ASRUtils::is_real(*right_type)) {
            return ASR::down_cast<ASR::expr_t>(ASRUtils::make_Cast_t_value(
                al, right->base.loc, right, ASR::cast_kindType::RealToInteger,
                left_type));
        } else if (!is_assign && ASRUtils::is_real(*left_type) && ASRUtils::is_integer(*right_type)) {
            return ASR::down_cast<ASR::expr_t>(ASRUtils::make_Cast_t_value(
                al, right->base.loc, right, ASR::cast_kindType::IntegerToReal,
                left_type));
        } else if (is_assign && ASRUtils::is_real(*left_type) && ASRUtils::is_integer(*right_type)) {
            throw SemanticError("Assigning integer to float is not supported",
                    right->base.loc);
        } else if (is_assign && ASRUtils::is_complex(*left_type) && !ASRUtils::is_complex(*right_type)) {
            throw SemanticError("Assigning non-complex to complex is not supported",
                    right->base.loc);
        } else if (!is_assign && ASRUtils::is_complex(*left_type) && !ASRUtils::is_complex(*right_type)) {
            if (ASRUtils::is_real(*right_type)) {
                return ASR::down_cast<ASR::expr_t>(ASRUtils::make_Cast_t_value(
                    al, right->base.loc, right, ASR::cast_kindType::RealToComplex,
                    left_type));
            } else if (ASRUtils::is_integer(*right_type)) {
                return ASR::down_cast<ASR::expr_t>(ASRUtils::make_Cast_t_value(
                    al, right->base.loc, right, ASR::cast_kindType::IntegerToComplex,
                    left_type));
            } else if (ASRUtils::is_logical(*right_type)) {
                ASR::ttype_t* int_type = ASRUtils::TYPE(ASR::make_Integer_t(al,
                    right->base.loc, 4, nullptr, 0));
                right = ASR::down_cast<ASR::expr_t>(ASRUtils::make_Cast_t_value(
                    al, right->base.loc, right, ASR::cast_kindType::LogicalToInteger, int_type));
                return ASR::down_cast<ASR::expr_t>(ASRUtils::make_Cast_t_value(
                    al, right->base.loc, right, ASR::cast_kindType::IntegerToComplex, left_type));
            } else {
                std::string rtype = ASRUtils::type_to_str_python(right_type);
                throw SemanticError("Casting " + rtype + " to complex is not Implemented",
                        right->base.loc);
            }
        }
        if (!is_assign) { // This will only be used for BinOp
            if (ASRUtils::is_logical(*left_type) && ASRUtils::is_logical(*right_type)) {
                ASR::ttype_t* int_type = ASRUtils::TYPE(ASR::make_Integer_t(al,
                    right->base.loc, 4, nullptr, 0));
                return ASR::down_cast<ASR::expr_t>(ASRUtils::make_Cast_t_value(
                    al, right->base.loc, right, ASR::cast_kindType::LogicalToInteger, int_type));
            } else if (ASRUtils::is_logical(*right_type)) {
                ASR::ttype_t* int_type = ASRUtils::TYPE(ASR::make_Integer_t(al,
                    right->base.loc, 4, nullptr, 0));
                if (ASRUtils::is_integer(*left_type)) {
                    return ASR::down_cast<ASR::expr_t>(ASRUtils::make_Cast_t_value(
                        al, right->base.loc, right, ASR::cast_kindType::LogicalToInteger, int_type));
                } else if (ASRUtils::is_real(*left_type)) {
                    right = ASR::down_cast<ASR::expr_t>(ASRUtils::make_Cast_t_value(
                        al, right->base.loc, right, ASR::cast_kindType::LogicalToInteger, int_type));
                    return ASR::down_cast<ASR::expr_t>(ASRUtils::make_Cast_t_value(
                        al, right->base.loc, right, ASR::cast_kindType::IntegerToReal, left_type));
                } else if (ASRUtils::is_complex(*left_type)) {
                    right = ASR::down_cast<ASR::expr_t>(ASRUtils::make_Cast_t_value(
                        al, right->base.loc, right, ASR::cast_kindType::LogicalToInteger, int_type));
                    return ASR::down_cast<ASR::expr_t>(ASRUtils::make_Cast_t_value(
                        al, right->base.loc, right, ASR::cast_kindType::IntegerToComplex, left_type));
                } else {
                    std::string ltype = ASRUtils::type_to_str_python(left_type);
                    throw SemanticError("Binary Operation not implemented for bool and " + ltype,
                            right->base.loc);
                }
            }
        }
        return right;
    }

    void make_BinOp_helper(ASR::expr_t *left, ASR::expr_t *right,
                            ASR::binopType op, const Location &loc, bool floordiv) {
        ASR::ttype_t *left_type = ASRUtils::expr_type(left);
        ASR::ttype_t *right_type = ASRUtils::expr_type(right);
        ASR::ttype_t *dest_type = nullptr;
        ASR::expr_t *value = nullptr;
        ASR::expr_t *overloaded = nullptr;

        bool right_is_int = ASRUtils::is_character(*left_type) && ASRUtils::is_integer(*right_type);
        bool left_is_int = ASRUtils::is_integer(*left_type) && ASRUtils::is_character(*right_type);

        // Handle normal division in python with reals
        if (op == ASR::binopType::Div) {
            if (ASRUtils::is_character(*left_type) || ASRUtils::is_character(*right_type)) {
                diag.add(diag::Diagnostic(
                    "Division is not supported for string type",
                    diag::Level::Error, diag::Stage::Semantic, {
                        diag::Label("string not supported in division" ,
                                {left->base.loc, right->base.loc})
                    })
                );
                throw SemanticAbort();
            }
            // Floor div operation in python using (`//`)
            if (floordiv) {
                bool both_int = (ASRUtils::is_integer(*left_type) && ASRUtils::is_integer(*right_type));
                if (both_int) {
                    left = cast_helper(ASRUtils::expr_type(right), left);
                    right = cast_helper(ASRUtils::expr_type(left), right);
                    dest_type = ASRUtils::expr_type(left);
                } else {
                    dest_type = ASRUtils::TYPE(ASR::make_Real_t(al, loc,
                        8, nullptr, 0));
                    if (ASRUtils::is_integer(*left_type)) {
                        left = ASR::down_cast<ASR::expr_t>(ASRUtils::make_Cast_t_value(
                            al, left->base.loc, left, ASR::cast_kindType::IntegerToReal, dest_type));
                    }
                    if (ASRUtils::is_integer(*right_type)) {
                        right = ASR::down_cast<ASR::expr_t>(ASRUtils::make_Cast_t_value(
                            al, right->base.loc, right, ASR::cast_kindType::IntegerToReal, dest_type));
                    }
                    left = cast_helper(ASRUtils::expr_type(right), left);
                    right = cast_helper(ASRUtils::expr_type(left), right);
                    dest_type = ASRUtils::expr_type(left);
                }
                if (ASRUtils::expr_value(right) != nullptr) {
                    if (ASRUtils::is_integer(*right_type)) {
                        int8_t value = ASR::down_cast<ASR::IntegerConstant_t>(ASRUtils::expr_value(right))->m_n;
                        if (value == 0) {
                            diag.add(diag::Diagnostic(
                                "integer division by zero is not allowed",
                                diag::Level::Error, diag::Stage::Semantic, {
                                    diag::Label("integer division by zero",
                                            {right->base.loc})
                                })
                            );
                            throw SemanticAbort();
                        }
                    } else if (ASRUtils::is_real(*right_type)) {
                        double value = ASR::down_cast<ASR::RealConstant_t>(ASRUtils::expr_value(right))->m_r;
                        if (value == 0.0) {
                            diag.add(diag::Diagnostic(
                                "float floor division by zero is not allowed",
                                diag::Level::Error, diag::Stage::Semantic, {
                                    diag::Label("float floor division by zero",
                                            {right->base.loc})
                                })
                            );
                            throw SemanticAbort();
                        }
                    }
                }
                ASR::symbol_t *fn_div = resolve_intrinsic_function(loc, "_lpython_floordiv");
                Vec<ASR::call_arg_t> args;
                args.reserve(al, 1);
                ASR::call_arg_t arg1, arg2;
                arg1.loc = left->base.loc;
                arg2.loc = right->base.loc;
                arg1.m_value = left;
                arg2.m_value = right;
                args.push_back(al, arg1);
                args.push_back(al, arg2);
                tmp = make_call_helper(al, fn_div, current_scope, args, "_lpython_floordiv", loc);
                return;

            } else { // real divison in python using (`/`)
                dest_type = ASRUtils::TYPE(ASR::make_Real_t(al, loc,
                    8, nullptr, 0));
                if (ASRUtils::is_integer(*left_type)) {
                    left = ASR::down_cast<ASR::expr_t>(ASRUtils::make_Cast_t_value(
                        al, left->base.loc, left, ASR::cast_kindType::IntegerToReal, dest_type));
                }
                if (ASRUtils::is_integer(*right_type)) {
                    if (ASRUtils::expr_value(right) != nullptr) {
                        int64_t val = ASR::down_cast<ASR::IntegerConstant_t>(ASRUtils::expr_value(right))->m_n;
                        if (val == 0) {
                            diag.add(diag::Diagnostic(
                                "division by zero is not allowed",
                                diag::Level::Error, diag::Stage::Semantic, {
                                    diag::Label("division by zero",
                                            {right->base.loc})
                                })
                            );
                            throw SemanticAbort();
                        }
                    }
                    right = ASR::down_cast<ASR::expr_t>(ASRUtils::make_Cast_t_value(
                        al, right->base.loc, right, ASR::cast_kindType::IntegerToReal, dest_type));
                } else if (ASRUtils::is_real(*right_type)) {
                    if (ASRUtils::expr_value(right) != nullptr) {
                        double val = ASR::down_cast<ASR::RealConstant_t>(ASRUtils::expr_value(right))->m_r;
                        if (val == 0.0) {
                            diag.add(diag::Diagnostic(
                                "float division by zero is not allowed",
                                diag::Level::Error, diag::Stage::Semantic, {
                                    diag::Label("float division by zero",
                                            {right->base.loc})
                                })
                            );
                            throw SemanticAbort();
                        }
                    }
                }
            }
        } else if((ASRUtils::is_integer(*left_type) || ASRUtils::is_real(*left_type) ||
                    ASRUtils::is_complex(*left_type) || ASRUtils::is_logical(*left_type)) &&
                (ASRUtils::is_integer(*right_type) || ASRUtils::is_real(*right_type) ||
                    ASRUtils::is_complex(*right_type) || ASRUtils::is_logical(*right_type))) {
            left = cast_helper(ASRUtils::expr_type(right), left);
            right = cast_helper(ASRUtils::expr_type(left), right);
            dest_type = ASRUtils::expr_type(left);
        } else if ((right_is_int || left_is_int) && op == ASR::binopType::Mul) {
            // string repeat
            int64_t left_int = 0, right_int = 0, dest_len = 0;
            if (right_is_int) {
                ASR::Character_t *left_type2 = ASR::down_cast<ASR::Character_t>(left_type);
                LFORTRAN_ASSERT(left_type2->n_dims == 0);
                right_int = ASR::down_cast<ASR::IntegerConstant_t>(
                                                   ASRUtils::expr_value(right))->m_n;
                dest_len = left_type2->m_len * right_int;
                if (dest_len < 0) dest_len = 0;
                dest_type = ASR::down_cast<ASR::ttype_t>(
                        ASR::make_Character_t(al, loc, left_type2->m_kind,
                        dest_len, nullptr, nullptr, 0));
            } else if (left_is_int) {
                ASR::Character_t *right_type2 = ASR::down_cast<ASR::Character_t>(right_type);
                LFORTRAN_ASSERT(right_type2->n_dims == 0);
                left_int = ASR::down_cast<ASR::IntegerConstant_t>(
                                                   ASRUtils::expr_value(left))->m_n;
                dest_len = right_type2->m_len * left_int;
                if (dest_len < 0) dest_len = 0;
                dest_type = ASR::down_cast<ASR::ttype_t>(
                        ASR::make_Character_t(al, loc, right_type2->m_kind,
                        dest_len, nullptr, nullptr, 0));
            }

            if (ASRUtils::expr_value(left) != nullptr && ASRUtils::expr_value(right) != nullptr) {
                char* str = right_is_int ? ASR::down_cast<ASR::StringConstant_t>(
                                                ASRUtils::expr_value(left))->m_s :
                                                ASR::down_cast<ASR::StringConstant_t>(
                                                ASRUtils::expr_value(right))->m_s;
                int64_t repeat = right_is_int ? right_int : left_int;
                char* result;
                std::ostringstream os;
                std::fill_n(std::ostream_iterator<std::string>(os), repeat, std::string(str));
                result = s2c(al, os.str());
                LFORTRAN_ASSERT((int64_t)strlen(result) == dest_len)
                value = ASR::down_cast<ASR::expr_t>(ASR::make_StringConstant_t(
                    al, loc, result, dest_type));
            }
            if (right_is_int) {
                tmp = ASR::make_StringRepeat_t(al, loc, left, right, dest_type, value);
            }
            else if (left_is_int){
                tmp = ASR::make_StringRepeat_t(al, loc, right, left, dest_type, value);
            }
            return;

        } else if (ASRUtils::is_character(*left_type) && ASRUtils::is_character(*right_type)
                            && op == ASR::binopType::Add) {
            // string concat
            ASR::Character_t *left_type2 = ASR::down_cast<ASR::Character_t>(left_type);
            ASR::Character_t *right_type2 = ASR::down_cast<ASR::Character_t>(right_type);
            LFORTRAN_ASSERT(left_type2->n_dims == 0);
            LFORTRAN_ASSERT(right_type2->n_dims == 0);
            dest_type = ASR::down_cast<ASR::ttype_t>(
                    ASR::make_Character_t(al, loc, left_type2->m_kind,
                    left_type2->m_len + right_type2->m_len, nullptr, nullptr, 0));
            if (ASRUtils::expr_value(left) != nullptr && ASRUtils::expr_value(right) != nullptr) {
                char* left_value = ASR::down_cast<ASR::StringConstant_t>(
                                        ASRUtils::expr_value(left))->m_s;
                char* right_value = ASR::down_cast<ASR::StringConstant_t>(
                                        ASRUtils::expr_value(right))->m_s;
                char* result;
                std::string result_s = std::string(left_value) + std::string(right_value);
                result = s2c(al, result_s);
                LFORTRAN_ASSERT((int64_t)strlen(result) == ASR::down_cast<ASR::Character_t>(dest_type)->m_len)
                value = ASR::down_cast<ASR::expr_t>(ASR::make_StringConstant_t(
                    al, loc, result, dest_type));
            }
            tmp = ASR::make_StringConcat_t(al, loc, left, right, dest_type, value);
            return;

        } else if (ASR::is_a<ASR::List_t>(*left_type) && ASR::is_a<ASR::List_t>(*right_type)
                   && op == ASR::binopType::Add) {
            dest_type = left_type;
            std::string ltype = ASRUtils::type_to_str_python(left_type);
            std::string rtype = ASRUtils::type_to_str_python(right_type);
            ASR::ttype_t *left_type2 = ASR::down_cast<ASR::List_t>(left_type)->m_type;
            ASR::ttype_t *right_type2 = ASR::down_cast<ASR::List_t>(right_type)->m_type;
            if (!ASRUtils::check_equal_type(left_type2, right_type2)) {
                diag.add(diag::Diagnostic(
                    "Both the lists should be of the same type for concatenation.",
                    diag::Level::Error, diag::Stage::Semantic, {
                        diag::Label("type mismatch ('" + ltype + "' and '" + rtype + "')",
                                {left->base.loc, right->base.loc})
                    })
                );
                throw SemanticAbort();
            }
            tmp = ASR::make_ListConcat_t(al, loc, left, right, dest_type, value);
            return;
        } else {
            std::string ltype = ASRUtils::type_to_str_python(ASRUtils::expr_type(left));
            std::string rtype = ASRUtils::type_to_str_python(ASRUtils::expr_type(right));
            diag.add(diag::Diagnostic(
                "Type mismatch in binary operator; the types must be compatible",
                diag::Level::Error, diag::Stage::Semantic, {
                    diag::Label("type mismatch (" + ltype + " and " + rtype + ")",
                            {left->base.loc, right->base.loc})
                })
            );
            throw SemanticAbort();
        }

        if (ASRUtils::is_integer(*dest_type)) {

            if (ASRUtils::expr_value(left) != nullptr && ASRUtils::expr_value(right) != nullptr) {
                int64_t left_value = ASR::down_cast<ASR::IntegerConstant_t>(
                                                    ASRUtils::expr_value(left))->m_n;
                int64_t right_value = ASR::down_cast<ASR::IntegerConstant_t>(
                                                    ASRUtils::expr_value(right))->m_n;
                int64_t result;
                switch (op) {
                    case (ASR::binopType::Add): { result = left_value + right_value; break; }
                    case (ASR::binopType::Sub): { result = left_value - right_value; break; }
                    case (ASR::binopType::Mul): { result = left_value * right_value; break; }
                    case (ASR::binopType::Div): { result = left_value / right_value; break; }
                    case (ASR::binopType::Pow): { result = std::pow(left_value, right_value); break; }
                    case (ASR::binopType::BitAnd): { result = left_value & right_value; break; }
                    case (ASR::binopType::BitOr): { result = left_value | right_value; break; }
                    case (ASR::binopType::BitXor): { result = left_value ^ right_value; break; }
                    case (ASR::binopType::BitLShift): {
                        if (right_value < 0) {
                            throw SemanticError("Negative shift count not allowed.", loc);
                        }
                        result = left_value << right_value;
                        break;
                    }
                    case (ASR::binopType::BitRShift): {
                        if (right_value < 0) {
                            throw SemanticError("Negative shift count not allowed.", loc);
                        }
                        result = left_value >> right_value;
                        break;
                    }
                    default: { LFORTRAN_ASSERT(false); } // should never happen
                }
                value = ASR::down_cast<ASR::expr_t>(ASR::make_IntegerConstant_t(
                    al, loc, result, dest_type));
            }

            tmp = ASR::make_IntegerBinOp_t(al, loc, left, op, right, dest_type, value);

        } else if (ASRUtils::is_real(*dest_type)) {

            if (op == ASR::binopType::BitAnd || op == ASR::binopType::BitOr || op == ASR::binopType::BitXor ||
                op == ASR::binopType::BitLShift || op == ASR::binopType::BitRShift) {
                throw SemanticError("Unsupported binary operation on floats: '" + ASRUtils::binop_to_str_python(op) + "'", loc);
            }

            right = cast_helper(left_type, right);
            dest_type = ASRUtils::expr_type(right);
            if (ASRUtils::expr_value(left) != nullptr && ASRUtils::expr_value(right) != nullptr) {
                double left_value = ASR::down_cast<ASR::RealConstant_t>(
                                                    ASRUtils::expr_value(left))->m_r;
                double right_value = ASR::down_cast<ASR::RealConstant_t>(
                                                    ASRUtils::expr_value(right))->m_r;
                double result;
                switch (op) {
                    case (ASR::binopType::Add): { result = left_value + right_value; break; }
                    case (ASR::binopType::Sub): { result = left_value - right_value; break; }
                    case (ASR::binopType::Mul): { result = left_value * right_value; break; }
                    case (ASR::binopType::Div): { result = left_value / right_value; break; }
                    case (ASR::binopType::Pow): { result = std::pow(left_value, right_value); break; }
                    default: { LFORTRAN_ASSERT(false); }
                }
                value = ASR::down_cast<ASR::expr_t>(ASR::make_RealConstant_t(
                    al, loc, result, dest_type));
            }

            tmp = ASR::make_RealBinOp_t(al, loc, left, op, right, dest_type, value);

        } else if (ASRUtils::is_complex(*dest_type)) {

            if (op == ASR::binopType::BitAnd || op == ASR::binopType::BitOr || op == ASR::binopType::BitXor ||
                op == ASR::binopType::BitLShift || op == ASR::binopType::BitRShift) {
                throw SemanticError("Unsupported binary operation on complex: '" + ASRUtils::binop_to_str_python(op) + "'", loc);
            }

            if (ASRUtils::expr_value(left) != nullptr && ASRUtils::expr_value(right) != nullptr) {
                ASR::ComplexConstant_t *left0 = ASR::down_cast<ASR::ComplexConstant_t>(
                                                                ASRUtils::expr_value(left));
                ASR::ComplexConstant_t *right0 = ASR::down_cast<ASR::ComplexConstant_t>(
                                                                ASRUtils::expr_value(right));
                std::complex<double> left_value(left0->m_re, left0->m_im);
                std::complex<double> right_value(right0->m_re, right0->m_im);
                std::complex<double> result;
                switch (op) {
                    case (ASR::binopType::Add): { result = left_value + right_value; break; }
                    case (ASR::binopType::Sub): { result = left_value - right_value; break; }
                    case (ASR::binopType::Mul): { result = left_value * right_value; break; }
                    case (ASR::binopType::Div): { result = left_value / right_value; break; }
                    case (ASR::binopType::Pow): { result = std::pow(left_value, right_value); break; }
                    default: { LFORTRAN_ASSERT(false); }
                }
                value = ASR::down_cast<ASR::expr_t>(ASR::make_ComplexConstant_t(al, loc,
                        std::real(result), std::imag(result), dest_type));
            }

            tmp = ASR::make_ComplexBinOp_t(al, loc, left, op, right, dest_type, value);

        }

        if (overloaded != nullptr) {
            tmp = ASR::make_OverloadedBinOp_t(al, loc, left, op, right, dest_type, value, overloaded);
        }
    }

    bool is_dataclass(AST::expr_t** decorators, size_t n) {
        if( n != 1 ) {
            return false;
        }

        AST::expr_t* decorator = decorators[0];
        if( !AST::is_a<AST::Name_t>(*decorator) ) {
            return false;
        }

        AST::Name_t* dec_name = AST::down_cast<AST::Name_t>(decorator);
        return std::string(dec_name->m_id) == "dataclass";
    }

    void visit_AnnAssignUtil(const AST::AnnAssign_t& x, std::string& var_name,
                             bool wrap_derived_type_in_pointer=false) {
        ASR::ttype_t *type = ast_expr_to_asr_type(x.base.base.loc, *x.m_annotation);
        if( ASR::is_a<ASR::Derived_t>(*type) &&
            wrap_derived_type_in_pointer ) {
            type = ASRUtils::TYPE(ASR::make_Pointer_t(al, type->base.loc, type));
        }

        ASR::expr_t *value = nullptr;
        ASR::expr_t *init_expr = nullptr;
        tmp = nullptr;
        if (x.m_value) {
            this->visit_expr(*x.m_value);
        }
        if (tmp) {
            value = ASRUtils::EXPR(tmp);
            value = cast_helper(type, value, true);
            if (!ASRUtils::check_equal_type(type, ASRUtils::expr_type(value))) {
                std::string ltype = ASRUtils::type_to_str_python(type);
                std::string rtype = ASRUtils::type_to_str_python(ASRUtils::expr_type(value));
                diag.add(diag::Diagnostic(
                    "Type mismatch in annotation-assignment, the types must be compatible",
                    diag::Level::Error, diag::Stage::Semantic, {
                        diag::Label("type mismatch ('" + ltype + "' and '" + rtype + "')",
                                {x.m_target->base.loc, value->base.loc})
                    })
                );
                throw SemanticAbort();
            }
            init_expr = value;
            // Set compile time to value to nullptr
            // Once constant variables are supported
            // in LPython set value according to the
            // nature of the variable (nullptr if non-constant,
            // otherwise ASRUtils::expr_value(init_expr).
            value = nullptr;
        }
        ASR::intentType s_intent = ASRUtils::intent_local;
        ASR::storage_typeType storage_type =
                ASR::storage_typeType::Default;
        ASR::abiType current_procedure_abi_type = ASR::abiType::Source;
        ASR::accessType s_access = ASR::accessType::Public;
        ASR::presenceType s_presence = ASR::presenceType::Required;
        bool value_attr = false;
        ASR::asr_t *v = ASR::make_Variable_t(al, x.base.base.loc, current_scope,
                s2c(al, var_name), s_intent, init_expr, value, storage_type, type,
                current_procedure_abi_type, s_access, s_presence,
                value_attr);
        ASR::symbol_t* v_sym = ASR::down_cast<ASR::symbol_t>(v);
        // Convert initialisation at declaration to assignment
        // only for non-global variables. For global variables
        // keep relying on `m_symbolic_value`.
        if( init_expr && current_body) {
            ASR::expr_t* v_expr = ASRUtils::EXPR(ASR::make_Var_t(al, x.base.base.loc, v_sym));
            init_expr = cast_helper(ASRUtils::expr_type(v_expr), init_expr, true);
            ASR::asr_t* assign = ASR::make_Assignment_t(al, x.base.base.loc, v_expr,
                                                        init_expr, nullptr);
            current_body->push_back(al, ASRUtils::STMT(assign));
            ASR::Variable_t* v_variable = ASR::down_cast<ASR::Variable_t>(v_sym);
            v_variable->m_symbolic_value = nullptr;
            v_variable->m_value = nullptr;
        }
        current_scope->add_symbol(var_name, v_sym);

        tmp = nullptr;
    }

    void visit_ClassDef(const AST::ClassDef_t& x) {
        std::string x_m_name = x.m_name;
        if( current_scope->resolve_symbol(x_m_name) ) {
            return ;
        }
        if( !is_dataclass(x.m_decorator_list, x.n_decorator_list) ) {
            throw SemanticError("Only dataclass decorated classes are supported.",
                                x.base.base.loc);
        }

        if( x.n_bases > 0 ) {
            throw SemanticError("Inheritance in classes isn't supported yet.",
                                x.base.base.loc);
        }

        SymbolTable *parent_scope = current_scope;
        current_scope = al.make_new<SymbolTable>(parent_scope);

        Vec<char*> member_names;
        member_names.reserve(al, x.n_body);
        for( size_t i = 0; i < x.n_body; i++ ) {
            LFORTRAN_ASSERT(AST::is_a<AST::AnnAssign_t>(*x.m_body[i]));
            AST::AnnAssign_t* ann_assign = AST::down_cast<AST::AnnAssign_t>(x.m_body[i]);
            LFORTRAN_ASSERT(AST::is_a<AST::Name_t>(*ann_assign->m_target));
            AST::Name_t *n = AST::down_cast<AST::Name_t>(ann_assign->m_target);
            std::string var_name = n->m_id;
            visit_AnnAssignUtil(*ann_assign, var_name, true);
            member_names.push_back(al, n->m_id);
        }
        ASR::symbol_t* class_type = ASR::down_cast<ASR::symbol_t>(ASR::make_DerivedType_t(al,
                                        x.base.base.loc, current_scope, x.m_name,
                                        member_names.p, member_names.size(),
                                        ASR::abiType::Source, ASR::accessType::Public,
                                        nullptr));
        current_scope = parent_scope;
        current_scope->add_symbol(std::string(x.m_name), class_type);
    }

    void add_name(const Location &loc) {
        std::string var_name = "__name__";
        std::string var_value;
        if (main_module) {
            var_value = "__main__";
        } else {
            // TODO: put the actual module name here
            var_value = "__non_main__";
        }
        size_t s_size = var_value.size();
        ASR::ttype_t *type = ASRUtils::TYPE(ASR::make_Character_t(al, loc,
                1, s_size, nullptr, nullptr, 0));
        ASR::expr_t *value = ASRUtils::EXPR(ASR::make_StringConstant_t(al,
            loc, s2c(al, var_value), type));
        ASR::expr_t *init_expr = value;

        ASR::intentType s_intent = ASRUtils::intent_local;
        ASR::storage_typeType storage_type =
                ASR::storage_typeType::Default;
        ASR::abiType current_procedure_abi_type = ASR::abiType::Source;
        ASR::accessType s_access = ASR::accessType::Public;
        ASR::presenceType s_presence = ASR::presenceType::Required;
        bool value_attr = false;
        ASR::asr_t *v = ASR::make_Variable_t(al, loc, current_scope,
                s2c(al, var_name), s_intent, init_expr, value, storage_type, type,
                current_procedure_abi_type, s_access, s_presence,
                value_attr);
        current_scope->add_symbol(var_name, ASR::down_cast<ASR::symbol_t>(v));
    }

    void add_lpython_version(const Location &loc) {
        std::string var_name = "__LPYTHON_VERSION__";
        std::string var_value = LFORTRAN_VERSION;
        size_t s_size = var_value.size();
        ASR::ttype_t *type = ASRUtils::TYPE(ASR::make_Character_t(al, loc,
                1, s_size, nullptr, nullptr, 0));
        ASR::expr_t *value = ASRUtils::EXPR(ASR::make_StringConstant_t(al,
            loc, s2c(al, var_value), type));
        ASR::expr_t *init_expr = value;

        ASR::intentType s_intent = ASRUtils::intent_local;
        ASR::storage_typeType storage_type =
                ASR::storage_typeType::Default;
        ASR::abiType current_procedure_abi_type = ASR::abiType::Source;
        ASR::accessType s_access = ASR::accessType::Public;
        ASR::presenceType s_presence = ASR::presenceType::Required;
        bool value_attr = false;
        ASR::asr_t *v = ASR::make_Variable_t(al, loc, current_scope,
                s2c(al, var_name), s_intent, init_expr, value, storage_type, type,
                current_procedure_abi_type, s_access, s_presence,
                value_attr);
        current_scope->add_symbol(var_name, ASR::down_cast<ASR::symbol_t>(v));
    }

    void visit_Name(const AST::Name_t &x) {
        std::string name = x.m_id;
        ASR::symbol_t *s = current_scope->resolve_symbol(name);
        if (s) {
            tmp = ASR::make_Var_t(al, x.base.base.loc, s);
        } else if (name == "i32" || name == "i64" || name == "f32" || name == "f64") {
            int64_t i = -1;
            ASR::ttype_t *type = ASRUtils::TYPE(ASR::make_Integer_t(al, x.base.base.loc,
                    4, nullptr, 0));
            tmp = ASR::make_IntegerConstant_t(al, x.base.base.loc, i, type);
        } else if (name == "__name__") {
            // __name__ was not declared yet in this scope, so we
            // declare it first:
            add_name(x.base.base.loc);
            // And now resolve it:
            ASR::symbol_t *s = current_scope->resolve_symbol(name);
            LFORTRAN_ASSERT(s);
            tmp = ASR::make_Var_t(al, x.base.base.loc, s);
        } else if (name == "__LPYTHON_VERSION__") {
            add_lpython_version(x.base.base.loc);
            ASR::symbol_t *s = current_scope->resolve_symbol(name);
            LFORTRAN_ASSERT(s);
            tmp = ASR::make_Var_t(al, x.base.base.loc, s);
        } else {
            throw SemanticError("Variable '" + name + "' not declared",
                x.base.base.loc);
        }
    }

    void visit_NamedExpr(const AST::NamedExpr_t &x) {
        this->visit_expr(*x.m_target);
        ASR::expr_t *target = ASRUtils::EXPR(tmp);
        ASR::ttype_t *target_type = ASRUtils::expr_type(target);
        this->visit_expr(*x.m_value);
        ASR::expr_t *value = ASRUtils::EXPR(tmp);
        ASR::ttype_t *value_type = ASRUtils::expr_type(value);
        LFORTRAN_ASSERT(ASRUtils::check_equal_type(target_type, value_type));
        tmp = ASR::make_NamedExpr_t(al, x.base.base.loc, target, value, value_type);
    }

    void visit_Tuple(const AST::Tuple_t &x) {
        Vec<ASR::expr_t*> elements;
        elements.reserve(al, x.n_elts);
        Vec<ASR::ttype_t*> tuple_type_vec;
        tuple_type_vec.reserve(al, x.n_elts);
        for (size_t i=0; i<x.n_elts; i++) {
            this->visit_expr(*x.m_elts[i]);
            ASR::expr_t *expr = ASRUtils::EXPR(tmp);
            elements.push_back(al, expr);
            tuple_type_vec.push_back(al, ASRUtils::expr_type(expr));
        }
        ASR::ttype_t *tuple_type = ASRUtils::TYPE(ASR::make_Tuple_t(al, x.base.base.loc,
                                    tuple_type_vec.p, tuple_type_vec.n));
        tmp = ASR::make_TupleConstant_t(al, x.base.base.loc,
                                    elements.p, elements.size(), tuple_type);
    }

    void visit_ConstantInt(const AST::ConstantInt_t &x) {
        int64_t i = x.m_value;
        ASR::ttype_t *type = ASRUtils::TYPE(ASR::make_Integer_t(al, x.base.base.loc,
                4, nullptr, 0));
        tmp = ASR::make_IntegerConstant_t(al, x.base.base.loc, i, type);
    }

    void visit_ConstantFloat(const AST::ConstantFloat_t &x) {
        double f = x.m_value;
        ASR::ttype_t *type = ASRUtils::TYPE(ASR::make_Real_t(al, x.base.base.loc,
                8, nullptr, 0));
        tmp = ASR::make_RealConstant_t(al, x.base.base.loc, f, type);
    }

    void visit_ConstantComplex(const AST::ConstantComplex_t &x) {
        double re = x.m_re, im = x.m_im;
        ASR::ttype_t *type = ASRUtils::TYPE(ASR::make_Complex_t(al, x.base.base.loc,
                8, nullptr, 0));
        tmp = ASR::make_ComplexConstant_t(al, x.base.base.loc, re, im, type);
    }

    void visit_ConstantStr(const AST::ConstantStr_t &x) {
        char *s = x.m_value;
        size_t s_size = std::string(s).size();
        ASR::ttype_t *type = ASRUtils::TYPE(ASR::make_Character_t(al, x.base.base.loc,
                1, s_size, nullptr, nullptr, 0));
        tmp = ASR::make_StringConstant_t(al, x.base.base.loc, s, type);
    }

    void visit_ConstantBool(const AST::ConstantBool_t &x) {
        bool b = x.m_value;
        ASR::ttype_t *type = ASRUtils::TYPE(ASR::make_Logical_t(al, x.base.base.loc,
                4, nullptr, 0));
        tmp = ASR::make_LogicalConstant_t(al, x.base.base.loc, b, type);
    }

    void visit_BoolOp(const AST::BoolOp_t &x) {
        ASR::logicalbinopType op;
        if (x.n_values > 2) {
            throw SemanticError("Only two operands supported for boolean operations",
                x.base.base.loc);
        }
        this->visit_expr(*x.m_values[0]);
        ASR::expr_t *lhs = ASRUtils::EXPR(tmp);
        this->visit_expr(*x.m_values[1]);
        ASR::expr_t *rhs = ASRUtils::EXPR(tmp);
        switch (x.m_op) {
            case (AST::boolopType::And): { op = ASR::logicalbinopType::And; break; }
            case (AST::boolopType::Or): { op = ASR::logicalbinopType::Or; break; }
            default : {
                throw SemanticError("Boolean operator type not supported",
                    x.base.base.loc);
            }
        }
        LFORTRAN_ASSERT(
            ASRUtils::check_equal_type(ASRUtils::expr_type(lhs), ASRUtils::expr_type(rhs)));
        ASR::expr_t *value = nullptr;
        ASR::ttype_t *dest_type = ASRUtils::expr_type(lhs);

        if (ASRUtils::expr_value(lhs) != nullptr && ASRUtils::expr_value(rhs) != nullptr) {

            LFORTRAN_ASSERT(ASR::is_a<ASR::Logical_t>(*dest_type));
            bool left_value = ASR::down_cast<ASR::LogicalConstant_t>(
                                    ASRUtils::expr_value(lhs))->m_value;
            bool right_value = ASR::down_cast<ASR::LogicalConstant_t>(
                                    ASRUtils::expr_value(rhs))->m_value;
            bool result;
            switch (op) {
                case (ASR::logicalbinopType::And): { result = left_value && right_value; break; }
                case (ASR::logicalbinopType::Or): { result = left_value || right_value; break; }
                default : {
                    throw SemanticError("Boolean operator type not supported",
                        x.base.base.loc);
                }
            }
            value = ASR::down_cast<ASR::expr_t>(ASR::make_LogicalConstant_t(
                al, x.base.base.loc, result, dest_type));
        }
        tmp = ASR::make_LogicalBinOp_t(al, x.base.base.loc, lhs, op, rhs, dest_type, value);
    }

    void visit_BinOp(const AST::BinOp_t &x) {
        this->visit_expr(*x.m_left);
        ASR::expr_t *left = ASRUtils::EXPR(tmp);
        this->visit_expr(*x.m_right);
        ASR::expr_t *right = ASRUtils::EXPR(tmp);
        ASR::binopType op;
        std::string op_name = "";
        switch (x.m_op) {
            case (AST::operatorType::Add) : { op = ASR::binopType::Add; break; }
            case (AST::operatorType::Sub) : { op = ASR::binopType::Sub; break; }
            case (AST::operatorType::Mult) : { op = ASR::binopType::Mul; break; }
            case (AST::operatorType::Div) : { op = ASR::binopType::Div; break; }
            case (AST::operatorType::FloorDiv) : {op = ASR::binopType::Div; break;}
            case (AST::operatorType::Pow) : { op = ASR::binopType::Pow; break; }
            case (AST::operatorType::BitOr) : { op = ASR::binopType::BitOr; break; }
            case (AST::operatorType::BitAnd) : { op = ASR::binopType::BitAnd; break; }
            case (AST::operatorType::BitXor) : { op = ASR::binopType::BitXor; break; }
            case (AST::operatorType::LShift) : { op = ASR::binopType::BitLShift; break; }
            case (AST::operatorType::RShift) : { op = ASR::binopType::BitRShift; break; }
            case (AST::operatorType::Mod) : { op_name = "_mod"; break; }
            default : {
                throw SemanticError("Binary operator type not supported",
                    x.base.base.loc);
            }
        }
        left = cast_helper(ASRUtils::expr_type(right), left);
        right = cast_helper(ASRUtils::expr_type(left), right);
        Vec<ASR::call_arg_t> args;
        args.reserve(al, 2);
        ASR::call_arg_t arg1, arg2;
        arg1.loc = left->base.loc;
        arg1.m_value = left;
        args.push_back(al, arg1);
        arg2.loc = right->base.loc;
        arg2.m_value = right;
        args.push_back(al, arg2);
        if (op_name != "") {
            ASR::symbol_t *fn_mod = resolve_intrinsic_function(x.base.base.loc, op_name);
            tmp = make_call_helper(al, fn_mod, current_scope, args, op_name, x.base.base.loc);
            return;
        }
        bool floordiv = (x.m_op == AST::operatorType::FloorDiv);
        make_BinOp_helper(left, right, op, x.base.base.loc, floordiv);
    }

    void visit_UnaryOp(const AST::UnaryOp_t &x) {
        this->visit_expr(*x.m_operand);
        ASR::expr_t *operand = ASRUtils::EXPR(tmp);
        ASR::ttype_t *operand_type = ASRUtils::expr_type(operand);
        ASR::ttype_t *dest_type = operand_type;
        ASR::ttype_t *logical_type = ASRUtils::TYPE(
            ASR::make_Logical_t(al, x.base.base.loc, 4, nullptr, 0));
        ASR::ttype_t *int_type = ASRUtils::TYPE(ASR::make_Integer_t(al, x.base.base.loc,
            4, nullptr, 0));
        ASR::expr_t *value = nullptr;

        if (x.m_op == AST::unaryopType::Invert) {

            if (ASRUtils::is_integer(*operand_type)) {
                if (ASRUtils::expr_value(operand) != nullptr) {
                    int64_t op_value = ASR::down_cast<ASR::IntegerConstant_t>(
                                            ASRUtils::expr_value(operand))->m_n;
                    value = ASR::down_cast<ASR::expr_t>(ASR::make_IntegerConstant_t(
                        al, x.base.base.loc, ~op_value, operand_type));
                }
                tmp = ASR::make_IntegerBitNot_t(al, x.base.base.loc, operand, dest_type, value);
                return;
            }
            else if (ASRUtils::is_real(*operand_type)) {
                throw SemanticError("Unary operator '~' not supported for floats",
                    x.base.base.loc);
            }
            else if (ASRUtils::is_logical(*operand_type)) {
                if (ASRUtils::expr_value(operand) != nullptr) {
                    bool op_value = ASR::down_cast<ASR::LogicalConstant_t>(
                                               ASRUtils::expr_value(operand))->m_value;
                    value = ASR::down_cast<ASR::expr_t>(ASR::make_IntegerConstant_t(
                        al, x.base.base.loc, op_value ? -2 : -1, int_type));
                }
                // cast Logical to Integer
                // Reason: Resultant type of an unary operation should be the same as operand type
                ASR::expr_t *int_arg = ASR::down_cast<ASR::expr_t>(ASR::make_Cast_t(
                            al, x.base.base.loc, operand, ASR::cast_kindType::LogicalToInteger,
                            int_type, value));
                tmp = ASR::make_IntegerBitNot_t(al, x.base.base.loc, int_arg, int_type, value);
                return;
            }
            else if (ASRUtils::is_complex(*operand_type)) {
                throw SemanticError("Unary operator '~' not supported for complex type",
                    x.base.base.loc);
            }

        }
        else if (x.m_op == AST::unaryopType::Not) {

            ASR::expr_t *logical_arg = operand;
            if (ASRUtils::is_integer(*operand_type)) {
                if (ASRUtils::expr_value(operand) != nullptr) {
                    int64_t op_value = ASR::down_cast<ASR::IntegerConstant_t>(
                                        ASRUtils::expr_value(operand))->m_n;
                    bool b = (op_value == 0);
                    value = ASR::down_cast<ASR::expr_t>(ASR::make_LogicalConstant_t(
                        al, x.base.base.loc, b, logical_type));
                }
                // cast Integer to Logical
                logical_arg = ASR::down_cast<ASR::expr_t>(ASR::make_Cast_t(
                            al, x.base.base.loc, operand, ASR::cast_kindType::IntegerToLogical,
                            logical_type, value));
            }
            else if (ASRUtils::is_real(*operand_type)) {
                if (ASRUtils::expr_value(operand) != nullptr) {
                    double op_value = ASR::down_cast<ASR::RealConstant_t>(
                                        ASRUtils::expr_value(operand))->m_r;
                    bool b = (op_value == 0.0);
                    value = ASR::down_cast<ASR::expr_t>(ASR::make_LogicalConstant_t(
                        al, x.base.base.loc, b, logical_type));
                }
                // cast Real to Logical
                logical_arg = ASR::down_cast<ASR::expr_t>(ASR::make_Cast_t(
                            al, x.base.base.loc, operand, ASR::cast_kindType::RealToLogical,
                            logical_type, value));
            }
            else if (ASRUtils::is_logical(*operand_type)) {
                if (ASRUtils::expr_value(operand) != nullptr) {
                    bool op_value = ASR::down_cast<ASR::LogicalConstant_t>(
                                               ASRUtils::expr_value(operand))->m_value;
                    value = ASR::down_cast<ASR::expr_t>(ASR::make_LogicalConstant_t(
                        al, x.base.base.loc, !op_value, logical_type));
                }
            }
            else if (ASRUtils::is_complex(*operand_type)) {
                if (ASRUtils::expr_value(operand) != nullptr) {
                    ASR::ComplexConstant_t *c = ASR::down_cast<ASR::ComplexConstant_t>(
                                        ASRUtils::expr_value(operand));
                    std::complex<double> op_value(c->m_re, c->m_im);
                    bool b = (op_value.real() == 0.0 && op_value.imag() == 0.0);
                    tmp = ASR::make_LogicalConstant_t(al, x.base.base.loc, b, logical_type);
                    return;
                }
                // cast Complex to Logical
                logical_arg = ASR::down_cast<ASR::expr_t>(ASR::make_Cast_t(
                            al, x.base.base.loc, operand, ASR::cast_kindType::ComplexToLogical,
                            logical_type, value));
            }

            tmp = ASR::make_LogicalNot_t(al, x.base.base.loc, logical_arg, logical_type, value);
            return;

        }
        else if (x.m_op == AST::unaryopType::UAdd) {

            if (ASRUtils::is_integer(*operand_type)) {
                if (ASRUtils::expr_value(operand) != nullptr) {
                    int64_t op_value = ASR::down_cast<ASR::IntegerConstant_t>(
                                            ASRUtils::expr_value(operand))->m_n;
                    tmp = ASR::make_IntegerConstant_t(al, x.base.base.loc, op_value, operand_type);
                }
            }
            else if (ASRUtils::is_real(*operand_type)) {
                if (ASRUtils::expr_value(operand) != nullptr) {
                    double op_value = ASR::down_cast<ASR::RealConstant_t>(
                                            ASRUtils::expr_value(operand))->m_r;
                    tmp = ASR::make_RealConstant_t(al, x.base.base.loc, op_value, operand_type);
                }
            }
            else if (ASRUtils::is_logical(*operand_type)) {
                if (ASRUtils::expr_value(operand) != nullptr) {
                    bool op_value = ASR::down_cast<ASR::LogicalConstant_t>(
                                               ASRUtils::expr_value(operand))->m_value;
                    tmp = ASR::make_IntegerConstant_t(al, x.base.base.loc, +op_value, int_type);
                    return;
                }
                tmp = ASR::make_Cast_t(al, x.base.base.loc, operand, ASR::cast_kindType::LogicalToInteger,
                        int_type, value);
            }
            else if (ASRUtils::is_complex(*operand_type)) {
                if (ASRUtils::expr_value(operand) != nullptr) {
                    ASR::ComplexConstant_t *c = ASR::down_cast<ASR::ComplexConstant_t>(
                                        ASRUtils::expr_value(operand));
                    std::complex<double> op_value(c->m_re, c->m_im);
                    tmp = ASR::make_ComplexConstant_t(al, x.base.base.loc,
                        std::real(op_value), std::imag(op_value), operand_type);
                }
            }
            return;

        }
        else if (x.m_op == AST::unaryopType::USub) {

            if (ASRUtils::is_integer(*operand_type)) {
                if (ASRUtils::expr_value(operand) != nullptr) {
                    int64_t op_value = ASR::down_cast<ASR::IntegerConstant_t>(
                                            ASRUtils::expr_value(operand))->m_n;
                    value = ASR::down_cast<ASR::expr_t>(ASR::make_IntegerConstant_t(
                        al, x.base.base.loc, -op_value, operand_type));
                }
                tmp = ASR::make_IntegerUnaryMinus_t(al, x.base.base.loc, operand,
                                                    operand_type, value);
                return;
            }
            else if (ASRUtils::is_real(*operand_type)) {
                if (ASRUtils::expr_value(operand) != nullptr) {
                    double op_value = ASR::down_cast<ASR::RealConstant_t>(
                                            ASRUtils::expr_value(operand))->m_r;
                    value = ASR::down_cast<ASR::expr_t>(ASR::make_RealConstant_t(
                        al, x.base.base.loc, -op_value, operand_type));
                }
                tmp = ASR::make_RealUnaryMinus_t(al, x.base.base.loc, operand,
                                                 operand_type, value);
                return;
            }
            else if (ASRUtils::is_logical(*operand_type)) {
                if (ASRUtils::expr_value(operand) != nullptr) {
                    bool op_value = ASR::down_cast<ASR::LogicalConstant_t>(
                                               ASRUtils::expr_value(operand))->m_value;
                    value = ASR::down_cast<ASR::expr_t>(ASR::make_IntegerConstant_t(
                        al, x.base.base.loc, -op_value, int_type));
                }
                // cast Logical to Integer
                ASR::expr_t *int_arg = ASR::down_cast<ASR::expr_t>(ASR::make_Cast_t(
                        al, x.base.base.loc, operand, ASR::cast_kindType::LogicalToInteger,
                        int_type, value));
                tmp = ASR::make_IntegerUnaryMinus_t(al, x.base.base.loc, int_arg,
                                                    int_type, value);
                return;
            }
            else if (ASRUtils::is_complex(*operand_type)) {
                if (ASRUtils::expr_value(operand) != nullptr) {
                    ASR::ComplexConstant_t *c = ASR::down_cast<ASR::ComplexConstant_t>(
                                        ASRUtils::expr_value(operand));
                    std::complex<double> op_value(c->m_re, c->m_im);
                    std::complex<double> result;
                    result = -op_value;
                    value = ASR::down_cast<ASR::expr_t>(
                        ASR::make_ComplexConstant_t(al, x.base.base.loc, std::real(result),
                        std::imag(result), operand_type));
                }
                tmp = ASR::make_ComplexUnaryMinus_t(al, x.base.base.loc, operand,
                                                    operand_type, value);
                return;
            }
        }
    }

    void visit_IfExp(const AST::IfExp_t &x) {
        this->visit_expr(*x.m_test);
        ASR::expr_t *test = ASRUtils::EXPR(tmp);
        this->visit_expr(*x.m_body);
        ASR::expr_t *body = ASRUtils::EXPR(tmp);
        this->visit_expr(*x.m_orelse);
        ASR::expr_t *orelse = ASRUtils::EXPR(tmp);
        LFORTRAN_ASSERT(ASRUtils::check_equal_type(ASRUtils::expr_type(body),
                                                   ASRUtils::expr_type(orelse)));
        tmp = ASR::make_IfExp_t(al, x.base.base.loc, test, body, orelse,
                                ASRUtils::expr_type(body), nullptr);
    }

    bool visit_SubscriptIndices(AST::expr_t* m_slice, Vec<ASR::array_index_t>& args,
                                ASR::expr_t* value, ASR::ttype_t* type, bool& is_item,
                                const Location& loc) {
        ASR::array_index_t ai;
        ai.loc = loc;
        ai.m_left = nullptr;
        ai.m_right = nullptr;
        ai.m_step = nullptr;
        if (AST::is_a<AST::Slice_t>(*m_slice)) {
            AST::Slice_t *sl = AST::down_cast<AST::Slice_t>(m_slice);
            if (sl->m_lower != nullptr) {
                this->visit_expr(*sl->m_lower);
                if (!ASRUtils::is_integer(*ASRUtils::expr_type(ASRUtils::EXPR(tmp)))) {
                    throw SemanticError("slice indices must be integers or None", tmp->loc);
                }
                ai.m_left = ASRUtils::EXPR(tmp);
            }
            if (sl->m_upper != nullptr) {
                this->visit_expr(*sl->m_upper);
                if (!ASRUtils::is_integer(*ASRUtils::expr_type(ASRUtils::EXPR(tmp)))) {
                    throw SemanticError("slice indices must be integers or None", tmp->loc);
                }
                ai.m_right = ASRUtils::EXPR(tmp);
            }
            if (sl->m_step != nullptr) {
                this->visit_expr(*sl->m_step);
                if (!ASRUtils::is_integer(*ASRUtils::expr_type(ASRUtils::EXPR(tmp)))) {
                    throw SemanticError("slice indices must be integers or None", tmp->loc);
                }
                ai.m_step = ASRUtils::EXPR(tmp);
            }
            if( ai.m_left != nullptr &&
                ASR::is_a<ASR::Var_t>(*ai.m_left) &&
                ASR::is_a<ASR::Var_t>(*ai.m_right) ) {
                ASR::Variable_t* startv = ASRUtils::EXPR2VAR(ai.m_left);
                ASR::Variable_t* endv = ASRUtils::EXPR2VAR(ai.m_right);
                is_item = is_item && (startv == endv);
            } else {
                is_item = is_item && (ai.m_left == nullptr &&
                                      ai.m_step == nullptr &&
                                      ai.m_right != nullptr);
            }
            if (ASR::is_a<ASR::List_t>(*type)) {
                tmp = ASR::make_ListSection_t(al, loc, value, ai, type, nullptr);
                return false;
            } else if (ASR::is_a<ASR::Character_t>(*type)) {
                ASR::ttype_t *int_type = ASRUtils::TYPE(ASR::make_Integer_t(al, loc, 4, nullptr, 0));
                // If left is not present, assign it to the first ASR index (0 + 1) in string
                if (ai.m_left == nullptr) {
                    ai.m_left = ASR::down_cast<ASR::expr_t>(
                    ASR::make_IntegerConstant_t(al, loc, 1, int_type));
                } else {
                    ai.m_left = index_add_one(loc, ai.m_left);
                }
                // If right is not present, then assign it to the last ASR index (-1 + 1) in string
                if (ai.m_right == nullptr) {
                    ai.m_right = ASR::down_cast<ASR::expr_t>(
                    ASR::make_IntegerConstant_t(al, loc, 0, int_type));
                }
                // If step is not present, assign it to 1 (step should be always present)
                if (ai.m_step == nullptr) {
                    ai.m_step = ASR::down_cast<ASR::expr_t>(
                    ASR::make_IntegerConstant_t(al, loc, 1, int_type));
                } else {
                    ai.m_step = index_add_one(loc, ai.m_step);
                }
                tmp = ASR::make_StringSection_t(al, loc, value, ai.m_left, ai.m_right,
                    ai.m_step, type, nullptr);
                return false;
            } else if (ASR::is_a<ASR::Dict_t>(*type)) {
                throw SemanticError("unhashable type in dict: 'slice'", loc);
            }
        } else if(AST::is_a<AST::Tuple_t>(*m_slice)) {
            bool final_result = true;
            AST::Tuple_t* indices = AST::down_cast<AST::Tuple_t>(m_slice);
            for( size_t i = 0; i < indices->n_elts; i++ ) {
                final_result &= visit_SubscriptIndices(indices->m_elts[i], args,
                                                        value, type, is_item, loc);
            }
            return final_result;
        } else {
            this->visit_expr(*m_slice);
            if (!ASR::is_a<ASR::Dict_t>(*type) &&
                    !ASRUtils::is_integer(*ASRUtils::expr_type(ASRUtils::EXPR(tmp)))) {
                std::string fnd = ASRUtils::type_to_str_python(ASRUtils::expr_type(ASRUtils::EXPR(tmp)));
                diag.add(diag::Diagnostic(
                    "Type mismatch in index, Index should be of integer type",
                    diag::Level::Error, diag::Stage::Semantic, {
                        diag::Label("type mismatch (found: '" + fnd + "', expected: 'i32')",
                                {tmp->loc})
                    })
                );
                throw SemanticAbort();
            }
            ASR::expr_t *index = nullptr;
            if (ASR::is_a<ASR::Dict_t>(*type)) {
                index = ASRUtils::EXPR(tmp);
                ASR::ttype_t *key_type = ASR::down_cast<ASR::Dict_t>(type)->m_key_type;
                if (!ASRUtils::check_equal_type(ASRUtils::expr_type(index), key_type)) {
                    throw SemanticError("Key type should be '" + ASRUtils::type_to_str_python(key_type) +
                                        "' instead of '" +
                                        ASRUtils::type_to_str_python(ASRUtils::expr_type(index)) + "'",
                            index->base.loc);
                }
                tmp = make_DictItem_t(al, loc, value, index, nullptr,
                                      ASR::down_cast<ASR::Dict_t>(type)->m_value_type, nullptr);
                return false;

            } else if (ASR::is_a<ASR::List_t>(*type)) {
                index = ASRUtils::EXPR(tmp);
                tmp = make_ListItem_t(al, loc, value, index,
                                      ASR::down_cast<ASR::List_t>(type)->m_type, nullptr);
                return false;
            } else if (ASR::is_a<ASR::Tuple_t>(*type)) {
                index = ASRUtils::EXPR(tmp);
                int i = ASR::down_cast<ASR::IntegerConstant_t>(ASRUtils::EXPR(tmp))->m_n;
                tmp = make_TupleItem_t(al, loc, value, index,
                                       ASR::down_cast<ASR::Tuple_t>(type)->m_type[i], nullptr);
                return false;
            } else {
                index = ASRUtils::EXPR(tmp);
            }
            ai.m_right = index;
            if (ASRUtils::is_character(*type)) {
                index = index_add_one(loc, index);
                ai.m_right = index;
                tmp = ASR::make_StringItem_t(al, loc, value, index, type, nullptr);
                return false;
            }
        }
        args.push_back(al, ai);
        return true;
    }

    void visit_Subscript(const AST::Subscript_t &x) {
        this->visit_expr(*x.m_value);
        ASR::expr_t *value = ASRUtils::EXPR(tmp);
        ASR::ttype_t *type = ASRUtils::expr_type(value);
        Vec<ASR::array_index_t> args;
        args.reserve(al, 1);
        bool is_item = true;

        if (ASR::is_a<ASR::Set_t>(*type)) {
            throw SemanticError("'set' object is not subscriptable", x.base.base.loc);
        }

        if( !visit_SubscriptIndices(x.m_slice, args, value, type,
                                    is_item, x.base.base.loc) ) {
            return ;
        }

        if( is_item ) {
            for( size_t i = 0; i < args.size(); i++ ) {
                args.p[i].m_left = nullptr;
                args.p[i].m_step = nullptr;
            }
        }
        ASR::expr_t* v_Var = value;
        if( is_item ) {
            Vec<ASR::dimension_t> empty_dims;
            empty_dims.reserve(al, 1);
            type = ASRUtils::duplicate_type(al, type, &empty_dims);
            tmp = ASR::make_ArrayItem_t(al, x.base.base.loc, v_Var, args.p,
                        args.size(), type, nullptr);
        } else {
            tmp = ASR::make_ArraySection_t(al, x.base.base.loc, v_Var, args.p,
                        args.size(), type, nullptr);
        }
    }

};


class SymbolTableVisitor : public CommonVisitor<SymbolTableVisitor> {
public:
    SymbolTable *global_scope;
    std::map<std::string, std::vector<std::string>> generic_procedures;
    std::map<std::string, std::map<std::string, std::vector<std::string>>> generic_class_procedures;
    std::map<std::string, std::vector<std::string>> defined_op_procs;
    std::map<std::string, std::map<std::string, std::string>> class_procedures;
    std::vector<std::string> assgn_proc_names;
    std::string dt_name;
    bool in_module = false;
    bool in_submodule = false;
    bool is_interface = false;
    std::string interface_name = "";
    bool is_derived_type = false;
    std::vector<std::string> current_procedure_args;
    ASR::abiType current_procedure_abi_type = ASR::abiType::Source;
    std::map<SymbolTable*, ASR::accessType> assgn;
    ASR::symbol_t *current_module_sym;
    std::vector<std::string> excluded_from_symtab;
    std::map<std::string, Vec<ASR::symbol_t* >> overload_defs;


    SymbolTableVisitor(Allocator &al, SymbolTable *symbol_table,
        diag::Diagnostics &diagnostics, bool main_module,
        std::map<int, ASR::symbol_t*> &ast_overload, std::string parent_dir)
      : CommonVisitor(al, symbol_table, diagnostics, main_module, ast_overload, parent_dir), is_derived_type{false} {}


    ASR::symbol_t* resolve_symbol(const Location &loc, const std::string &sub_name) {
        SymbolTable *scope = current_scope;
        ASR::symbol_t *sub = scope->resolve_symbol(sub_name);
        if (!sub) {
            throw SemanticError("Symbol '" + sub_name + "' not declared", loc);
        }
        return sub;
    }

    void visit_Module(const AST::Module_t &x) {
        if (!current_scope) {
            current_scope = al.make_new<SymbolTable>(nullptr);
        }
        LFORTRAN_ASSERT(current_scope != nullptr);
        global_scope = current_scope;

        // Create the TU early, so that asr_owner is set, so that
        // ASRUtils::get_tu_symtab() can be used, which has an assert
        // for asr_owner.
        ASR::asr_t *tmp0 = ASR::make_TranslationUnit_t(al, x.base.base.loc,
            current_scope, nullptr, 0);

        if (!main_module) {
            // Main module goes directly to TranslationUnit.
            // Every other module goes into a Module.
            SymbolTable *parent_scope = current_scope;
            current_scope = al.make_new<SymbolTable>(parent_scope);


            std::string mod_name = "__main__";
            ASR::asr_t *tmp1 = ASR::make_Module_t(al, x.base.base.loc,
                                        /* a_symtab */ current_scope,
                                        /* a_name */ s2c(al, mod_name),
                                        nullptr,
                                        0,
                                        false, false);

            if (parent_scope->get_scope().find(mod_name) != parent_scope->get_scope().end()) {
                throw SemanticError("Module '" + mod_name + "' already defined", tmp1->loc);
            }
            parent_scope->add_symbol(mod_name, ASR::down_cast<ASR::symbol_t>(tmp1));
        }

        for (size_t i=0; i<x.n_body; i++) {
            visit_stmt(*x.m_body[i]);
        }
        if (!overload_defs.empty()) {
            create_GenericProcedure(x.base.base.loc);
        }
        global_scope = nullptr;
        tmp = tmp0;
    }

    void visit_FunctionDef(const AST::FunctionDef_t &x) {
        SymbolTable *parent_scope = current_scope;
        current_scope = al.make_new<SymbolTable>(parent_scope);
        Vec<ASR::expr_t*> args;
        args.reserve(al, x.m_args.n_args);
        current_procedure_abi_type = ASR::abiType::Source;
        bool current_procedure_interface = false;
        bool overload = false;
        if (x.n_decorator_list > 0) {
            for(size_t i=0; i<x.n_decorator_list; i++) {
                AST::expr_t *dec = x.m_decorator_list[i];
                if (AST::is_a<AST::Name_t>(*dec)) {
                    std::string name = AST::down_cast<AST::Name_t>(dec)->m_id;
                    if (name == "ccall") {
                        current_procedure_abi_type = ASR::abiType::BindC;
                        current_procedure_interface = true;
                    } else if (name == "ccallback" || name == "ccallable") {
                        current_procedure_abi_type = ASR::abiType::BindC;
                    } else if (name == "overload") {
                        overload = true;
                    } else if (name == "interface") {
                        // TODO: Implement @interface
                    } else {
                        throw SemanticError("Decorator: " + name + " is not supported",
                            x.base.base.loc);
                    }
                } else {
                    throw SemanticError("Unsupported Decorator type",
                        x.base.base.loc);
                }
            }
        }
        for (size_t i=0; i<x.m_args.n_args; i++) {
            char *arg=x.m_args.m_args[i].m_arg;
            Location loc = x.m_args.m_args[i].loc;
            if (x.m_args.m_args[i].m_annotation == nullptr) {
                throw SemanticError("Argument does not have a type", loc);
            }
            ASR::ttype_t *arg_type = ast_expr_to_asr_type(x.base.base.loc, *x.m_args.m_args[i].m_annotation);

            std::string arg_s = arg;

            ASR::expr_t *value = nullptr;
            ASR::expr_t *init_expr = nullptr;
            ASR::intentType s_intent = ASRUtils::intent_in;
            if (ASRUtils::is_array(arg_type)) {
                s_intent = ASRUtils::intent_inout;
            }
            ASR::storage_typeType storage_type =
                    ASR::storage_typeType::Default;
            ASR::accessType s_access = ASR::accessType::Public;
            ASR::presenceType s_presence = ASR::presenceType::Required;
            bool value_attr = false;
            if (current_procedure_abi_type == ASR::abiType::BindC) {
                value_attr = true;
            }
            ASR::asr_t *v = ASR::make_Variable_t(al, loc, current_scope,
                    s2c(al, arg_s), s_intent, init_expr, value, storage_type, arg_type,
                    current_procedure_abi_type, s_access, s_presence,
                    value_attr);
            current_scope->add_symbol(arg_s, ASR::down_cast<ASR::symbol_t>(v));

            ASR::symbol_t *var = current_scope->get_symbol(arg_s);
            args.push_back(al, ASRUtils::EXPR(ASR::make_Var_t(al, x.base.base.loc,
                var)));
        }
        std::string sym_name = x.m_name;
        if (overload) {
            std::string overload_number;
            if (overload_defs.find(sym_name) == overload_defs.end()){
                overload_number = "0";
                Vec<ASR::symbol_t *> v;
                v.reserve(al, 1);
                overload_defs[sym_name] = v;
            } else {
                overload_number = std::to_string(overload_defs[sym_name].size());
            }
            sym_name = "__lpython_overloaded_" + overload_number + "__" + sym_name;
        }
        if (parent_scope->get_scope().find(sym_name) != parent_scope->get_scope().end()) {
            throw SemanticError("Subroutine already defined", tmp->loc);
        }
        ASR::accessType s_access = ASR::accessType::Public;
        ASR::deftypeType deftype = ASR::deftypeType::Implementation;
        if (current_procedure_abi_type == ASR::abiType::BindC &&
                current_procedure_interface) {
            deftype = ASR::deftypeType::Interface;
        }
        char *bindc_name=nullptr;
        if (x.m_returns && !AST::is_a<AST::ConstantNone_t>(*x.m_returns)) {
            if (AST::is_a<AST::Name_t>(*x.m_returns) || AST::is_a<AST::Subscript_t>(*x.m_returns)) {
                std::string return_var_name = "_lpython_return_variable";
                ASR::ttype_t *type = ast_expr_to_asr_type(x.m_returns->base.loc, *x.m_returns);
                ASR::asr_t *return_var = ASR::make_Variable_t(al, x.m_returns->base.loc,
                    current_scope, s2c(al, return_var_name), ASRUtils::intent_return_var, nullptr, nullptr,
                    ASR::storage_typeType::Default, type,
                    current_procedure_abi_type, ASR::Public, ASR::presenceType::Required,
                    false);
                LFORTRAN_ASSERT(current_scope->get_scope().find(return_var_name) == current_scope->get_scope().end())
                current_scope->add_symbol(return_var_name,
                        ASR::down_cast<ASR::symbol_t>(return_var));
                ASR::asr_t *return_var_ref = ASR::make_Var_t(al, x.base.base.loc,
                    current_scope->get_symbol(return_var_name));
                tmp = ASR::make_Function_t(
                    al, x.base.base.loc,
                    /* a_symtab */ current_scope,
                    /* a_name */ s2c(al, sym_name),
                    /* a_args */ args.p,
                    /* n_args */ args.size(),
                    /* a_body */ nullptr,
                    /* n_body */ 0,
                    /* a_return_var */ ASRUtils::EXPR(return_var_ref),
                    current_procedure_abi_type,
                    s_access, deftype, bindc_name);

            } else {
                throw SemanticError("Return variable must be an identifier (Name AST node) or an array (Subscript AST node)",
                    x.m_returns->base.loc);
            }
        } else {
            bool is_pure = false, is_module = false;
            tmp = ASR::make_Subroutine_t(
                al, x.base.base.loc,
                /* a_symtab */ current_scope,
                /* a_name */ s2c(al, sym_name),
                /* a_args */ args.p,
                /* n_args */ args.size(),
                /* a_body */ nullptr,
                /* n_body */ 0,
                current_procedure_abi_type,
                s_access, deftype, bindc_name,
                is_pure, is_module);
        }
        ASR::symbol_t * t = ASR::down_cast<ASR::symbol_t>(tmp);
        parent_scope->add_symbol(sym_name, t);
        current_scope = parent_scope;
        if (overload) {
            overload_defs[x.m_name].push_back(al, t);
            ast_overload[(int64_t)&x] = t;
        }
    }

    void create_GenericProcedure(const Location &loc) {
        for(auto &p: overload_defs) {
            std::string def_name = p.first;
            tmp = ASR::make_GenericProcedure_t(al, loc, current_scope, s2c(al, def_name),
                        p.second.p, p.second.size(), ASR::accessType::Public);
            ASR::symbol_t *t = ASR::down_cast<ASR::symbol_t>(tmp);
            current_scope->add_symbol(def_name, t);
        }
    }

    void visit_ImportFrom(const AST::ImportFrom_t &x) {
        if (!x.m_module) {
            throw SemanticError("Not implemented: The import statement must currently specify the module name", x.base.base.loc);
        }
        std::string msym = x.m_module; // Module name
        std::vector<std::string> mod_symbols;
        for (size_t i=0; i<x.n_names; i++) {
            mod_symbols.push_back(x.m_names[i].m_name);
        }

        // Get the module, for now assuming it is not loaded, so we load it:
        ASR::symbol_t *t = nullptr; // current_scope->parent->resolve_symbol(msym);
        if (!t) {
            std::string rl_path = get_runtime_library_dir();
            SymbolTable *st = current_scope;
            std::vector<std::string> paths = {rl_path, parent_dir};
            if (!main_module) {
                st = st->parent;
            }
            bool ltypes, numpy;
            t = (ASR::symbol_t*)(load_module(al, st,
                msym, x.base.base.loc, false, paths, ltypes, numpy,
                [&](const std::string &msg, const Location &loc) { throw SemanticError(msg, loc); }
                ));
            if (ltypes || numpy) {
                // TODO: For now we skip ltypes import completely. Later on we should note what symbols
                // got imported from it, and give an error message if an annotation is used without
                // importing it.
                tmp = nullptr;
                return;
            }
            if (!t) {
                throw SemanticError("The module '" + msym + "' cannot be loaded",
                        x.base.base.loc);
            }
        }

        ASR::Module_t *m = ASR::down_cast<ASR::Module_t>(t);
        for (auto &remote_sym : mod_symbols) {
            ASR::symbol_t *t = import_from_module(al, m, current_scope, msym,
                                remote_sym, remote_sym, x.base.base.loc);
            current_scope->add_symbol(remote_sym, t);
        }

        tmp = nullptr;
    }

    void visit_Import(const AST::Import_t &x) {
        ASR::symbol_t *t = nullptr;
        std::string rl_path = get_runtime_library_dir();
        std::vector<std::string> paths = {rl_path, parent_dir};
        SymbolTable *st = current_scope;
        std::vector<std::string> mods;
        for (size_t i=0; i<x.n_names; i++) {
            mods.push_back(x.m_names[i].m_name);
        }
        if (!main_module) {
            st = st->parent;
        }
        for (auto &mod_sym : mods) {
            bool ltypes, numpy;
            t = (ASR::symbol_t*)(load_module(al, st,
                mod_sym, x.base.base.loc, false, paths, ltypes, numpy,
                [&](const std::string &msg, const Location &loc) { throw SemanticError(msg, loc); }
                ));
            if (ltypes || numpy) {
                // TODO: For now we skip ltypes import completely. Later on we should note what symbols
                // got imported from it, and give an error message if an annotation is used without
                // importing it.
                tmp = nullptr;
                continue;
            }
            if (!t) {
                throw SemanticError("The module '" + mod_sym + "' cannot be loaded",
                        x.base.base.loc);
            }
        }
    }

    void visit_AnnAssign(const AST::AnnAssign_t &/*x*/) {
        // We skip this in the SymbolTable visitor, but visit it in the BodyVisitor
    }

    void visit_Assign(const AST::Assign_t &/*x*/) {
        // We skip this in the SymbolTable visitor, but visit it in the BodyVisitor
    }
    void visit_Expr(const AST::Expr_t &/*x*/) {
        // We skip this in the SymbolTable visitor, but visit it in the BodyVisitor
    }
};

Result<ASR::asr_t*> symbol_table_visitor(Allocator &al, const AST::Module_t &ast,
        diag::Diagnostics &diagnostics, bool main_module,
        std::map<int, ASR::symbol_t*> &ast_overload, std::string parent_dir)
{
    SymbolTableVisitor v(al, nullptr, diagnostics, main_module, ast_overload, parent_dir);
    try {
        v.visit_Module(ast);
    } catch (const SemanticError &e) {
        Error error;
        diagnostics.diagnostics.push_back(e.d);
        return error;
    } catch (const SemanticAbort &) {
        Error error;
        return error;
    }
    ASR::asr_t *unit = v.tmp;
    return unit;
}

class BodyVisitor : public CommonVisitor<BodyVisitor> {
private:

public:
    ASR::asr_t *asr;

    BodyVisitor(Allocator &al, ASR::asr_t *unit, diag::Diagnostics &diagnostics,
         bool main_module, std::map<int, ASR::symbol_t*> &ast_overload)
         : CommonVisitor(al, nullptr, diagnostics, main_module, ast_overload, ""), asr{unit} {}

    // Transforms statements to a list of ASR statements
    // In addition, it also inserts the following nodes if needed:
    //   * ImplicitDeallocate
    //   * GoToTarget
    // The `body` Vec must already be reserved
    void transform_stmts(Vec<ASR::stmt_t*> &body, size_t n_body, AST::stmt_t **m_body) {
        tmp = nullptr;
        Vec<ASR::stmt_t*>* current_body_copy = current_body;
        current_body = &body;
        for (size_t i=0; i<n_body; i++) {
            // Visit the statement
            this->visit_stmt(*m_body[i]);
            if (tmp != nullptr) {
                ASR::stmt_t* tmp_stmt = ASRUtils::STMT(tmp);
                body.push_back(al, tmp_stmt);
            }
            // To avoid last statement to be entered twice once we exit this node
            tmp = nullptr;
        }
        current_body = current_body_copy;
    }

    void visit_Module(const AST::Module_t &x) {
        ASR::TranslationUnit_t *unit = ASR::down_cast2<ASR::TranslationUnit_t>(asr);
        current_scope = unit->m_global_scope;
        LFORTRAN_ASSERT(current_scope != nullptr);
        if (!main_module) {
            ASR::Module_t *mod = ASR::down_cast<ASR::Module_t>(current_scope->get_symbol("__main__"));
            current_scope = mod->m_symtab;
            LFORTRAN_ASSERT(current_scope != nullptr);
        }

        Vec<ASR::asr_t*> items;
        items.reserve(al, 4);
        for (size_t i=0; i<x.n_body; i++) {
            tmp = nullptr;
            visit_stmt(*x.m_body[i]);
            if (tmp) {
                items.push_back(al, tmp);
            }
        }
        // These global statements are added to the translation unit for now,
        // but they should be adding to a module initialization function
        unit->m_items = items.p;
        unit->n_items = items.size();

        tmp = asr;
    }

    template <typename Procedure>
    void handle_fn(const AST::FunctionDef_t &x, Procedure &v) {
        current_scope = v.m_symtab;
        Vec<ASR::stmt_t*> body;
        body.reserve(al, x.n_body);
        transform_stmts(body, x.n_body, x.m_body);
        v.m_body = body.p;
        v.n_body = body.size();
    }

    void visit_FunctionDef(const AST::FunctionDef_t &x) {
        SymbolTable *old_scope = current_scope;
        ASR::symbol_t *t = current_scope->get_symbol(x.m_name);
        if (ASR::is_a<ASR::Subroutine_t>(*t)) {
            handle_fn(x, *ASR::down_cast<ASR::Subroutine_t>(t));
        } else if (ASR::is_a<ASR::Function_t>(*t)) {
            ASR::Function_t *f = ASR::down_cast<ASR::Function_t>(t);
            handle_fn(x, *f);
        } else if (ASR::is_a<ASR::GenericProcedure_t>(*t)) {
            ASR::symbol_t *s = ast_overload[(int64_t)&x];
            if (ASR::is_a<ASR::Subroutine_t>(*s)) {
                handle_fn(x, *ASR::down_cast<ASR::Subroutine_t>(s));
            } else if (ASR::is_a<ASR::Function_t>(*s)) {
                ASR::Function_t *f = ASR::down_cast<ASR::Function_t>(s);
                handle_fn(x, *f);
            } else {
                LFORTRAN_ASSERT(false);
            }
        } else {
            LFORTRAN_ASSERT(false);
        }
        current_scope = old_scope;
        tmp = nullptr;
    }

    void visit_Import(const AST::Import_t &/*x*/) {
        // visited in symbol visitor
    }

    void visit_AnnAssign(const AST::AnnAssign_t &x) {
        // We treat this as a declaration
        std::string var_name;
        std::string var_annotation;
        if (AST::is_a<AST::Name_t>(*x.m_target)) {
            AST::Name_t *n = AST::down_cast<AST::Name_t>(x.m_target);
            var_name = n->m_id;
        } else {
            throw SemanticError("Only Name supported for now as LHS of annotated assignment",
                x.base.base.loc);
        }

        if (current_scope->get_scope().find(var_name) !=
                current_scope->get_scope().end()) {
            if (current_scope->parent != nullptr) {
                // Re-declaring a global scope variable is allowed,
                // otherwise raise an error
                ASR::symbol_t *orig_decl = current_scope->get_symbol(var_name);
                throw SemanticError(diag::Diagnostic(
                    "Symbol is already declared in the same scope",
                    diag::Level::Error, diag::Stage::Semantic, {
                        diag::Label("original declaration", {orig_decl->base.loc}, false),
                        diag::Label("redeclaration", {x.base.base.loc}),
                    }));
            }
        }

        visit_AnnAssignUtil(x, var_name);
    }

    void visit_Delete(const AST::Delete_t &x) {
        if (x.n_targets == 0) {
            throw SemanticError("Delete statement must be operated on at least one target",
                    x.base.base.loc);
        }
        Vec<ASR::symbol_t*> targets;
        targets.reserve(al, x.n_targets);
        for (size_t i=0; i<x.n_targets; i++) {
            AST::expr_t *target = x.m_targets[i];
            if (AST::is_a<AST::Name_t>(*target)) {
                AST::Name_t *n = AST::down_cast<AST::Name_t>(target);
                std::string var_name = n->m_id;
                if (!current_scope->resolve_symbol(var_name)) {
                    throw SemanticError("Symbol is not declared",
                            x.base.base.loc);
                }
                ASR::symbol_t *s = current_scope->resolve_symbol(var_name);
                targets.push_back(al, s);
            } else {
                throw SemanticError("Only Name supported for now as target of Delete",
                        x.base.base.loc);
            }
        }
        tmp = ASR::make_ExplicitDeallocate_t(al, x.base.base.loc, targets.p,
                targets.size());
    }

    void visit_Assign(const AST::Assign_t &x) {
        ASR::expr_t *target;
        if (x.n_targets == 1) {
            if (AST::is_a<AST::Subscript_t>(*x.m_targets[0])) {
                AST::Subscript_t *sb = AST::down_cast<AST::Subscript_t>(x.m_targets[0]);
                if (AST::is_a<AST::Name_t>(*sb->m_value)) {
                    std::string name = AST::down_cast<AST::Name_t>(sb->m_value)->m_id;
                    ASR::symbol_t *s = current_scope->get_symbol(name);
                    if (!s) {
                        throw SemanticError("Variable: '" + name + "' is not declared",
                                x.base.base.loc);
                    }
                    ASR::Variable_t *v = ASR::down_cast<ASR::Variable_t>(s);
                    ASR::ttype_t *type = v->m_type;
                    if (ASR::is_a<ASR::Dict_t>(*type)) {
                        // dict insert case;
                        this->visit_expr(*sb->m_slice);
                        ASR::expr_t *key = ASRUtils::EXPR(tmp);
                        this->visit_expr(*x.m_value);
                        ASR::expr_t *val = ASRUtils::EXPR(tmp);
                        ASR::ttype_t *key_type = ASR::down_cast<ASR::Dict_t>(type)->m_key_type;
                        ASR::ttype_t *value_type = ASR::down_cast<ASR::Dict_t>(type)->m_value_type;
                        if (!ASRUtils::check_equal_type(ASRUtils::expr_type(key), key_type)) {
                            std::string ktype = ASRUtils::type_to_str_python(ASRUtils::expr_type(key));
                            std::string totype = ASRUtils::type_to_str_python(key_type);
                            diag.add(diag::Diagnostic(
                                "Type mismatch in dictionary key, the types must be compatible",
                                diag::Level::Error, diag::Stage::Semantic, {
                                    diag::Label("type mismatch (found: '" + ktype + "', expected: '" + totype + "')",
                                            {key->base.loc})
                                })
                            );
                            throw SemanticAbort();
                        }
                        if (!ASRUtils::check_equal_type(ASRUtils::expr_type(val), value_type)) {
                            std::string vtype = ASRUtils::type_to_str_python(ASRUtils::expr_type(val));
                            std::string totype = ASRUtils::type_to_str_python(value_type);
                            diag.add(diag::Diagnostic(
                                "Type mismatch in dictionary value, the types must be compatible",
                                diag::Level::Error, diag::Stage::Semantic, {
                                    diag::Label("type mismatch (found: '" + vtype + "', expected: '" + totype + "')",
                                            {val->base.loc})
                                })
                            );
                            throw SemanticAbort();
                        }
                        ASR::expr_t* se = ASR::down_cast<ASR::expr_t>(
                                ASR::make_Var_t(al, x.base.base.loc, s));
                        tmp = make_DictInsert_t(al, x.base.base.loc, se, key, val);
                        return;
                    }
                }
            }
            this->visit_expr(*x.m_targets[0]);
            target = ASRUtils::EXPR(tmp);
        } else {
            throw SemanticError("Assignment to multiple targets not supported",
                x.base.base.loc);
        }

        this->visit_expr(*x.m_value);
        if (tmp == nullptr) {
            // This happens if `m.m_value` is `empty`, such as in:
            // a = empty(16)
            // We skip this statement for now, the array is declared
            // by the annotation.
            // TODO: enforce that empty(), ones(), zeros() is called
            // for every declaration.
            tmp = nullptr;
        } else {
            ASR::expr_t *value = ASRUtils::EXPR(tmp);
            ASR::ttype_t *target_type = ASRUtils::expr_type(target);
            ASR::ttype_t *value_type = ASRUtils::expr_type(value);
            if( ASR::is_a<ASR::Pointer_t>(*target_type) &&
                ASR::is_a<ASR::Var_t>(*target) ) {
                if( !ASR::is_a<ASR::GetPointer_t>(*value) ) {
                    throw SemanticError("A pointer variable can only "
                                        "be associated with the output "
                                        "of pointer() call.",
                                        value->base.loc);
                }
                if( !ASRUtils::check_equal_type(target_type, value_type) ) {
                    throw SemanticError("Casting not supported for different pointer types. Received "
                                        "target pointer type, " + ASRUtils::type_to_str_python(target_type) +
                                        " and value pointer type, " + ASRUtils::type_to_str_python(value_type),
                                        x.base.base.loc);
                }
                tmp = ASR::make_Assignment_t(al, x.base.base.loc, target, value, nullptr);
                return ;
            }

            value = cast_helper(target, value, true);
            value_type = ASRUtils::expr_type(value);
            if (!ASRUtils::check_equal_type(target_type, value_type)) {
                std::string ltype = ASRUtils::type_to_str_python(target_type);
                std::string rtype = ASRUtils::type_to_str_python(value_type);
                diag.add(diag::Diagnostic(
                    "Type mismatch in assignment, the types must be compatible",
                    diag::Level::Error, diag::Stage::Semantic, {
                        diag::Label("type mismatch ('" + ltype + "' and '" + rtype + "')",
                                {target->base.loc, value->base.loc})
                    })
                );
                throw SemanticAbort();
            }
            ASR::stmt_t *overloaded=nullptr;
            tmp = ASR::make_Assignment_t(al, x.base.base.loc, target, value,
                                    overloaded);
        }
    }

    void visit_Assert(const AST::Assert_t &x) {
        this->visit_expr(*x.m_test);
        ASR::expr_t *test = ASRUtils::EXPR(tmp);
        ASR::expr_t *msg = nullptr;
        if (x.m_msg != nullptr) {
            this->visit_expr(*x.m_msg);
            msg = ASRUtils::EXPR(tmp);
        }
        tmp = ASR::make_Assert_t(al, x.base.base.loc, test, msg);
    }

    void visit_List(const AST::List_t &x) {
        Vec<ASR::expr_t*> list;
        list.reserve(al, x.n_elts);
        ASR::ttype_t *type = nullptr;
        for (size_t i=0; i<x.n_elts; i++) {
            this->visit_expr(*x.m_elts[i]);
            ASR::expr_t *expr = ASRUtils::EXPR(tmp);
            if (type == nullptr) {
                type = ASRUtils::expr_type(expr);
            } else {
                if (!ASRUtils::check_equal_type(ASRUtils::expr_type(expr), type)) {
                    throw SemanticError("All List elements must be of the same type for now",
                        x.base.base.loc);
                }
            }
            list.push_back(al, expr);
        }
        ASR::ttype_t* list_type = ASRUtils::TYPE(ASR::make_List_t(al, x.base.base.loc, type));
        tmp = ASR::make_ListConstant_t(al, x.base.base.loc, list.p,
            list.size(), list_type);
    }

    void visit_For(const AST::For_t &x) {
        this->visit_expr(*x.m_target);
        ASR::expr_t *target=ASRUtils::EXPR(tmp);
        Vec<ASR::stmt_t*> body;
        body.reserve(al, x.n_body);
        transform_stmts(body, x.n_body, x.m_body);
        ASR::expr_t *loop_end = nullptr, *loop_start = nullptr, *inc = nullptr;
        if (AST::is_a<AST::Call_t>(*x.m_iter)) {
            AST::Call_t *c = AST::down_cast<AST::Call_t>(x.m_iter);
            std::string call_name;
            if (AST::is_a<AST::Name_t>(*c->m_func)) {
                AST::Name_t *n = AST::down_cast<AST::Name_t>(c->m_func);
                call_name = n->m_id;
            } else {
                throw SemanticError("Expected Name",
                    x.base.base.loc);
            }
            if (call_name != "range") {
                throw SemanticError("Only range(..) supported as for loop iteration for now",
                    x.base.base.loc);
            }
            Vec<ASR::expr_t*> args;
            args.reserve(al, c->n_args);
            for (size_t i=0; i<c->n_args; i++) {
                visit_expr(*c->m_args[i]);
                ASR::expr_t *expr = ASRUtils::EXPR(tmp);
                args.push_back(al, expr);
            }

            if (args.size() == 1) {
                loop_end = args[0];
            } else if (args.size() == 2) {
                loop_start = args[0];
                loop_end = args[1];
            } else if (args.size() == 3) {
                loop_start = args[0];
                loop_end = args[1];
                inc = args[2];
            } else {
                throw SemanticError("Only range(a, b, c) is supported as for loop iteration for now",
                    x.base.base.loc);
            }

        } else {
            throw SemanticError("Only function call `range(..)` supported as for loop iteration for now",
                x.base.base.loc);
        }

        ASR::ttype_t *a_type = ASRUtils::TYPE(ASR::make_Integer_t(al, x.base.base.loc,
            4, nullptr, 0));
        ASR::expr_t *constant_one = ASR::down_cast<ASR::expr_t>(ASR::make_IntegerConstant_t(
                                            al, x.base.base.loc, 1, a_type));
        make_BinOp_helper(loop_end, constant_one, ASR::binopType::Sub,
                            x.base.base.loc, false);
        loop_end = ASRUtils::EXPR(tmp);
        ASR::do_loop_head_t head;
        head.m_v = target;
        if (loop_start) {
            head.m_start = loop_start;
        } else {
            head.m_start = ASR::down_cast<ASR::expr_t>(ASR::make_IntegerConstant_t(al, x.base.base.loc, 0, a_type));
        }
        head.m_end = loop_end;
        if (inc) {
            head.m_increment = inc;
        } else {
            head.m_increment = ASR::down_cast<ASR::expr_t>(ASR::make_IntegerConstant_t(al, x.base.base.loc, 1, a_type));
        }
        head.loc = head.m_v->base.loc;
        bool parallel = false;
        if (x.m_type_comment) {
            if (std::string(x.m_type_comment) == "parallel") {
                parallel = true;
            }
        }
        if (parallel) {
            tmp = ASR::make_DoConcurrentLoop_t(al, x.base.base.loc, head,
                body.p, body.size());
        } else {
            tmp = ASR::make_DoLoop_t(al, x.base.base.loc, head,
                body.p, body.size());
        }
    }

    void visit_AugAssign(const AST::AugAssign_t &x) {
        this->visit_expr(*x.m_target);
        ASR::expr_t *left = ASRUtils::EXPR(tmp);
        this->visit_expr(*x.m_value);
        ASR::expr_t *right = ASRUtils::EXPR(tmp);
        ASR::binopType op;
        switch (x.m_op) {
            case (AST::operatorType::Add) : { op = ASR::binopType::Add; break; }
            case (AST::operatorType::Sub) : { op = ASR::binopType::Sub; break; }
            case (AST::operatorType::Mult) : { op = ASR::binopType::Mul; break; }
            case (AST::operatorType::Div) : { op = ASR::binopType::Div; break; }
            case (AST::operatorType::Pow) : { op = ASR::binopType::Pow; break; }
            default : {
                throw SemanticError("Binary operator type not supported",
                    x.base.base.loc);
            }
        }

        make_BinOp_helper(left, right, op, x.base.base.loc, false);
        ASR::stmt_t* a_overloaded = nullptr;
        ASR::expr_t *tmp2 = ASR::down_cast<ASR::expr_t>(tmp);
        tmp = ASR::make_Assignment_t(al, x.base.base.loc, left, tmp2, a_overloaded);

    }

    void visit_AttributeUtil(ASR::ttype_t* type, char* attr_char,
                             ASR::expr_t *e, const Location& loc) {
        if( ASR::is_a<ASR::Derived_t>(*type) ) {
            ASR::Derived_t* der = ASR::down_cast<ASR::Derived_t>(type);
            ASR::symbol_t* der_sym = ASRUtils::symbol_get_past_external(der->m_derived_type);
            ASR::DerivedType_t* der_type = ASR::down_cast<ASR::DerivedType_t>(der_sym);
            bool member_found = false;
            std::string member_name = attr_char;
            for( size_t i = 0; i < der_type->n_members && !member_found; i++ ) {
                member_found = std::string(der_type->m_members[i]) == member_name;
            }
            if( !member_found ) {
                throw SemanticError("No member " + member_name +
                                    " found in " + std::string(der_type->m_name),
                                    loc);
            }
            ASR::symbol_t* member_sym = der_type->m_symtab->resolve_symbol(member_name);
            LFORTRAN_ASSERT(ASR::is_a<ASR::Variable_t>(*member_sym));
            ASR::Variable_t* member_var = ASR::down_cast<ASR::Variable_t>(member_sym);
            tmp = ASR::make_DerivedRef_t(al, loc, e, member_sym,
                                         member_var->m_type, nullptr);
        } else if( ASR::is_a<ASR::Pointer_t>(*type) ) {
            ASR::Pointer_t* ptr_type = ASR::down_cast<ASR::Pointer_t>(type);
            visit_AttributeUtil(ptr_type->m_type, attr_char, e, loc);
        } else {
            throw SemanticError(ASRUtils::type_to_str_python(type) + " not supported yet in Attribute.",
                loc);
        }
    }

    void visit_AttributeUtil(ASR::ttype_t* type, char* attr_char,
                             ASR::symbol_t *t, const Location& loc) {
        if (ASRUtils::is_complex(*type)) {
            std::string attr = attr_char;
            if (attr == "imag") {
                ASR::expr_t *val = ASR::down_cast<ASR::expr_t>(ASR::make_Var_t(al, loc, t));
                int kind = ASRUtils::extract_kind_from_ttype_t(type);
                ASR::ttype_t *dest_type = ASR::down_cast<ASR::ttype_t>(ASR::make_Real_t(al, loc,
                                                kind, nullptr, 0));
                tmp = ASR::make_ComplexIm_t(al, loc, val, dest_type, nullptr);
                return;
            } else if (attr == "real") {
                ASR::expr_t *val = ASR::down_cast<ASR::expr_t>(ASR::make_Var_t(al, loc, t));
                int kind = ASRUtils::extract_kind_from_ttype_t(type);
                ASR::ttype_t *dest_type = ASR::down_cast<ASR::ttype_t>(ASR::make_Real_t(al, loc,
                                                kind, nullptr, 0));
                ASR::expr_t *value = ASR::down_cast<ASR::expr_t>(ASRUtils::make_Cast_t_value(
                    al, val->base.loc, val, ASR::cast_kindType::ComplexToReal, dest_type));
                tmp = ASR::make_ComplexRe_t(al, loc, val, dest_type, ASRUtils::expr_value(value));
                return;
            } else {
                throw SemanticError("'" + attr + "' is not implemented for Complex type",
                    loc);
            }
        } else if( ASR::is_a<ASR::Derived_t>(*type) ) {
            ASR::Derived_t* der = ASR::down_cast<ASR::Derived_t>(type);
            ASR::symbol_t* der_sym = ASRUtils::symbol_get_past_external(der->m_derived_type);
            ASR::DerivedType_t* der_type = ASR::down_cast<ASR::DerivedType_t>(der_sym);
            bool member_found = false;
            std::string member_name = attr_char;
            for( size_t i = 0; i < der_type->n_members && !member_found; i++ ) {
                member_found = std::string(der_type->m_members[i]) == member_name;
            }
            if( !member_found ) {
                throw SemanticError("No member " + member_name +
                                    " found in " + std::string(der_type->m_name),
                                    loc);
            }
            ASR::expr_t *val = ASR::down_cast<ASR::expr_t>(ASR::make_Var_t(al, loc, t));
            ASR::symbol_t* member_sym = der_type->m_symtab->resolve_symbol(member_name);
            LFORTRAN_ASSERT(ASR::is_a<ASR::Variable_t>(*member_sym));
            ASR::Variable_t* member_var = ASR::down_cast<ASR::Variable_t>(member_sym);
            tmp = ASR::make_DerivedRef_t(al, loc, val, member_sym,
                                            member_var->m_type, nullptr);
        } else if(ASR::is_a<ASR::Pointer_t>(*type)) {
            ASR::Pointer_t* p = ASR::down_cast<ASR::Pointer_t>(type);
            visit_AttributeUtil(p->m_type, attr_char, t, loc);
        } else {
            throw SemanticError(ASRUtils::type_to_str_python(type) + " not supported yet in Attribute.",
                loc);
        }
    }

    void visit_Attribute(const AST::Attribute_t &x) {
        if (AST::is_a<AST::Name_t>(*x.m_value)) {
            std::string value = AST::down_cast<AST::Name_t>(x.m_value)->m_id;
            ASR::symbol_t *t = current_scope->resolve_symbol(value);
            if (!t) {
                throw SemanticError("'" + value + "' is not defined in the scope",
                    x.base.base.loc);
            }
            if (ASR::is_a<ASR::Variable_t>(*t)) {
                ASR::Variable_t *var = ASR::down_cast<ASR::Variable_t>(t);
                visit_AttributeUtil(var->m_type, x.m_attr, t, x.base.base.loc);
            } else {
                throw SemanticError("Only Variable type is supported for now in Attribute",
                    x.base.base.loc);
            }

        } else if(AST::is_a<AST::Attribute_t>(*x.m_value)) {
            AST::Attribute_t* x_m_value = AST::down_cast<AST::Attribute_t>(x.m_value);
            visit_Attribute(*x_m_value);
            ASR::expr_t* e = ASRUtils::EXPR(tmp);
            visit_AttributeUtil(ASRUtils::expr_type(e), x.m_attr, e, x.base.base.loc);
        } else if(AST::is_a<AST::Subscript_t>(*x.m_value)) {
            AST::Subscript_t* x_m_value = AST::down_cast<AST::Subscript_t>(x.m_value);
            visit_Subscript(*x_m_value);
            ASR::expr_t* e = ASRUtils::EXPR(tmp);
            visit_AttributeUtil(ASRUtils::expr_type(e), x.m_attr, e, x.base.base.loc);
        } else {
            throw SemanticError("Only Name, Attribute is supported for now in Attribute",
                x.base.base.loc);
        }
    }

    void visit_If(const AST::If_t &x) {
        visit_expr(*x.m_test);
        ASR::expr_t *test = ASRUtils::EXPR(tmp);
        Vec<ASR::stmt_t*> body;
        body.reserve(al, x.n_body);
        transform_stmts(body, x.n_body, x.m_body);
        Vec<ASR::stmt_t*> orelse;
        orelse.reserve(al, x.n_orelse);
        transform_stmts(orelse, x.n_orelse, x.m_orelse);
        tmp = ASR::make_If_t(al, x.base.base.loc, test, body.p,
                body.size(), orelse.p, orelse.size());
    }

    void visit_Dict(const AST::Dict_t &x) {
        LFORTRAN_ASSERT(x.n_keys == x.n_values);
        Vec<ASR::expr_t*> keys;
        keys.reserve(al, x.n_keys);
        ASR::ttype_t* key_type = nullptr;
        for (size_t i = 0; i < x.n_keys; ++i) {
            visit_expr(*x.m_keys[i]);
            ASR::expr_t *key = ASRUtils::EXPR(tmp);
            if (key_type == nullptr) {
                key_type = ASRUtils::expr_type(key);
            } else {
                if (!ASRUtils::check_equal_type(ASRUtils::expr_type(key), key_type)) {
                    throw SemanticError("All dictionary keys must be of the same type",
                                        x.base.base.loc);
                }
            }
            keys.push_back(al, key);
        }
        Vec<ASR::expr_t*> values;
        values.reserve(al, x.n_values);
        ASR::ttype_t* value_type = nullptr;
        for (size_t i = 0; i < x.n_values; ++i) {
            visit_expr(*x.m_values[i]);
            ASR::expr_t *value = ASRUtils::EXPR(tmp);
            if (value_type == nullptr) {
                value_type = ASRUtils::expr_type(value);
            } else {
                if (!ASRUtils::check_equal_type(ASRUtils::expr_type(value), value_type)) {
                    throw SemanticError("All dictionary values must be of the same type",
                                        x.base.base.loc);
                }
            }
            values.push_back(al, value);
        }
        ASR::ttype_t* type = ASRUtils::TYPE(ASR::make_Dict_t(al, x.base.base.loc,
                                             key_type, value_type));
        tmp = ASR::make_DictConstant_t(al, x.base.base.loc, keys.p, keys.size(),
                                             values.p, values.size(), type);
    }

    void visit_While(const AST::While_t &x) {
        visit_expr(*x.m_test);
        ASR::expr_t *test = ASRUtils::EXPR(tmp);
        Vec<ASR::stmt_t*> body;
        body.reserve(al, x.n_body);
        transform_stmts(body, x.n_body, x.m_body);
        tmp = ASR::make_WhileLoop_t(al, x.base.base.loc, test, body.p,
                body.size());
    }

    void visit_Compare(const AST::Compare_t &x) {
        this->visit_expr(*x.m_left);
        ASR::expr_t *left = ASRUtils::EXPR(tmp);
        if (x.n_comparators > 1) {
            diag.add(diag::Diagnostic(
                "Only one comparison operator is supported for now",
                diag::Level::Error, diag::Stage::Semantic, {
                    diag::Label("multiple comparison operators",
                            {x.m_comparators[0]->base.loc})
                })
            );
            throw SemanticAbort();
        }
        this->visit_expr(*x.m_comparators[0]);
        ASR::expr_t *right = ASRUtils::EXPR(tmp);

        ASR::cmpopType asr_op;
        switch (x.m_ops) {
            case (AST::cmpopType::Eq): { asr_op = ASR::cmpopType::Eq; break; }
            case (AST::cmpopType::Gt): { asr_op = ASR::cmpopType::Gt; break; }
            case (AST::cmpopType::GtE): { asr_op = ASR::cmpopType::GtE; break; }
            case (AST::cmpopType::Lt): { asr_op = ASR::cmpopType::Lt; break; }
            case (AST::cmpopType::LtE): { asr_op = ASR::cmpopType::LtE; break; }
            case (AST::cmpopType::NotEq): { asr_op = ASR::cmpopType::NotEq; break; }
            default: {
                throw SemanticError("Comparison operator not implemented",
                                    x.base.base.loc);
            }
        }

        ASR::ttype_t *left_type = ASRUtils::expr_type(left);
        ASR::ttype_t *right_type = ASRUtils::expr_type(right);
        ASR::expr_t *overloaded = nullptr;
        if (((left_type->type != ASR::ttypeType::Real &&
            left_type->type != ASR::ttypeType::Integer) &&
            (right_type->type != ASR::ttypeType::Real &&
            right_type->type != ASR::ttypeType::Integer) &&
            ((left_type->type != ASR::ttypeType::Complex ||
            right_type->type != ASR::ttypeType::Complex) &&
            x.m_ops != AST::cmpopType::Eq && x.m_ops != AST::cmpopType::NotEq) &&
            (left_type->type != ASR::ttypeType::Character ||
            right_type->type != ASR::ttypeType::Character)) &&
            (left_type->type != ASR::ttypeType::Logical ||
            right_type->type != ASR::ttypeType::Logical)) {
        throw SemanticError(
            "Compare: only Integer, Real, Logical, or String can be on the LHS and RHS."
            "If operator is Eq or NotEq then Complex type is also acceptable",
            x.base.base.loc);
        }

        if (!ASRUtils::is_logical(*left_type) || !ASRUtils::is_logical(*right_type)) {
            left = cast_helper(ASRUtils::expr_type(right), left);
            right = cast_helper(ASRUtils::expr_type(left), right);
        }
        ASR::ttype_t *dest_type = ASRUtils::expr_type(left);

        // Check that the types are now the same
        if (!ASRUtils::check_equal_type(ASRUtils::expr_type(left),
                                    ASRUtils::expr_type(right))) {
            std::string ltype = ASRUtils::type_to_str_python(ASRUtils::expr_type(left));
            std::string rtype = ASRUtils::type_to_str_python(ASRUtils::expr_type(right));
            diag.add(diag::Diagnostic(
                "Type mismatch in comparison operator, the types must be compatible",
                diag::Level::Error, diag::Stage::Semantic, {
                    diag::Label("type mismatch ('" + ltype + "' and '" + rtype + "')",
                            {left->base.loc, right->base.loc})
                })
            );
            throw SemanticAbort();
        }
        ASR::ttype_t *type = ASRUtils::TYPE(
            ASR::make_Logical_t(al, x.base.base.loc, 4, nullptr, 0));
        ASR::expr_t *value = nullptr;

        if (ASRUtils::is_integer(*dest_type)) {

            if (ASRUtils::expr_value(left) != nullptr && ASRUtils::expr_value(right) != nullptr) {
                int64_t left_value = ASR::down_cast<ASR::IntegerConstant_t>(
                                        ASRUtils::expr_value(left))->m_n;
                int64_t right_value = ASR::down_cast<ASR::IntegerConstant_t>(
                                        ASRUtils::expr_value(right))->m_n;
                bool result;
                switch (asr_op) {
                    case (ASR::cmpopType::Eq):  { result = left_value == right_value; break; }
                    case (ASR::cmpopType::Gt): { result = left_value > right_value; break; }
                    case (ASR::cmpopType::GtE): { result = left_value >= right_value; break; }
                    case (ASR::cmpopType::Lt): { result = left_value < right_value; break; }
                    case (ASR::cmpopType::LtE): { result = left_value <= right_value; break; }
                    case (ASR::cmpopType::NotEq): { result = left_value != right_value; break; }
                    default: {
                        throw SemanticError("Comparison operator not implemented",
                                            x.base.base.loc);
                    }
                }
                value = ASR::down_cast<ASR::expr_t>(ASR::make_LogicalConstant_t(
                    al, x.base.base.loc, result, type));
            }

            tmp = ASR::make_IntegerCompare_t(al, x.base.base.loc, left, asr_op, right, type, value);

        } else if (ASRUtils::is_real(*dest_type)) {

            if (ASRUtils::expr_value(left) != nullptr && ASRUtils::expr_value(right) != nullptr) {
                double left_value = ASR::down_cast<ASR::RealConstant_t>(
                                        ASRUtils::expr_value(left))->m_r;
                double right_value = ASR::down_cast<ASR::RealConstant_t>(
                                        ASRUtils::expr_value(right))->m_r;
                bool result;
                switch (asr_op) {
                    case (ASR::cmpopType::Eq):  { result = left_value == right_value; break; }
                    case (ASR::cmpopType::Gt): { result = left_value > right_value; break; }
                    case (ASR::cmpopType::GtE): { result = left_value >= right_value; break; }
                    case (ASR::cmpopType::Lt): { result = left_value < right_value; break; }
                    case (ASR::cmpopType::LtE): { result = left_value <= right_value; break; }
                    case (ASR::cmpopType::NotEq): { result = left_value != right_value; break; }
                    default: {
                        throw SemanticError("Comparison operator not implemented",
                                            x.base.base.loc);
                    }
                }
                value = ASR::down_cast<ASR::expr_t>(ASR::make_LogicalConstant_t(
                    al, x.base.base.loc, result, type));
            }

            tmp = ASR::make_RealCompare_t(al, x.base.base.loc, left, asr_op, right, type, value);

        } else if (ASRUtils::is_complex(*dest_type)) {

            if (ASRUtils::expr_value(left) != nullptr && ASRUtils::expr_value(right) != nullptr) {
                ASR::ComplexConstant_t *left0
                    = ASR::down_cast<ASR::ComplexConstant_t>(ASRUtils::expr_value(left));
                ASR::ComplexConstant_t *right0
                    = ASR::down_cast<ASR::ComplexConstant_t>(ASRUtils::expr_value(right));
                std::complex<double> left_value(left0->m_re, left0->m_im);
                std::complex<double> right_value(right0->m_re, right0->m_im);
                bool result;
                switch (asr_op) {
                    case (ASR::cmpopType::Eq) : {
                        result = left_value.real() == right_value.real() &&
                                left_value.imag() == right_value.imag();
                        break;
                    }
                    case (ASR::cmpopType::NotEq) : {
                        result = left_value.real() != right_value.real() ||
                                left_value.imag() != right_value.imag();
                        break;
                    }
                    default: {
                        throw SemanticError("'" + ASRUtils::cmpop_to_str(asr_op) +
                                            "' comparison is not supported between complex numbers",
                                            x.base.base.loc);
                    }
                }
                value = ASR::down_cast<ASR::expr_t>(ASR::make_LogicalConstant_t(
                    al, x.base.base.loc, result, type));
            }

            tmp = ASR::make_ComplexCompare_t(al, x.base.base.loc, left, asr_op, right, type, value);

        } else if (ASRUtils::is_logical(*dest_type)) {

            if (ASRUtils::expr_value(left) != nullptr && ASRUtils::expr_value(right) != nullptr) {
                bool left_value = ASR::down_cast<ASR::LogicalConstant_t>(
                                        ASRUtils::expr_value(left))->m_value;
                bool right_value = ASR::down_cast<ASR::LogicalConstant_t>(
                                        ASRUtils::expr_value(right))->m_value;
                bool result;
                switch (asr_op) {
                    case (ASR::cmpopType::Eq):  { result = left_value == right_value; break; }
                    case (ASR::cmpopType::Gt): { result = left_value > right_value; break; }
                    case (ASR::cmpopType::GtE): { result = left_value >= right_value; break; }
                    case (ASR::cmpopType::Lt): { result = left_value < right_value; break; }
                    case (ASR::cmpopType::LtE): { result = left_value <= right_value; break; }
                    case (ASR::cmpopType::NotEq): { result = left_value != right_value; break; }
                    default: {
                        throw SemanticError("Comparison operator not implemented",
                                            x.base.base.loc);
                    }
                }
                value = ASR::down_cast<ASR::expr_t>(ASR::make_LogicalConstant_t(
                    al, x.base.base.loc, result, type));
            }

            tmp = ASR::make_LogicalCompare_t(al, x.base.base.loc, left, asr_op, right, type, value);

        } else if (ASRUtils::is_character(*dest_type)) {

            if (ASRUtils::expr_value(left) != nullptr && ASRUtils::expr_value(right) != nullptr) {
                char* left_value = ASR::down_cast<ASR::StringConstant_t>(
                                        ASRUtils::expr_value(left))->m_s;
                char* right_value = ASR::down_cast<ASR::StringConstant_t>(
                                        ASRUtils::expr_value(right))->m_s;
                std::string left_str = std::string(left_value);
                std::string right_str = std::string(right_value);
                int8_t strcmp = left_str.compare(right_str);
                bool result;
                switch (asr_op) {
                    case (ASR::cmpopType::Eq) : {
                        result = (strcmp == 0);
                        break;
                    }
                    case (ASR::cmpopType::NotEq) : {
                        result = (strcmp != 0);
                        break;
                    }
                    case (ASR::cmpopType::Gt) : {
                        result = (strcmp > 0);
                        break;
                    }
                    case (ASR::cmpopType::GtE) : {
                        result = (strcmp > 0 || strcmp == 0);
                        break;
                    }
                    case (ASR::cmpopType::Lt) : {
                        result = (strcmp < 0);
                        break;
                    }
                    case (ASR::cmpopType::LtE) : {
                        result = (strcmp < 0 || strcmp == 0);
                        break;
                    }
                    default: LFORTRAN_ASSERT(false); // should never happen
                }
                value = ASR::down_cast<ASR::expr_t>(ASR::make_LogicalConstant_t(
                    al, x.base.base.loc, result, type));
            }

            tmp = ASR::make_StringCompare_t(al, x.base.base.loc, left, asr_op, right, type, value);
        }

        if (overloaded != nullptr) {
            tmp = ASR::make_OverloadedCompare_t(al, x.base.base.loc, left, asr_op, right, type,
                value, overloaded);
        }
    }

    void visit_Pass(const AST::Pass_t &/*x*/) {
        tmp = nullptr;
    }

    void visit_Return(const AST::Return_t &x) {
        std::string return_var_name = "_lpython_return_variable";
        if(current_scope->get_scope().find(return_var_name) == current_scope->get_scope().end()) {
            if (x.m_value) {
                throw SemanticError("Return type of function is not defined",
                                x.base.base.loc);
            }
            // this may be a case with void return type (like subroutine)
            tmp = ASR::make_Return_t(al, x.base.base.loc);
            return;
        }
        this->visit_expr(*x.m_value);
        ASR::expr_t *value = ASRUtils::EXPR(tmp);
        ASR::symbol_t *return_var = current_scope->get_symbol(return_var_name);
        ASR::asr_t *return_var_ref = ASR::make_Var_t(al, x.base.base.loc, return_var);
        ASR::expr_t *target = ASRUtils::EXPR(return_var_ref);
        ASR::ttype_t *target_type = ASRUtils::expr_type(target);
        ASR::ttype_t *value_type = ASRUtils::expr_type(value);
        if (!ASRUtils::check_equal_type(target_type, value_type)) {
            std::string ltype = ASRUtils::type_to_str_python(target_type);
            std::string rtype = ASRUtils::type_to_str_python(value_type);
            throw SemanticError("Type Mismatch in return, found ('" +
                    ltype + "' and '" + rtype + "')", x.base.base.loc);
        }
        value = cast_helper(ASRUtils::expr_type(target), value, true);
        ASR::stmt_t *overloaded=nullptr;
        tmp = ASR::make_Assignment_t(al, x.base.base.loc, target, value,
                                overloaded);

        // We can only return one statement in `tmp`, so we insert the current
        // `tmp` into the body of the function directly
        current_body->push_back(al, ASR::down_cast<ASR::stmt_t>(tmp));

        // Now we assign Return into `tmp`
        tmp = ASR::make_Return_t(al, x.base.base.loc);
    }

    void visit_Continue(const AST::Continue_t &x) {
        tmp = ASR::make_Cycle_t(al, x.base.base.loc);
    }

    void visit_Break(const AST::Break_t &x) {
        tmp = ASR::make_Exit_t(al, x.base.base.loc);
    }

    void visit_Raise(const AST::Raise_t &x) {
        ASR::expr_t *code;
        if (x.m_cause) {
            visit_expr(*x.m_cause);
            code = ASRUtils::EXPR(tmp);
        } else {
            code = nullptr;
        }
        tmp = ASR::make_ErrorStop_t(al, x.base.base.loc, code);
    }

    void visit_Set(const AST::Set_t &x) {
        LFORTRAN_ASSERT(x.n_elts > 0); // type({}) is 'dict'
        Vec<ASR::expr_t*> elements;
        elements.reserve(al, x.n_elts);
        ASR::ttype_t* type = nullptr;
        for (size_t i = 0; i < x.n_elts; ++i) {
            visit_expr(*x.m_elts[i]);
            ASR::expr_t *value = ASRUtils::EXPR(tmp);
            if (type == nullptr) {
                type = ASRUtils::expr_type(value);
            } else {
                if (!ASRUtils::check_equal_type(ASRUtils::expr_type(value), type)) {
                    throw SemanticError("All Set values must be of the same type for now",
                                        x.base.base.loc);
                }
            }
            elements.push_back(al, value);
        }
        ASR::ttype_t* set_type = ASRUtils::TYPE(ASR::make_Set_t(al, x.base.base.loc, type));
        tmp = ASR::make_SetConstant_t(al, x.base.base.loc, elements.p, elements.size(), set_type);
    }

    void visit_Expr(const AST::Expr_t &x) {
        if (AST::is_a<AST::Call_t>(*x.m_value)) {
            AST::Call_t *c = AST::down_cast<AST::Call_t>(x.m_value);
            std::string call_name;
            if (AST::is_a<AST::Name_t>(*c->m_func)) {
                AST::Name_t *n = AST::down_cast<AST::Name_t>(c->m_func);
                call_name = n->m_id;
                ASR::symbol_t* s = current_scope->resolve_symbol(call_name);
                if( call_name == "c_p_pointer" && !s ) {
                    tmp = create_CPtrToPointer(*c);
                    return;
                }
                if( call_name == "p_c_pointer" && !s ) {
                    tmp = create_PointerToCPtr(*c);
                    return;
                }
            } else if (AST::is_a<AST::Attribute_t>(*c->m_func)) {
                AST::Attribute_t *at = AST::down_cast<AST::Attribute_t>(c->m_func);
                if (AST::is_a<AST::Name_t>(*at->m_value)) {
                    std::string value = AST::down_cast<AST::Name_t>(at->m_value)->m_id;
                    ASR::symbol_t *t = current_scope->get_symbol(value);
                    if (!t) {
                        throw SemanticError("'" + value + "' is not defined in the scope",
                            x.base.base.loc);
                    }
                    Vec<ASR::expr_t*> elements;
                    elements.reserve(al, c->n_args);
                    for (size_t i = 0; i < c->n_args; ++i) {
                        visit_expr(*c->m_args[i]);
                        elements.push_back(al, ASRUtils::EXPR(tmp));
                    }
                    ASR::expr_t *te = ASR::down_cast<ASR::expr_t>(
                                        ASR::make_Var_t(al, x.base.base.loc, t));
                    handle_attribute(te, at->m_attr, x.base.base.loc, elements);
                    return;
                }
            } else {
                throw SemanticError("Only Name/Attribute supported in Call",
                    x.base.base.loc);
            }

            Vec<ASR::call_arg_t> args;
            args.reserve(al, c->n_args);
            visit_expr_list(c->m_args, c->n_args, args);
            if (call_name == "print") {
                ASR::expr_t *fmt = nullptr;
                Vec<ASR::expr_t*> args_expr = ASRUtils::call_arg2expr(al, args);
                ASR::expr_t *separator = nullptr;
                ASR::expr_t *end = nullptr;
                if (c->n_keywords > 0) {
                    std::string arg_name;
                    for (size_t i = 0; i < c->n_keywords; i++) {
                        arg_name = c->m_keywords[i].m_arg;
                        if (arg_name == "sep") {
                            visit_expr(*c->m_keywords[i].m_value);
                            separator = ASRUtils::EXPR(tmp);
                            ASR::ttype_t *type = ASRUtils::expr_type(separator);
                            if (!ASRUtils::is_character(*type)) {
                                std::string found = ASRUtils::type_to_str(type);
                                diag.add(diag::Diagnostic(
                                    "Separator is expected to be of string type",
                                    diag::Level::Error, diag::Stage::Semantic, {
                                        diag::Label("Expected string, found: " + found,
                                                {separator->base.loc})
                                    })
                                );
                                throw SemanticAbort();
                            }
                        }
                        if (arg_name == "end") {
                            visit_expr(*c->m_keywords[i].m_value);
                            end = ASRUtils::EXPR(tmp);
                            ASR::ttype_t *type = ASRUtils::expr_type(end);
                            if (!ASRUtils::is_character(*type)) {
                                std::string found = ASRUtils::type_to_str(type);
                                diag.add(diag::Diagnostic(
                                    "End is expected to be of string type",
                                    diag::Level::Error, diag::Stage::Semantic, {
                                        diag::Label("Expected string, found: " + found,
                                                {end->base.loc})
                                    })
                                );
                                throw SemanticAbort();
                            }
                        }
                    }
                }
                tmp = ASR::make_Print_t(al, x.base.base.loc, fmt,
                    args_expr.p, args_expr.size(), separator, end);
                return;

            } else if (call_name == "quit") {
                ASR::expr_t *code;
                if (args.size() == 0) {
                    code = nullptr;
                } else if (args.size() == 1) {
                    code = args[0].m_value;
                } else {
                    throw SemanticError("The function quit() requires 0 or 1 arguments",
                        x.base.base.loc);
                }
                tmp = ASR::make_Stop_t(al, x.base.base.loc, code);
                return;
            }
            ASR::symbol_t *s = current_scope->resolve_symbol(call_name);
            if (!s) {
                throw SemanticError("Function '" + call_name + "' is not declared",
                    x.base.base.loc);
            }
            tmp = make_call_helper(al, s, current_scope, args, call_name,
                    x.base.base.loc, true);
            return;
        }
        this->visit_expr(*x.m_value);
        ASRUtils::EXPR(tmp);
        tmp = nullptr;
    }

    ASR::asr_t* handle_intrinsic_int(Allocator &al, Vec<ASR::call_arg_t> args,
                                        const Location &loc) {
        ASR::expr_t *arg = nullptr, *value = nullptr;
        ASR::ttype_t *type = nullptr;
        if (args.size() > 0) {
            arg = args[0].m_value;
            type = ASRUtils::expr_type(arg);
        }
        ASR::ttype_t *to_type = ASRUtils::TYPE(ASR::make_Integer_t(al, loc,
                                    4, nullptr, 0));
        if (!arg) {
            return ASR::make_IntegerConstant_t(al, loc, 0, to_type);
        }
        if (ASRUtils::is_real(*type)) {
            if (ASRUtils::expr_value(arg) != nullptr) {
                int32_t ival = ASR::down_cast<ASR::RealConstant_t>(
                                        ASRUtils::expr_value(arg))->m_r;
                value =  ASR::down_cast<ASR::expr_t>(make_IntegerConstant_t(al,
                                loc, ival, to_type));
            }
            return (ASR::asr_t *)ASR::down_cast<ASR::expr_t>(ASR::make_Cast_t(
            al, loc, arg, ASR::cast_kindType::RealToInteger,
            to_type, value));
        } else if (ASRUtils::is_character(*type)) {
            if (ASRUtils::expr_value(arg) != nullptr) {
                char *c = ASR::down_cast<ASR::StringConstant_t>(
                                    ASRUtils::expr_value(arg))->m_s;
                int ival = 0;
                char *ch = c;
                if (*ch == '-') {
                    ch++;
                }
                while (*ch) {
                    if (*ch == '.') {
                        throw SemanticError("invalid literal for int() with base 10: '"+ std::string(c) + "'", arg->base.loc);
                    }
                    if (*ch < '0' || *ch > '9') {
                        throw SemanticError("invalid literal for int() with base 10: '"+ std::string(c) + "'", arg->base.loc);
                    }
                    ch++;
                }
                ival = std::stoi(c);
                return (ASR::asr_t *)ASR::down_cast<ASR::expr_t>(ASR::make_IntegerConstant_t(al,
                                loc, ival, to_type));
            }
            // TODO: make int() work for non-constant strings
        } else if (ASRUtils::is_logical(*type)) {
            if (ASRUtils::expr_value(arg) != nullptr) {
                int32_t ival = ASR::down_cast<ASR::LogicalConstant_t>(
                                        ASRUtils::expr_value(arg))->m_value;
                value =  ASR::down_cast<ASR::expr_t>(make_IntegerConstant_t(al,
                                loc, ival, to_type));
            }
            return (ASR::asr_t *)ASR::down_cast<ASR::expr_t>(ASR::make_Cast_t(
            al, loc, arg, ASR::cast_kindType::LogicalToInteger,
            to_type, value));
        } else if (!ASRUtils::is_integer(*type)) {
            std::string stype = ASRUtils::type_to_str_python(type);
            throw SemanticError(
                "Conversion of '" + stype + "' to integer is not Implemented",
                loc);
        }
        return nullptr;
    }

    ASR::asr_t* handle_intrinsic_float(Allocator &al, Vec<ASR::call_arg_t> args,
                                        const Location &loc) {
        ASR::expr_t *arg = nullptr, *value = nullptr;
        ASR::ttype_t *type = nullptr;
        if (args.size() > 0) {
            arg = args[0].m_value;
            type = ASRUtils::expr_type(arg);
        }
        ASR::ttype_t *to_type = ASRUtils::TYPE(ASR::make_Real_t(al, loc,
                                    8, nullptr, 0));
        if (!arg) {
            return ASR::make_RealConstant_t(al, loc, 0.0, to_type);
        }
        if (ASRUtils::is_integer(*type)) {
            if (ASRUtils::expr_value(arg) != nullptr) {
                double dval = ASR::down_cast<ASR::IntegerConstant_t>(
                                        ASRUtils::expr_value(arg))->m_n;
                value =  ASR::down_cast<ASR::expr_t>(make_RealConstant_t(al,
                                loc, dval, to_type));
            }
            return (ASR::asr_t *)ASR::down_cast<ASR::expr_t>(ASR::make_Cast_t(
                al, loc, arg, ASR::cast_kindType::IntegerToReal,
                to_type, value));
        } else if (ASRUtils::is_logical(*type)) {
            if (ASRUtils::expr_value(arg) != nullptr) {
                double dval = ASR::down_cast<ASR::LogicalConstant_t>(
                                        ASRUtils::expr_value(arg))->m_value;
                value =  ASR::down_cast<ASR::expr_t>(make_RealConstant_t(al,
                                loc, dval, to_type));
            }
            return (ASR::asr_t *)ASR::down_cast<ASR::expr_t>(ASR::make_Cast_t(
                al, loc, arg, ASR::cast_kindType::LogicalToReal,
                to_type, value));
        } else if (!ASRUtils::is_real(*type)) {
            std::string stype = ASRUtils::type_to_str_python(type);
            throw SemanticError(
                "Conversion of '" + stype + "' to float is not Implemented",
                loc);
        }
        return nullptr;
    }

    ASR::asr_t* handle_intrinsic_bool(Allocator &al, Vec<ASR::call_arg_t> args,
                                        const Location &loc) {
        ASR::expr_t *arg = nullptr, *value = nullptr;
        ASR::ttype_t *type = nullptr;
        if (args.size() > 0) {
            arg = args[0].m_value;
            type = ASRUtils::expr_type(arg);
        }
        ASR::ttype_t *to_type = ASRUtils::TYPE(ASR::make_Logical_t(al, loc,
                                    4, nullptr, 0));
        if (!arg) {
            return ASR::make_LogicalConstant_t(al, loc, false, to_type);
        }
        if (ASRUtils::is_integer(*type)) {
            if (ASRUtils::expr_value(arg) != nullptr) {
                bool b = ASR::down_cast<ASR::IntegerConstant_t>(
                                        ASRUtils::expr_value(arg))->m_n;
                value = ASR::down_cast<ASR::expr_t>(make_LogicalConstant_t(al,
                                loc, b, to_type));
            }
            return (ASR::asr_t *)ASR::down_cast<ASR::expr_t>(ASR::make_Cast_t(
                al, loc, arg, ASR::cast_kindType::IntegerToLogical, to_type, value));

        } else if (ASRUtils::is_real(*type)) {
            if (ASRUtils::expr_value(arg) != nullptr) {
                bool b = ASR::down_cast<ASR::RealConstant_t>(
                                        ASRUtils::expr_value(arg))->m_r;
                value = ASR::down_cast<ASR::expr_t>(make_LogicalConstant_t(al,
                                loc, b, to_type));
            }
            return (ASR::asr_t *)ASR::down_cast<ASR::expr_t>(ASR::make_Cast_t(
                al, loc, arg, ASR::cast_kindType::RealToLogical, to_type, value));

        } else if (ASRUtils::is_character(*type)) {
            if (ASRUtils::expr_value(arg) != nullptr) {
                char *c = ASR::down_cast<ASR::StringConstant_t>(
                                        ASRUtils::expr_value(arg))->m_s;
                value = ASR::down_cast<ASR::expr_t>(make_LogicalConstant_t(al,
                                loc, std::string(c) != "", to_type));
            }
            return (ASR::asr_t *)ASR::down_cast<ASR::expr_t>(ASR::make_Cast_t(
                al, loc, arg, ASR::cast_kindType::CharacterToLogical, to_type, value));

        } else if (ASRUtils::is_complex(*type)) {
            if (ASRUtils::expr_value(arg) != nullptr) {
                ASR::ComplexConstant_t *c_arg = ASR::down_cast<ASR::ComplexConstant_t>(
                                                ASRUtils::expr_value(arg));
                std::complex<double> c_value(c_arg->m_re, c_arg->m_im);
                value = ASR::down_cast<ASR::expr_t>(make_LogicalConstant_t(al,
                                loc, c_value.real() != 0.0 || c_value.imag() != 0.0, to_type));
            }
            return (ASR::asr_t *)ASR::down_cast<ASR::expr_t>(ASR::make_Cast_t(
                al, loc, arg, ASR::cast_kindType::ComplexToLogical, to_type, value));

        } else if (ASRUtils::is_logical(*type)) {
            return (ASR::asr_t *)arg;
        } else {
            std::string stype = ASRUtils::type_to_str_python(type);
            throw SemanticError(
                "Conversion of '" + stype + "' to logical is not Implemented",
                loc);
        }
        // TODO: Make this work if the argument is, let's say, a class.
        return nullptr;
    }

    ASR::asr_t* handle_intrinsic_len(Allocator &al, Vec<ASR::call_arg_t> args,
                                        const Location &loc) {
        if (args.size() != 1) {
            throw SemanticError("len() takes exactly one argument (" +
                std::to_string(args.size()) + " given)", loc);
        }
        ASR::expr_t *arg = args[0].m_value;
        ASR::ttype_t *type = ASRUtils::expr_type(arg);
        ASR::ttype_t *to_type = ASRUtils::TYPE(ASR::make_Integer_t(al, loc,
                                4, nullptr, 0));
        ASR::expr_t *value = nullptr;
        if (ASRUtils::is_character(*type)) {
            if (ASRUtils::expr_value(arg) != nullptr) {
                char* c = ASR::down_cast<ASR::StringConstant_t>(
                                        ASRUtils::expr_value(arg))->m_s;
                int64_t ival = std::string(c).size();
                value = ASR::down_cast<ASR::expr_t>(make_IntegerConstant_t(al,
                                loc, ival, to_type));
            }
            return (ASR::asr_t *)ASR::down_cast<ASR::expr_t>(
                    ASR::make_StringLen_t(al, loc, arg, to_type, value));
        } else if (ASR::is_a<ASR::Set_t>(*type)) {
            if (ASRUtils::expr_value(arg) != nullptr) {
                int64_t ival = (int64_t)ASR::down_cast<ASR::SetConstant_t>(
                                        ASRUtils::expr_value(arg))->n_elements;
                value = ASR::down_cast<ASR::expr_t>(make_IntegerConstant_t(al,
                                loc, ival, to_type));
            }
            return (ASR::asr_t *)ASR::down_cast<ASR::expr_t>(
                    ASR::make_SetLen_t(al, loc, arg, to_type, value));
        } else if (ASR::is_a<ASR::Tuple_t>(*type)) {
            if (ASRUtils::expr_value(arg) != nullptr) {
                int64_t ival = (int64_t)ASR::down_cast<ASR::TupleConstant_t>(
                                        ASRUtils::expr_value(arg))->n_elements;
                value = ASR::down_cast<ASR::expr_t>(make_IntegerConstant_t(al,
                                loc, ival, to_type));
            }
            return (ASR::asr_t *)ASR::down_cast<ASR::expr_t>(
                    ASR::make_TupleLen_t(al, loc, arg, to_type, value));
        } else if (ASR::is_a<ASR::List_t>(*type)) {
            if (ASRUtils::expr_value(arg) != nullptr) {
                int64_t ival = (int64_t)ASR::down_cast<ASR::ListConstant_t>(
                                        ASRUtils::expr_value(arg))->n_args;
                value = ASR::down_cast<ASR::expr_t>(make_IntegerConstant_t(al,
                                loc, ival, to_type));
            }
            return (ASR::asr_t *)ASR::down_cast<ASR::expr_t>(
                    ASR::make_ListLen_t(al, loc, arg, to_type, value));
        } else if (ASR::is_a<ASR::Dict_t>(*type)) {
            if (ASRUtils::expr_value(arg) != nullptr) {
                int64_t ival = (int64_t)ASR::down_cast<ASR::DictConstant_t>(
                                        ASRUtils::expr_value(arg))->n_keys;
                value = ASR::down_cast<ASR::expr_t>(make_IntegerConstant_t(al,
                                loc, ival, to_type));
            }
            return (ASR::asr_t *)ASR::down_cast<ASR::expr_t>(
                    ASR::make_DictLen_t(al, loc, arg, to_type, value));
        }
        throw SemanticError("len() is only supported for `str`, `set`, `dict`, `list` and `tuple`", loc);
    }

    ASR::asr_t* create_CPtrToPointer(const AST::Call_t& x) {
        if( x.n_args != 2 ) {
            throw SemanticError("c_p_pointer accepts two positional arguments, "
                                "first a variable of c_ptr type and second "
                                " the target type of the first variable.",
                                x.base.base.loc);
        }
        visit_expr(*x.m_args[0]);
        ASR::expr_t* cptr = ASRUtils::EXPR(tmp);
        visit_expr(*x.m_args[1]);
        ASR::expr_t* pptr = ASRUtils::EXPR(tmp);
        return ASR::make_CPtrToPointer_t(al, x.base.base.loc, cptr,
                                         pptr, nullptr);
    }

    ASR::asr_t* create_PointerToCPtr(const AST::Call_t& x) {
        if( x.n_args != 2 ) {
            throw SemanticError("p_c_pointer accepts two positional arguments, "
                                "first a Pointer variable, second a CPtr variable.",
                                x.base.base.loc);
        }
        visit_expr(*x.m_args[0]);
        ASR::expr_t* pptr = ASRUtils::EXPR(tmp);
        visit_expr(*x.m_args[1]);
        ASR::expr_t* cptr = ASRUtils::EXPR(tmp);
        ASR::asr_t* pp = ASR::make_PointerToCPtr_t(al, x.base.base.loc, pptr,
                                         ASRUtils::expr_type(cptr), nullptr);
        return ASR::make_Assignment_t(al, x.base.base.loc,
            cptr, ASR::down_cast<ASR::expr_t>(pp), nullptr);
    }

    void visit_Call(const AST::Call_t &x) {
        std::string call_name;
        Vec<ASR::call_arg_t> args;
        args.reserve(al, x.n_args);
        visit_expr_list(x.m_args, x.n_args, args);
        if (AST::is_a<AST::Name_t>(*x.m_func)) {
            AST::Name_t *n = AST::down_cast<AST::Name_t>(x.m_func);
            call_name = n->m_id;
        } else if (AST::is_a<AST::Attribute_t>(*x.m_func)) {
            AST::Attribute_t *at = AST::down_cast<AST::Attribute_t>(x.m_func);
            if (AST::is_a<AST::Name_t>(*at->m_value)) {
                AST::Name_t *n = AST::down_cast<AST::Name_t>(at->m_value);
                std::string mod_name = n->m_id;
                call_name = at->m_attr;
                std::string call_name_store = "__" + mod_name + "_" + call_name;
                ASR::symbol_t *st = nullptr;
                if (current_scope->get_scope().find(call_name_store) != current_scope->get_scope().end()) {
                    st = current_scope->get_symbol(call_name_store);
                } else {
                    SymbolTable *symtab = current_scope;
                    while (symtab->parent != nullptr) symtab = symtab->parent;
                    if (symtab->get_scope().find(mod_name) == symtab->get_scope().end()) {
                        if (current_scope->get_scope().find(mod_name) != current_scope->get_scope().end()) {
                            // this case when we have variable and attribute
                            st = current_scope->get_symbol(mod_name);
                            Vec<ASR::expr_t*> eles;
                            eles.reserve(al, x.n_args);
                            for (size_t i=0; i<x.n_args; i++) {
                                eles.push_back(al, args[i].m_value);
                            }
                            ASR::expr_t *se = ASR::down_cast<ASR::expr_t>(
                                            ASR::make_Var_t(al, x.base.base.loc, st));
                            handle_attribute(se, at->m_attr, x.base.base.loc, eles);
                            return;
                        }
                        throw SemanticError("module '" + mod_name + "' is not imported",
                            x.base.base.loc);
                    }
                    ASR::symbol_t *mt = symtab->get_symbol(mod_name);
                    ASR::Module_t *m = ASR::down_cast<ASR::Module_t>(mt);
                    st = import_from_module(al, m, current_scope, mod_name,
                                        call_name, call_name_store, x.base.base.loc);
                    current_scope->add_symbol(call_name_store, st);
                }
                tmp = make_call_helper(al, st, current_scope, args, call_name, x.base.base.loc);
                return;
            } else {
                throw SemanticError("Only Name type supported in Call",
                    x.base.base.loc);
            }
        } else {
            throw SemanticError("Only Name or Attribute type supported in Call",
                x.base.base.loc);
        }

        ASR::symbol_t *s = current_scope->resolve_symbol(call_name);

        if (!s) {
            if (intrinsic_procedures.is_intrinsic(call_name)) {
                s = resolve_intrinsic_function(x.base.base.loc, call_name);
                if (call_name == "pow") {
                    diag.add(diag::Diagnostic(
                        "Could have used '**' instead of 'pow'",
                        diag::Level::Style, diag::Stage::Semantic, {
                            diag::Label("'**' could be used instead",
                                    {x.base.base.loc}),
                        })
                    );
                }
            } else {
                // TODO: We need to port all functions below to the intrinsic functions file
                // Then we can uncomment this error message:
                /*
                throw SemanticError("The function '" + call_name + "' is not declared and not intrinsic",
                    x.base.base.loc);
            }
            if (false) {
                */
                // This will all be removed once we port it to intrinsic functions
            // Intrinsic functions
            if (call_name == "size") {
                // TODO: size should be part of ASR. That way
                // ASR itself does not need a runtime library
                // a runtime library thus becomes optional --- can either be
                // implemented using ASR, or the backend can link it at runtime
                ASR::ttype_t *a_type = ASRUtils::TYPE(ASR::make_Integer_t(al, x.base.base.loc,
                    4, nullptr, 0));
                /*
                ASR::symbol_t *a_name = nullptr;
                throw SemanticError("TODO: add the size() function and look it up",
                    x.base.base.loc);
                tmp = ASR::make_FunctionCall_t(al, x.base.base.loc, a_name,
                    nullptr, args.p, args.size(), nullptr, 0, a_type, nullptr, nullptr);
                */

                tmp = ASR::make_IntegerConstant_t(al, x.base.base.loc, 1234, a_type);
                return;
            } else if (call_name == "empty") {
                // TODO: check that the `empty` arguments are compatible
                // with the type
                tmp = nullptr;
                return;
            } else if (call_name == "empty_c_void_p") {
                // TODO: check that `empty_c_void_p uses` has arguments that are compatible
                // with the type
                tmp = nullptr;
                return;
            } else if (call_name == "TypeVar") {
                // Ignore TypeVar for now, we handle it based on the identifier itself
                tmp = nullptr;
                return;
            } else if (call_name == "callable") {
                if (args.size() != 1) {
                    throw SemanticError(call_name + "() takes exactly one argument (" +
                        std::to_string(args.size()) + " given)", x.base.base.loc);
                }
                ASR::ttype_t *type = ASRUtils::TYPE(ASR::make_Logical_t(al, x.base.base.loc,
                                    4, nullptr, 0));
                ASR::expr_t *arg = args[0].m_value;
                bool result = false;
                if (ASR::is_a<ASR::Var_t>(*arg)) {
                    ASR::symbol_t *t = ASR::down_cast<ASR::Var_t>(arg)->m_v;
                    result = (ASR::is_a<ASR::Function_t>(*t) ||
                                ASR::is_a<ASR::Subroutine_t>(*t));
                }
                tmp = ASR::make_LogicalConstant_t(al, x.base.base.loc, result, type);
                return;
            } else if (call_name == "int" || call_name == "float" || call_name == "bool") {
                if (args.size() > 1) {
                    throw SemanticError("Either 0 or 1 argument is expected in '" + call_name + "'",
                            x.base.base.loc);
                }
                if (call_name == "int") {
                    tmp = handle_intrinsic_int(al, args, x.base.base.loc);
                } else if (call_name == "float") {
                    tmp = handle_intrinsic_float(al, args, x.base.base.loc);
                } else {
                    tmp = handle_intrinsic_bool(al, args, x.base.base.loc);
                }
                return;
            } else if (call_name == "len") {
                tmp = handle_intrinsic_len(al, args, x.base.base.loc);
                return;
            } else if( call_name == "pointer" ) {
                ASR::ttype_t *type = ASRUtils::TYPE(ASR::make_Pointer_t(al, x.base.base.loc,
                                            ASRUtils::expr_type(args[0].m_value)));
                tmp = ASR::make_GetPointer_t(al, x.base.base.loc, args[0].m_value, type, nullptr);
                return ;
            } else {
                // The function was not found and it is not intrinsic
                throw SemanticError("Function '" + call_name + "' is not declared and not intrinsic",
                    x.base.base.loc);
            }
            } // end of "comment"
        }

        tmp = make_call_helper(al, s, current_scope, args, call_name, x.base.base.loc);
    }

    void visit_ImportFrom(const AST::ImportFrom_t &/*x*/) {
        // Handled by SymbolTableVisitor already
        tmp = nullptr;
    }
};

Result<ASR::TranslationUnit_t*> body_visitor(Allocator &al,
        const AST::Module_t &ast,
        diag::Diagnostics &diagnostics,
        ASR::asr_t *unit, bool main_module,
        std::map<int, ASR::symbol_t*> &ast_overload)
{
    BodyVisitor b(al, unit, diagnostics, main_module, ast_overload);
    try {
        b.visit_Module(ast);
    } catch (const SemanticError &e) {
        Error error;
        diagnostics.diagnostics.push_back(e.d);
        return error;
    } catch (const SemanticAbort &) {
        Error error;
        return error;
    }
    ASR::TranslationUnit_t *tu = ASR::down_cast2<ASR::TranslationUnit_t>(unit);
    return tu;
}

class PickleVisitor : public AST::PickleBaseVisitor<PickleVisitor>
{
public:
    std::string get_str() {
        return s;
    }
};

std::string pickle_python(AST::ast_t &ast, bool colors, bool indent) {
    PickleVisitor v;
    v.use_colors = colors;
    v.indent = indent;
    v.visit_ast(ast);
    return v.get_str();
}

class TreeVisitor : public AST::TreeBaseVisitor<TreeVisitor>
{
public:
    std::string get_str() {
        return s;
    }
};

std::string pickle_tree_python(AST::ast_t &ast, bool colors) {
    TreeVisitor v;
    v.use_colors = colors;
    v.visit_ast(ast);
    return v.get_str();
}

std::string get_parent_dir(const std::string &path) {
    int idx = path.size()-1;
    while (idx >= 0 && path[idx] != '/' && path[idx] != '\\') idx--;
    if (idx == -1) {
        return "";
    }
    return path.substr(0,idx);
}

Result<ASR::TranslationUnit_t*> python_ast_to_asr(Allocator &al,
    AST::ast_t &ast, diag::Diagnostics &diagnostics, bool main_module,
    bool disable_main, bool symtab_only, std::string file_path)
{
    std::map<int, ASR::symbol_t*> ast_overload;
    std::string parent_dir = get_parent_dir(file_path);
    AST::Module_t *ast_m = AST::down_cast2<AST::Module_t>(&ast);

    ASR::asr_t *unit;
    auto res = symbol_table_visitor(al, *ast_m, diagnostics, main_module,
        ast_overload, parent_dir);
    if (res.ok) {
        unit = res.result;
    } else {
        return res.error;
    }
    ASR::TranslationUnit_t *tu = ASR::down_cast2<ASR::TranslationUnit_t>(unit);
    LFORTRAN_ASSERT(asr_verify(*tu));

    if (!symtab_only) {
        auto res2 = body_visitor(al, *ast_m, diagnostics, unit, main_module,
            ast_overload);
        if (res2.ok) {
            tu = res2.result;
        } else {
            return res2.error;
        }
        LFORTRAN_ASSERT(asr_verify(*tu));
    }

    if (main_module) {
        // If it is a main module, turn it into a program
        // Note: we can modify this behavior for interactive mode later
        if (disable_main) {
            if (tu->n_items > 0) {
                diagnostics.add(diag::Diagnostic(
                    "The script is invoked as the main module and it has code to execute,\n"
                    "but `--disable-main` was passed so no code was generated for `main`.\n"
                    "We are removing all global executable code from ASR.",
                    diag::Level::Warning, diag::Stage::Semantic, {})
                );
                // We have to remove the code
                tu->m_items=nullptr;
                tu->n_items=0;
                LFORTRAN_ASSERT(asr_verify(*tu));
            }
        } else {
            pass_wrap_global_stmts_into_program(al, *tu, "_lpython_main_program");
            LFORTRAN_ASSERT(asr_verify(*tu));
        }
    }

    return tu;
}

} // namespace LFortran::Python<|MERGE_RESOLUTION|>--- conflicted
+++ resolved
@@ -697,8 +697,9 @@
                 comptime_val = ASRUtils::EXPR(ASR::make_IntegerConstant_t(al, loc, value_int - 1, itype));
             }
             dim.m_start = zero;
-            dim.m_end = ASRUtils::EXPR(ASR::make_IntegerBinOp_t(al, value->base.loc, value, ASR::binopType::Sub,
-                            one, itype, comptime_val));
+            dim.m_end = ASRUtils::compute_end_from_start_length(al, dim.m_start,
+                            ASRUtils::EXPR(ASR::make_IntegerBinOp_t(al, value->base.loc,
+                                value, ASR::binopType::Sub, one, itype, comptime_val)));
             dims.push_back(al, dim);
         } else if(ASR::is_a<ASR::TupleConstant_t>(*value)) {
             ASR::TupleConstant_t* tuple_constant = ASR::down_cast<ASR::TupleConstant_t>(value);
@@ -804,31 +805,7 @@
                     ASR::dimension_t dim;
                     dim.loc = loc;
                     dim.m_start = nullptr;
-<<<<<<< HEAD
                     dim.m_length = nullptr;
-                } else {
-                    this->visit_expr(*s->m_slice);
-                    ASR::expr_t *value = ASRUtils::EXPR(tmp);
-                    if (ASR::is_a<ASR::IntegerConstant_t>(*value) || ASR::is_a<ASR::Var_t>(*value)) {
-                        ASR::ttype_t *itype = ASRUtils::expr_type(value);
-                        ASR::expr_t* one = ASRUtils::EXPR(ASR::make_IntegerConstant_t(al, loc, 1, itype));
-                        ASR::expr_t* zero = ASRUtils::EXPR(ASR::make_IntegerConstant_t(al, loc, 0, itype));
-                        ASR::expr_t* comptime_val = nullptr;
-                        int64_t value_int = -1;
-                        ASRUtils::extract_value(ASRUtils::expr_value(value), value_int);
-                        if( value_int != -1 ) {
-                            comptime_val = ASRUtils::EXPR(ASR::make_IntegerConstant_t(al, loc, value_int - 1, itype));
-                        }
-                        dim.m_start = zero;
-                        dim.m_length = ASRUtils::compute_length_from_start_end(al, dim.m_start,
-                                            ASRUtils::EXPR(ASR::make_IntegerBinOp_t(al, value->base.loc, value, ASR::binopType::Sub,
-                                                           one, itype, comptime_val)));
-                    } else {
-                        throw SemanticError("Only Integer, `:` or identifier in [] in Subscript supported for now in annotation",
-                            loc);
-                    }
-=======
-                    dim.m_end = nullptr;
                     dims.push_back(al, dim);
                 } else if( is_runtime_array(s->m_slice) ) {
                     AST::Tuple_t* tuple_multidim = AST::down_cast<AST::Tuple_t>(s->m_slice);
@@ -837,7 +814,7 @@
                             ASR::dimension_t dim;
                             dim.loc = loc;
                             dim.m_start = nullptr;
-                            dim.m_end = nullptr;
+                            dim.m_length = nullptr;
                             dims.push_back(al, dim);
                         }
                     }
@@ -845,7 +822,6 @@
                     this->visit_expr(*s->m_slice);
                     ASR::expr_t *value = ASRUtils::EXPR(tmp);
                     fill_dims_for_asr_type(dims, value, loc);
->>>>>>> 8c902969
                 }
             }
         } else {
