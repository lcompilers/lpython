--- conflicted
+++ resolved
@@ -965,7 +965,6 @@
                         check_type_restriction(subs, rt_subs, rt, loc);
                     }
 
-<<<<<<< HEAD
                     ASR::symbol_t *t = pass_instantiate_generic_function(al, subs, rt_subs, current_scope, func);
                     std::string new_call_name = (ASR::down_cast<ASR::Function_t>(t))->m_name;
 
@@ -980,21 +979,6 @@
                     }
                     return make_call_helper(al, t, current_scope, new_args, new_call_name, loc, ignore_return_value);       
                 }             
-=======
-                ASR::symbol_t *t = get_generic_function(subs, rt_subs, func);
-                std::string new_call_name = (ASR::down_cast<ASR::Function_t>(t))->m_name;
-
-                // Currently ignoring keyword arguments for generic function calls
-                Vec<ASR::call_arg_t> new_args;
-                new_args.reserve(al, n_pos_args);
-                for (size_t i = 0; i<n_pos_args; i++) {
-                    ASR::call_arg_t new_call_arg;
-                    new_call_arg.m_value = args.p[i].m_value;
-                    new_call_arg.loc = args.p[i].loc;
-                    new_args.push_back(al, new_call_arg);
-                }
-                return make_call_helper(al, t, current_scope, new_args, new_call_name, loc, ignore_return_value);
->>>>>>> 664cd2cb
             }
             if (args.size() != func->n_args) {
                 std::string fnd = std::to_string(args.size());
