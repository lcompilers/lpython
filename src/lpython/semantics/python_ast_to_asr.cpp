--- conflicted
+++ resolved
@@ -7653,21 +7653,13 @@
         } else if (AST::is_a<AST::Dict_t>(*at->m_value)) {
             AST::Dict_t* cdict = AST::down_cast<AST::Dict_t>(at->m_value);
             visit_Dict(*cdict);
-<<<<<<< HEAD
-            if (!tmp) {
-=======
             if (tmp == nullptr) {
->>>>>>> 60361111
                 throw SemanticError("cannot call " + std::string(at->m_attr) + " on an empty dict" , loc);
             }
             ASR::expr_t* dict_expr = ASR::down_cast<ASR::expr_t>(tmp);
             Vec<ASR::expr_t*> eles;
             eles.reserve(al, args.size());
-<<<<<<< HEAD
-            for (size_t i=0; i<args.size(); i++) {
-=======
             for (size_t i = 0; i < args.size(); i++) {
->>>>>>> 60361111
                 eles.push_back(al, args[i].m_value);
             }
             handle_builtin_attribute(dict_expr, at->m_attr, loc, eles);
