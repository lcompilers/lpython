--- conflicted
+++ resolved
@@ -5715,7 +5715,6 @@
             // Push string and substring argument on top of Vector (or Function Arguments Stack basically)
             fn_args.push_back(al, str);
             fn_args.push_back(al, suffix);
-<<<<<<< HEAD
         } else if (attr_name == "partition") {
 
             /*  
@@ -5751,8 +5750,6 @@
             fn_args.push_back(al, str);
             fn_args.push_back(al, seperator);
 
-=======
->>>>>>> 5a6e2d26
         } else {
             throw SemanticError("String method not implemented: " + attr_name,
                     loc);
@@ -6000,7 +5997,6 @@
                 tmp = make_call_helper(al, fn_div, current_scope, args, "_lpython_str_endswith", loc);
             }
             return;
-<<<<<<< HEAD
         } else if (attr_name == "partition") {
             
             /*  
@@ -6103,8 +6099,6 @@
 
             return;
 
-=======
->>>>>>> 5a6e2d26
         } else {
             throw SemanticError("'str' object has no attribute '" + attr_name + "'",
                     loc);
