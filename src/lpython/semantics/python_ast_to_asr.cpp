--- conflicted
+++ resolved
@@ -1481,22 +1481,14 @@
                 }
             }
         }
-<<<<<<< HEAD
         if (ASRUtils::is_integer(*operand_type) && op == ASR::unaryopType::Invert) {
             tmp = ASR::make_IntegerBitNot_t(al, x.base.base.loc, operand, dest_type, value);
-            return;
-        }
-        tmp = ASR::make_UnaryOp_t(al, x.base.base.loc, op, operand, dest_type,
-=======
-
-        if (ASRUtils::is_logical(*operand_type) && op == ASR::unaryopType::Not) {
+        } else if (ASRUtils::is_logical(*operand_type) && op == ASR::unaryopType::Not) {
             tmp = ASR::make_LogicalNot_t(al, x.base.base.loc, operand, logical_type, value);
-            return;
-        }
-
-        tmp = ASR::make_UnaryOp_t(al, x.base.base.loc, op, operand, operand_type,
->>>>>>> d8da9f5a
-                              value);
+        } else {
+            tmp = ASR::make_UnaryOp_t(al, x.base.base.loc, op, operand, dest_type,
+                                      value);
+        }
     }
 
     void visit_IfExp(const AST::IfExp_t &x) {
