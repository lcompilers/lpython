--- conflicted
+++ resolved
@@ -2999,7 +2999,6 @@
         }
     }
 
-<<<<<<< HEAD
     void visit_Call(const AST::Call_t &x) {
         std::string call_name;
         if (AST::is_a<AST::Name_t>(*x.m_func)) {
@@ -3020,38 +3019,6 @@
         }
     }
 
-    /**
-     *  Convert bounds in type variables declarations into restrictions
-     *    T = TypeVar('T', bounds=...(|...)*)
-     */
-    std::set<ASR::traitType> get_traits_from_bounds(AST::expr_t *value, std::set<ASR::traitType> traits) {
-        if (AST::is_a<AST::Name_t>(*value)) {
-            std::string trait_name = AST::down_cast<AST::Name_t>(value)->m_id;
-            if (trait_name == "Any") {
-                traits.insert(ASR::traitType::Any);
-            } else if (trait_name == "SupportsPlus") {
-                traits.insert(ASR::traitType::SupportsPlus);
-            } else if (trait_name == "SupportsZero") {
-                traits.insert(ASR::traitType::SupportsZero);
-            } else if (trait_name == "Divisible") {
-                traits.insert(ASR::traitType::Divisible);
-            } else {
-                throw SemanticError("Unsupported trait " + trait_name, value->base.loc);
-            }
-        } else if (AST::is_a<AST::BinOp_t>(*value)) {
-            AST::BinOp_t *binop = AST::down_cast<AST::BinOp_t>(value);
-            if (binop->m_op == AST::operatorType::BitOr) {
-                traits = get_traits_from_bounds(binop->m_left, traits);
-                traits = get_traits_from_bounds(binop->m_right, traits);
-            }
-        } else {
-            throw SemanticError("Unsupported expression for restrictions", value->base.loc);
-        }
-        return traits;
-    }
-
-=======
->>>>>>> 6de9758f
     void visit_Expr(const AST::Expr_t &/*x*/) {
         // We skip this in the SymbolTable visitor, but visit it in the BodyVisitor
     }
