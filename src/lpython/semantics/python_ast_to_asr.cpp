--- conflicted
+++ resolved
@@ -7689,11 +7689,7 @@
                 }
                 Vec<ASR::expr_t*> args_; args_.reserve(al, x.n_args);
                 visit_expr_list(x.m_args, x.n_args, args_);
-<<<<<<< HEAD
-                if (x.n_args && ASRUtils::is_array(ASRUtils::expr_type(args_[0])) &&
-=======
                 if (x.n_args > 0 && ASRUtils::is_array(ASRUtils::expr_type(args_[0])) &&
->>>>>>> 4dbbf937
                     imported_functions[call_name] == "math" ) {
                     throw SemanticError("Function '" + call_name + "' does not accept vector values",
                         x.base.base.loc);
