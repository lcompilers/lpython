#include <fstream>
#include <iostream>
#include <map>
#include <memory>
#include <string>
#include <cmath>
#include <vector>
#include <bitset>
#include <complex>
#include <sstream>
#include <iterator>

#include <libasr/asr.h>
#include <libasr/asr_utils.h>
#include <libasr/asr_verify.h>
#include <libasr/config.h>
#include <libasr/string_utils.h>
#include <libasr/utils.h>
#include <libasr/pass/global_stmts_program.h>

#include <lpython/python_ast.h>
#include <lpython/semantics/python_ast_to_asr.h>
#include <lpython/utils.h>
#include <lpython/semantics/semantic_exception.h>
#include <lpython/python_serialization.h>
#include <lpython/semantics/python_comptime_eval.h>
#include <lpython/semantics/python_attribute_eval.h>
#include <lpython/parser/parser.h>

#define MAX_INTEGER 2147483647
#define MIN_INTEGER -2147483648

namespace LFortran::LPython {

// Does a CPython style lookup for a module:
// * First the current directory (this is incorrect, we need to do it relative to the current file)
// * Then the LPython runtime directory
LFortran::Result<std::string> get_full_path(const std::string &filename,
        const std::string &runtime_library_dir, bool &ltypes, bool &numpy) {
    ltypes = false;
    numpy = false;
    std::string input;
    bool status = read_file(filename, input);
    if (status) {
        return filename;
    } else {
        std::string filename_intrinsic = runtime_library_dir + "/" + filename;
        status = read_file(filename_intrinsic, input);
        if (status) {
            return filename_intrinsic;
        } else {
            // If this is `ltypes`, do a special lookup
            if (filename == "ltypes.py") {
                filename_intrinsic = runtime_library_dir + "/ltypes/" + filename;
                status = read_file(filename_intrinsic, input);
                if (status) {
                    ltypes = true;
                    return filename_intrinsic;
                } else {
                    return LFortran::Error();
                }
            } else if (filename == "numpy.py") {
                filename_intrinsic = runtime_library_dir + "/lpython_intrinsic_numpy.py";
                status = read_file(filename_intrinsic, input);
                if (status) {
                    numpy = true;
                    return filename_intrinsic;
                } else {
                    return LFortran::Error();
                }
            } else {
                return LFortran::Error();
            }
        }
    }
}

ASR::Module_t* load_module(Allocator &al, SymbolTable *symtab,
                            const std::string &module_name,
                            const Location &loc, bool intrinsic,
                            std::vector<std::string> &rl_path,
                            bool &ltypes, bool &numpy,
                            const std::function<void (const std::string &, const Location &)> err) {
    ltypes = false;
    numpy = false;
    LFORTRAN_ASSERT(symtab);
    if (symtab->get_scope().find(module_name) != symtab->get_scope().end()) {
        ASR::symbol_t *m = symtab->get_symbol(module_name);
        if (ASR::is_a<ASR::Module_t>(*m)) {
            return ASR::down_cast<ASR::Module_t>(m);
        } else {
            err("The symbol '" + module_name + "' is not a module", loc);
        }
    }
    LFORTRAN_ASSERT(symtab->parent == nullptr);

    // Parse the module `module_name`.py to AST
    std::string infile0 = module_name + ".py";
    bool found = false;
    std::string path_used = "", infile;
    for (auto path: rl_path) {
        Result<std::string> rinfile = get_full_path(infile0, path, ltypes, numpy);
        if (rinfile.ok) {
            found = true;
            infile = rinfile.result;
            path_used = path;
            break;
        }
    }
    if (!found) {
        err("Could not find the module '" + infile0 + "'", loc);
    }
    if (ltypes) return nullptr;
    if (numpy) return nullptr;

    // TODO: diagnostic should be an argument to this function
    diag::Diagnostics diagnostics;
    Result<AST::ast_t*> r = parse_python_file(al, rl_path[0], infile,
        diagnostics, false);
    if (!r.ok) {
        err("The file '" + infile + "' failed to parse", loc);
    }
    LFortran::LPython::AST::ast_t* ast = r.result;

    // Convert the module from AST to ASR
    LFortran::LocationManager lm;
    lm.in_filename = infile;
    Result<ASR::TranslationUnit_t*> r2 = python_ast_to_asr(al, *ast,
        diagnostics, false, false, false, path_used);
    std::string input;
    read_file(infile, input);
    CompilerOptions compiler_options;
    std::cerr << diagnostics.render(input, lm, compiler_options);
    if (!r2.ok) {
        LFORTRAN_ASSERT(diagnostics.has_error())
        return nullptr; // Error
    }
    ASR::TranslationUnit_t* mod1 = r2.result;

    // insert into `symtab`
    ASR::Module_t *mod2 = ASRUtils::extract_module(*mod1);
    mod2->m_name = s2c(al, module_name);
    symtab->add_symbol(module_name, (ASR::symbol_t*)mod2);
    mod2->m_symtab->parent = symtab;
    mod2->m_intrinsic = intrinsic;
    if (intrinsic) {
        // TODO: I think we should just store intrinsic once, in the module
        // itself
        // Mark each function as intrinsic also
        for (auto &item : mod2->m_symtab->get_scope()) {
            if (ASR::is_a<ASR::Subroutine_t>(*item.second)) {
                ASR::Subroutine_t *s = ASR::down_cast<ASR::Subroutine_t>(item.second);
                if (s->m_abi == ASR::abiType::Source) {
                    s->m_abi = ASR::abiType::Intrinsic;
                }
                if (s->n_body == 0) {
                    std::string name = s->m_name;
                    if (name == "ubound" || name == "lbound") {
                        s->m_deftype = ASR::deftypeType::Interface;
                    }
                }
            }
            if (ASR::is_a<ASR::Function_t>(*item.second)) {
                ASR::Function_t *s = ASR::down_cast<ASR::Function_t>(item.second);
                if (s->m_abi == ASR::abiType::Source) {
                    s->m_abi = ASR::abiType::Intrinsic;
                }
                if (s->n_body == 0) {
                    std::string name = s->m_name;
                    if (name == "ubound" || name == "lbound") {
                        s->m_deftype = ASR::deftypeType::Interface;
                    }
                }
            }
        }
    }

    // and return it
    return mod2;
}

ASR::symbol_t* import_from_module(Allocator &al, ASR::Module_t *m, SymbolTable *current_scope,
                std::string mname, std::string cur_sym_name, std::string new_sym_name,
                const Location &loc) {

    ASR::symbol_t *t = m->m_symtab->resolve_symbol(cur_sym_name);
    if (!t) {
        throw SemanticError("The symbol '" + cur_sym_name + "' not found in the module '" + mname + "'",
                loc);
    }
    if (current_scope->get_scope().find(cur_sym_name) != current_scope->get_scope().end()) {
        throw SemanticError(cur_sym_name + " already defined", loc);
    }
    if (ASR::is_a<ASR::Subroutine_t>(*t)) {

        ASR::Subroutine_t *msub = ASR::down_cast<ASR::Subroutine_t>(t);
        // `msub` is the Subroutine in a module. Now we construct
        // an ExternalSymbol that points to
        // `msub` via the `external` field.
        Str name;
        name.from_str(al, new_sym_name);
        ASR::asr_t *sub = ASR::make_ExternalSymbol_t(
            al, msub->base.base.loc,
            /* a_symtab */ current_scope,
            /* a_name */ name.c_str(al),
            (ASR::symbol_t*)msub,
            m->m_name, nullptr, 0, msub->m_name,
            ASR::accessType::Public
            );
        return ASR::down_cast<ASR::symbol_t>(sub);
    } else if (ASR::is_a<ASR::Function_t>(*t)) {
        ASR::Function_t *mfn = ASR::down_cast<ASR::Function_t>(t);
        // `mfn` is the Function in a module. Now we construct
        // an ExternalSymbol that points to it.
        Str name;
        name.from_str(al, new_sym_name);
        char *cname = name.c_str(al);
        ASR::asr_t *fn = ASR::make_ExternalSymbol_t(
            al, mfn->base.base.loc,
            /* a_symtab */ current_scope,
            /* a_name */ cname,
            (ASR::symbol_t*)mfn,
            m->m_name, nullptr, 0, mfn->m_name,
            ASR::accessType::Public
            );
        return ASR::down_cast<ASR::symbol_t>(fn);
    } else if (ASR::is_a<ASR::Variable_t>(*t)) {
        ASR::Variable_t *mv = ASR::down_cast<ASR::Variable_t>(t);
        // `mv` is the Variable in a module. Now we construct
        // an ExternalSymbol that points to it.
        Str name;
        name.from_str(al, new_sym_name);
        char *cname = name.c_str(al);
        ASR::asr_t *v = ASR::make_ExternalSymbol_t(
            al, mv->base.base.loc,
            /* a_symtab */ current_scope,
            /* a_name */ cname,
            (ASR::symbol_t*)mv,
            m->m_name, nullptr, 0, mv->m_name,
            ASR::accessType::Public
            );
        return ASR::down_cast<ASR::symbol_t>(v);
    } else if (ASR::is_a<ASR::GenericProcedure_t>(*t)) {
        ASR::GenericProcedure_t *gt = ASR::down_cast<ASR::GenericProcedure_t>(t);
        Str name;
        name.from_str(al, new_sym_name);
        char *cname = name.c_str(al);
        ASR::asr_t *v = ASR::make_ExternalSymbol_t(
            al, gt->base.base.loc,
            /* a_symtab */ current_scope,
            /* a_name */ cname,
            (ASR::symbol_t*)gt,
            m->m_name, nullptr, 0, gt->m_name,
            ASR::accessType::Public
            );
        return ASR::down_cast<ASR::symbol_t>(v);
    } else {
        throw SemanticError("Only Subroutines, Functions and Variables are currently supported in 'import'",
            loc);
    }
    LFORTRAN_ASSERT(false);
    return nullptr;
}


template <class Derived>
class CommonVisitor : public AST::BaseVisitor<Derived> {
public:
    diag::Diagnostics &diag;


    ASR::asr_t *tmp;
    Allocator &al;
    SymbolTable *current_scope;
    // The current_module contains the current module that is being visited;
    // this is used to append to the module dependencies if needed
    ASR::Module_t *current_module = nullptr;
    Vec<char *> current_module_dependencies;
    // True for the main module, false for every other one
    // The main module is stored directly in TranslationUnit, other modules are Modules
    bool main_module;
    PythonIntrinsicProcedures intrinsic_procedures;
    AttributeHandler attr_handler;
    std::map<int, ASR::symbol_t*> &ast_overload;
    std::string parent_dir;
    Vec<ASR::stmt_t*> *current_body;

    CommonVisitor(Allocator &al, SymbolTable *symbol_table,
            diag::Diagnostics &diagnostics, bool main_module,
            std::map<int, ASR::symbol_t*> &ast_overload, std::string parent_dir)
        : diag{diagnostics}, al{al}, current_scope{symbol_table}, main_module{main_module},
            ast_overload{ast_overload}, parent_dir{parent_dir},
            current_body{nullptr} {
        current_module_dependencies.reserve(al, 4);
    }

    ASR::asr_t* resolve_variable(const Location &loc, const std::string &var_name) {
        SymbolTable *scope = current_scope;
        ASR::symbol_t *v = scope->resolve_symbol(var_name);
        if (!v) {
            diag.semantic_error_label("Variable '" + var_name
                + "' is not declared", {loc},
                "'" + var_name + "' is undeclared");
            throw SemanticAbort();
        }
        return ASR::make_Var_t(al, loc, v);
    }

    ASR::symbol_t* resolve_intrinsic_function(const Location &loc, const std::string &remote_sym) {
        LFORTRAN_ASSERT(intrinsic_procedures.is_intrinsic(remote_sym))
        std::string module_name = intrinsic_procedures.get_module(remote_sym, loc);

        SymbolTable *tu_symtab = ASRUtils::get_tu_symtab(current_scope);
        std::string rl_path = get_runtime_library_dir();
        std::vector<std::string> paths = {rl_path, parent_dir};
        bool ltypes, numpy;
        ASR::Module_t *m = load_module(al, tu_symtab, module_name,
                loc, true, paths,
                ltypes, numpy,
                [&](const std::string &msg, const Location &loc) { throw SemanticError(msg, loc); }
                );
        LFORTRAN_ASSERT(!ltypes)
        LFORTRAN_ASSERT(!numpy)

        ASR::symbol_t *t = m->m_symtab->resolve_symbol(remote_sym);
        if (!t) {
            throw SemanticError("The symbol '" + remote_sym
                + "' not found in the module '" + module_name + "'",
                loc);
        } else if (! (ASR::is_a<ASR::GenericProcedure_t>(*t)
                    || ASR::is_a<ASR::Function_t>(*t)
                    || ASR::is_a<ASR::Subroutine_t>(*t))) {
            throw SemanticError("The symbol '" + remote_sym
                + "' found in the module '" + module_name + "', "
                + "but it is not a function, subroutine or a generic procedure.",
                loc);
        }
        char *fn_name = ASRUtils::symbol_name(t);
        ASR::asr_t *fn = ASR::make_ExternalSymbol_t(
            al, t->base.loc,
            /* a_symtab */ current_scope,
            /* a_name */ fn_name,
            t,
            m->m_name, nullptr, 0, fn_name,
            ASR::accessType::Private
            );
        std::string sym = fn_name;

        current_scope->add_symbol(sym, ASR::down_cast<ASR::symbol_t>(fn));
        ASR::symbol_t *v = ASR::down_cast<ASR::symbol_t>(fn);

        // Now we need to add the module `m` with the intrinsic function
        // into the current module dependencies
        if (current_module) {
            // We are in body visitor, the module is already constructed
            // and available as current_module.
            // Add the module `m` to current module dependencies
            Vec<char*> vec;
            vec.from_pointer_n_copy(al, current_module->m_dependencies,
                        current_module->n_dependencies);
            if (!present(vec, m->m_name)) {
                vec.push_back(al, m->m_name);
                current_module->m_dependencies = vec.p;
                current_module->n_dependencies = vec.size();
            }
        } else {
            // We are in the symtab visitor or body visitor and we are
            // constructing a module, so current_module is not available yet
            // (the current_module_dependencies is not used in body visitor)
            if (!present(current_module_dependencies, m->m_name)) {
                current_module_dependencies.push_back(al, m->m_name);
            }
        }
        return v;
    }

    void handle_attribute(ASR::expr_t *s, std::string attr_name,
                const Location &loc, Vec<ASR::expr_t*> &args) {
        tmp = attr_handler.get_attribute(s, attr_name, al, loc, args, diag);
        return;
    }


    void fill_expr_in_ttype_t(std::vector<ASR::expr_t*>& exprs, ASR::dimension_t* dims, size_t n_dims) {
        for( size_t i = 0; i < n_dims; i++ ) {
            exprs.push_back(dims[i].m_start);
            exprs.push_back(dims[i].m_end);
        }
    }

    void fix_exprs_ttype_t(std::vector<ASR::expr_t*>& exprs,
                           Vec<ASR::call_arg_t>& orig_args,
                           ASR::Function_t* orig_func=nullptr) {
        ASR::ExprStmtDuplicator expr_duplicator(al);
        expr_duplicator.allow_procedure_calls = true;
        ASRUtils::ReplaceArgVisitor arg_replacer(al, current_scope, orig_func,
                                                 orig_args);
        for( size_t i = 0; i < exprs.size(); i++ ) {
            ASR::expr_t* expri = exprs[i];
            if (expri) {
                expr_duplicator.success = true;
                ASR::expr_t* expri_copy = expr_duplicator.duplicate_expr(expri);
                LFORTRAN_ASSERT(expr_duplicator.success);
                arg_replacer.current_expr = &expri_copy;
                arg_replacer.replace_expr(expri_copy);
                exprs[i] = expri_copy;
            }
        }
    }

    ASR::ttype_t* handle_return_type(ASR::ttype_t *return_type, const Location &loc,
                                     Vec<ASR::call_arg_t>& args,
                                     ASR::Function_t* f=nullptr) {
        // Rebuild the return type if needed and make FunctionCalls use ExternalSymbol
        std::vector<ASR::expr_t*> func_calls;
        switch( return_type->type ) {
            case ASR::ttypeType::Character: {
                ASR::Character_t *t = ASR::down_cast<ASR::Character_t>(return_type);
                func_calls.push_back(t->m_len_expr);
                fill_expr_in_ttype_t(func_calls, t->m_dims, t->n_dims);
                fix_exprs_ttype_t(func_calls, args, f);
                Vec<ASR::dimension_t> new_dims;
                new_dims.reserve(al, t->n_dims);
                for( size_t i = 1; i < func_calls.size(); i += 2 ) {
                    ASR::dimension_t new_dim;
                    new_dim.loc = func_calls[i]->base.loc;
                    new_dim.m_start = func_calls[i];
                    new_dim.m_end = func_calls[i + 1];
                    new_dims.push_back(al, new_dim);
                }
                int64_t a_len = t->m_len;
                if( func_calls[0] ) {
                    a_len = ASRUtils::extract_len<SemanticError>(func_calls[0], loc);
                }
                return ASRUtils::TYPE(ASR::make_Character_t(al, loc, t->m_kind, a_len, func_calls[0], new_dims.p, new_dims.size()));
            }
            case ASR::ttypeType::Integer: {
                ASR::Integer_t *t = ASR::down_cast<ASR::Integer_t>(return_type);
                fill_expr_in_ttype_t(func_calls, t->m_dims, t->n_dims);
                fix_exprs_ttype_t(func_calls, args, f);
                Vec<ASR::dimension_t> new_dims;
                new_dims.reserve(al, t->n_dims);
                for( size_t i = 0; i < func_calls.size(); i += 2 ) {
                    ASR::dimension_t new_dim;
                    new_dim.loc = func_calls[i]->base.loc;
                    new_dim.m_start = func_calls[i];
                    new_dim.m_end = func_calls[i + 1];
                    new_dims.push_back(al, new_dim);
                }
                return ASRUtils::TYPE(ASR::make_Integer_t(al, loc, t->m_kind, new_dims.p, new_dims.size()));
            }
            case ASR::ttypeType::Real: {
                ASR::Real_t *t = ASR::down_cast<ASR::Real_t>(return_type);
                fill_expr_in_ttype_t(func_calls, t->m_dims, t->n_dims);
                fix_exprs_ttype_t(func_calls, args, f);
                Vec<ASR::dimension_t> new_dims;
                new_dims.reserve(al, t->n_dims);
                for( size_t i = 0; i < func_calls.size(); i += 2 ) {
                    ASR::dimension_t new_dim;
                    new_dim.loc = func_calls[i]->base.loc;
                    new_dim.m_start = func_calls[i];
                    new_dim.m_end = func_calls[i + 1];
                    new_dims.push_back(al, new_dim);
                }
                return ASRUtils::TYPE(ASR::make_Real_t(al, loc, t->m_kind, new_dims.p, new_dims.size()));
                break;
            }
            default: {
                return return_type;
            }
        }
        return nullptr;
    }

    void visit_expr_list(AST::expr_t** exprs, size_t n,
                         Vec<ASR::expr_t*> exprs_vec) {
        LFORTRAN_ASSERT(exprs_vec.reserve_called);
        for( size_t i = 0; i < n; i++ ) {
            this->visit_expr(*exprs[i]);
            exprs_vec.push_back(al, ASRUtils::EXPR(tmp));
        }
    }

    void visit_expr_list(AST::expr_t** exprs, size_t n,
                         Vec<ASR::call_arg_t>& call_args_vec) {
        LFORTRAN_ASSERT(call_args_vec.reserve_called);
        for( size_t i = 0; i < n; i++ ) {
            this->visit_expr(*exprs[i]);
            ASR::expr_t* expr = ASRUtils::EXPR(tmp);
            ASR::call_arg_t arg;
            arg.loc = expr->base.loc;
            arg.m_value = expr;
            call_args_vec.push_back(al, arg);
        }
    }

    void visit_expr_list(Vec<ASR::call_arg_t>& exprs, size_t n,
                         Vec<ASR::expr_t*>& exprs_vec) {
        LFORTRAN_ASSERT(exprs_vec.reserve_called);
        for( size_t i = 0; i < n; i++ ) {
            exprs_vec.push_back(al, exprs[i].m_value);
        }
    }

    void visit_expr_list_with_cast(ASR::expr_t** m_args, size_t n_args,
                                   Vec<ASR::call_arg_t>& call_args_vec,
                                   Vec<ASR::call_arg_t>& args) {
        LFORTRAN_ASSERT(call_args_vec.reserve_called);
        for (size_t i = 0; i < n_args; i++) {
            ASR::call_arg_t c_arg;
            c_arg.loc = args[i].loc;
            c_arg.m_value = cast_helper(m_args[i],
                                args[i].m_value, true);
            call_args_vec.push_back(al, c_arg);
        }
    }

    ASR::ttype_t* get_type_from_var_annotation(std::string var_annotation,
        const Location& loc, Vec<ASR::dimension_t>& dims,
        AST::expr_t** m_args=nullptr, size_t n_args=0) {
        ASR::ttype_t* type = nullptr;
        if (var_annotation == "i8") {
            type = ASRUtils::TYPE(ASR::make_Integer_t(al, loc,
                1, dims.p, dims.size()));
        } else if (var_annotation == "i16") {
            type = ASRUtils::TYPE(ASR::make_Integer_t(al, loc,
                2, dims.p, dims.size()));
        } else if (var_annotation == "i32") {
            type = ASRUtils::TYPE(ASR::make_Integer_t(al, loc,
                4, dims.p, dims.size()));
        } else if (var_annotation == "i64") {
            type = ASRUtils::TYPE(ASR::make_Integer_t(al, loc,
                8, dims.p, dims.size()));
        } else if (var_annotation == "f32") {
            type = ASRUtils::TYPE(ASR::make_Real_t(al, loc,
                4, dims.p, dims.size()));
        } else if (var_annotation == "f64") {
            type = ASRUtils::TYPE(ASR::make_Real_t(al, loc,
                8, dims.p, dims.size()));
        } else if (var_annotation == "c32") {
            type = ASRUtils::TYPE(ASR::make_Complex_t(al, loc,
                4, dims.p, dims.size()));
        } else if (var_annotation == "c64") {
            type = ASRUtils::TYPE(ASR::make_Complex_t(al, loc,
                8, dims.p, dims.size()));
        } else if (var_annotation == "str") {
            type = ASRUtils::TYPE(ASR::make_Character_t(al, loc,
                1, -2, nullptr, dims.p, dims.size()));
        } else if (var_annotation == "bool") {
            type = ASRUtils::TYPE(ASR::make_Logical_t(al, loc,
                4, dims.p, dims.size()));
        } else if (var_annotation == "CPtr") {
            type = ASRUtils::TYPE(ASR::make_CPtr_t(al, loc));
        } else if (var_annotation == "pointer") {
            LFORTRAN_ASSERT(n_args == 1);
            AST::expr_t* underlying_type = m_args[0];
            type = ast_expr_to_asr_type(underlying_type->base.loc, *underlying_type);
            type = ASRUtils::TYPE(ASR::make_Pointer_t(al, loc, type));
        } else {
            ASR::symbol_t* der_sym = ASRUtils::symbol_get_past_external(
                                        current_scope->resolve_symbol(var_annotation));
            if( !der_sym || der_sym->type != ASR::symbolType::DerivedType ) {
                throw SemanticError("Unsupported type annotation: " + var_annotation, loc);
            }
            type = ASRUtils::TYPE(ASR::make_Derived_t(al, loc, der_sym, dims.p, dims.size()));
        }
        return type;
    }


    // Function to create appropriate call based on symbol type. If it is external
    // generic symbol then it changes the name accordingly.
    ASR::asr_t* make_call_helper(Allocator &al, ASR::symbol_t* s, SymbolTable *current_scope,
                    Vec<ASR::call_arg_t> args, std::string call_name, const Location &loc,
                    bool ignore_return_value=false) {
        ASR::symbol_t *s_generic = nullptr, *stemp = s;
        // handling ExternalSymbol
        s = ASRUtils::symbol_get_past_external(s);
        if (ASR::is_a<ASR::GenericProcedure_t>(*s)) {
            s_generic = stemp;
            ASR::GenericProcedure_t *p = ASR::down_cast<ASR::GenericProcedure_t>(s);
            int idx = ASRUtils::select_generic_procedure(args, *p, loc,
                [&](const std::string &msg, const Location &loc) { throw SemanticError(msg, loc); });
            s = p->m_procs[idx];
            std::string remote_sym = ASRUtils::symbol_name(s);
            std::string local_sym = ASRUtils::symbol_name(s);
            if (ASR::is_a<ASR::ExternalSymbol_t>(*stemp)) {
                local_sym = std::string(p->m_name) + "@" + local_sym;
            }

            SymbolTable *symtab = current_scope;
            while (symtab->parent != nullptr && symtab->get_scope().find(local_sym) == symtab->get_scope().end()) {
                symtab = symtab->parent;
            }
            if (symtab->get_scope().find(local_sym) == symtab->get_scope().end()) {
                LFORTRAN_ASSERT(ASR::is_a<ASR::ExternalSymbol_t>(*stemp));
                std::string mod_name = ASR::down_cast<ASR::ExternalSymbol_t>(stemp)->m_module_name;
                ASR::symbol_t *mt = symtab->get_symbol(mod_name);
                ASR::Module_t *m = ASR::down_cast<ASR::Module_t>(mt);
                stemp = import_from_module(al, m, symtab, mod_name,
                                    remote_sym, local_sym, loc);
                LFORTRAN_ASSERT(ASR::is_a<ASR::ExternalSymbol_t>(*stemp));
                symtab->add_symbol(local_sym, stemp);
                s = ASRUtils::symbol_get_past_external(stemp);
            } else {
                stemp = symtab->get_symbol(local_sym);
            }
        }
        if (ASR::is_a<ASR::Function_t>(*s)) {
            ASR::Function_t *func = ASR::down_cast<ASR::Function_t>(s);
            ASR::ttype_t *a_type = ASRUtils::expr_type(func->m_return_var);
            a_type = handle_return_type(a_type, loc, args, func);
            ASR::expr_t *value = nullptr;
            if (ASRUtils::is_intrinsic_function2(func)) {
                value = intrinsic_procedures.comptime_eval(call_name, al, loc, args);
            }
            if (args.size() != func->n_args) {
                std::string fnd = std::to_string(args.size());
                std::string org = std::to_string(func->n_args);
                diag.add(diag::Diagnostic(
                    "Number of arguments does not match in the function call",
                    diag::Level::Error, diag::Stage::Semantic, {
                        diag::Label("(found: '" + fnd + "', expected: '" + org + "')",
                                {loc})
                    })
                );
                throw SemanticAbort();
            }
            Vec<ASR::call_arg_t> args_new;
            args_new.reserve(al, func->n_args);
            visit_expr_list_with_cast(func->m_args, func->n_args, args_new, args);
            ASR::asr_t* func_call_asr = ASR::make_FunctionCall_t(al, loc, stemp,
                                            s_generic, args_new.p, args_new.size(),
                                            a_type, value, nullptr);
            if( ignore_return_value ) {
                std::string dummy_ret_name = current_scope->get_unique_name("__lcompilers_dummy");
                ASR::asr_t* variable_asr = ASR::make_Variable_t(al, loc, current_scope,
                                                s2c(al, dummy_ret_name), ASR::intentType::Local,
                                                nullptr, nullptr, ASR::storage_typeType::Default,
                                                a_type, ASR::abiType::Source, ASR::accessType::Public,
                                                ASR::presenceType::Required, false);
                ASR::symbol_t* variable_sym = ASR::down_cast<ASR::symbol_t>(variable_asr);
                current_scope->add_symbol(dummy_ret_name, variable_sym);
                ASR::expr_t* variable_var = ASRUtils::EXPR(ASR::make_Var_t(al, loc, variable_sym));
                return ASR::make_Assignment_t(al, loc, variable_var, ASRUtils::EXPR(func_call_asr), nullptr);
            } else {
                return func_call_asr;
            }
        } else if (ASR::is_a<ASR::Subroutine_t>(*s)) {
            ASR::Subroutine_t *func = ASR::down_cast<ASR::Subroutine_t>(s);
            if (args.size() != func->n_args) {
                std::string fnd = std::to_string(args.size());
                std::string org = std::to_string(func->n_args);
                diag.add(diag::Diagnostic(
                    "Number of arguments does not match in the function call",
                    diag::Level::Error, diag::Stage::Semantic, {
                        diag::Label("(found: '" + fnd + "', expected: '" + org + "')",
                                {loc})
                    })
                );
                throw SemanticAbort();
            }
            Vec<ASR::call_arg_t> args_new;
            args_new.reserve(al, func->n_args);
            visit_expr_list_with_cast(func->m_args, func->n_args, args_new, args);
            return ASR::make_SubroutineCall_t(al, loc, stemp,
                s_generic, args_new.p, args_new.size(), nullptr);
        } else if(ASR::is_a<ASR::DerivedType_t>(*s)) {
            Vec<ASR::expr_t*> args_new;
            args_new.reserve(al, args.size());
            visit_expr_list(args, args.size(), args_new);
            ASR::DerivedType_t* derivedtype = ASR::down_cast<ASR::DerivedType_t>(s);
            for( size_t i = 0; i < std::min(args.size(), derivedtype->n_members); i++ ) {
                std::string member_name = derivedtype->m_members[i];
                ASR::Variable_t* member_var = ASR::down_cast<ASR::Variable_t>(
                                                derivedtype->m_symtab->resolve_symbol(member_name));
                args_new.p[i] = cast_helper(member_var->m_type, args_new[i], true);
            }
            ASR::ttype_t* der_type = ASRUtils::TYPE(ASR::make_Derived_t(al, loc, s, nullptr, 0));
            return ASR::make_DerivedTypeConstructor_t(al, loc, s, args_new.p, args_new.size(), der_type, nullptr);
        } else {
            throw SemanticError("Unsupported call type for " + call_name, loc);
        }
    }

    void fill_dims_for_asr_type(Vec<ASR::dimension_t>& dims,
                                ASR::expr_t* value, const Location& loc) {
        ASR::dimension_t dim;
        dim.loc = loc;
        if (ASR::is_a<ASR::IntegerConstant_t>(*value) ||
            ASR::is_a<ASR::Var_t>(*value)) {
            ASR::ttype_t *itype = ASRUtils::expr_type(value);
            ASR::expr_t* one = ASRUtils::EXPR(ASR::make_IntegerConstant_t(al, loc, 1, itype));
            ASR::expr_t* zero = ASRUtils::EXPR(ASR::make_IntegerConstant_t(al, loc, 0, itype));
            ASR::expr_t* comptime_val = nullptr;
            int64_t value_int = -1;
            ASRUtils::extract_value(ASRUtils::expr_value(value), value_int);
            if( value_int != -1 ) {
                comptime_val = ASRUtils::EXPR(ASR::make_IntegerConstant_t(al, loc, value_int - 1, itype));
            }
            dim.m_start = zero;
            dim.m_end = ASRUtils::EXPR(ASR::make_IntegerBinOp_t(al, value->base.loc, value, ASR::binopType::Sub,
                            one, itype, comptime_val));
            dims.push_back(al, dim);
        } else if(ASR::is_a<ASR::TupleConstant_t>(*value)) {
            ASR::TupleConstant_t* tuple_constant = ASR::down_cast<ASR::TupleConstant_t>(value);
            for( size_t i = 0; i < tuple_constant->n_elements; i++ ) {
                ASR::expr_t *value = tuple_constant->m_elements[i];
                fill_dims_for_asr_type(dims, value, loc);
            }
        } else {
            throw SemanticError("Only Integer, `:` or identifier in [] in Subscript supported for now in annotation"
                                "found, " + std::to_string(value->type),
                loc);
        }
    }

    bool is_runtime_array(AST::expr_t* m_slice) {
        if( AST::is_a<AST::Tuple_t>(*m_slice) ) {
            AST::Tuple_t* multidim = AST::down_cast<AST::Tuple_t>(m_slice);
            for( size_t i = 0; i < multidim->n_elts; i++ ) {
                if( AST::is_a<AST::Slice_t>(*multidim->m_elts[i]) ) {
                    return true;
                }
            }
        }
        return false;
    }

    // Convert Python AST type annotation to an ASR type
    // Examples:
    // i32, i64, f32, f64
    // f64[256], i32[:]
    ASR::ttype_t * ast_expr_to_asr_type(const Location &loc, const AST::expr_t &annotation) {
        Vec<ASR::dimension_t> dims;
        dims.reserve(al, 4);
        AST::expr_t** m_args = nullptr; size_t n_args = 0;

        std::string var_annotation;
        if (AST::is_a<AST::Name_t>(annotation)) {
            AST::Name_t *n = AST::down_cast<AST::Name_t>(&annotation);
            var_annotation = n->m_id;
        } else if (AST::is_a<AST::Subscript_t>(annotation)) {
            AST::Subscript_t *s = AST::down_cast<AST::Subscript_t>(&annotation);
            if (AST::is_a<AST::Name_t>(*s->m_value)) {
                AST::Name_t *n = AST::down_cast<AST::Name_t>(s->m_value);
                var_annotation = n->m_id;
            } else {
                throw SemanticError("Only Name in Subscript supported for now in annotation",
                    loc);
            }

            if (var_annotation == "tuple") {
                Vec<ASR::ttype_t*> types;
                types.reserve(al, 4);
                if (AST::is_a<AST::Name_t>(*s->m_slice)) {
                    types.push_back(al, ast_expr_to_asr_type(loc, *s->m_slice));
                } else if (AST::is_a<AST::Tuple_t>(*s->m_slice)) {
                    AST::Tuple_t *t = AST::down_cast<AST::Tuple_t>(s->m_slice);
                    for (size_t i=0; i<t->n_elts; i++) {
                        types.push_back(al, ast_expr_to_asr_type(loc, *t->m_elts[i]));
                    }
                } else {
                    throw SemanticError("Only Name or Tuple in Subscript supported for now in `tuple` annotation",
                        loc);
                }
                ASR::ttype_t *type = ASRUtils::TYPE(ASR::make_Tuple_t(al, loc,
                    types.p, types.size()));
                return type;
            } else if (var_annotation == "set") {
                if (AST::is_a<AST::Name_t>(*s->m_slice)) {
                    ASR::ttype_t *type = ast_expr_to_asr_type(loc, *s->m_slice);
                    return ASRUtils::TYPE(ASR::make_Set_t(al, loc, type));
                } else {
                    throw SemanticError("Only Name in Subscript supported for now in `set`"
                        " annotation", loc);
                }
            } else if (var_annotation == "list") {
                ASR::ttype_t *type = nullptr;
                if (AST::is_a<AST::Name_t>(*s->m_slice) || AST::is_a<AST::Subscript_t>(*s->m_slice)) {
                    type = ast_expr_to_asr_type(loc, *s->m_slice);
                    return ASRUtils::TYPE(ASR::make_List_t(al, loc, type));
                } else {
                    throw SemanticError("Only Name or Subscript inside Subscript supported for now in `list`"
                        " annotation", loc);
                }
            } else if (var_annotation == "dict") {
                if (AST::is_a<AST::Tuple_t>(*s->m_slice)) {
                    AST::Tuple_t *t = AST::down_cast<AST::Tuple_t>(s->m_slice);
                    if (t->n_elts != 2) {
                        throw SemanticError("`dict` annotation must have 2 elements: types"
                            " of both keys and values", loc);
                    }
                    ASR::ttype_t *key_type = ast_expr_to_asr_type(loc, *t->m_elts[0]);
                    ASR::ttype_t *value_type = ast_expr_to_asr_type(loc, *t->m_elts[1]);
                    return ASRUtils::TYPE(ASR::make_Dict_t(al, loc, key_type, value_type));
                } else {
                    throw SemanticError("`dict` annotation must have 2 elements: types of"
                        " both keys and values", loc);
                }
            } else if (var_annotation == "Pointer") {
                ASR::ttype_t *type = ast_expr_to_asr_type(loc, *s->m_slice);
                return ASRUtils::TYPE(ASR::make_Pointer_t(al, loc, type));
            } else {
                if (AST::is_a<AST::Slice_t>(*s->m_slice)) {
                    ASR::dimension_t dim;
                    dim.loc = loc;
                    dim.m_start = nullptr;
                    dim.m_end = nullptr;
                    dims.push_back(al, dim);
                } else if( is_runtime_array(s->m_slice) ) {
                    AST::Tuple_t* tuple_multidim = AST::down_cast<AST::Tuple_t>(s->m_slice);
                    for( size_t i = 0; i < tuple_multidim->n_elts; i++ ) {
                        if( AST::is_a<AST::Slice_t>(*tuple_multidim->m_elts[i]) ) {
                            ASR::dimension_t dim;
                            dim.loc = loc;
                            dim.m_start = nullptr;
                            dim.m_end = nullptr;
                            dims.push_back(al, dim);
                        }
                    }
                } else {
                    this->visit_expr(*s->m_slice);
                    ASR::expr_t *value = ASRUtils::EXPR(tmp);
                    fill_dims_for_asr_type(dims, value, loc);
                }
            }
        } else {
            throw SemanticError("Only Name, Subscript, and Call supported for now in annotation of annotated assignment.",
                loc);
        }

        return get_type_from_var_annotation(var_annotation, annotation.base.loc, dims, m_args, n_args);
    }

    ASR::expr_t *index_add_one(const Location &loc, ASR::expr_t *idx) {
        // Add 1 to the index `idx`, assumes `idx` is of type Integer 4
        ASR::expr_t *comptime_value = nullptr;
        ASR::ttype_t *a_type = ASRUtils::TYPE(ASR::make_Integer_t(al, loc,
            4, nullptr, 0));
        ASR::expr_t *constant_one = ASR::down_cast<ASR::expr_t>(ASR::make_IntegerConstant_t(
                                            al, loc, 1, a_type));
        return ASRUtils::EXPR(ASR::make_IntegerBinOp_t(al, loc, idx,
            ASR::binopType::Add, constant_one, a_type, comptime_value));
    }

    ASR::expr_t* cast_helper(ASR::expr_t* left, ASR::expr_t* right, bool is_assign) {
        bool no_cast = ((ASR::is_a<ASR::Pointer_t>(*ASRUtils::expr_type(left)) &&
                        ASR::is_a<ASR::Var_t>(*left)) ||
                        (ASR::is_a<ASR::Pointer_t>(*ASRUtils::expr_type(right)) &&
                        ASR::is_a<ASR::Var_t>(*right)));
        ASR::ttype_t *right_type = ASRUtils::type_get_past_pointer(ASRUtils::expr_type(right));
        ASR::ttype_t *left_type = ASRUtils::type_get_past_pointer(ASRUtils::expr_type(left));
        if( no_cast ) {
            int lkind = ASRUtils::extract_kind_from_ttype_t(left_type);
            int rkind = ASRUtils::extract_kind_from_ttype_t(right_type);
            if( left_type->type != right_type->type || lkind != rkind ) {
                throw SemanticError("Casting for mismatching pointer types not supported yet.",
                                    right_type->base.loc);
            }
        }
        return cast_helper(left_type, right, is_assign);
    }

    // Casts `right` if needed to the type of `left`
    // (to be used during assignment, BinOp, or compare)
    ASR::expr_t* cast_helper(ASR::ttype_t *left_type, ASR::expr_t *right,
                                        bool is_assign=false) {
        ASR::ttype_t *right_type = ASRUtils::type_get_past_pointer(ASRUtils::expr_type(right));
        if (ASRUtils::is_integer(*left_type) && ASRUtils::is_integer(*right_type)) {
            int lkind = ASR::down_cast<ASR::Integer_t>(left_type)->m_kind;
            int rkind = ASR::down_cast<ASR::Integer_t>(right_type)->m_kind;
            if ((is_assign && (lkind != rkind)) || (lkind > rkind)) {
                return ASR::down_cast<ASR::expr_t>(ASRUtils::make_Cast_t_value(
                    al, right->base.loc, right, ASR::cast_kindType::IntegerToInteger,
                    left_type));
            }
        } else if (ASRUtils::is_real(*left_type) && ASRUtils::is_real(*right_type)) {
            bool is_l64 = ASR::down_cast<ASR::Real_t>(left_type)->m_kind == 8;
            bool is_r64 = ASR::down_cast<ASR::Real_t>(right_type)->m_kind == 8;
            if ((is_assign && (is_l64 != is_r64)) || (is_l64 && !is_r64)) {
                return ASR::down_cast<ASR::expr_t>(ASRUtils::make_Cast_t_value(
                    al, right->base.loc, right, ASR::cast_kindType::RealToReal,
                    left_type));
            }
        } else if (ASRUtils::is_complex(*left_type) && ASRUtils::is_complex(*right_type)) {
            bool is_l64 = ASR::down_cast<ASR::Complex_t>(left_type)->m_kind == 8;
            bool is_r64 = ASR::down_cast<ASR::Complex_t>(right_type)->m_kind == 8;
            if ((is_assign && (is_l64 != is_r64)) || (is_l64 && !is_r64)) {
                return ASR::down_cast<ASR::expr_t>(ASRUtils::make_Cast_t_value(
                    al, right->base.loc, right, ASR::cast_kindType::ComplexToComplex,
                    left_type));
            }
        } else if(is_assign && ASRUtils::is_integer(*left_type) && ASRUtils::is_real(*right_type)) {
            return ASR::down_cast<ASR::expr_t>(ASRUtils::make_Cast_t_value(
                al, right->base.loc, right, ASR::cast_kindType::RealToInteger,
                left_type));
        } else if (!is_assign && ASRUtils::is_real(*left_type) && ASRUtils::is_integer(*right_type)) {
            return ASR::down_cast<ASR::expr_t>(ASRUtils::make_Cast_t_value(
                al, right->base.loc, right, ASR::cast_kindType::IntegerToReal,
                left_type));
        } else if (is_assign && ASRUtils::is_real(*left_type) && ASRUtils::is_integer(*right_type)) {
            throw SemanticError("Assigning integer to float is not supported",
                    right->base.loc);
        } else if (is_assign && ASRUtils::is_complex(*left_type) && !ASRUtils::is_complex(*right_type)) {
            throw SemanticError("Assigning non-complex to complex is not supported",
                    right->base.loc);
        } else if (!is_assign && ASRUtils::is_complex(*left_type) && !ASRUtils::is_complex(*right_type)) {
            if (ASRUtils::is_real(*right_type)) {
                return ASR::down_cast<ASR::expr_t>(ASRUtils::make_Cast_t_value(
                    al, right->base.loc, right, ASR::cast_kindType::RealToComplex,
                    left_type));
            } else if (ASRUtils::is_integer(*right_type)) {
                return ASR::down_cast<ASR::expr_t>(ASRUtils::make_Cast_t_value(
                    al, right->base.loc, right, ASR::cast_kindType::IntegerToComplex,
                    left_type));
            } else if (ASRUtils::is_logical(*right_type)) {
                ASR::ttype_t* int_type = ASRUtils::TYPE(ASR::make_Integer_t(al,
                    right->base.loc, 4, nullptr, 0));
                right = ASR::down_cast<ASR::expr_t>(ASRUtils::make_Cast_t_value(
                    al, right->base.loc, right, ASR::cast_kindType::LogicalToInteger, int_type));
                return ASR::down_cast<ASR::expr_t>(ASRUtils::make_Cast_t_value(
                    al, right->base.loc, right, ASR::cast_kindType::IntegerToComplex, left_type));
            } else {
                std::string rtype = ASRUtils::type_to_str_python(right_type);
                throw SemanticError("Casting " + rtype + " to complex is not Implemented",
                        right->base.loc);
            }
        }
        if (!is_assign) { // This will only be used for BinOp
            if (ASRUtils::is_logical(*left_type) && ASRUtils::is_logical(*right_type)) {
                ASR::ttype_t* int_type = ASRUtils::TYPE(ASR::make_Integer_t(al,
                    right->base.loc, 4, nullptr, 0));
                return ASR::down_cast<ASR::expr_t>(ASRUtils::make_Cast_t_value(
                    al, right->base.loc, right, ASR::cast_kindType::LogicalToInteger, int_type));
            } else if (ASRUtils::is_logical(*right_type)) {
                ASR::ttype_t* int_type = ASRUtils::TYPE(ASR::make_Integer_t(al,
                    right->base.loc, 4, nullptr, 0));
                if (ASRUtils::is_integer(*left_type)) {
                    return ASR::down_cast<ASR::expr_t>(ASRUtils::make_Cast_t_value(
                        al, right->base.loc, right, ASR::cast_kindType::LogicalToInteger, int_type));
                } else if (ASRUtils::is_real(*left_type)) {
                    right = ASR::down_cast<ASR::expr_t>(ASRUtils::make_Cast_t_value(
                        al, right->base.loc, right, ASR::cast_kindType::LogicalToInteger, int_type));
                    return ASR::down_cast<ASR::expr_t>(ASRUtils::make_Cast_t_value(
                        al, right->base.loc, right, ASR::cast_kindType::IntegerToReal, left_type));
                } else if (ASRUtils::is_complex(*left_type)) {
                    right = ASR::down_cast<ASR::expr_t>(ASRUtils::make_Cast_t_value(
                        al, right->base.loc, right, ASR::cast_kindType::LogicalToInteger, int_type));
                    return ASR::down_cast<ASR::expr_t>(ASRUtils::make_Cast_t_value(
                        al, right->base.loc, right, ASR::cast_kindType::IntegerToComplex, left_type));
                } else {
                    std::string ltype = ASRUtils::type_to_str_python(left_type);
                    throw SemanticError("Binary Operation not implemented for bool and " + ltype,
                            right->base.loc);
                }
            }
        }
        return right;
    }

    void make_BinOp_helper(ASR::expr_t *left, ASR::expr_t *right,
                            ASR::binopType op, const Location &loc, bool floordiv) {
        ASR::ttype_t *left_type = ASRUtils::expr_type(left);
        ASR::ttype_t *right_type = ASRUtils::expr_type(right);
        ASR::ttype_t *dest_type = nullptr;
        ASR::expr_t *value = nullptr;
        ASR::expr_t *overloaded = nullptr;

        bool right_is_int = ASRUtils::is_character(*left_type) && ASRUtils::is_integer(*right_type);
        bool left_is_int = ASRUtils::is_integer(*left_type) && ASRUtils::is_character(*right_type);

        // Handle normal division in python with reals
        if (op == ASR::binopType::Div) {
            if (ASRUtils::is_character(*left_type) || ASRUtils::is_character(*right_type)) {
                diag.add(diag::Diagnostic(
                    "Division is not supported for string type",
                    diag::Level::Error, diag::Stage::Semantic, {
                        diag::Label("string not supported in division" ,
                                {left->base.loc, right->base.loc})
                    })
                );
                throw SemanticAbort();
            }
            // Floor div operation in python using (`//`)
            if (floordiv) {
                bool both_int = (ASRUtils::is_integer(*left_type) && ASRUtils::is_integer(*right_type));
                if (both_int) {
                    left = cast_helper(ASRUtils::expr_type(right), left);
                    right = cast_helper(ASRUtils::expr_type(left), right);
                    dest_type = ASRUtils::expr_type(left);
                } else {
                    dest_type = ASRUtils::TYPE(ASR::make_Real_t(al, loc,
                        8, nullptr, 0));
                    if (ASRUtils::is_integer(*left_type)) {
                        left = ASR::down_cast<ASR::expr_t>(ASRUtils::make_Cast_t_value(
                            al, left->base.loc, left, ASR::cast_kindType::IntegerToReal, dest_type));
                    }
                    if (ASRUtils::is_integer(*right_type)) {
                        right = ASR::down_cast<ASR::expr_t>(ASRUtils::make_Cast_t_value(
                            al, right->base.loc, right, ASR::cast_kindType::IntegerToReal, dest_type));
                    }
                    left = cast_helper(ASRUtils::expr_type(right), left);
                    right = cast_helper(ASRUtils::expr_type(left), right);
                    dest_type = ASRUtils::expr_type(left);
                }
                if (ASRUtils::expr_value(right) != nullptr) {
                    if (ASRUtils::is_integer(*right_type)) {
                        int8_t value = ASR::down_cast<ASR::IntegerConstant_t>(ASRUtils::expr_value(right))->m_n;
                        if (value == 0) {
                            diag.add(diag::Diagnostic(
                                "integer division by zero is not allowed",
                                diag::Level::Error, diag::Stage::Semantic, {
                                    diag::Label("integer division by zero",
                                            {right->base.loc})
                                })
                            );
                            throw SemanticAbort();
                        }
                    } else if (ASRUtils::is_real(*right_type)) {
                        double value = ASR::down_cast<ASR::RealConstant_t>(ASRUtils::expr_value(right))->m_r;
                        if (value == 0.0) {
                            diag.add(diag::Diagnostic(
                                "float floor division by zero is not allowed",
                                diag::Level::Error, diag::Stage::Semantic, {
                                    diag::Label("float floor division by zero",
                                            {right->base.loc})
                                })
                            );
                            throw SemanticAbort();
                        }
                    }
                }
                ASR::symbol_t *fn_div = resolve_intrinsic_function(loc, "_lpython_floordiv");
                Vec<ASR::call_arg_t> args;
                args.reserve(al, 1);
                ASR::call_arg_t arg1, arg2;
                arg1.loc = left->base.loc;
                arg2.loc = right->base.loc;
                arg1.m_value = left;
                arg2.m_value = right;
                args.push_back(al, arg1);
                args.push_back(al, arg2);
                tmp = make_call_helper(al, fn_div, current_scope, args, "_lpython_floordiv", loc);
                return;

            } else { // real divison in python using (`/`)
                dest_type = ASRUtils::TYPE(ASR::make_Real_t(al, loc,
                    8, nullptr, 0));
                if (ASRUtils::is_integer(*left_type)) {
                    left = ASR::down_cast<ASR::expr_t>(ASRUtils::make_Cast_t_value(
                        al, left->base.loc, left, ASR::cast_kindType::IntegerToReal, dest_type));
                }
                if (ASRUtils::is_integer(*right_type)) {
                    if (ASRUtils::expr_value(right) != nullptr) {
                        int64_t val = ASR::down_cast<ASR::IntegerConstant_t>(ASRUtils::expr_value(right))->m_n;
                        if (val == 0) {
                            diag.add(diag::Diagnostic(
                                "division by zero is not allowed",
                                diag::Level::Error, diag::Stage::Semantic, {
                                    diag::Label("division by zero",
                                            {right->base.loc})
                                })
                            );
                            throw SemanticAbort();
                        }
                    }
                    right = ASR::down_cast<ASR::expr_t>(ASRUtils::make_Cast_t_value(
                        al, right->base.loc, right, ASR::cast_kindType::IntegerToReal, dest_type));
                } else if (ASRUtils::is_real(*right_type)) {
                    if (ASRUtils::expr_value(right) != nullptr) {
                        double val = ASR::down_cast<ASR::RealConstant_t>(ASRUtils::expr_value(right))->m_r;
                        if (val == 0.0) {
                            diag.add(diag::Diagnostic(
                                "float division by zero is not allowed",
                                diag::Level::Error, diag::Stage::Semantic, {
                                    diag::Label("float division by zero",
                                            {right->base.loc})
                                })
                            );
                            throw SemanticAbort();
                        }
                    }
                }
            }
        } else if((ASRUtils::is_integer(*left_type) || ASRUtils::is_real(*left_type) ||
                    ASRUtils::is_complex(*left_type) || ASRUtils::is_logical(*left_type)) &&
                (ASRUtils::is_integer(*right_type) || ASRUtils::is_real(*right_type) ||
                    ASRUtils::is_complex(*right_type) || ASRUtils::is_logical(*right_type))) {
            left = cast_helper(ASRUtils::expr_type(right), left);
            right = cast_helper(ASRUtils::expr_type(left), right);
            dest_type = ASRUtils::expr_type(left);
        } else if ((right_is_int || left_is_int) && op == ASR::binopType::Mul) {
            // string repeat
            int64_t left_int = 0, right_int = 0, dest_len = 0;
            if (right_is_int) {
                ASR::Character_t *left_type2 = ASR::down_cast<ASR::Character_t>(left_type);
                LFORTRAN_ASSERT(left_type2->n_dims == 0);
                right_int = ASR::down_cast<ASR::IntegerConstant_t>(
                                                   ASRUtils::expr_value(right))->m_n;
                dest_len = left_type2->m_len * right_int;
                if (dest_len < 0) dest_len = 0;
                dest_type = ASR::down_cast<ASR::ttype_t>(
                        ASR::make_Character_t(al, loc, left_type2->m_kind,
                        dest_len, nullptr, nullptr, 0));
            } else if (left_is_int) {
                ASR::Character_t *right_type2 = ASR::down_cast<ASR::Character_t>(right_type);
                LFORTRAN_ASSERT(right_type2->n_dims == 0);
                left_int = ASR::down_cast<ASR::IntegerConstant_t>(
                                                   ASRUtils::expr_value(left))->m_n;
                dest_len = right_type2->m_len * left_int;
                if (dest_len < 0) dest_len = 0;
                dest_type = ASR::down_cast<ASR::ttype_t>(
                        ASR::make_Character_t(al, loc, right_type2->m_kind,
                        dest_len, nullptr, nullptr, 0));
            }

            if (ASRUtils::expr_value(left) != nullptr && ASRUtils::expr_value(right) != nullptr) {
                char* str = right_is_int ? ASR::down_cast<ASR::StringConstant_t>(
                                                ASRUtils::expr_value(left))->m_s :
                                                ASR::down_cast<ASR::StringConstant_t>(
                                                ASRUtils::expr_value(right))->m_s;
                int64_t repeat = right_is_int ? right_int : left_int;
                char* result;
                std::ostringstream os;
                std::fill_n(std::ostream_iterator<std::string>(os), repeat, std::string(str));
                result = s2c(al, os.str());
                LFORTRAN_ASSERT((int64_t)strlen(result) == dest_len)
                value = ASR::down_cast<ASR::expr_t>(ASR::make_StringConstant_t(
                    al, loc, result, dest_type));
            }
            if (right_is_int) {
                tmp = ASR::make_StringRepeat_t(al, loc, left, right, dest_type, value);
            }
            else if (left_is_int){
                tmp = ASR::make_StringRepeat_t(al, loc, right, left, dest_type, value);
            }
            return;

        } else if (ASRUtils::is_character(*left_type) && ASRUtils::is_character(*right_type)
                            && op == ASR::binopType::Add) {
            // string concat
            ASR::Character_t *left_type2 = ASR::down_cast<ASR::Character_t>(left_type);
            ASR::Character_t *right_type2 = ASR::down_cast<ASR::Character_t>(right_type);
            LFORTRAN_ASSERT(left_type2->n_dims == 0);
            LFORTRAN_ASSERT(right_type2->n_dims == 0);
            dest_type = ASR::down_cast<ASR::ttype_t>(
                    ASR::make_Character_t(al, loc, left_type2->m_kind,
                    left_type2->m_len + right_type2->m_len, nullptr, nullptr, 0));
            if (ASRUtils::expr_value(left) != nullptr && ASRUtils::expr_value(right) != nullptr) {
                char* left_value = ASR::down_cast<ASR::StringConstant_t>(
                                        ASRUtils::expr_value(left))->m_s;
                char* right_value = ASR::down_cast<ASR::StringConstant_t>(
                                        ASRUtils::expr_value(right))->m_s;
                char* result;
                std::string result_s = std::string(left_value) + std::string(right_value);
                result = s2c(al, result_s);
                LFORTRAN_ASSERT((int64_t)strlen(result) == ASR::down_cast<ASR::Character_t>(dest_type)->m_len)
                value = ASR::down_cast<ASR::expr_t>(ASR::make_StringConstant_t(
                    al, loc, result, dest_type));
            }
            tmp = ASR::make_StringConcat_t(al, loc, left, right, dest_type, value);
            return;

        } else if (ASR::is_a<ASR::List_t>(*left_type) && ASR::is_a<ASR::List_t>(*right_type)
                   && op == ASR::binopType::Add) {
            dest_type = left_type;
            std::string ltype = ASRUtils::type_to_str_python(left_type);
            std::string rtype = ASRUtils::type_to_str_python(right_type);
            ASR::ttype_t *left_type2 = ASR::down_cast<ASR::List_t>(left_type)->m_type;
            ASR::ttype_t *right_type2 = ASR::down_cast<ASR::List_t>(right_type)->m_type;
            if (!ASRUtils::check_equal_type(left_type2, right_type2)) {
                diag.add(diag::Diagnostic(
                    "Both the lists should be of the same type for concatenation.",
                    diag::Level::Error, diag::Stage::Semantic, {
                        diag::Label("type mismatch ('" + ltype + "' and '" + rtype + "')",
                                {left->base.loc, right->base.loc})
                    })
                );
                throw SemanticAbort();
            }
            tmp = ASR::make_ListConcat_t(al, loc, left, right, dest_type, value);
            return;
        } else {
            std::string ltype = ASRUtils::type_to_str_python(ASRUtils::expr_type(left));
            std::string rtype = ASRUtils::type_to_str_python(ASRUtils::expr_type(right));
            diag.add(diag::Diagnostic(
                "Type mismatch in binary operator; the types must be compatible",
                diag::Level::Error, diag::Stage::Semantic, {
                    diag::Label("type mismatch (" + ltype + " and " + rtype + ")",
                            {left->base.loc, right->base.loc})
                })
            );
            throw SemanticAbort();
        }

        if (ASRUtils::is_integer(*dest_type)) {

            if (ASRUtils::expr_value(left) != nullptr && ASRUtils::expr_value(right) != nullptr) {
                int64_t left_value = ASR::down_cast<ASR::IntegerConstant_t>(
                                                    ASRUtils::expr_value(left))->m_n;
                int64_t right_value = ASR::down_cast<ASR::IntegerConstant_t>(
                                                    ASRUtils::expr_value(right))->m_n;
                int64_t result;
                switch (op) {
                    case (ASR::binopType::Add): { result = left_value + right_value; break; }
                    case (ASR::binopType::Sub): { result = left_value - right_value; break; }
                    case (ASR::binopType::Mul): { result = left_value * right_value; break; }
                    case (ASR::binopType::Div): { result = left_value / right_value; break; }
                    case (ASR::binopType::Pow): { result = std::pow(left_value, right_value); break; }
                    case (ASR::binopType::BitAnd): { result = left_value & right_value; break; }
                    case (ASR::binopType::BitOr): { result = left_value | right_value; break; }
                    case (ASR::binopType::BitXor): { result = left_value ^ right_value; break; }
                    case (ASR::binopType::BitLShift): {
                        if (right_value < 0) {
                            throw SemanticError("Negative shift count not allowed.", loc);
                        }
                        result = left_value << right_value;
                        break;
                    }
                    case (ASR::binopType::BitRShift): {
                        if (right_value < 0) {
                            throw SemanticError("Negative shift count not allowed.", loc);
                        }
                        result = left_value >> right_value;
                        break;
                    }
                    default: { LFORTRAN_ASSERT(false); } // should never happen
                }
                value = ASR::down_cast<ASR::expr_t>(ASR::make_IntegerConstant_t(
                    al, loc, result, dest_type));
            }

            tmp = ASR::make_IntegerBinOp_t(al, loc, left, op, right, dest_type, value);

        } else if (ASRUtils::is_real(*dest_type)) {

            if (op == ASR::binopType::BitAnd || op == ASR::binopType::BitOr || op == ASR::binopType::BitXor ||
                op == ASR::binopType::BitLShift || op == ASR::binopType::BitRShift) {
                throw SemanticError("Unsupported binary operation on floats: '" + ASRUtils::binop_to_str_python(op) + "'", loc);
            }

            right = cast_helper(left_type, right);
            dest_type = ASRUtils::expr_type(right);
            if (ASRUtils::expr_value(left) != nullptr && ASRUtils::expr_value(right) != nullptr) {
                double left_value = ASR::down_cast<ASR::RealConstant_t>(
                                                    ASRUtils::expr_value(left))->m_r;
                double right_value = ASR::down_cast<ASR::RealConstant_t>(
                                                    ASRUtils::expr_value(right))->m_r;
                double result;
                switch (op) {
                    case (ASR::binopType::Add): { result = left_value + right_value; break; }
                    case (ASR::binopType::Sub): { result = left_value - right_value; break; }
                    case (ASR::binopType::Mul): { result = left_value * right_value; break; }
                    case (ASR::binopType::Div): { result = left_value / right_value; break; }
                    case (ASR::binopType::Pow): { result = std::pow(left_value, right_value); break; }
                    default: { LFORTRAN_ASSERT(false); }
                }
                value = ASR::down_cast<ASR::expr_t>(ASR::make_RealConstant_t(
                    al, loc, result, dest_type));
            }

            tmp = ASR::make_RealBinOp_t(al, loc, left, op, right, dest_type, value);

        } else if (ASRUtils::is_complex(*dest_type)) {

            if (op == ASR::binopType::BitAnd || op == ASR::binopType::BitOr || op == ASR::binopType::BitXor ||
                op == ASR::binopType::BitLShift || op == ASR::binopType::BitRShift) {
                throw SemanticError("Unsupported binary operation on complex: '" + ASRUtils::binop_to_str_python(op) + "'", loc);
            }

            if (ASRUtils::expr_value(left) != nullptr && ASRUtils::expr_value(right) != nullptr) {
                ASR::ComplexConstant_t *left0 = ASR::down_cast<ASR::ComplexConstant_t>(
                                                                ASRUtils::expr_value(left));
                ASR::ComplexConstant_t *right0 = ASR::down_cast<ASR::ComplexConstant_t>(
                                                                ASRUtils::expr_value(right));
                std::complex<double> left_value(left0->m_re, left0->m_im);
                std::complex<double> right_value(right0->m_re, right0->m_im);
                std::complex<double> result;
                switch (op) {
                    case (ASR::binopType::Add): { result = left_value + right_value; break; }
                    case (ASR::binopType::Sub): { result = left_value - right_value; break; }
                    case (ASR::binopType::Mul): { result = left_value * right_value; break; }
                    case (ASR::binopType::Div): { result = left_value / right_value; break; }
                    case (ASR::binopType::Pow): { result = std::pow(left_value, right_value); break; }
                    default: { LFORTRAN_ASSERT(false); }
                }
                value = ASR::down_cast<ASR::expr_t>(ASR::make_ComplexConstant_t(al, loc,
                        std::real(result), std::imag(result), dest_type));
            }

            tmp = ASR::make_ComplexBinOp_t(al, loc, left, op, right, dest_type, value);

        }

        if (overloaded != nullptr) {
            tmp = ASR::make_OverloadedBinOp_t(al, loc, left, op, right, dest_type, value, overloaded);
        }
    }

    bool is_dataclass(AST::expr_t** decorators, size_t n) {
        if( n != 1 ) {
            return false;
        }

        AST::expr_t* decorator = decorators[0];
        if( !AST::is_a<AST::Name_t>(*decorator) ) {
            return false;
        }

        AST::Name_t* dec_name = AST::down_cast<AST::Name_t>(decorator);
        return std::string(dec_name->m_id) == "dataclass";
    }

    void visit_AnnAssignUtil(const AST::AnnAssign_t& x, std::string& var_name,
                             bool wrap_derived_type_in_pointer=false) {
        ASR::ttype_t *type = ast_expr_to_asr_type(x.base.base.loc, *x.m_annotation);
        if( ASR::is_a<ASR::Derived_t>(*type) &&
            wrap_derived_type_in_pointer ) {
            type = ASRUtils::TYPE(ASR::make_Pointer_t(al, type->base.loc, type));
        }

        ASR::expr_t *value = nullptr;
        ASR::expr_t *init_expr = nullptr;
        tmp = nullptr;
        if (x.m_value) {
            this->visit_expr(*x.m_value);
        }
        if (tmp) {
            value = ASRUtils::EXPR(tmp);
            value = cast_helper(type, value, true);
            if (!ASRUtils::check_equal_type(type, ASRUtils::expr_type(value))) {
                std::string ltype = ASRUtils::type_to_str_python(type);
                std::string rtype = ASRUtils::type_to_str_python(ASRUtils::expr_type(value));
                diag.add(diag::Diagnostic(
                    "Type mismatch in annotation-assignment, the types must be compatible",
                    diag::Level::Error, diag::Stage::Semantic, {
                        diag::Label("type mismatch ('" + ltype + "' and '" + rtype + "')",
                                {x.m_target->base.loc, value->base.loc})
                    })
                );
                throw SemanticAbort();
            }
            init_expr = value;
            // Set compile time to value to nullptr
            // Once constant variables are supported
            // in LPython set value according to the
            // nature of the variable (nullptr if non-constant,
            // otherwise ASRUtils::expr_value(init_expr).
            value = nullptr;
        }
        ASR::intentType s_intent = ASRUtils::intent_local;
        ASR::storage_typeType storage_type =
                ASR::storage_typeType::Default;
        ASR::abiType current_procedure_abi_type = ASR::abiType::Source;
        ASR::accessType s_access = ASR::accessType::Public;
        ASR::presenceType s_presence = ASR::presenceType::Required;
        bool value_attr = false;
        ASR::asr_t *v = ASR::make_Variable_t(al, x.base.base.loc, current_scope,
                s2c(al, var_name), s_intent, init_expr, value, storage_type, type,
                current_procedure_abi_type, s_access, s_presence,
                value_attr);
        ASR::symbol_t* v_sym = ASR::down_cast<ASR::symbol_t>(v);
        // Convert initialisation at declaration to assignment
        // only for non-global variables. For global variables
        // keep relying on `m_symbolic_value`.
        if( init_expr && current_body) {
            ASR::expr_t* v_expr = ASRUtils::EXPR(ASR::make_Var_t(al, x.base.base.loc, v_sym));
            init_expr = cast_helper(ASRUtils::expr_type(v_expr), init_expr, true);
            ASR::asr_t* assign = ASR::make_Assignment_t(al, x.base.base.loc, v_expr,
                                                        init_expr, nullptr);
            current_body->push_back(al, ASRUtils::STMT(assign));
            ASR::Variable_t* v_variable = ASR::down_cast<ASR::Variable_t>(v_sym);
            v_variable->m_symbolic_value = nullptr;
            v_variable->m_value = nullptr;
        }
        current_scope->add_symbol(var_name, v_sym);

        tmp = nullptr;
    }

    void visit_ClassDef(const AST::ClassDef_t& x) {
        std::string x_m_name = x.m_name;
        if( current_scope->resolve_symbol(x_m_name) ) {
            return ;
        }
        if( !is_dataclass(x.m_decorator_list, x.n_decorator_list) ) {
            throw SemanticError("Only dataclass decorated classes are supported.",
                                x.base.base.loc);
        }

        if( x.n_bases > 0 ) {
            throw SemanticError("Inheritance in classes isn't supported yet.",
                                x.base.base.loc);
        }

        SymbolTable *parent_scope = current_scope;
        current_scope = al.make_new<SymbolTable>(parent_scope);

        Vec<char*> member_names;
        member_names.reserve(al, x.n_body);
        for( size_t i = 0; i < x.n_body; i++ ) {
            LFORTRAN_ASSERT(AST::is_a<AST::AnnAssign_t>(*x.m_body[i]));
            AST::AnnAssign_t* ann_assign = AST::down_cast<AST::AnnAssign_t>(x.m_body[i]);
            LFORTRAN_ASSERT(AST::is_a<AST::Name_t>(*ann_assign->m_target));
            AST::Name_t *n = AST::down_cast<AST::Name_t>(ann_assign->m_target);
            std::string var_name = n->m_id;
            visit_AnnAssignUtil(*ann_assign, var_name, true);
            member_names.push_back(al, n->m_id);
        }
        ASR::symbol_t* class_type = ASR::down_cast<ASR::symbol_t>(ASR::make_DerivedType_t(al,
                                        x.base.base.loc, current_scope, x.m_name,
                                        member_names.p, member_names.size(),
                                        ASR::abiType::Source, ASR::accessType::Public,
                                        nullptr));
        current_scope = parent_scope;
        current_scope->add_symbol(std::string(x.m_name), class_type);
    }

    void add_name(const Location &loc) {
        std::string var_name = "__name__";
        std::string var_value;
        if (main_module) {
            var_value = "__main__";
        } else {
            // TODO: put the actual module name here
            var_value = "__non_main__";
        }
        size_t s_size = var_value.size();
        ASR::ttype_t *type = ASRUtils::TYPE(ASR::make_Character_t(al, loc,
                1, s_size, nullptr, nullptr, 0));
        ASR::expr_t *value = ASRUtils::EXPR(ASR::make_StringConstant_t(al,
            loc, s2c(al, var_value), type));
        ASR::expr_t *init_expr = value;

        ASR::intentType s_intent = ASRUtils::intent_local;
        ASR::storage_typeType storage_type =
                ASR::storage_typeType::Default;
        ASR::abiType current_procedure_abi_type = ASR::abiType::Source;
        ASR::accessType s_access = ASR::accessType::Public;
        ASR::presenceType s_presence = ASR::presenceType::Required;
        bool value_attr = false;
        ASR::asr_t *v = ASR::make_Variable_t(al, loc, current_scope,
                s2c(al, var_name), s_intent, init_expr, value, storage_type, type,
                current_procedure_abi_type, s_access, s_presence,
                value_attr);
        current_scope->add_symbol(var_name, ASR::down_cast<ASR::symbol_t>(v));
    }

    void add_lpython_version(const Location &loc) {
        std::string var_name = "__LPYTHON_VERSION__";
        std::string var_value = LFORTRAN_VERSION;
        size_t s_size = var_value.size();
        ASR::ttype_t *type = ASRUtils::TYPE(ASR::make_Character_t(al, loc,
                1, s_size, nullptr, nullptr, 0));
        ASR::expr_t *value = ASRUtils::EXPR(ASR::make_StringConstant_t(al,
            loc, s2c(al, var_value), type));
        ASR::expr_t *init_expr = value;

        ASR::intentType s_intent = ASRUtils::intent_local;
        ASR::storage_typeType storage_type =
                ASR::storage_typeType::Default;
        ASR::abiType current_procedure_abi_type = ASR::abiType::Source;
        ASR::accessType s_access = ASR::accessType::Public;
        ASR::presenceType s_presence = ASR::presenceType::Required;
        bool value_attr = false;
        ASR::asr_t *v = ASR::make_Variable_t(al, loc, current_scope,
                s2c(al, var_name), s_intent, init_expr, value, storage_type, type,
                current_procedure_abi_type, s_access, s_presence,
                value_attr);
        current_scope->add_symbol(var_name, ASR::down_cast<ASR::symbol_t>(v));
    }

    void visit_Name(const AST::Name_t &x) {
        std::string name = x.m_id;
        ASR::symbol_t *s = current_scope->resolve_symbol(name);
        if (s) {
            tmp = ASR::make_Var_t(al, x.base.base.loc, s);
        } else if (name == "i32" || name == "i64" || name == "f32" || name == "f64") {
            int64_t i = -1;
            ASR::ttype_t *type = ASRUtils::TYPE(ASR::make_Integer_t(al, x.base.base.loc,
                    4, nullptr, 0));
            tmp = ASR::make_IntegerConstant_t(al, x.base.base.loc, i, type);
        } else if (name == "__name__") {
            // __name__ was not declared yet in this scope, so we
            // declare it first:
            add_name(x.base.base.loc);
            // And now resolve it:
            ASR::symbol_t *s = current_scope->resolve_symbol(name);
            LFORTRAN_ASSERT(s);
            tmp = ASR::make_Var_t(al, x.base.base.loc, s);
        } else if (name == "__LPYTHON_VERSION__") {
            add_lpython_version(x.base.base.loc);
            ASR::symbol_t *s = current_scope->resolve_symbol(name);
            LFORTRAN_ASSERT(s);
            tmp = ASR::make_Var_t(al, x.base.base.loc, s);
        } else {
            throw SemanticError("Variable '" + name + "' not declared",
                x.base.base.loc);
        }
    }

    void visit_NamedExpr(const AST::NamedExpr_t &x) {
        this->visit_expr(*x.m_target);
        ASR::expr_t *target = ASRUtils::EXPR(tmp);
        ASR::ttype_t *target_type = ASRUtils::expr_type(target);
        this->visit_expr(*x.m_value);
        ASR::expr_t *value = ASRUtils::EXPR(tmp);
        ASR::ttype_t *value_type = ASRUtils::expr_type(value);
        LFORTRAN_ASSERT(ASRUtils::check_equal_type(target_type, value_type));
        tmp = ASR::make_NamedExpr_t(al, x.base.base.loc, target, value, value_type);
    }

    void visit_Tuple(const AST::Tuple_t &x) {
        Vec<ASR::expr_t*> elements;
        elements.reserve(al, x.n_elts);
        Vec<ASR::ttype_t*> tuple_type_vec;
        tuple_type_vec.reserve(al, x.n_elts);
        for (size_t i=0; i<x.n_elts; i++) {
            this->visit_expr(*x.m_elts[i]);
            ASR::expr_t *expr = ASRUtils::EXPR(tmp);
            elements.push_back(al, expr);
            tuple_type_vec.push_back(al, ASRUtils::expr_type(expr));
        }
        ASR::ttype_t *tuple_type = ASRUtils::TYPE(ASR::make_Tuple_t(al, x.base.base.loc,
                                    tuple_type_vec.p, tuple_type_vec.n));
        tmp = ASR::make_TupleConstant_t(al, x.base.base.loc,
                                    elements.p, elements.size(), tuple_type);
    }

    void visit_ConstantInt(const AST::ConstantInt_t &x) {
        int64_t i = x.m_value;
        ASR::ttype_t *type = ASRUtils::TYPE(ASR::make_Integer_t(al, x.base.base.loc,
                4, nullptr, 0));
        tmp = ASR::make_IntegerConstant_t(al, x.base.base.loc, i, type);
    }

    void visit_ConstantFloat(const AST::ConstantFloat_t &x) {
        double f = x.m_value;
        ASR::ttype_t *type = ASRUtils::TYPE(ASR::make_Real_t(al, x.base.base.loc,
                8, nullptr, 0));
        tmp = ASR::make_RealConstant_t(al, x.base.base.loc, f, type);
    }

    void visit_ConstantComplex(const AST::ConstantComplex_t &x) {
        double re = x.m_re, im = x.m_im;
        ASR::ttype_t *type = ASRUtils::TYPE(ASR::make_Complex_t(al, x.base.base.loc,
                8, nullptr, 0));
        tmp = ASR::make_ComplexConstant_t(al, x.base.base.loc, re, im, type);
    }

    void visit_ConstantStr(const AST::ConstantStr_t &x) {
        char *s = x.m_value;
        size_t s_size = std::string(s).size();
        ASR::ttype_t *type = ASRUtils::TYPE(ASR::make_Character_t(al, x.base.base.loc,
                1, s_size, nullptr, nullptr, 0));
        tmp = ASR::make_StringConstant_t(al, x.base.base.loc, s, type);
    }

    void visit_ConstantBool(const AST::ConstantBool_t &x) {
        bool b = x.m_value;
        ASR::ttype_t *type = ASRUtils::TYPE(ASR::make_Logical_t(al, x.base.base.loc,
                4, nullptr, 0));
        tmp = ASR::make_LogicalConstant_t(al, x.base.base.loc, b, type);
    }

    void visit_BoolOp(const AST::BoolOp_t &x) {
        ASR::logicalbinopType op;
        if (x.n_values > 2) {
            throw SemanticError("Only two operands supported for boolean operations",
                x.base.base.loc);
        }
        this->visit_expr(*x.m_values[0]);
        ASR::expr_t *lhs = ASRUtils::EXPR(tmp);
        this->visit_expr(*x.m_values[1]);
        ASR::expr_t *rhs = ASRUtils::EXPR(tmp);
        switch (x.m_op) {
            case (AST::boolopType::And): { op = ASR::logicalbinopType::And; break; }
            case (AST::boolopType::Or): { op = ASR::logicalbinopType::Or; break; }
            default : {
                throw SemanticError("Boolean operator type not supported",
                    x.base.base.loc);
            }
        }
        LFORTRAN_ASSERT(
            ASRUtils::check_equal_type(ASRUtils::expr_type(lhs), ASRUtils::expr_type(rhs)));
        ASR::expr_t *value = nullptr;
        ASR::ttype_t *dest_type = ASRUtils::expr_type(lhs);

        if (ASRUtils::expr_value(lhs) != nullptr && ASRUtils::expr_value(rhs) != nullptr) {

            LFORTRAN_ASSERT(ASR::is_a<ASR::Logical_t>(*dest_type));
            bool left_value = ASR::down_cast<ASR::LogicalConstant_t>(
                                    ASRUtils::expr_value(lhs))->m_value;
            bool right_value = ASR::down_cast<ASR::LogicalConstant_t>(
                                    ASRUtils::expr_value(rhs))->m_value;
            bool result;
            switch (op) {
                case (ASR::logicalbinopType::And): { result = left_value && right_value; break; }
                case (ASR::logicalbinopType::Or): { result = left_value || right_value; break; }
                default : {
                    throw SemanticError("Boolean operator type not supported",
                        x.base.base.loc);
                }
            }
            value = ASR::down_cast<ASR::expr_t>(ASR::make_LogicalConstant_t(
                al, x.base.base.loc, result, dest_type));
        }
        tmp = ASR::make_LogicalBinOp_t(al, x.base.base.loc, lhs, op, rhs, dest_type, value);
    }

    void visit_BinOp(const AST::BinOp_t &x) {
        this->visit_expr(*x.m_left);
        ASR::expr_t *left = ASRUtils::EXPR(tmp);
        this->visit_expr(*x.m_right);
        ASR::expr_t *right = ASRUtils::EXPR(tmp);
        ASR::binopType op;
        std::string op_name = "";
        switch (x.m_op) {
            case (AST::operatorType::Add) : { op = ASR::binopType::Add; break; }
            case (AST::operatorType::Sub) : { op = ASR::binopType::Sub; break; }
            case (AST::operatorType::Mult) : { op = ASR::binopType::Mul; break; }
            case (AST::operatorType::Div) : { op = ASR::binopType::Div; break; }
            case (AST::operatorType::FloorDiv) : {op = ASR::binopType::Div; break;}
            case (AST::operatorType::Pow) : { op = ASR::binopType::Pow; break; }
            case (AST::operatorType::BitOr) : { op = ASR::binopType::BitOr; break; }
            case (AST::operatorType::BitAnd) : { op = ASR::binopType::BitAnd; break; }
            case (AST::operatorType::BitXor) : { op = ASR::binopType::BitXor; break; }
            case (AST::operatorType::LShift) : { op = ASR::binopType::BitLShift; break; }
            case (AST::operatorType::RShift) : { op = ASR::binopType::BitRShift; break; }
            case (AST::operatorType::Mod) : { op_name = "_mod"; break; }
            default : {
                throw SemanticError("Binary operator type not supported",
                    x.base.base.loc);
            }
        }
        left = cast_helper(ASRUtils::expr_type(right), left);
        right = cast_helper(ASRUtils::expr_type(left), right);
        Vec<ASR::call_arg_t> args;
        args.reserve(al, 2);
        ASR::call_arg_t arg1, arg2;
        arg1.loc = left->base.loc;
        arg1.m_value = left;
        args.push_back(al, arg1);
        arg2.loc = right->base.loc;
        arg2.m_value = right;
        args.push_back(al, arg2);
        if (op_name != "") {
            ASR::symbol_t *fn_mod = resolve_intrinsic_function(x.base.base.loc, op_name);
            tmp = make_call_helper(al, fn_mod, current_scope, args, op_name, x.base.base.loc);
            return;
        }
        bool floordiv = (x.m_op == AST::operatorType::FloorDiv);
        make_BinOp_helper(left, right, op, x.base.base.loc, floordiv);
    }

    void visit_UnaryOp(const AST::UnaryOp_t &x) {
        this->visit_expr(*x.m_operand);
        ASR::expr_t *operand = ASRUtils::EXPR(tmp);
        ASR::ttype_t *operand_type = ASRUtils::expr_type(operand);
        ASR::ttype_t *dest_type = operand_type;
        ASR::ttype_t *logical_type = ASRUtils::TYPE(
            ASR::make_Logical_t(al, x.base.base.loc, 4, nullptr, 0));
        ASR::ttype_t *int_type = ASRUtils::TYPE(ASR::make_Integer_t(al, x.base.base.loc,
            4, nullptr, 0));
        ASR::expr_t *value = nullptr;

        if (x.m_op == AST::unaryopType::Invert) {

            if (ASRUtils::is_integer(*operand_type)) {
                if (ASRUtils::expr_value(operand) != nullptr) {
                    int64_t op_value = ASR::down_cast<ASR::IntegerConstant_t>(
                                            ASRUtils::expr_value(operand))->m_n;
                    value = ASR::down_cast<ASR::expr_t>(ASR::make_IntegerConstant_t(
                        al, x.base.base.loc, ~op_value, operand_type));
                }
                tmp = ASR::make_IntegerBitNot_t(al, x.base.base.loc, operand, dest_type, value);
                return;
            }
            else if (ASRUtils::is_real(*operand_type)) {
                throw SemanticError("Unary operator '~' not supported for floats",
                    x.base.base.loc);
            }
            else if (ASRUtils::is_logical(*operand_type)) {
                if (ASRUtils::expr_value(operand) != nullptr) {
                    bool op_value = ASR::down_cast<ASR::LogicalConstant_t>(
                                               ASRUtils::expr_value(operand))->m_value;
                    value = ASR::down_cast<ASR::expr_t>(ASR::make_IntegerConstant_t(
                        al, x.base.base.loc, op_value ? -2 : -1, int_type));
                }
                // cast Logical to Integer
                // Reason: Resultant type of an unary operation should be the same as operand type
                ASR::expr_t *int_arg = ASR::down_cast<ASR::expr_t>(ASR::make_Cast_t(
                            al, x.base.base.loc, operand, ASR::cast_kindType::LogicalToInteger,
                            int_type, value));
                tmp = ASR::make_IntegerBitNot_t(al, x.base.base.loc, int_arg, int_type, value);
                return;
            }
            else if (ASRUtils::is_complex(*operand_type)) {
                throw SemanticError("Unary operator '~' not supported for complex type",
                    x.base.base.loc);
            }

        }
        else if (x.m_op == AST::unaryopType::Not) {

            ASR::expr_t *logical_arg = operand;
            if (ASRUtils::is_integer(*operand_type)) {
                if (ASRUtils::expr_value(operand) != nullptr) {
                    int64_t op_value = ASR::down_cast<ASR::IntegerConstant_t>(
                                        ASRUtils::expr_value(operand))->m_n;
                    bool b = (op_value == 0);
                    value = ASR::down_cast<ASR::expr_t>(ASR::make_LogicalConstant_t(
                        al, x.base.base.loc, b, logical_type));
                }
                // cast Integer to Logical
                logical_arg = ASR::down_cast<ASR::expr_t>(ASR::make_Cast_t(
                            al, x.base.base.loc, operand, ASR::cast_kindType::IntegerToLogical,
                            logical_type, value));
            }
            else if (ASRUtils::is_real(*operand_type)) {
                if (ASRUtils::expr_value(operand) != nullptr) {
                    double op_value = ASR::down_cast<ASR::RealConstant_t>(
                                        ASRUtils::expr_value(operand))->m_r;
                    bool b = (op_value == 0.0);
                    value = ASR::down_cast<ASR::expr_t>(ASR::make_LogicalConstant_t(
                        al, x.base.base.loc, b, logical_type));
                }
                // cast Real to Logical
                logical_arg = ASR::down_cast<ASR::expr_t>(ASR::make_Cast_t(
                            al, x.base.base.loc, operand, ASR::cast_kindType::RealToLogical,
                            logical_type, value));
            }
            else if (ASRUtils::is_logical(*operand_type)) {
                if (ASRUtils::expr_value(operand) != nullptr) {
                    bool op_value = ASR::down_cast<ASR::LogicalConstant_t>(
                                               ASRUtils::expr_value(operand))->m_value;
                    value = ASR::down_cast<ASR::expr_t>(ASR::make_LogicalConstant_t(
                        al, x.base.base.loc, !op_value, logical_type));
                }
            }
            else if (ASRUtils::is_complex(*operand_type)) {
                if (ASRUtils::expr_value(operand) != nullptr) {
                    ASR::ComplexConstant_t *c = ASR::down_cast<ASR::ComplexConstant_t>(
                                        ASRUtils::expr_value(operand));
                    std::complex<double> op_value(c->m_re, c->m_im);
                    bool b = (op_value.real() == 0.0 && op_value.imag() == 0.0);
                    tmp = ASR::make_LogicalConstant_t(al, x.base.base.loc, b, logical_type);
                    return;
                }
                // cast Complex to Logical
                logical_arg = ASR::down_cast<ASR::expr_t>(ASR::make_Cast_t(
                            al, x.base.base.loc, operand, ASR::cast_kindType::ComplexToLogical,
                            logical_type, value));
            }

            tmp = ASR::make_LogicalNot_t(al, x.base.base.loc, logical_arg, logical_type, value);
            return;

        }
        else if (x.m_op == AST::unaryopType::UAdd) {

            if (ASRUtils::is_integer(*operand_type)) {
                if (ASRUtils::expr_value(operand) != nullptr) {
                    int64_t op_value = ASR::down_cast<ASR::IntegerConstant_t>(
                                            ASRUtils::expr_value(operand))->m_n;
                    tmp = ASR::make_IntegerConstant_t(al, x.base.base.loc, op_value, operand_type);
                }
            }
            else if (ASRUtils::is_real(*operand_type)) {
                if (ASRUtils::expr_value(operand) != nullptr) {
                    double op_value = ASR::down_cast<ASR::RealConstant_t>(
                                            ASRUtils::expr_value(operand))->m_r;
                    tmp = ASR::make_RealConstant_t(al, x.base.base.loc, op_value, operand_type);
                }
            }
            else if (ASRUtils::is_logical(*operand_type)) {
                if (ASRUtils::expr_value(operand) != nullptr) {
                    bool op_value = ASR::down_cast<ASR::LogicalConstant_t>(
                                               ASRUtils::expr_value(operand))->m_value;
                    tmp = ASR::make_IntegerConstant_t(al, x.base.base.loc, +op_value, int_type);
                    return;
                }
                tmp = ASR::make_Cast_t(al, x.base.base.loc, operand, ASR::cast_kindType::LogicalToInteger,
                        int_type, value);
            }
            else if (ASRUtils::is_complex(*operand_type)) {
                if (ASRUtils::expr_value(operand) != nullptr) {
                    ASR::ComplexConstant_t *c = ASR::down_cast<ASR::ComplexConstant_t>(
                                        ASRUtils::expr_value(operand));
                    std::complex<double> op_value(c->m_re, c->m_im);
                    tmp = ASR::make_ComplexConstant_t(al, x.base.base.loc,
                        std::real(op_value), std::imag(op_value), operand_type);
                }
            }
            return;

        }
        else if (x.m_op == AST::unaryopType::USub) {

            if (ASRUtils::is_integer(*operand_type)) {
                if (ASRUtils::expr_value(operand) != nullptr) {
                    int64_t op_value = ASR::down_cast<ASR::IntegerConstant_t>(
                                            ASRUtils::expr_value(operand))->m_n;
                    value = ASR::down_cast<ASR::expr_t>(ASR::make_IntegerConstant_t(
                        al, x.base.base.loc, -op_value, operand_type));
                }
                tmp = ASR::make_IntegerUnaryMinus_t(al, x.base.base.loc, operand,
                                                    operand_type, value);
                return;
            }
            else if (ASRUtils::is_real(*operand_type)) {
                if (ASRUtils::expr_value(operand) != nullptr) {
                    double op_value = ASR::down_cast<ASR::RealConstant_t>(
                                            ASRUtils::expr_value(operand))->m_r;
                    value = ASR::down_cast<ASR::expr_t>(ASR::make_RealConstant_t(
                        al, x.base.base.loc, -op_value, operand_type));
                }
                tmp = ASR::make_RealUnaryMinus_t(al, x.base.base.loc, operand,
                                                 operand_type, value);
                return;
            }
            else if (ASRUtils::is_logical(*operand_type)) {
                if (ASRUtils::expr_value(operand) != nullptr) {
                    bool op_value = ASR::down_cast<ASR::LogicalConstant_t>(
                                               ASRUtils::expr_value(operand))->m_value;
                    value = ASR::down_cast<ASR::expr_t>(ASR::make_IntegerConstant_t(
                        al, x.base.base.loc, -op_value, int_type));
                }
                // cast Logical to Integer
                ASR::expr_t *int_arg = ASR::down_cast<ASR::expr_t>(ASR::make_Cast_t(
                        al, x.base.base.loc, operand, ASR::cast_kindType::LogicalToInteger,
                        int_type, value));
                tmp = ASR::make_IntegerUnaryMinus_t(al, x.base.base.loc, int_arg,
                                                    int_type, value);
                return;
            }
            else if (ASRUtils::is_complex(*operand_type)) {
                if (ASRUtils::expr_value(operand) != nullptr) {
                    ASR::ComplexConstant_t *c = ASR::down_cast<ASR::ComplexConstant_t>(
                                        ASRUtils::expr_value(operand));
                    std::complex<double> op_value(c->m_re, c->m_im);
                    std::complex<double> result;
                    result = -op_value;
                    value = ASR::down_cast<ASR::expr_t>(
                        ASR::make_ComplexConstant_t(al, x.base.base.loc, std::real(result),
                        std::imag(result), operand_type));
                }
                tmp = ASR::make_ComplexUnaryMinus_t(al, x.base.base.loc, operand,
                                                    operand_type, value);
                return;
            }
        }
    }

    void visit_IfExp(const AST::IfExp_t &x) {
        this->visit_expr(*x.m_test);
        ASR::expr_t *test = ASRUtils::EXPR(tmp);
        this->visit_expr(*x.m_body);
        ASR::expr_t *body = ASRUtils::EXPR(tmp);
        this->visit_expr(*x.m_orelse);
        ASR::expr_t *orelse = ASRUtils::EXPR(tmp);
        LFORTRAN_ASSERT(ASRUtils::check_equal_type(ASRUtils::expr_type(body),
                                                   ASRUtils::expr_type(orelse)));
        tmp = ASR::make_IfExp_t(al, x.base.base.loc, test, body, orelse,
                                ASRUtils::expr_type(body), nullptr);
    }

    bool visit_SubscriptIndices(AST::expr_t* m_slice, Vec<ASR::array_index_t>& args,
                                ASR::expr_t* value, ASR::ttype_t* type, bool& is_item,
                                const Location& loc) {
        ASR::array_index_t ai;
        ai.loc = loc;
        ai.m_left = nullptr;
        ai.m_right = nullptr;
        ai.m_step = nullptr;
        if (AST::is_a<AST::Slice_t>(*m_slice)) {
            AST::Slice_t *sl = AST::down_cast<AST::Slice_t>(m_slice);
            if (sl->m_lower != nullptr) {
                this->visit_expr(*sl->m_lower);
                if (!ASRUtils::is_integer(*ASRUtils::expr_type(ASRUtils::EXPR(tmp)))) {
                    throw SemanticError("slice indices must be integers or None", tmp->loc);
                }
                ai.m_left = ASRUtils::EXPR(tmp);
            }
            if (sl->m_upper != nullptr) {
                this->visit_expr(*sl->m_upper);
                if (!ASRUtils::is_integer(*ASRUtils::expr_type(ASRUtils::EXPR(tmp)))) {
                    throw SemanticError("slice indices must be integers or None", tmp->loc);
                }
                ai.m_right = ASRUtils::EXPR(tmp);
            }
            if (sl->m_step != nullptr) {
                this->visit_expr(*sl->m_step);
                if (!ASRUtils::is_integer(*ASRUtils::expr_type(ASRUtils::EXPR(tmp)))) {
                    throw SemanticError("slice indices must be integers or None", tmp->loc);
                }
                ai.m_step = ASRUtils::EXPR(tmp);
            }
            if( ai.m_left != nullptr &&
                ASR::is_a<ASR::Var_t>(*ai.m_left) &&
                ASR::is_a<ASR::Var_t>(*ai.m_right) ) {
                ASR::Variable_t* startv = ASRUtils::EXPR2VAR(ai.m_left);
                ASR::Variable_t* endv = ASRUtils::EXPR2VAR(ai.m_right);
                is_item = is_item && (startv == endv);
            } else {
                is_item = is_item && (ai.m_left == nullptr &&
                                      ai.m_step == nullptr &&
                                      ai.m_right != nullptr);
            }
            if (ASR::is_a<ASR::List_t>(*type)) {
                tmp = ASR::make_ListSection_t(al, loc, value, ai, type, nullptr);
                return false;
            } else if (ASR::is_a<ASR::Character_t>(*type)) {
<<<<<<< HEAD
                ASR::ttype_t *int_type = ASRUtils::TYPE(ASR::make_Integer_t(al, x.base.base.loc,
                                                        4, nullptr, 0));
                // Step forward can be used to set m_left, m_right boundary, if any of one not present.
                // It will be assigned to 1 , if not set.
                bool step_forward = true;
                if (ai.m_step == nullptr) {
                    ai.m_step = ASR::down_cast<ASR::expr_t>(
                    ASR::make_IntegerConstant_t(al, x.base.base.loc, 1, int_type));
                } else {
                    ai.m_step = ASRUtils::EXPR(tmp);
                    if (ASR::is_a<ASR::IntegerUnaryMinus_t>(*ai.m_step))
                        step_forward = false;
                }

                // If left is not present, assign it to the Min or Max Integer depending on step forard
                if (ai.m_left == nullptr) {
                    ai.m_left = ASR::down_cast<ASR::expr_t>(
                    ASR::make_IntegerConstant_t(al, x.base.base.loc, step_forward ? MIN_INTEGER : MAX_INTEGER, int_type));
=======
                ASR::ttype_t *int_type = ASRUtils::TYPE(ASR::make_Integer_t(al, loc, 4, nullptr, 0));
                // If left is not present, assign it to the first ASR index (0 + 1) in string
                if (ai.m_left == nullptr) {
                    ai.m_left = ASR::down_cast<ASR::expr_t>(
                    ASR::make_IntegerConstant_t(al, loc, 1, int_type));
                } else {
                    ai.m_left = index_add_one(loc, ai.m_left);
>>>>>>> afc4804d
                }

                // If right is not present, assign it to the Max or Min Integer depending on step forard
                if (ai.m_right == nullptr) {
                    ai.m_right = ASR::down_cast<ASR::expr_t>(
<<<<<<< HEAD
                    ASR::make_IntegerConstant_t(al, x.base.base.loc, step_forward ? MAX_INTEGER : MIN_INTEGER, int_type));
                }

                tmp = ASR::make_StringSection_t(al, x.base.base.loc, value, ai.m_left, ai.m_right,
=======
                    ASR::make_IntegerConstant_t(al, loc, 0, int_type));
                }
                // If step is not present, assign it to 1 (step should be always present)
                if (ai.m_step == nullptr) {
                    ai.m_step = ASR::down_cast<ASR::expr_t>(
                    ASR::make_IntegerConstant_t(al, loc, 1, int_type));
                } else {
                    ai.m_step = index_add_one(loc, ai.m_step);
                }
                tmp = ASR::make_StringSection_t(al, loc, value, ai.m_left, ai.m_right,
>>>>>>> afc4804d
                    ai.m_step, type, nullptr);
                return false;
            } else if (ASR::is_a<ASR::Dict_t>(*type)) {
                throw SemanticError("unhashable type in dict: 'slice'", loc);
            }
        } else if(AST::is_a<AST::Tuple_t>(*m_slice)) {
            bool final_result = true;
            AST::Tuple_t* indices = AST::down_cast<AST::Tuple_t>(m_slice);
            for( size_t i = 0; i < indices->n_elts; i++ ) {
                final_result &= visit_SubscriptIndices(indices->m_elts[i], args,
                                                        value, type, is_item, loc);
            }
            return final_result;
        } else {
            this->visit_expr(*m_slice);
            if (!ASR::is_a<ASR::Dict_t>(*type) &&
                    !ASRUtils::is_integer(*ASRUtils::expr_type(ASRUtils::EXPR(tmp)))) {
                std::string fnd = ASRUtils::type_to_str_python(ASRUtils::expr_type(ASRUtils::EXPR(tmp)));
                diag.add(diag::Diagnostic(
                    "Type mismatch in index, Index should be of integer type",
                    diag::Level::Error, diag::Stage::Semantic, {
                        diag::Label("type mismatch (found: '" + fnd + "', expected: 'i32')",
                                {tmp->loc})
                    })
                );
                throw SemanticAbort();
            }
            ASR::expr_t *index = nullptr;
            if (ASR::is_a<ASR::Dict_t>(*type)) {
                index = ASRUtils::EXPR(tmp);
                ASR::ttype_t *key_type = ASR::down_cast<ASR::Dict_t>(type)->m_key_type;
                if (!ASRUtils::check_equal_type(ASRUtils::expr_type(index), key_type)) {
                    throw SemanticError("Key type should be '" + ASRUtils::type_to_str_python(key_type) +
                                        "' instead of '" +
                                        ASRUtils::type_to_str_python(ASRUtils::expr_type(index)) + "'",
                            index->base.loc);
                }
                tmp = make_DictItem_t(al, loc, value, index, nullptr,
                                      ASR::down_cast<ASR::Dict_t>(type)->m_value_type, nullptr);
                return false;

            } else if (ASR::is_a<ASR::List_t>(*type)) {
                index = ASRUtils::EXPR(tmp);
                tmp = make_ListItem_t(al, loc, value, index,
                                      ASR::down_cast<ASR::List_t>(type)->m_type, nullptr);
                return false;
            } else if (ASR::is_a<ASR::Tuple_t>(*type)) {
                index = ASRUtils::EXPR(tmp);
                int i = ASR::down_cast<ASR::IntegerConstant_t>(ASRUtils::EXPR(tmp))->m_n;
                tmp = make_TupleItem_t(al, loc, value, index,
                                       ASR::down_cast<ASR::Tuple_t>(type)->m_type[i], nullptr);
                return false;
            } else {
                index = ASRUtils::EXPR(tmp);
            }
            ai.m_right = index;
            if (ASRUtils::is_character(*type)) {
                index = index_add_one(loc, index);
                ai.m_right = index;
                tmp = ASR::make_StringItem_t(al, loc, value, index, type, nullptr);
                return false;
            }
        }
        args.push_back(al, ai);
        return true;
    }

    void visit_Subscript(const AST::Subscript_t &x) {
        this->visit_expr(*x.m_value);
        ASR::expr_t *value = ASRUtils::EXPR(tmp);
        ASR::ttype_t *type = ASRUtils::expr_type(value);
        Vec<ASR::array_index_t> args;
        args.reserve(al, 1);
        bool is_item = true;

        if (ASR::is_a<ASR::Set_t>(*type)) {
            throw SemanticError("'set' object is not subscriptable", x.base.base.loc);
        }

        if( !visit_SubscriptIndices(x.m_slice, args, value, type,
                                    is_item, x.base.base.loc) ) {
            return ;
        }

        if( is_item ) {
            for( size_t i = 0; i < args.size(); i++ ) {
                args.p[i].m_left = nullptr;
                args.p[i].m_step = nullptr;
            }
        }
        ASR::expr_t* v_Var = value;
        if( is_item ) {
            Vec<ASR::dimension_t> empty_dims;
            empty_dims.reserve(al, 1);
            type = ASRUtils::duplicate_type(al, type, &empty_dims);
            tmp = ASR::make_ArrayItem_t(al, x.base.base.loc, v_Var, args.p,
                        args.size(), type, nullptr);
        } else {
            tmp = ASR::make_ArraySection_t(al, x.base.base.loc, v_Var, args.p,
                        args.size(), type, nullptr);
        }
    }

};


class SymbolTableVisitor : public CommonVisitor<SymbolTableVisitor> {
public:
    SymbolTable *global_scope;
    std::map<std::string, std::vector<std::string>> generic_procedures;
    std::map<std::string, std::map<std::string, std::vector<std::string>>> generic_class_procedures;
    std::map<std::string, std::vector<std::string>> defined_op_procs;
    std::map<std::string, std::map<std::string, std::string>> class_procedures;
    std::vector<std::string> assgn_proc_names;
    std::string dt_name;
    bool in_module = false;
    bool in_submodule = false;
    bool is_interface = false;
    std::string interface_name = "";
    bool is_derived_type = false;
    std::vector<std::string> current_procedure_args;
    ASR::abiType current_procedure_abi_type = ASR::abiType::Source;
    std::map<SymbolTable*, ASR::accessType> assgn;
    ASR::symbol_t *current_module_sym;
    std::vector<std::string> excluded_from_symtab;
    std::map<std::string, Vec<ASR::symbol_t* >> overload_defs;


    SymbolTableVisitor(Allocator &al, SymbolTable *symbol_table,
        diag::Diagnostics &diagnostics, bool main_module,
        std::map<int, ASR::symbol_t*> &ast_overload, std::string parent_dir)
      : CommonVisitor(al, symbol_table, diagnostics, main_module, ast_overload, parent_dir), is_derived_type{false} {}


    ASR::symbol_t* resolve_symbol(const Location &loc, const std::string &sub_name) {
        SymbolTable *scope = current_scope;
        ASR::symbol_t *sub = scope->resolve_symbol(sub_name);
        if (!sub) {
            throw SemanticError("Symbol '" + sub_name + "' not declared", loc);
        }
        return sub;
    }

    void visit_Module(const AST::Module_t &x) {
        if (!current_scope) {
            current_scope = al.make_new<SymbolTable>(nullptr);
        }
        LFORTRAN_ASSERT(current_scope != nullptr);
        global_scope = current_scope;

        // Create the TU early, so that asr_owner is set, so that
        // ASRUtils::get_tu_symtab() can be used, which has an assert
        // for asr_owner.
        ASR::asr_t *tmp0 = ASR::make_TranslationUnit_t(al, x.base.base.loc,
            current_scope, nullptr, 0);

        if (!main_module) {
            // Main module goes directly to TranslationUnit.
            // Every other module goes into a Module.
            SymbolTable *parent_scope = current_scope;
            current_scope = al.make_new<SymbolTable>(parent_scope);


            std::string mod_name = "__main__";
            ASR::asr_t *tmp1 = ASR::make_Module_t(al, x.base.base.loc,
                                        /* a_symtab */ current_scope,
                                        /* a_name */ s2c(al, mod_name),
                                        nullptr,
                                        0,
                                        false, false);

            if (parent_scope->get_scope().find(mod_name) != parent_scope->get_scope().end()) {
                throw SemanticError("Module '" + mod_name + "' already defined", tmp1->loc);
            }
            parent_scope->add_symbol(mod_name, ASR::down_cast<ASR::symbol_t>(tmp1));
        }

        for (size_t i=0; i<x.n_body; i++) {
            visit_stmt(*x.m_body[i]);
        }
        if (!overload_defs.empty()) {
            create_GenericProcedure(x.base.base.loc);
        }
        global_scope = nullptr;
        tmp = tmp0;
    }

    void visit_FunctionDef(const AST::FunctionDef_t &x) {
        SymbolTable *parent_scope = current_scope;
        current_scope = al.make_new<SymbolTable>(parent_scope);
        Vec<ASR::expr_t*> args;
        args.reserve(al, x.m_args.n_args);
        current_procedure_abi_type = ASR::abiType::Source;
        bool current_procedure_interface = false;
        bool overload = false;
        if (x.n_decorator_list > 0) {
            for(size_t i=0; i<x.n_decorator_list; i++) {
                AST::expr_t *dec = x.m_decorator_list[i];
                if (AST::is_a<AST::Name_t>(*dec)) {
                    std::string name = AST::down_cast<AST::Name_t>(dec)->m_id;
                    if (name == "ccall") {
                        current_procedure_abi_type = ASR::abiType::BindC;
                        current_procedure_interface = true;
                    } else if (name == "ccallback" || name == "ccallable") {
                        current_procedure_abi_type = ASR::abiType::BindC;
                    } else if (name == "overload") {
                        overload = true;
                    } else if (name == "interface") {
                        // TODO: Implement @interface
                    } else {
                        throw SemanticError("Decorator: " + name + " is not supported",
                            x.base.base.loc);
                    }
                } else {
                    throw SemanticError("Unsupported Decorator type",
                        x.base.base.loc);
                }
            }
        }
        for (size_t i=0; i<x.m_args.n_args; i++) {
            char *arg=x.m_args.m_args[i].m_arg;
            Location loc = x.m_args.m_args[i].loc;
            if (x.m_args.m_args[i].m_annotation == nullptr) {
                throw SemanticError("Argument does not have a type", loc);
            }
            ASR::ttype_t *arg_type = ast_expr_to_asr_type(x.base.base.loc, *x.m_args.m_args[i].m_annotation);

            std::string arg_s = arg;

            ASR::expr_t *value = nullptr;
            ASR::expr_t *init_expr = nullptr;
            ASR::intentType s_intent = ASRUtils::intent_in;
            if (ASRUtils::is_array(arg_type)) {
                s_intent = ASRUtils::intent_inout;
            }
            ASR::storage_typeType storage_type =
                    ASR::storage_typeType::Default;
            ASR::accessType s_access = ASR::accessType::Public;
            ASR::presenceType s_presence = ASR::presenceType::Required;
            bool value_attr = false;
            if (current_procedure_abi_type == ASR::abiType::BindC) {
                value_attr = true;
            }
            ASR::asr_t *v = ASR::make_Variable_t(al, loc, current_scope,
                    s2c(al, arg_s), s_intent, init_expr, value, storage_type, arg_type,
                    current_procedure_abi_type, s_access, s_presence,
                    value_attr);
            current_scope->add_symbol(arg_s, ASR::down_cast<ASR::symbol_t>(v));

            ASR::symbol_t *var = current_scope->get_symbol(arg_s);
            args.push_back(al, ASRUtils::EXPR(ASR::make_Var_t(al, x.base.base.loc,
                var)));
        }
        std::string sym_name = x.m_name;
        if (overload) {
            std::string overload_number;
            if (overload_defs.find(sym_name) == overload_defs.end()){
                overload_number = "0";
                Vec<ASR::symbol_t *> v;
                v.reserve(al, 1);
                overload_defs[sym_name] = v;
            } else {
                overload_number = std::to_string(overload_defs[sym_name].size());
            }
            sym_name = "__lpython_overloaded_" + overload_number + "__" + sym_name;
        }
        if (parent_scope->get_scope().find(sym_name) != parent_scope->get_scope().end()) {
            throw SemanticError("Subroutine already defined", tmp->loc);
        }
        ASR::accessType s_access = ASR::accessType::Public;
        ASR::deftypeType deftype = ASR::deftypeType::Implementation;
        if (current_procedure_abi_type == ASR::abiType::BindC &&
                current_procedure_interface) {
            deftype = ASR::deftypeType::Interface;
        }
        char *bindc_name=nullptr;
        if (x.m_returns && !AST::is_a<AST::ConstantNone_t>(*x.m_returns)) {
            if (AST::is_a<AST::Name_t>(*x.m_returns) || AST::is_a<AST::Subscript_t>(*x.m_returns)) {
                std::string return_var_name = "_lpython_return_variable";
                ASR::ttype_t *type = ast_expr_to_asr_type(x.m_returns->base.loc, *x.m_returns);
                ASR::asr_t *return_var = ASR::make_Variable_t(al, x.m_returns->base.loc,
                    current_scope, s2c(al, return_var_name), ASRUtils::intent_return_var, nullptr, nullptr,
                    ASR::storage_typeType::Default, type,
                    current_procedure_abi_type, ASR::Public, ASR::presenceType::Required,
                    false);
                LFORTRAN_ASSERT(current_scope->get_scope().find(return_var_name) == current_scope->get_scope().end())
                current_scope->add_symbol(return_var_name,
                        ASR::down_cast<ASR::symbol_t>(return_var));
                ASR::asr_t *return_var_ref = ASR::make_Var_t(al, x.base.base.loc,
                    current_scope->get_symbol(return_var_name));
                tmp = ASR::make_Function_t(
                    al, x.base.base.loc,
                    /* a_symtab */ current_scope,
                    /* a_name */ s2c(al, sym_name),
                    /* a_args */ args.p,
                    /* n_args */ args.size(),
                    /* a_body */ nullptr,
                    /* n_body */ 0,
                    /* a_return_var */ ASRUtils::EXPR(return_var_ref),
                    current_procedure_abi_type,
                    s_access, deftype, bindc_name);

            } else {
                throw SemanticError("Return variable must be an identifier (Name AST node) or an array (Subscript AST node)",
                    x.m_returns->base.loc);
            }
        } else {
            bool is_pure = false, is_module = false;
            tmp = ASR::make_Subroutine_t(
                al, x.base.base.loc,
                /* a_symtab */ current_scope,
                /* a_name */ s2c(al, sym_name),
                /* a_args */ args.p,
                /* n_args */ args.size(),
                /* a_body */ nullptr,
                /* n_body */ 0,
                current_procedure_abi_type,
                s_access, deftype, bindc_name,
                is_pure, is_module);
        }
        ASR::symbol_t * t = ASR::down_cast<ASR::symbol_t>(tmp);
        parent_scope->add_symbol(sym_name, t);
        current_scope = parent_scope;
        if (overload) {
            overload_defs[x.m_name].push_back(al, t);
            ast_overload[(int64_t)&x] = t;
        }
    }

    void create_GenericProcedure(const Location &loc) {
        for(auto &p: overload_defs) {
            std::string def_name = p.first;
            tmp = ASR::make_GenericProcedure_t(al, loc, current_scope, s2c(al, def_name),
                        p.second.p, p.second.size(), ASR::accessType::Public);
            ASR::symbol_t *t = ASR::down_cast<ASR::symbol_t>(tmp);
            current_scope->add_symbol(def_name, t);
        }
    }

    void visit_ImportFrom(const AST::ImportFrom_t &x) {
        if (!x.m_module) {
            throw SemanticError("Not implemented: The import statement must currently specify the module name", x.base.base.loc);
        }
        std::string msym = x.m_module; // Module name
        std::vector<std::string> mod_symbols;
        for (size_t i=0; i<x.n_names; i++) {
            mod_symbols.push_back(x.m_names[i].m_name);
        }

        // Get the module, for now assuming it is not loaded, so we load it:
        ASR::symbol_t *t = nullptr; // current_scope->parent->resolve_symbol(msym);
        if (!t) {
            std::string rl_path = get_runtime_library_dir();
            SymbolTable *st = current_scope;
            std::vector<std::string> paths = {rl_path, parent_dir};
            if (!main_module) {
                st = st->parent;
            }
            bool ltypes, numpy;
            t = (ASR::symbol_t*)(load_module(al, st,
                msym, x.base.base.loc, false, paths, ltypes, numpy,
                [&](const std::string &msg, const Location &loc) { throw SemanticError(msg, loc); }
                ));
            if (ltypes || numpy) {
                // TODO: For now we skip ltypes import completely. Later on we should note what symbols
                // got imported from it, and give an error message if an annotation is used without
                // importing it.
                tmp = nullptr;
                return;
            }
            if (!t) {
                throw SemanticError("The module '" + msym + "' cannot be loaded",
                        x.base.base.loc);
            }
        }

        ASR::Module_t *m = ASR::down_cast<ASR::Module_t>(t);
        for (auto &remote_sym : mod_symbols) {
            ASR::symbol_t *t = import_from_module(al, m, current_scope, msym,
                                remote_sym, remote_sym, x.base.base.loc);
            current_scope->add_symbol(remote_sym, t);
        }

        tmp = nullptr;
    }

    void visit_Import(const AST::Import_t &x) {
        ASR::symbol_t *t = nullptr;
        std::string rl_path = get_runtime_library_dir();
        std::vector<std::string> paths = {rl_path, parent_dir};
        SymbolTable *st = current_scope;
        std::vector<std::string> mods;
        for (size_t i=0; i<x.n_names; i++) {
            mods.push_back(x.m_names[i].m_name);
        }
        if (!main_module) {
            st = st->parent;
        }
        for (auto &mod_sym : mods) {
            bool ltypes, numpy;
            t = (ASR::symbol_t*)(load_module(al, st,
                mod_sym, x.base.base.loc, false, paths, ltypes, numpy,
                [&](const std::string &msg, const Location &loc) { throw SemanticError(msg, loc); }
                ));
            if (ltypes || numpy) {
                // TODO: For now we skip ltypes import completely. Later on we should note what symbols
                // got imported from it, and give an error message if an annotation is used without
                // importing it.
                tmp = nullptr;
                continue;
            }
            if (!t) {
                throw SemanticError("The module '" + mod_sym + "' cannot be loaded",
                        x.base.base.loc);
            }
        }
    }

    void visit_AnnAssign(const AST::AnnAssign_t &/*x*/) {
        // We skip this in the SymbolTable visitor, but visit it in the BodyVisitor
    }

    void visit_Assign(const AST::Assign_t &/*x*/) {
        // We skip this in the SymbolTable visitor, but visit it in the BodyVisitor
    }
    void visit_Expr(const AST::Expr_t &/*x*/) {
        // We skip this in the SymbolTable visitor, but visit it in the BodyVisitor
    }
};

Result<ASR::asr_t*> symbol_table_visitor(Allocator &al, const AST::Module_t &ast,
        diag::Diagnostics &diagnostics, bool main_module,
        std::map<int, ASR::symbol_t*> &ast_overload, std::string parent_dir)
{
    SymbolTableVisitor v(al, nullptr, diagnostics, main_module, ast_overload, parent_dir);
    try {
        v.visit_Module(ast);
    } catch (const SemanticError &e) {
        Error error;
        diagnostics.diagnostics.push_back(e.d);
        return error;
    } catch (const SemanticAbort &) {
        Error error;
        return error;
    }
    ASR::asr_t *unit = v.tmp;
    return unit;
}

class BodyVisitor : public CommonVisitor<BodyVisitor> {
private:

public:
    ASR::asr_t *asr;

    BodyVisitor(Allocator &al, ASR::asr_t *unit, diag::Diagnostics &diagnostics,
         bool main_module, std::map<int, ASR::symbol_t*> &ast_overload)
         : CommonVisitor(al, nullptr, diagnostics, main_module, ast_overload, ""), asr{unit} {}

    // Transforms statements to a list of ASR statements
    // In addition, it also inserts the following nodes if needed:
    //   * ImplicitDeallocate
    //   * GoToTarget
    // The `body` Vec must already be reserved
    void transform_stmts(Vec<ASR::stmt_t*> &body, size_t n_body, AST::stmt_t **m_body) {
        tmp = nullptr;
        Vec<ASR::stmt_t*>* current_body_copy = current_body;
        current_body = &body;
        for (size_t i=0; i<n_body; i++) {
            // Visit the statement
            this->visit_stmt(*m_body[i]);
            if (tmp != nullptr) {
                ASR::stmt_t* tmp_stmt = ASRUtils::STMT(tmp);
                body.push_back(al, tmp_stmt);
            }
            // To avoid last statement to be entered twice once we exit this node
            tmp = nullptr;
        }
        current_body = current_body_copy;
    }

    void visit_Module(const AST::Module_t &x) {
        ASR::TranslationUnit_t *unit = ASR::down_cast2<ASR::TranslationUnit_t>(asr);
        current_scope = unit->m_global_scope;
        LFORTRAN_ASSERT(current_scope != nullptr);
        if (!main_module) {
            ASR::Module_t *mod = ASR::down_cast<ASR::Module_t>(current_scope->get_symbol("__main__"));
            current_scope = mod->m_symtab;
            LFORTRAN_ASSERT(current_scope != nullptr);
        }

        Vec<ASR::asr_t*> items;
        items.reserve(al, 4);
        for (size_t i=0; i<x.n_body; i++) {
            tmp = nullptr;
            visit_stmt(*x.m_body[i]);
            if (tmp) {
                items.push_back(al, tmp);
            }
        }
        // These global statements are added to the translation unit for now,
        // but they should be adding to a module initialization function
        unit->m_items = items.p;
        unit->n_items = items.size();

        tmp = asr;
    }

    template <typename Procedure>
    void handle_fn(const AST::FunctionDef_t &x, Procedure &v) {
        current_scope = v.m_symtab;
        Vec<ASR::stmt_t*> body;
        body.reserve(al, x.n_body);
        transform_stmts(body, x.n_body, x.m_body);
        v.m_body = body.p;
        v.n_body = body.size();
    }

    void visit_FunctionDef(const AST::FunctionDef_t &x) {
        SymbolTable *old_scope = current_scope;
        ASR::symbol_t *t = current_scope->get_symbol(x.m_name);
        if (ASR::is_a<ASR::Subroutine_t>(*t)) {
            handle_fn(x, *ASR::down_cast<ASR::Subroutine_t>(t));
        } else if (ASR::is_a<ASR::Function_t>(*t)) {
            ASR::Function_t *f = ASR::down_cast<ASR::Function_t>(t);
            handle_fn(x, *f);
        } else if (ASR::is_a<ASR::GenericProcedure_t>(*t)) {
            ASR::symbol_t *s = ast_overload[(int64_t)&x];
            if (ASR::is_a<ASR::Subroutine_t>(*s)) {
                handle_fn(x, *ASR::down_cast<ASR::Subroutine_t>(s));
            } else if (ASR::is_a<ASR::Function_t>(*s)) {
                ASR::Function_t *f = ASR::down_cast<ASR::Function_t>(s);
                handle_fn(x, *f);
            } else {
                LFORTRAN_ASSERT(false);
            }
        } else {
            LFORTRAN_ASSERT(false);
        }
        current_scope = old_scope;
        tmp = nullptr;
    }

    void visit_Import(const AST::Import_t &/*x*/) {
        // visited in symbol visitor
    }

    void visit_AnnAssign(const AST::AnnAssign_t &x) {
        // We treat this as a declaration
        std::string var_name;
        std::string var_annotation;
        if (AST::is_a<AST::Name_t>(*x.m_target)) {
            AST::Name_t *n = AST::down_cast<AST::Name_t>(x.m_target);
            var_name = n->m_id;
        } else {
            throw SemanticError("Only Name supported for now as LHS of annotated assignment",
                x.base.base.loc);
        }

        if (current_scope->get_scope().find(var_name) !=
                current_scope->get_scope().end()) {
            if (current_scope->parent != nullptr) {
                // Re-declaring a global scope variable is allowed,
                // otherwise raise an error
                ASR::symbol_t *orig_decl = current_scope->get_symbol(var_name);
                throw SemanticError(diag::Diagnostic(
                    "Symbol is already declared in the same scope",
                    diag::Level::Error, diag::Stage::Semantic, {
                        diag::Label("original declaration", {orig_decl->base.loc}, false),
                        diag::Label("redeclaration", {x.base.base.loc}),
                    }));
            }
        }

        visit_AnnAssignUtil(x, var_name);
    }

    void visit_Delete(const AST::Delete_t &x) {
        if (x.n_targets == 0) {
            throw SemanticError("Delete statement must be operated on at least one target",
                    x.base.base.loc);
        }
        Vec<ASR::symbol_t*> targets;
        targets.reserve(al, x.n_targets);
        for (size_t i=0; i<x.n_targets; i++) {
            AST::expr_t *target = x.m_targets[i];
            if (AST::is_a<AST::Name_t>(*target)) {
                AST::Name_t *n = AST::down_cast<AST::Name_t>(target);
                std::string var_name = n->m_id;
                if (!current_scope->resolve_symbol(var_name)) {
                    throw SemanticError("Symbol is not declared",
                            x.base.base.loc);
                }
                ASR::symbol_t *s = current_scope->resolve_symbol(var_name);
                targets.push_back(al, s);
            } else {
                throw SemanticError("Only Name supported for now as target of Delete",
                        x.base.base.loc);
            }
        }
        tmp = ASR::make_ExplicitDeallocate_t(al, x.base.base.loc, targets.p,
                targets.size());
    }

    void visit_Assign(const AST::Assign_t &x) {
        ASR::expr_t *target;
        if (x.n_targets == 1) {
            if (AST::is_a<AST::Subscript_t>(*x.m_targets[0])) {
                AST::Subscript_t *sb = AST::down_cast<AST::Subscript_t>(x.m_targets[0]);
                if (AST::is_a<AST::Name_t>(*sb->m_value)) {
                    std::string name = AST::down_cast<AST::Name_t>(sb->m_value)->m_id;
                    ASR::symbol_t *s = current_scope->get_symbol(name);
                    if (!s) {
                        throw SemanticError("Variable: '" + name + "' is not declared",
                                x.base.base.loc);
                    }
                    ASR::Variable_t *v = ASR::down_cast<ASR::Variable_t>(s);
                    ASR::ttype_t *type = v->m_type;
                    if (ASR::is_a<ASR::Dict_t>(*type)) {
                        // dict insert case;
                        this->visit_expr(*sb->m_slice);
                        ASR::expr_t *key = ASRUtils::EXPR(tmp);
                        this->visit_expr(*x.m_value);
                        ASR::expr_t *val = ASRUtils::EXPR(tmp);
                        ASR::ttype_t *key_type = ASR::down_cast<ASR::Dict_t>(type)->m_key_type;
                        ASR::ttype_t *value_type = ASR::down_cast<ASR::Dict_t>(type)->m_value_type;
                        if (!ASRUtils::check_equal_type(ASRUtils::expr_type(key), key_type)) {
                            std::string ktype = ASRUtils::type_to_str_python(ASRUtils::expr_type(key));
                            std::string totype = ASRUtils::type_to_str_python(key_type);
                            diag.add(diag::Diagnostic(
                                "Type mismatch in dictionary key, the types must be compatible",
                                diag::Level::Error, diag::Stage::Semantic, {
                                    diag::Label("type mismatch (found: '" + ktype + "', expected: '" + totype + "')",
                                            {key->base.loc})
                                })
                            );
                            throw SemanticAbort();
                        }
                        if (!ASRUtils::check_equal_type(ASRUtils::expr_type(val), value_type)) {
                            std::string vtype = ASRUtils::type_to_str_python(ASRUtils::expr_type(val));
                            std::string totype = ASRUtils::type_to_str_python(value_type);
                            diag.add(diag::Diagnostic(
                                "Type mismatch in dictionary value, the types must be compatible",
                                diag::Level::Error, diag::Stage::Semantic, {
                                    diag::Label("type mismatch (found: '" + vtype + "', expected: '" + totype + "')",
                                            {val->base.loc})
                                })
                            );
                            throw SemanticAbort();
                        }
                        ASR::expr_t* se = ASR::down_cast<ASR::expr_t>(
                                ASR::make_Var_t(al, x.base.base.loc, s));
                        tmp = make_DictInsert_t(al, x.base.base.loc, se, key, val);
                        return;
                    }
                }
            }
            this->visit_expr(*x.m_targets[0]);
            target = ASRUtils::EXPR(tmp);
        } else {
            throw SemanticError("Assignment to multiple targets not supported",
                x.base.base.loc);
        }

        this->visit_expr(*x.m_value);
        if (tmp == nullptr) {
            // This happens if `m.m_value` is `empty`, such as in:
            // a = empty(16)
            // We skip this statement for now, the array is declared
            // by the annotation.
            // TODO: enforce that empty(), ones(), zeros() is called
            // for every declaration.
            tmp = nullptr;
        } else {
            ASR::expr_t *value = ASRUtils::EXPR(tmp);
            ASR::ttype_t *target_type = ASRUtils::expr_type(target);
            ASR::ttype_t *value_type = ASRUtils::expr_type(value);
            if( ASR::is_a<ASR::Pointer_t>(*target_type) &&
                ASR::is_a<ASR::Var_t>(*target) ) {
                if( !ASR::is_a<ASR::GetPointer_t>(*value) ) {
                    throw SemanticError("A pointer variable can only "
                                        "be associated with the output "
                                        "of pointer() call.",
                                        value->base.loc);
                }
                if( !ASRUtils::check_equal_type(target_type, value_type) ) {
                    throw SemanticError("Casting not supported for different pointer types. Received "
                                        "target pointer type, " + ASRUtils::type_to_str_python(target_type) +
                                        " and value pointer type, " + ASRUtils::type_to_str_python(value_type),
                                        x.base.base.loc);
                }
                tmp = ASR::make_Assignment_t(al, x.base.base.loc, target, value, nullptr);
                return ;
            }

            value = cast_helper(target, value, true);
            value_type = ASRUtils::expr_type(value);
            if (!ASRUtils::check_equal_type(target_type, value_type)) {
                std::string ltype = ASRUtils::type_to_str_python(target_type);
                std::string rtype = ASRUtils::type_to_str_python(value_type);
                diag.add(diag::Diagnostic(
                    "Type mismatch in assignment, the types must be compatible",
                    diag::Level::Error, diag::Stage::Semantic, {
                        diag::Label("type mismatch ('" + ltype + "' and '" + rtype + "')",
                                {target->base.loc, value->base.loc})
                    })
                );
                throw SemanticAbort();
            }
            ASR::stmt_t *overloaded=nullptr;
            tmp = ASR::make_Assignment_t(al, x.base.base.loc, target, value,
                                    overloaded);
        }
    }

    void visit_Assert(const AST::Assert_t &x) {
        this->visit_expr(*x.m_test);
        ASR::expr_t *test = ASRUtils::EXPR(tmp);
        ASR::expr_t *msg = nullptr;
        if (x.m_msg != nullptr) {
            this->visit_expr(*x.m_msg);
            msg = ASRUtils::EXPR(tmp);
        }
        tmp = ASR::make_Assert_t(al, x.base.base.loc, test, msg);
    }

    void visit_List(const AST::List_t &x) {
        Vec<ASR::expr_t*> list;
        list.reserve(al, x.n_elts);
        ASR::ttype_t *type = nullptr;
        for (size_t i=0; i<x.n_elts; i++) {
            this->visit_expr(*x.m_elts[i]);
            ASR::expr_t *expr = ASRUtils::EXPR(tmp);
            if (type == nullptr) {
                type = ASRUtils::expr_type(expr);
            } else {
                if (!ASRUtils::check_equal_type(ASRUtils::expr_type(expr), type)) {
                    throw SemanticError("All List elements must be of the same type for now",
                        x.base.base.loc);
                }
            }
            list.push_back(al, expr);
        }
        ASR::ttype_t* list_type = ASRUtils::TYPE(ASR::make_List_t(al, x.base.base.loc, type));
        tmp = ASR::make_ListConstant_t(al, x.base.base.loc, list.p,
            list.size(), list_type);
    }

    void visit_For(const AST::For_t &x) {
        this->visit_expr(*x.m_target);
        ASR::expr_t *target=ASRUtils::EXPR(tmp);
        Vec<ASR::stmt_t*> body;
        body.reserve(al, x.n_body);
        transform_stmts(body, x.n_body, x.m_body);
        ASR::expr_t *loop_end = nullptr, *loop_start = nullptr, *inc = nullptr;
        if (AST::is_a<AST::Call_t>(*x.m_iter)) {
            AST::Call_t *c = AST::down_cast<AST::Call_t>(x.m_iter);
            std::string call_name;
            if (AST::is_a<AST::Name_t>(*c->m_func)) {
                AST::Name_t *n = AST::down_cast<AST::Name_t>(c->m_func);
                call_name = n->m_id;
            } else {
                throw SemanticError("Expected Name",
                    x.base.base.loc);
            }
            if (call_name != "range") {
                throw SemanticError("Only range(..) supported as for loop iteration for now",
                    x.base.base.loc);
            }
            Vec<ASR::expr_t*> args;
            args.reserve(al, c->n_args);
            for (size_t i=0; i<c->n_args; i++) {
                visit_expr(*c->m_args[i]);
                ASR::expr_t *expr = ASRUtils::EXPR(tmp);
                args.push_back(al, expr);
            }

            if (args.size() == 1) {
                loop_end = args[0];
            } else if (args.size() == 2) {
                loop_start = args[0];
                loop_end = args[1];
            } else if (args.size() == 3) {
                loop_start = args[0];
                loop_end = args[1];
                inc = args[2];
            } else {
                throw SemanticError("Only range(a, b, c) is supported as for loop iteration for now",
                    x.base.base.loc);
            }

        } else {
            throw SemanticError("Only function call `range(..)` supported as for loop iteration for now",
                x.base.base.loc);
        }

        ASR::ttype_t *a_type = ASRUtils::TYPE(ASR::make_Integer_t(al, x.base.base.loc,
            4, nullptr, 0));
        ASR::expr_t *constant_one = ASR::down_cast<ASR::expr_t>(ASR::make_IntegerConstant_t(
                                            al, x.base.base.loc, 1, a_type));
        make_BinOp_helper(loop_end, constant_one, ASR::binopType::Sub,
                            x.base.base.loc, false);
        loop_end = ASRUtils::EXPR(tmp);
        ASR::do_loop_head_t head;
        head.m_v = target;
        if (loop_start) {
            head.m_start = loop_start;
        } else {
            head.m_start = ASR::down_cast<ASR::expr_t>(ASR::make_IntegerConstant_t(al, x.base.base.loc, 0, a_type));
        }
        head.m_end = loop_end;
        if (inc) {
            head.m_increment = inc;
        } else {
            head.m_increment = ASR::down_cast<ASR::expr_t>(ASR::make_IntegerConstant_t(al, x.base.base.loc, 1, a_type));
        }
        head.loc = head.m_v->base.loc;
        bool parallel = false;
        if (x.m_type_comment) {
            if (std::string(x.m_type_comment) == "parallel") {
                parallel = true;
            }
        }
        if (parallel) {
            tmp = ASR::make_DoConcurrentLoop_t(al, x.base.base.loc, head,
                body.p, body.size());
        } else {
            tmp = ASR::make_DoLoop_t(al, x.base.base.loc, head,
                body.p, body.size());
        }
    }

    void visit_AugAssign(const AST::AugAssign_t &x) {
        this->visit_expr(*x.m_target);
        ASR::expr_t *left = ASRUtils::EXPR(tmp);
        this->visit_expr(*x.m_value);
        ASR::expr_t *right = ASRUtils::EXPR(tmp);
        ASR::binopType op;
        switch (x.m_op) {
            case (AST::operatorType::Add) : { op = ASR::binopType::Add; break; }
            case (AST::operatorType::Sub) : { op = ASR::binopType::Sub; break; }
            case (AST::operatorType::Mult) : { op = ASR::binopType::Mul; break; }
            case (AST::operatorType::Div) : { op = ASR::binopType::Div; break; }
            case (AST::operatorType::Pow) : { op = ASR::binopType::Pow; break; }
            default : {
                throw SemanticError("Binary operator type not supported",
                    x.base.base.loc);
            }
        }

        make_BinOp_helper(left, right, op, x.base.base.loc, false);
        ASR::stmt_t* a_overloaded = nullptr;
        ASR::expr_t *tmp2 = ASR::down_cast<ASR::expr_t>(tmp);
        tmp = ASR::make_Assignment_t(al, x.base.base.loc, left, tmp2, a_overloaded);

    }

    void visit_AttributeUtil(ASR::ttype_t* type, char* attr_char,
                             ASR::expr_t *e, const Location& loc) {
        if( ASR::is_a<ASR::Derived_t>(*type) ) {
            ASR::Derived_t* der = ASR::down_cast<ASR::Derived_t>(type);
            ASR::symbol_t* der_sym = ASRUtils::symbol_get_past_external(der->m_derived_type);
            ASR::DerivedType_t* der_type = ASR::down_cast<ASR::DerivedType_t>(der_sym);
            bool member_found = false;
            std::string member_name = attr_char;
            for( size_t i = 0; i < der_type->n_members && !member_found; i++ ) {
                member_found = std::string(der_type->m_members[i]) == member_name;
            }
            if( !member_found ) {
                throw SemanticError("No member " + member_name +
                                    " found in " + std::string(der_type->m_name),
                                    loc);
            }
            ASR::symbol_t* member_sym = der_type->m_symtab->resolve_symbol(member_name);
            LFORTRAN_ASSERT(ASR::is_a<ASR::Variable_t>(*member_sym));
            ASR::Variable_t* member_var = ASR::down_cast<ASR::Variable_t>(member_sym);
            tmp = ASR::make_DerivedRef_t(al, loc, e, member_sym,
                                         member_var->m_type, nullptr);
        } else if( ASR::is_a<ASR::Pointer_t>(*type) ) {
            ASR::Pointer_t* ptr_type = ASR::down_cast<ASR::Pointer_t>(type);
            visit_AttributeUtil(ptr_type->m_type, attr_char, e, loc);
        } else {
            throw SemanticError(ASRUtils::type_to_str_python(type) + " not supported yet in Attribute.",
                loc);
        }
    }

    void visit_AttributeUtil(ASR::ttype_t* type, char* attr_char,
                             ASR::symbol_t *t, const Location& loc) {
        if (ASRUtils::is_complex(*type)) {
            std::string attr = attr_char;
            if (attr == "imag") {
                ASR::expr_t *val = ASR::down_cast<ASR::expr_t>(ASR::make_Var_t(al, loc, t));
                int kind = ASRUtils::extract_kind_from_ttype_t(type);
                ASR::ttype_t *dest_type = ASR::down_cast<ASR::ttype_t>(ASR::make_Real_t(al, loc,
                                                kind, nullptr, 0));
                tmp = ASR::make_ComplexIm_t(al, loc, val, dest_type, nullptr);
                return;
            } else if (attr == "real") {
                ASR::expr_t *val = ASR::down_cast<ASR::expr_t>(ASR::make_Var_t(al, loc, t));
                int kind = ASRUtils::extract_kind_from_ttype_t(type);
                ASR::ttype_t *dest_type = ASR::down_cast<ASR::ttype_t>(ASR::make_Real_t(al, loc,
                                                kind, nullptr, 0));
                ASR::expr_t *value = ASR::down_cast<ASR::expr_t>(ASRUtils::make_Cast_t_value(
                    al, val->base.loc, val, ASR::cast_kindType::ComplexToReal, dest_type));
                tmp = ASR::make_ComplexRe_t(al, loc, val, dest_type, ASRUtils::expr_value(value));
                return;
            } else {
                throw SemanticError("'" + attr + "' is not implemented for Complex type",
                    loc);
            }
        } else if( ASR::is_a<ASR::Derived_t>(*type) ) {
            ASR::Derived_t* der = ASR::down_cast<ASR::Derived_t>(type);
            ASR::symbol_t* der_sym = ASRUtils::symbol_get_past_external(der->m_derived_type);
            ASR::DerivedType_t* der_type = ASR::down_cast<ASR::DerivedType_t>(der_sym);
            bool member_found = false;
            std::string member_name = attr_char;
            for( size_t i = 0; i < der_type->n_members && !member_found; i++ ) {
                member_found = std::string(der_type->m_members[i]) == member_name;
            }
            if( !member_found ) {
                throw SemanticError("No member " + member_name +
                                    " found in " + std::string(der_type->m_name),
                                    loc);
            }
            ASR::expr_t *val = ASR::down_cast<ASR::expr_t>(ASR::make_Var_t(al, loc, t));
            ASR::symbol_t* member_sym = der_type->m_symtab->resolve_symbol(member_name);
            LFORTRAN_ASSERT(ASR::is_a<ASR::Variable_t>(*member_sym));
            ASR::Variable_t* member_var = ASR::down_cast<ASR::Variable_t>(member_sym);
            tmp = ASR::make_DerivedRef_t(al, loc, val, member_sym,
                                            member_var->m_type, nullptr);
        } else if(ASR::is_a<ASR::Pointer_t>(*type)) {
            ASR::Pointer_t* p = ASR::down_cast<ASR::Pointer_t>(type);
            visit_AttributeUtil(p->m_type, attr_char, t, loc);
        } else {
            throw SemanticError(ASRUtils::type_to_str_python(type) + " not supported yet in Attribute.",
                loc);
        }
    }

    void visit_Attribute(const AST::Attribute_t &x) {
        if (AST::is_a<AST::Name_t>(*x.m_value)) {
            std::string value = AST::down_cast<AST::Name_t>(x.m_value)->m_id;
            ASR::symbol_t *t = current_scope->resolve_symbol(value);
            if (!t) {
                throw SemanticError("'" + value + "' is not defined in the scope",
                    x.base.base.loc);
            }
            if (ASR::is_a<ASR::Variable_t>(*t)) {
                ASR::Variable_t *var = ASR::down_cast<ASR::Variable_t>(t);
                visit_AttributeUtil(var->m_type, x.m_attr, t, x.base.base.loc);
            } else {
                throw SemanticError("Only Variable type is supported for now in Attribute",
                    x.base.base.loc);
            }

        } else if(AST::is_a<AST::Attribute_t>(*x.m_value)) {
            AST::Attribute_t* x_m_value = AST::down_cast<AST::Attribute_t>(x.m_value);
            visit_Attribute(*x_m_value);
            ASR::expr_t* e = ASRUtils::EXPR(tmp);
            visit_AttributeUtil(ASRUtils::expr_type(e), x.m_attr, e, x.base.base.loc);
        } else if(AST::is_a<AST::Subscript_t>(*x.m_value)) {
            AST::Subscript_t* x_m_value = AST::down_cast<AST::Subscript_t>(x.m_value);
            visit_Subscript(*x_m_value);
            ASR::expr_t* e = ASRUtils::EXPR(tmp);
            visit_AttributeUtil(ASRUtils::expr_type(e), x.m_attr, e, x.base.base.loc);
        } else {
            throw SemanticError("Only Name, Attribute is supported for now in Attribute",
                x.base.base.loc);
        }
    }

    void visit_If(const AST::If_t &x) {
        visit_expr(*x.m_test);
        ASR::expr_t *test = ASRUtils::EXPR(tmp);
        Vec<ASR::stmt_t*> body;
        body.reserve(al, x.n_body);
        transform_stmts(body, x.n_body, x.m_body);
        Vec<ASR::stmt_t*> orelse;
        orelse.reserve(al, x.n_orelse);
        transform_stmts(orelse, x.n_orelse, x.m_orelse);
        tmp = ASR::make_If_t(al, x.base.base.loc, test, body.p,
                body.size(), orelse.p, orelse.size());
    }

    void visit_Dict(const AST::Dict_t &x) {
        LFORTRAN_ASSERT(x.n_keys == x.n_values);
        Vec<ASR::expr_t*> keys;
        keys.reserve(al, x.n_keys);
        ASR::ttype_t* key_type = nullptr;
        for (size_t i = 0; i < x.n_keys; ++i) {
            visit_expr(*x.m_keys[i]);
            ASR::expr_t *key = ASRUtils::EXPR(tmp);
            if (key_type == nullptr) {
                key_type = ASRUtils::expr_type(key);
            } else {
                if (!ASRUtils::check_equal_type(ASRUtils::expr_type(key), key_type)) {
                    throw SemanticError("All dictionary keys must be of the same type",
                                        x.base.base.loc);
                }
            }
            keys.push_back(al, key);
        }
        Vec<ASR::expr_t*> values;
        values.reserve(al, x.n_values);
        ASR::ttype_t* value_type = nullptr;
        for (size_t i = 0; i < x.n_values; ++i) {
            visit_expr(*x.m_values[i]);
            ASR::expr_t *value = ASRUtils::EXPR(tmp);
            if (value_type == nullptr) {
                value_type = ASRUtils::expr_type(value);
            } else {
                if (!ASRUtils::check_equal_type(ASRUtils::expr_type(value), value_type)) {
                    throw SemanticError("All dictionary values must be of the same type",
                                        x.base.base.loc);
                }
            }
            values.push_back(al, value);
        }
        ASR::ttype_t* type = ASRUtils::TYPE(ASR::make_Dict_t(al, x.base.base.loc,
                                             key_type, value_type));
        tmp = ASR::make_DictConstant_t(al, x.base.base.loc, keys.p, keys.size(),
                                             values.p, values.size(), type);
    }

    void visit_While(const AST::While_t &x) {
        visit_expr(*x.m_test);
        ASR::expr_t *test = ASRUtils::EXPR(tmp);
        Vec<ASR::stmt_t*> body;
        body.reserve(al, x.n_body);
        transform_stmts(body, x.n_body, x.m_body);
        tmp = ASR::make_WhileLoop_t(al, x.base.base.loc, test, body.p,
                body.size());
    }

    void visit_Compare(const AST::Compare_t &x) {
        this->visit_expr(*x.m_left);
        ASR::expr_t *left = ASRUtils::EXPR(tmp);
        if (x.n_comparators > 1) {
            diag.add(diag::Diagnostic(
                "Only one comparison operator is supported for now",
                diag::Level::Error, diag::Stage::Semantic, {
                    diag::Label("multiple comparison operators",
                            {x.m_comparators[0]->base.loc})
                })
            );
            throw SemanticAbort();
        }
        this->visit_expr(*x.m_comparators[0]);
        ASR::expr_t *right = ASRUtils::EXPR(tmp);

        ASR::cmpopType asr_op;
        switch (x.m_ops) {
            case (AST::cmpopType::Eq): { asr_op = ASR::cmpopType::Eq; break; }
            case (AST::cmpopType::Gt): { asr_op = ASR::cmpopType::Gt; break; }
            case (AST::cmpopType::GtE): { asr_op = ASR::cmpopType::GtE; break; }
            case (AST::cmpopType::Lt): { asr_op = ASR::cmpopType::Lt; break; }
            case (AST::cmpopType::LtE): { asr_op = ASR::cmpopType::LtE; break; }
            case (AST::cmpopType::NotEq): { asr_op = ASR::cmpopType::NotEq; break; }
            default: {
                throw SemanticError("Comparison operator not implemented",
                                    x.base.base.loc);
            }
        }

        ASR::ttype_t *left_type = ASRUtils::expr_type(left);
        ASR::ttype_t *right_type = ASRUtils::expr_type(right);
        ASR::expr_t *overloaded = nullptr;
        if (((left_type->type != ASR::ttypeType::Real &&
            left_type->type != ASR::ttypeType::Integer) &&
            (right_type->type != ASR::ttypeType::Real &&
            right_type->type != ASR::ttypeType::Integer) &&
            ((left_type->type != ASR::ttypeType::Complex ||
            right_type->type != ASR::ttypeType::Complex) &&
            x.m_ops != AST::cmpopType::Eq && x.m_ops != AST::cmpopType::NotEq) &&
            (left_type->type != ASR::ttypeType::Character ||
            right_type->type != ASR::ttypeType::Character)) &&
            (left_type->type != ASR::ttypeType::Logical ||
            right_type->type != ASR::ttypeType::Logical)) {
        throw SemanticError(
            "Compare: only Integer, Real, Logical, or String can be on the LHS and RHS."
            "If operator is Eq or NotEq then Complex type is also acceptable",
            x.base.base.loc);
        }

        if (!ASRUtils::is_logical(*left_type) || !ASRUtils::is_logical(*right_type)) {
            left = cast_helper(ASRUtils::expr_type(right), left);
            right = cast_helper(ASRUtils::expr_type(left), right);
        }
        ASR::ttype_t *dest_type = ASRUtils::expr_type(left);

        // Check that the types are now the same
        if (!ASRUtils::check_equal_type(ASRUtils::expr_type(left),
                                    ASRUtils::expr_type(right))) {
            std::string ltype = ASRUtils::type_to_str_python(ASRUtils::expr_type(left));
            std::string rtype = ASRUtils::type_to_str_python(ASRUtils::expr_type(right));
            diag.add(diag::Diagnostic(
                "Type mismatch in comparison operator, the types must be compatible",
                diag::Level::Error, diag::Stage::Semantic, {
                    diag::Label("type mismatch ('" + ltype + "' and '" + rtype + "')",
                            {left->base.loc, right->base.loc})
                })
            );
            throw SemanticAbort();
        }
        ASR::ttype_t *type = ASRUtils::TYPE(
            ASR::make_Logical_t(al, x.base.base.loc, 4, nullptr, 0));
        ASR::expr_t *value = nullptr;

        if (ASRUtils::is_integer(*dest_type)) {

            if (ASRUtils::expr_value(left) != nullptr && ASRUtils::expr_value(right) != nullptr) {
                int64_t left_value = ASR::down_cast<ASR::IntegerConstant_t>(
                                        ASRUtils::expr_value(left))->m_n;
                int64_t right_value = ASR::down_cast<ASR::IntegerConstant_t>(
                                        ASRUtils::expr_value(right))->m_n;
                bool result;
                switch (asr_op) {
                    case (ASR::cmpopType::Eq):  { result = left_value == right_value; break; }
                    case (ASR::cmpopType::Gt): { result = left_value > right_value; break; }
                    case (ASR::cmpopType::GtE): { result = left_value >= right_value; break; }
                    case (ASR::cmpopType::Lt): { result = left_value < right_value; break; }
                    case (ASR::cmpopType::LtE): { result = left_value <= right_value; break; }
                    case (ASR::cmpopType::NotEq): { result = left_value != right_value; break; }
                    default: {
                        throw SemanticError("Comparison operator not implemented",
                                            x.base.base.loc);
                    }
                }
                value = ASR::down_cast<ASR::expr_t>(ASR::make_LogicalConstant_t(
                    al, x.base.base.loc, result, type));
            }

            tmp = ASR::make_IntegerCompare_t(al, x.base.base.loc, left, asr_op, right, type, value);

        } else if (ASRUtils::is_real(*dest_type)) {

            if (ASRUtils::expr_value(left) != nullptr && ASRUtils::expr_value(right) != nullptr) {
                double left_value = ASR::down_cast<ASR::RealConstant_t>(
                                        ASRUtils::expr_value(left))->m_r;
                double right_value = ASR::down_cast<ASR::RealConstant_t>(
                                        ASRUtils::expr_value(right))->m_r;
                bool result;
                switch (asr_op) {
                    case (ASR::cmpopType::Eq):  { result = left_value == right_value; break; }
                    case (ASR::cmpopType::Gt): { result = left_value > right_value; break; }
                    case (ASR::cmpopType::GtE): { result = left_value >= right_value; break; }
                    case (ASR::cmpopType::Lt): { result = left_value < right_value; break; }
                    case (ASR::cmpopType::LtE): { result = left_value <= right_value; break; }
                    case (ASR::cmpopType::NotEq): { result = left_value != right_value; break; }
                    default: {
                        throw SemanticError("Comparison operator not implemented",
                                            x.base.base.loc);
                    }
                }
                value = ASR::down_cast<ASR::expr_t>(ASR::make_LogicalConstant_t(
                    al, x.base.base.loc, result, type));
            }

            tmp = ASR::make_RealCompare_t(al, x.base.base.loc, left, asr_op, right, type, value);

        } else if (ASRUtils::is_complex(*dest_type)) {

            if (ASRUtils::expr_value(left) != nullptr && ASRUtils::expr_value(right) != nullptr) {
                ASR::ComplexConstant_t *left0
                    = ASR::down_cast<ASR::ComplexConstant_t>(ASRUtils::expr_value(left));
                ASR::ComplexConstant_t *right0
                    = ASR::down_cast<ASR::ComplexConstant_t>(ASRUtils::expr_value(right));
                std::complex<double> left_value(left0->m_re, left0->m_im);
                std::complex<double> right_value(right0->m_re, right0->m_im);
                bool result;
                switch (asr_op) {
                    case (ASR::cmpopType::Eq) : {
                        result = left_value.real() == right_value.real() &&
                                left_value.imag() == right_value.imag();
                        break;
                    }
                    case (ASR::cmpopType::NotEq) : {
                        result = left_value.real() != right_value.real() ||
                                left_value.imag() != right_value.imag();
                        break;
                    }
                    default: {
                        throw SemanticError("'" + ASRUtils::cmpop_to_str(asr_op) +
                                            "' comparison is not supported between complex numbers",
                                            x.base.base.loc);
                    }
                }
                value = ASR::down_cast<ASR::expr_t>(ASR::make_LogicalConstant_t(
                    al, x.base.base.loc, result, type));
            }

            tmp = ASR::make_ComplexCompare_t(al, x.base.base.loc, left, asr_op, right, type, value);

        } else if (ASRUtils::is_logical(*dest_type)) {

            if (ASRUtils::expr_value(left) != nullptr && ASRUtils::expr_value(right) != nullptr) {
                bool left_value = ASR::down_cast<ASR::LogicalConstant_t>(
                                        ASRUtils::expr_value(left))->m_value;
                bool right_value = ASR::down_cast<ASR::LogicalConstant_t>(
                                        ASRUtils::expr_value(right))->m_value;
                bool result;
                switch (asr_op) {
                    case (ASR::cmpopType::Eq):  { result = left_value == right_value; break; }
                    case (ASR::cmpopType::Gt): { result = left_value > right_value; break; }
                    case (ASR::cmpopType::GtE): { result = left_value >= right_value; break; }
                    case (ASR::cmpopType::Lt): { result = left_value < right_value; break; }
                    case (ASR::cmpopType::LtE): { result = left_value <= right_value; break; }
                    case (ASR::cmpopType::NotEq): { result = left_value != right_value; break; }
                    default: {
                        throw SemanticError("Comparison operator not implemented",
                                            x.base.base.loc);
                    }
                }
                value = ASR::down_cast<ASR::expr_t>(ASR::make_LogicalConstant_t(
                    al, x.base.base.loc, result, type));
            }

            tmp = ASR::make_LogicalCompare_t(al, x.base.base.loc, left, asr_op, right, type, value);

        } else if (ASRUtils::is_character(*dest_type)) {

            if (ASRUtils::expr_value(left) != nullptr && ASRUtils::expr_value(right) != nullptr) {
                char* left_value = ASR::down_cast<ASR::StringConstant_t>(
                                        ASRUtils::expr_value(left))->m_s;
                char* right_value = ASR::down_cast<ASR::StringConstant_t>(
                                        ASRUtils::expr_value(right))->m_s;
                std::string left_str = std::string(left_value);
                std::string right_str = std::string(right_value);
                int8_t strcmp = left_str.compare(right_str);
                bool result;
                switch (asr_op) {
                    case (ASR::cmpopType::Eq) : {
                        result = (strcmp == 0);
                        break;
                    }
                    case (ASR::cmpopType::NotEq) : {
                        result = (strcmp != 0);
                        break;
                    }
                    case (ASR::cmpopType::Gt) : {
                        result = (strcmp > 0);
                        break;
                    }
                    case (ASR::cmpopType::GtE) : {
                        result = (strcmp > 0 || strcmp == 0);
                        break;
                    }
                    case (ASR::cmpopType::Lt) : {
                        result = (strcmp < 0);
                        break;
                    }
                    case (ASR::cmpopType::LtE) : {
                        result = (strcmp < 0 || strcmp == 0);
                        break;
                    }
                    default: LFORTRAN_ASSERT(false); // should never happen
                }
                value = ASR::down_cast<ASR::expr_t>(ASR::make_LogicalConstant_t(
                    al, x.base.base.loc, result, type));
            }

            tmp = ASR::make_StringCompare_t(al, x.base.base.loc, left, asr_op, right, type, value);
        }

        if (overloaded != nullptr) {
            tmp = ASR::make_OverloadedCompare_t(al, x.base.base.loc, left, asr_op, right, type,
                value, overloaded);
        }
    }

    void visit_Pass(const AST::Pass_t &/*x*/) {
        tmp = nullptr;
    }

    void visit_Return(const AST::Return_t &x) {
        std::string return_var_name = "_lpython_return_variable";
        if(current_scope->get_scope().find(return_var_name) == current_scope->get_scope().end()) {
            if (x.m_value) {
                throw SemanticError("Return type of function is not defined",
                                x.base.base.loc);
            }
            // this may be a case with void return type (like subroutine)
            tmp = ASR::make_Return_t(al, x.base.base.loc);
            return;
        }
        this->visit_expr(*x.m_value);
        ASR::expr_t *value = ASRUtils::EXPR(tmp);
        ASR::symbol_t *return_var = current_scope->get_symbol(return_var_name);
        ASR::asr_t *return_var_ref = ASR::make_Var_t(al, x.base.base.loc, return_var);
        ASR::expr_t *target = ASRUtils::EXPR(return_var_ref);
        ASR::ttype_t *target_type = ASRUtils::expr_type(target);
        ASR::ttype_t *value_type = ASRUtils::expr_type(value);
        if (!ASRUtils::check_equal_type(target_type, value_type)) {
            std::string ltype = ASRUtils::type_to_str_python(target_type);
            std::string rtype = ASRUtils::type_to_str_python(value_type);
            throw SemanticError("Type Mismatch in return, found ('" +
                    ltype + "' and '" + rtype + "')", x.base.base.loc);
        }
        value = cast_helper(ASRUtils::expr_type(target), value, true);
        ASR::stmt_t *overloaded=nullptr;
        tmp = ASR::make_Assignment_t(al, x.base.base.loc, target, value,
                                overloaded);

        // We can only return one statement in `tmp`, so we insert the current
        // `tmp` into the body of the function directly
        current_body->push_back(al, ASR::down_cast<ASR::stmt_t>(tmp));

        // Now we assign Return into `tmp`
        tmp = ASR::make_Return_t(al, x.base.base.loc);
    }

    void visit_Continue(const AST::Continue_t &x) {
        tmp = ASR::make_Cycle_t(al, x.base.base.loc);
    }

    void visit_Break(const AST::Break_t &x) {
        tmp = ASR::make_Exit_t(al, x.base.base.loc);
    }

    void visit_Raise(const AST::Raise_t &x) {
        ASR::expr_t *code;
        if (x.m_cause) {
            visit_expr(*x.m_cause);
            code = ASRUtils::EXPR(tmp);
        } else {
            code = nullptr;
        }
        tmp = ASR::make_ErrorStop_t(al, x.base.base.loc, code);
    }

    void visit_Set(const AST::Set_t &x) {
        LFORTRAN_ASSERT(x.n_elts > 0); // type({}) is 'dict'
        Vec<ASR::expr_t*> elements;
        elements.reserve(al, x.n_elts);
        ASR::ttype_t* type = nullptr;
        for (size_t i = 0; i < x.n_elts; ++i) {
            visit_expr(*x.m_elts[i]);
            ASR::expr_t *value = ASRUtils::EXPR(tmp);
            if (type == nullptr) {
                type = ASRUtils::expr_type(value);
            } else {
                if (!ASRUtils::check_equal_type(ASRUtils::expr_type(value), type)) {
                    throw SemanticError("All Set values must be of the same type for now",
                                        x.base.base.loc);
                }
            }
            elements.push_back(al, value);
        }
        ASR::ttype_t* set_type = ASRUtils::TYPE(ASR::make_Set_t(al, x.base.base.loc, type));
        tmp = ASR::make_SetConstant_t(al, x.base.base.loc, elements.p, elements.size(), set_type);
    }

    void visit_Expr(const AST::Expr_t &x) {
        if (AST::is_a<AST::Call_t>(*x.m_value)) {
            AST::Call_t *c = AST::down_cast<AST::Call_t>(x.m_value);
            std::string call_name;
            if (AST::is_a<AST::Name_t>(*c->m_func)) {
                AST::Name_t *n = AST::down_cast<AST::Name_t>(c->m_func);
                call_name = n->m_id;
                ASR::symbol_t* s = current_scope->resolve_symbol(call_name);
                if( call_name == "c_p_pointer" && !s ) {
                    tmp = create_CPtrToPointer(*c);
                    return;
                }
                if( call_name == "p_c_pointer" && !s ) {
                    tmp = create_PointerToCPtr(*c);
                    return;
                }
            } else if (AST::is_a<AST::Attribute_t>(*c->m_func)) {
                AST::Attribute_t *at = AST::down_cast<AST::Attribute_t>(c->m_func);
                if (AST::is_a<AST::Name_t>(*at->m_value)) {
                    std::string value = AST::down_cast<AST::Name_t>(at->m_value)->m_id;
                    ASR::symbol_t *t = current_scope->get_symbol(value);
                    if (!t) {
                        throw SemanticError("'" + value + "' is not defined in the scope",
                            x.base.base.loc);
                    }
                    Vec<ASR::expr_t*> elements;
                    elements.reserve(al, c->n_args);
                    for (size_t i = 0; i < c->n_args; ++i) {
                        visit_expr(*c->m_args[i]);
                        elements.push_back(al, ASRUtils::EXPR(tmp));
                    }
                    ASR::expr_t *te = ASR::down_cast<ASR::expr_t>(
                                        ASR::make_Var_t(al, x.base.base.loc, t));
                    handle_attribute(te, at->m_attr, x.base.base.loc, elements);
                    return;
                }
            } else {
                throw SemanticError("Only Name/Attribute supported in Call",
                    x.base.base.loc);
            }

            Vec<ASR::call_arg_t> args;
            args.reserve(al, c->n_args);
            visit_expr_list(c->m_args, c->n_args, args);
            if (call_name == "print") {
                ASR::expr_t *fmt = nullptr;
                Vec<ASR::expr_t*> args_expr = ASRUtils::call_arg2expr(al, args);
                ASR::expr_t *separator = nullptr;
                ASR::expr_t *end = nullptr;
                if (c->n_keywords > 0) {
                    std::string arg_name;
                    for (size_t i = 0; i < c->n_keywords; i++) {
                        arg_name = c->m_keywords[i].m_arg;
                        if (arg_name == "sep") {
                            visit_expr(*c->m_keywords[i].m_value);
                            separator = ASRUtils::EXPR(tmp);
                            ASR::ttype_t *type = ASRUtils::expr_type(separator);
                            if (!ASRUtils::is_character(*type)) {
                                std::string found = ASRUtils::type_to_str(type);
                                diag.add(diag::Diagnostic(
                                    "Separator is expected to be of string type",
                                    diag::Level::Error, diag::Stage::Semantic, {
                                        diag::Label("Expected string, found: " + found,
                                                {separator->base.loc})
                                    })
                                );
                                throw SemanticAbort();
                            }
                        }
                        if (arg_name == "end") {
                            visit_expr(*c->m_keywords[i].m_value);
                            end = ASRUtils::EXPR(tmp);
                            ASR::ttype_t *type = ASRUtils::expr_type(end);
                            if (!ASRUtils::is_character(*type)) {
                                std::string found = ASRUtils::type_to_str(type);
                                diag.add(diag::Diagnostic(
                                    "End is expected to be of string type",
                                    diag::Level::Error, diag::Stage::Semantic, {
                                        diag::Label("Expected string, found: " + found,
                                                {end->base.loc})
                                    })
                                );
                                throw SemanticAbort();
                            }
                        }
                    }
                }
                tmp = ASR::make_Print_t(al, x.base.base.loc, fmt,
                    args_expr.p, args_expr.size(), separator, end);
                return;

            } else if (call_name == "quit") {
                ASR::expr_t *code;
                if (args.size() == 0) {
                    code = nullptr;
                } else if (args.size() == 1) {
                    code = args[0].m_value;
                } else {
                    throw SemanticError("The function quit() requires 0 or 1 arguments",
                        x.base.base.loc);
                }
                tmp = ASR::make_Stop_t(al, x.base.base.loc, code);
                return;
            }
            ASR::symbol_t *s = current_scope->resolve_symbol(call_name);
            if (!s) {
                throw SemanticError("Function '" + call_name + "' is not declared",
                    x.base.base.loc);
            }
            tmp = make_call_helper(al, s, current_scope, args, call_name,
                    x.base.base.loc, true);
            return;
        }
        this->visit_expr(*x.m_value);
        ASRUtils::EXPR(tmp);
        tmp = nullptr;
    }

    ASR::asr_t* handle_intrinsic_int(Allocator &al, Vec<ASR::call_arg_t> args,
                                        const Location &loc) {
        ASR::expr_t *arg = nullptr, *value = nullptr;
        ASR::ttype_t *type = nullptr;
        if (args.size() > 0) {
            arg = args[0].m_value;
            type = ASRUtils::expr_type(arg);
        }
        ASR::ttype_t *to_type = ASRUtils::TYPE(ASR::make_Integer_t(al, loc,
                                    4, nullptr, 0));
        if (!arg) {
            return ASR::make_IntegerConstant_t(al, loc, 0, to_type);
        }
        if (ASRUtils::is_real(*type)) {
            if (ASRUtils::expr_value(arg) != nullptr) {
                int32_t ival = ASR::down_cast<ASR::RealConstant_t>(
                                        ASRUtils::expr_value(arg))->m_r;
                value =  ASR::down_cast<ASR::expr_t>(make_IntegerConstant_t(al,
                                loc, ival, to_type));
            }
            return (ASR::asr_t *)ASR::down_cast<ASR::expr_t>(ASR::make_Cast_t(
            al, loc, arg, ASR::cast_kindType::RealToInteger,
            to_type, value));
        } else if (ASRUtils::is_character(*type)) {
            if (ASRUtils::expr_value(arg) != nullptr) {
                char *c = ASR::down_cast<ASR::StringConstant_t>(
                                    ASRUtils::expr_value(arg))->m_s;
                int ival = 0;
                char *ch = c;
                if (*ch == '-') {
                    ch++;
                }
                while (*ch) {
                    if (*ch == '.') {
                        throw SemanticError("invalid literal for int() with base 10: '"+ std::string(c) + "'", arg->base.loc);
                    }
                    if (*ch < '0' || *ch > '9') {
                        throw SemanticError("invalid literal for int() with base 10: '"+ std::string(c) + "'", arg->base.loc);
                    }
                    ch++;
                }
                ival = std::stoi(c);
                return (ASR::asr_t *)ASR::down_cast<ASR::expr_t>(ASR::make_IntegerConstant_t(al,
                                loc, ival, to_type));
            }
            // TODO: make int() work for non-constant strings
        } else if (ASRUtils::is_logical(*type)) {
            if (ASRUtils::expr_value(arg) != nullptr) {
                int32_t ival = ASR::down_cast<ASR::LogicalConstant_t>(
                                        ASRUtils::expr_value(arg))->m_value;
                value =  ASR::down_cast<ASR::expr_t>(make_IntegerConstant_t(al,
                                loc, ival, to_type));
            }
            return (ASR::asr_t *)ASR::down_cast<ASR::expr_t>(ASR::make_Cast_t(
            al, loc, arg, ASR::cast_kindType::LogicalToInteger,
            to_type, value));
        } else if (!ASRUtils::is_integer(*type)) {
            std::string stype = ASRUtils::type_to_str_python(type);
            throw SemanticError(
                "Conversion of '" + stype + "' to integer is not Implemented",
                loc);
        }
        return nullptr;
    }

    ASR::asr_t* handle_intrinsic_float(Allocator &al, Vec<ASR::call_arg_t> args,
                                        const Location &loc) {
        ASR::expr_t *arg = nullptr, *value = nullptr;
        ASR::ttype_t *type = nullptr;
        if (args.size() > 0) {
            arg = args[0].m_value;
            type = ASRUtils::expr_type(arg);
        }
        ASR::ttype_t *to_type = ASRUtils::TYPE(ASR::make_Real_t(al, loc,
                                    8, nullptr, 0));
        if (!arg) {
            return ASR::make_RealConstant_t(al, loc, 0.0, to_type);
        }
        if (ASRUtils::is_integer(*type)) {
            if (ASRUtils::expr_value(arg) != nullptr) {
                double dval = ASR::down_cast<ASR::IntegerConstant_t>(
                                        ASRUtils::expr_value(arg))->m_n;
                value =  ASR::down_cast<ASR::expr_t>(make_RealConstant_t(al,
                                loc, dval, to_type));
            }
            return (ASR::asr_t *)ASR::down_cast<ASR::expr_t>(ASR::make_Cast_t(
                al, loc, arg, ASR::cast_kindType::IntegerToReal,
                to_type, value));
        } else if (ASRUtils::is_logical(*type)) {
            if (ASRUtils::expr_value(arg) != nullptr) {
                double dval = ASR::down_cast<ASR::LogicalConstant_t>(
                                        ASRUtils::expr_value(arg))->m_value;
                value =  ASR::down_cast<ASR::expr_t>(make_RealConstant_t(al,
                                loc, dval, to_type));
            }
            return (ASR::asr_t *)ASR::down_cast<ASR::expr_t>(ASR::make_Cast_t(
                al, loc, arg, ASR::cast_kindType::LogicalToReal,
                to_type, value));
        } else if (!ASRUtils::is_real(*type)) {
            std::string stype = ASRUtils::type_to_str_python(type);
            throw SemanticError(
                "Conversion of '" + stype + "' to float is not Implemented",
                loc);
        }
        return nullptr;
    }

    ASR::asr_t* handle_intrinsic_bool(Allocator &al, Vec<ASR::call_arg_t> args,
                                        const Location &loc) {
        ASR::expr_t *arg = nullptr, *value = nullptr;
        ASR::ttype_t *type = nullptr;
        if (args.size() > 0) {
            arg = args[0].m_value;
            type = ASRUtils::expr_type(arg);
        }
        ASR::ttype_t *to_type = ASRUtils::TYPE(ASR::make_Logical_t(al, loc,
                                    4, nullptr, 0));
        if (!arg) {
            return ASR::make_LogicalConstant_t(al, loc, false, to_type);
        }
        if (ASRUtils::is_integer(*type)) {
            if (ASRUtils::expr_value(arg) != nullptr) {
                bool b = ASR::down_cast<ASR::IntegerConstant_t>(
                                        ASRUtils::expr_value(arg))->m_n;
                value = ASR::down_cast<ASR::expr_t>(make_LogicalConstant_t(al,
                                loc, b, to_type));
            }
            return (ASR::asr_t *)ASR::down_cast<ASR::expr_t>(ASR::make_Cast_t(
                al, loc, arg, ASR::cast_kindType::IntegerToLogical, to_type, value));

        } else if (ASRUtils::is_real(*type)) {
            if (ASRUtils::expr_value(arg) != nullptr) {
                bool b = ASR::down_cast<ASR::RealConstant_t>(
                                        ASRUtils::expr_value(arg))->m_r;
                value = ASR::down_cast<ASR::expr_t>(make_LogicalConstant_t(al,
                                loc, b, to_type));
            }
            return (ASR::asr_t *)ASR::down_cast<ASR::expr_t>(ASR::make_Cast_t(
                al, loc, arg, ASR::cast_kindType::RealToLogical, to_type, value));

        } else if (ASRUtils::is_character(*type)) {
            if (ASRUtils::expr_value(arg) != nullptr) {
                char *c = ASR::down_cast<ASR::StringConstant_t>(
                                        ASRUtils::expr_value(arg))->m_s;
                value = ASR::down_cast<ASR::expr_t>(make_LogicalConstant_t(al,
                                loc, std::string(c) != "", to_type));
            }
            return (ASR::asr_t *)ASR::down_cast<ASR::expr_t>(ASR::make_Cast_t(
                al, loc, arg, ASR::cast_kindType::CharacterToLogical, to_type, value));

        } else if (ASRUtils::is_complex(*type)) {
            if (ASRUtils::expr_value(arg) != nullptr) {
                ASR::ComplexConstant_t *c_arg = ASR::down_cast<ASR::ComplexConstant_t>(
                                                ASRUtils::expr_value(arg));
                std::complex<double> c_value(c_arg->m_re, c_arg->m_im);
                value = ASR::down_cast<ASR::expr_t>(make_LogicalConstant_t(al,
                                loc, c_value.real() != 0.0 || c_value.imag() != 0.0, to_type));
            }
            return (ASR::asr_t *)ASR::down_cast<ASR::expr_t>(ASR::make_Cast_t(
                al, loc, arg, ASR::cast_kindType::ComplexToLogical, to_type, value));

        } else if (ASRUtils::is_logical(*type)) {
            return (ASR::asr_t *)arg;
        } else {
            std::string stype = ASRUtils::type_to_str_python(type);
            throw SemanticError(
                "Conversion of '" + stype + "' to logical is not Implemented",
                loc);
        }
        // TODO: Make this work if the argument is, let's say, a class.
        return nullptr;
    }

    ASR::asr_t* handle_intrinsic_len(Allocator &al, Vec<ASR::call_arg_t> args,
                                        const Location &loc) {
        if (args.size() != 1) {
            throw SemanticError("len() takes exactly one argument (" +
                std::to_string(args.size()) + " given)", loc);
        }
        ASR::expr_t *arg = args[0].m_value;
        ASR::ttype_t *type = ASRUtils::expr_type(arg);
        ASR::ttype_t *to_type = ASRUtils::TYPE(ASR::make_Integer_t(al, loc,
                                4, nullptr, 0));
        ASR::expr_t *value = nullptr;
        if (ASRUtils::is_character(*type)) {
            if (ASRUtils::expr_value(arg) != nullptr) {
                char* c = ASR::down_cast<ASR::StringConstant_t>(
                                        ASRUtils::expr_value(arg))->m_s;
                int64_t ival = std::string(c).size();
                value = ASR::down_cast<ASR::expr_t>(make_IntegerConstant_t(al,
                                loc, ival, to_type));
            }
            return (ASR::asr_t *)ASR::down_cast<ASR::expr_t>(
                    ASR::make_StringLen_t(al, loc, arg, to_type, value));
        } else if (ASR::is_a<ASR::Set_t>(*type)) {
            if (ASRUtils::expr_value(arg) != nullptr) {
                int64_t ival = (int64_t)ASR::down_cast<ASR::SetConstant_t>(
                                        ASRUtils::expr_value(arg))->n_elements;
                value = ASR::down_cast<ASR::expr_t>(make_IntegerConstant_t(al,
                                loc, ival, to_type));
            }
            return (ASR::asr_t *)ASR::down_cast<ASR::expr_t>(
                    ASR::make_SetLen_t(al, loc, arg, to_type, value));
        } else if (ASR::is_a<ASR::Tuple_t>(*type)) {
            if (ASRUtils::expr_value(arg) != nullptr) {
                int64_t ival = (int64_t)ASR::down_cast<ASR::TupleConstant_t>(
                                        ASRUtils::expr_value(arg))->n_elements;
                value = ASR::down_cast<ASR::expr_t>(make_IntegerConstant_t(al,
                                loc, ival, to_type));
            }
            return (ASR::asr_t *)ASR::down_cast<ASR::expr_t>(
                    ASR::make_TupleLen_t(al, loc, arg, to_type, value));
        } else if (ASR::is_a<ASR::List_t>(*type)) {
            if (ASRUtils::expr_value(arg) != nullptr) {
                int64_t ival = (int64_t)ASR::down_cast<ASR::ListConstant_t>(
                                        ASRUtils::expr_value(arg))->n_args;
                value = ASR::down_cast<ASR::expr_t>(make_IntegerConstant_t(al,
                                loc, ival, to_type));
            }
            return (ASR::asr_t *)ASR::down_cast<ASR::expr_t>(
                    ASR::make_ListLen_t(al, loc, arg, to_type, value));
        } else if (ASR::is_a<ASR::Dict_t>(*type)) {
            if (ASRUtils::expr_value(arg) != nullptr) {
                int64_t ival = (int64_t)ASR::down_cast<ASR::DictConstant_t>(
                                        ASRUtils::expr_value(arg))->n_keys;
                value = ASR::down_cast<ASR::expr_t>(make_IntegerConstant_t(al,
                                loc, ival, to_type));
            }
            return (ASR::asr_t *)ASR::down_cast<ASR::expr_t>(
                    ASR::make_DictLen_t(al, loc, arg, to_type, value));
        }
        throw SemanticError("len() is only supported for `str`, `set`, `dict`, `list` and `tuple`", loc);
    }

    ASR::asr_t* create_CPtrToPointer(const AST::Call_t& x) {
        if( x.n_args != 2 ) {
            throw SemanticError("c_p_pointer accepts two positional arguments, "
                                "first a variable of c_ptr type and second "
                                " the target type of the first variable.",
                                x.base.base.loc);
        }
        visit_expr(*x.m_args[0]);
        ASR::expr_t* cptr = ASRUtils::EXPR(tmp);
        visit_expr(*x.m_args[1]);
        ASR::expr_t* pptr = ASRUtils::EXPR(tmp);
        return ASR::make_CPtrToPointer_t(al, x.base.base.loc, cptr,
                                         pptr, nullptr);
    }

    ASR::asr_t* create_PointerToCPtr(const AST::Call_t& x) {
        if( x.n_args != 2 ) {
            throw SemanticError("p_c_pointer accepts two positional arguments, "
                                "first a Pointer variable, second a CPtr variable.",
                                x.base.base.loc);
        }
        visit_expr(*x.m_args[0]);
        ASR::expr_t* pptr = ASRUtils::EXPR(tmp);
        visit_expr(*x.m_args[1]);
        ASR::expr_t* cptr = ASRUtils::EXPR(tmp);
        ASR::asr_t* pp = ASR::make_PointerToCPtr_t(al, x.base.base.loc, pptr,
                                         ASRUtils::expr_type(cptr), nullptr);
        return ASR::make_Assignment_t(al, x.base.base.loc,
            cptr, ASR::down_cast<ASR::expr_t>(pp), nullptr);
    }

    void visit_Call(const AST::Call_t &x) {
        std::string call_name;
        Vec<ASR::call_arg_t> args;
        args.reserve(al, x.n_args);
        visit_expr_list(x.m_args, x.n_args, args);
        if (AST::is_a<AST::Name_t>(*x.m_func)) {
            AST::Name_t *n = AST::down_cast<AST::Name_t>(x.m_func);
            call_name = n->m_id;
        } else if (AST::is_a<AST::Attribute_t>(*x.m_func)) {
            AST::Attribute_t *at = AST::down_cast<AST::Attribute_t>(x.m_func);
            if (AST::is_a<AST::Name_t>(*at->m_value)) {
                AST::Name_t *n = AST::down_cast<AST::Name_t>(at->m_value);
                std::string mod_name = n->m_id;
                call_name = at->m_attr;
                std::string call_name_store = "__" + mod_name + "_" + call_name;
                ASR::symbol_t *st = nullptr;
                if (current_scope->get_scope().find(call_name_store) != current_scope->get_scope().end()) {
                    st = current_scope->get_symbol(call_name_store);
                } else {
                    SymbolTable *symtab = current_scope;
                    while (symtab->parent != nullptr) symtab = symtab->parent;
                    if (symtab->get_scope().find(mod_name) == symtab->get_scope().end()) {
                        if (current_scope->get_scope().find(mod_name) != current_scope->get_scope().end()) {
                            // this case when we have variable and attribute
                            st = current_scope->get_symbol(mod_name);
                            Vec<ASR::expr_t*> eles;
                            eles.reserve(al, x.n_args);
                            for (size_t i=0; i<x.n_args; i++) {
                                eles.push_back(al, args[i].m_value);
                            }
                            ASR::expr_t *se = ASR::down_cast<ASR::expr_t>(
                                            ASR::make_Var_t(al, x.base.base.loc, st));
                            handle_attribute(se, at->m_attr, x.base.base.loc, eles);
                            return;
                        }
                        throw SemanticError("module '" + mod_name + "' is not imported",
                            x.base.base.loc);
                    }
                    ASR::symbol_t *mt = symtab->get_symbol(mod_name);
                    ASR::Module_t *m = ASR::down_cast<ASR::Module_t>(mt);
                    st = import_from_module(al, m, current_scope, mod_name,
                                        call_name, call_name_store, x.base.base.loc);
                    current_scope->add_symbol(call_name_store, st);
                }
                tmp = make_call_helper(al, st, current_scope, args, call_name, x.base.base.loc);
                return;
            } else {
                throw SemanticError("Only Name type supported in Call",
                    x.base.base.loc);
            }
        } else {
            throw SemanticError("Only Name or Attribute type supported in Call",
                x.base.base.loc);
        }

        ASR::symbol_t *s = current_scope->resolve_symbol(call_name);

        if (!s) {
            if (intrinsic_procedures.is_intrinsic(call_name)) {
                s = resolve_intrinsic_function(x.base.base.loc, call_name);
                if (call_name == "pow") {
                    diag.add(diag::Diagnostic(
                        "Could have used '**' instead of 'pow'",
                        diag::Level::Style, diag::Stage::Semantic, {
                            diag::Label("'**' could be used instead",
                                    {x.base.base.loc}),
                        })
                    );
                }
            } else {
                // TODO: We need to port all functions below to the intrinsic functions file
                // Then we can uncomment this error message:
                /*
                throw SemanticError("The function '" + call_name + "' is not declared and not intrinsic",
                    x.base.base.loc);
            }
            if (false) {
                */
                // This will all be removed once we port it to intrinsic functions
            // Intrinsic functions
            if (call_name == "size") {
                // TODO: size should be part of ASR. That way
                // ASR itself does not need a runtime library
                // a runtime library thus becomes optional --- can either be
                // implemented using ASR, or the backend can link it at runtime
                ASR::ttype_t *a_type = ASRUtils::TYPE(ASR::make_Integer_t(al, x.base.base.loc,
                    4, nullptr, 0));
                /*
                ASR::symbol_t *a_name = nullptr;
                throw SemanticError("TODO: add the size() function and look it up",
                    x.base.base.loc);
                tmp = ASR::make_FunctionCall_t(al, x.base.base.loc, a_name,
                    nullptr, args.p, args.size(), nullptr, 0, a_type, nullptr, nullptr);
                */

                tmp = ASR::make_IntegerConstant_t(al, x.base.base.loc, 1234, a_type);
                return;
            } else if (call_name == "empty") {
                // TODO: check that the `empty` arguments are compatible
                // with the type
                tmp = nullptr;
                return;
            } else if (call_name == "empty_c_void_p") {
                // TODO: check that `empty_c_void_p uses` has arguments that are compatible
                // with the type
                tmp = nullptr;
                return;
            } else if (call_name == "TypeVar") {
                // Ignore TypeVar for now, we handle it based on the identifier itself
                tmp = nullptr;
                return;
            } else if (call_name == "callable") {
                if (args.size() != 1) {
                    throw SemanticError(call_name + "() takes exactly one argument (" +
                        std::to_string(args.size()) + " given)", x.base.base.loc);
                }
                ASR::ttype_t *type = ASRUtils::TYPE(ASR::make_Logical_t(al, x.base.base.loc,
                                    4, nullptr, 0));
                ASR::expr_t *arg = args[0].m_value;
                bool result = false;
                if (ASR::is_a<ASR::Var_t>(*arg)) {
                    ASR::symbol_t *t = ASR::down_cast<ASR::Var_t>(arg)->m_v;
                    result = (ASR::is_a<ASR::Function_t>(*t) ||
                                ASR::is_a<ASR::Subroutine_t>(*t));
                }
                tmp = ASR::make_LogicalConstant_t(al, x.base.base.loc, result, type);
                return;
            } else if (call_name == "int" || call_name == "float" || call_name == "bool") {
                if (args.size() > 1) {
                    throw SemanticError("Either 0 or 1 argument is expected in '" + call_name + "'",
                            x.base.base.loc);
                }
                if (call_name == "int") {
                    tmp = handle_intrinsic_int(al, args, x.base.base.loc);
                } else if (call_name == "float") {
                    tmp = handle_intrinsic_float(al, args, x.base.base.loc);
                } else {
                    tmp = handle_intrinsic_bool(al, args, x.base.base.loc);
                }
                return;
            } else if (call_name == "len") {
                tmp = handle_intrinsic_len(al, args, x.base.base.loc);
                return;
            } else if( call_name == "pointer" ) {
                ASR::ttype_t *type = ASRUtils::TYPE(ASR::make_Pointer_t(al, x.base.base.loc,
                                            ASRUtils::expr_type(args[0].m_value)));
                tmp = ASR::make_GetPointer_t(al, x.base.base.loc, args[0].m_value, type, nullptr);
                return ;
            } else {
                // The function was not found and it is not intrinsic
                throw SemanticError("Function '" + call_name + "' is not declared and not intrinsic",
                    x.base.base.loc);
            }
            } // end of "comment"
        }

        tmp = make_call_helper(al, s, current_scope, args, call_name, x.base.base.loc);
    }

    void visit_ImportFrom(const AST::ImportFrom_t &/*x*/) {
        // Handled by SymbolTableVisitor already
        tmp = nullptr;
    }
};

Result<ASR::TranslationUnit_t*> body_visitor(Allocator &al,
        const AST::Module_t &ast,
        diag::Diagnostics &diagnostics,
        ASR::asr_t *unit, bool main_module,
        std::map<int, ASR::symbol_t*> &ast_overload)
{
    BodyVisitor b(al, unit, diagnostics, main_module, ast_overload);
    try {
        b.visit_Module(ast);
    } catch (const SemanticError &e) {
        Error error;
        diagnostics.diagnostics.push_back(e.d);
        return error;
    } catch (const SemanticAbort &) {
        Error error;
        return error;
    }
    ASR::TranslationUnit_t *tu = ASR::down_cast2<ASR::TranslationUnit_t>(unit);
    return tu;
}

class PickleVisitor : public AST::PickleBaseVisitor<PickleVisitor>
{
public:
    std::string get_str() {
        return s;
    }
};

std::string pickle_python(AST::ast_t &ast, bool colors, bool indent) {
    PickleVisitor v;
    v.use_colors = colors;
    v.indent = indent;
    v.visit_ast(ast);
    return v.get_str();
}

class TreeVisitor : public AST::TreeBaseVisitor<TreeVisitor>
{
public:
    std::string get_str() {
        return s;
    }
};

std::string pickle_tree_python(AST::ast_t &ast, bool colors) {
    TreeVisitor v;
    v.use_colors = colors;
    v.visit_ast(ast);
    return v.get_str();
}

std::string get_parent_dir(const std::string &path) {
    int idx = path.size()-1;
    while (idx >= 0 && path[idx] != '/' && path[idx] != '\\') idx--;
    if (idx == -1) {
        return "";
    }
    return path.substr(0,idx);
}

Result<ASR::TranslationUnit_t*> python_ast_to_asr(Allocator &al,
    AST::ast_t &ast, diag::Diagnostics &diagnostics, bool main_module,
    bool disable_main, bool symtab_only, std::string file_path)
{
    std::map<int, ASR::symbol_t*> ast_overload;
    std::string parent_dir = get_parent_dir(file_path);
    AST::Module_t *ast_m = AST::down_cast2<AST::Module_t>(&ast);

    ASR::asr_t *unit;
    auto res = symbol_table_visitor(al, *ast_m, diagnostics, main_module,
        ast_overload, parent_dir);
    if (res.ok) {
        unit = res.result;
    } else {
        return res.error;
    }
    ASR::TranslationUnit_t *tu = ASR::down_cast2<ASR::TranslationUnit_t>(unit);
    LFORTRAN_ASSERT(asr_verify(*tu));

    if (!symtab_only) {
        auto res2 = body_visitor(al, *ast_m, diagnostics, unit, main_module,
            ast_overload);
        if (res2.ok) {
            tu = res2.result;
        } else {
            return res2.error;
        }
        LFORTRAN_ASSERT(asr_verify(*tu));
    }

    if (main_module) {
        // If it is a main module, turn it into a program
        // Note: we can modify this behavior for interactive mode later
        if (disable_main) {
            if (tu->n_items > 0) {
                diagnostics.add(diag::Diagnostic(
                    "The script is invoked as the main module and it has code to execute,\n"
                    "but `--disable-main` was passed so no code was generated for `main`.\n"
                    "We are removing all global executable code from ASR.",
                    diag::Level::Warning, diag::Stage::Semantic, {})
                );
                // We have to remove the code
                tu->m_items=nullptr;
                tu->n_items=0;
                LFORTRAN_ASSERT(asr_verify(*tu));
            }
        } else {
            pass_wrap_global_stmts_into_program(al, *tu, "_lpython_main_program");
            LFORTRAN_ASSERT(asr_verify(*tu));
        }
    }

    return tu;
}

} // namespace LFortran::Python<|MERGE_RESOLUTION|>--- conflicted
+++ resolved
@@ -1912,12 +1912,12 @@
                 tmp = ASR::make_ListSection_t(al, loc, value, ai, type, nullptr);
                 return false;
             } else if (ASR::is_a<ASR::Character_t>(*type)) {
-<<<<<<< HEAD
                 ASR::ttype_t *int_type = ASRUtils::TYPE(ASR::make_Integer_t(al, x.base.base.loc,
                                                         4, nullptr, 0));
                 // Step forward can be used to set m_left, m_right boundary, if any of one not present.
-                // It will be assigned to 1 , if not set.
                 bool step_forward = true;
+                
+                // Step will be assigned to 1 , if not set.
                 if (ai.m_step == nullptr) {
                     ai.m_step = ASR::down_cast<ASR::expr_t>(
                     ASR::make_IntegerConstant_t(al, x.base.base.loc, 1, int_type));
@@ -1931,37 +1931,15 @@
                 if (ai.m_left == nullptr) {
                     ai.m_left = ASR::down_cast<ASR::expr_t>(
                     ASR::make_IntegerConstant_t(al, x.base.base.loc, step_forward ? MIN_INTEGER : MAX_INTEGER, int_type));
-=======
-                ASR::ttype_t *int_type = ASRUtils::TYPE(ASR::make_Integer_t(al, loc, 4, nullptr, 0));
-                // If left is not present, assign it to the first ASR index (0 + 1) in string
-                if (ai.m_left == nullptr) {
-                    ai.m_left = ASR::down_cast<ASR::expr_t>(
-                    ASR::make_IntegerConstant_t(al, loc, 1, int_type));
-                } else {
-                    ai.m_left = index_add_one(loc, ai.m_left);
->>>>>>> afc4804d
                 }
 
                 // If right is not present, assign it to the Max or Min Integer depending on step forard
                 if (ai.m_right == nullptr) {
                     ai.m_right = ASR::down_cast<ASR::expr_t>(
-<<<<<<< HEAD
                     ASR::make_IntegerConstant_t(al, x.base.base.loc, step_forward ? MAX_INTEGER : MIN_INTEGER, int_type));
                 }
 
                 tmp = ASR::make_StringSection_t(al, x.base.base.loc, value, ai.m_left, ai.m_right,
-=======
-                    ASR::make_IntegerConstant_t(al, loc, 0, int_type));
-                }
-                // If step is not present, assign it to 1 (step should be always present)
-                if (ai.m_step == nullptr) {
-                    ai.m_step = ASR::down_cast<ASR::expr_t>(
-                    ASR::make_IntegerConstant_t(al, loc, 1, int_type));
-                } else {
-                    ai.m_step = index_add_one(loc, ai.m_step);
-                }
-                tmp = ASR::make_StringSection_t(al, loc, value, ai.m_left, ai.m_right,
->>>>>>> afc4804d
                     ai.m_step, type, nullptr);
                 return false;
             } else if (ASR::is_a<ASR::Dict_t>(*type)) {
