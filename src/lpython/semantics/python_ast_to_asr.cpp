#include <fstream>
#include <iostream>
#include <map>
#include <set>
#include <memory>
#include <string>
#include <cmath>
#include <vector>
#include <bitset>
#include <complex>
#include <sstream>
#include <iterator>

#include <libasr/asr.h>
#include <libasr/asr_utils.h>
#include <libasr/asr_verify.h>
#include <libasr/config.h>
#include <libasr/string_utils.h>
#include <libasr/utils.h>
#include <libasr/pass/instantiate_template.h>
#include <libasr/pass/wrap_global_stmts.h>
#include <libasr/pass/intrinsic_function_registry.h>
#include <libasr/pass/intrinsic_array_function_registry.h>
#include <libasr/modfile.h>
#include <libasr/casting_utils.h>
#include <libasr/codegen/asr_to_fortran.h>
#include <libasr/pickle.h>

#include <lpython/python_ast.h>
#include <lpython/semantics/python_ast_to_asr.h>
#include <lpython/utils.h>
#include <lpython/semantics/semantic_exception.h>
#include <lpython/python_serialization.h>
#include <lpython/semantics/python_comptime_eval.h>
#include <lpython/semantics/python_attribute_eval.h>
#include <lpython/semantics/python_intrinsic_eval.h>
#include <lpython/parser/parser.h>
#include <libasr/serialization.h>

namespace LCompilers::LPython {

int save_pyc_files(const ASR::TranslationUnit_t &u,
                       std::string infile) {
    diag::Diagnostics diagnostics;
    LCOMPILERS_ASSERT(asr_verify(u, true, diagnostics));
    std::string modfile_binary = save_pycfile(u);

    while( infile.back() != '.' ) {
        infile.pop_back();
    }
    std::string modfile = infile + "pyc";
    {
        std::ofstream out;
        out.open(modfile, std::ofstream::out | std::ofstream::binary);
        out << modfile_binary;
    }
    return 0;
}

// Does a CPython style lookup for a module:
// * First the current directory (this is incorrect, we need to do it relative to the current file)
// * Then the LPython runtime directory
Result<std::string> get_full_path(const std::string &filename,
        const std::string &runtime_library_dir, std::string& input,
        bool &lpython, bool& enum_py) {
    lpython = false;
    enum_py = false;
    std::string file_path;
    if( *(runtime_library_dir.rbegin()) == '/' ) {
        file_path = runtime_library_dir + filename;
    } else {
        file_path = runtime_library_dir + "/" + filename;
    }
    bool status = read_file(file_path, input);
    if (status) {
        return file_path;
    } else {
        // If this is `lpython`, do a special lookup
        if (filename == "lpython.py") {
            file_path = runtime_library_dir + "/lpython/" + filename;
            status = read_file(file_path, input);
            if (status) {
                lpython = true;
                return file_path;
            } else {
                return Error();
            }
        } else if (startswith(filename, "numpy.py")) {
            file_path = runtime_library_dir + "/lpython_intrinsic_" + filename;
            status = read_file(file_path, input);
            if (status) {
                return file_path;
            } else {
                return Error();
            }
        } else if (startswith(filename, "enum.py")) {
            enum_py = true;
            return Error();
        } else {
            return Error();
        }
    }
}

bool set_module_path(std::string infile0, std::vector<std::string> &rl_path,
                     std::string& infile, std::string& path_used, std::string& input,
                     bool& lpython, bool& enum_py) {
    for (auto path: rl_path) {
        Result<std::string> rinfile = get_full_path(infile0, path, input, lpython, enum_py);
        if (rinfile.ok) {
            infile = rinfile.result;
            path_used = path;
            return true;
        }
    }
    return false;
}

ASR::TranslationUnit_t* compile_module_till_asr(
        Allocator& al, SymbolTable* symtab, std::string module_name,
        std::vector<std::string> &rl_path, std::string infile,
        const Location &loc, diag::Diagnostics &diagnostics, LocationManager &lm,
        const std::function<void (const std::string &, const Location &)> err,
        bool allow_implicit_casting) {
    {
        LocationManager::FileLocations fl;
        fl.in_filename = infile;
        lm.files.push_back(fl);
        std::string input = read_file(infile);
        lm.file_ends.push_back(lm.file_ends.back() + input.size());
        lm.init_simple(input);
    }
    Result<AST::ast_t*> r = parse_python_file(al, rl_path[0], infile,
        diagnostics, lm.file_ends.end()[-2], false);
    if (!r.ok) {
        err("The file '" + infile + "' failed to parse", loc);
    }
    LCompilers::LPython::AST::ast_t* ast = r.result;

    // Convert the module from AST to ASR
    CompilerOptions compiler_options;
    compiler_options.po.disable_main = true;
    compiler_options.symtab_only = false;
    Result<ASR::TranslationUnit_t*> r2 = python_ast_to_asr(al, lm, symtab, *ast,
        diagnostics, compiler_options, false, module_name, infile, allow_implicit_casting);
    // TODO: Uncomment once a check is added for ensuring
    // that module.py file hasn't changed between
    // builds.
    // save_pyc_files(*r2.result, infile + "c");
    if (!r2.ok) {
        LCOMPILERS_ASSERT(diagnostics.has_error())
        return nullptr; // Error
    }

    return r2.result;
}

void fill_module_dependencies(SymbolTable* symtab, SetChar& mod_deps,
    Allocator& al) {
    if( symtab == nullptr ) {
        return ;
    }
    for( auto& itr: symtab->get_scope() ) {
        if( ASR::is_a<ASR::ExternalSymbol_t>(*itr.second) ) {
            ASR::ExternalSymbol_t* ext_sym = ASR::down_cast<ASR::ExternalSymbol_t>(itr.second);
            mod_deps.push_back(al, ext_sym->m_module_name);
        } else {
            SymbolTable* sym_symtab = ASRUtils::symbol_symtab(itr.second);
            fill_module_dependencies(sym_symtab, mod_deps, al);
        }
    }
}

ASR::Module_t* load_module(Allocator &al, SymbolTable *symtab,
                            const std::string &module_name,
                            const Location &loc, diag::Diagnostics &diagnostics,
                            LocationManager &lm, bool intrinsic,
                            std::vector<std::string> &rl_path,
                            bool &lpython, bool& enum_py, bool& copy, bool& sympy,
                            const std::function<void (const std::string &, const Location &)> err,
                            bool allow_implicit_casting) {
    lpython = false;
    enum_py = false;
    copy = false;
    sympy = false;
    if( module_name == "copy" ) {
        copy = true;
        return nullptr;
    }
    if (module_name == "sympy") {
        sympy = true;
        return nullptr;
    }
    LCOMPILERS_ASSERT(symtab);
    if (symtab->get_scope().find(module_name) != symtab->get_scope().end()) {
        ASR::symbol_t *m = symtab->get_symbol(module_name);
        if (ASR::is_a<ASR::Module_t>(*m)) {
            return ASR::down_cast<ASR::Module_t>(m);
        } else {
            err("The symbol '" + module_name + "' is not a module", loc);
        }
    }
    LCOMPILERS_ASSERT(symtab->parent == nullptr);

    // Parse the module `module_name`.py to AST
    std::string infile0 = module_name + ".py";
    std::string infile0c = infile0 + "c";
    std::string path_used = "", infile;
    bool compile_module = true;
    ASR::TranslationUnit_t* mod1 = nullptr;
    std::string input;
    std::string mod1_name = "";
    bool found = set_module_path(infile0c, rl_path, infile,
                                 path_used, input, lpython, enum_py);
    if( !found ) {
        input.clear();
        found = set_module_path(infile0, rl_path, infile,
                                path_used, input, lpython, enum_py);
    } else {
        mod1 = load_pycfile(al, input, false);
        fix_external_symbols(*mod1, *ASRUtils::get_tu_symtab(symtab));
        diag::Diagnostics diagnostics;
        LCOMPILERS_ASSERT(asr_verify(*mod1, true, diagnostics));
        compile_module = false;
    }

    if( enum_py ) {
        return nullptr;
    }
    if (!found) {
        err("Could not find the module '" + module_name + "'. If an import path "
            "is available, please use the `-I` option to specify it", loc);
    }
    if (lpython) return nullptr;

    if( compile_module ) {
        diagnostics.add(diag::Diagnostic(
            "The module '" + module_name + "' located in " + infile +" cannot be loaded",
            diag::Level::Warning, diag::Stage::Semantic, {
                diag::Label("imported here", {loc})
            })
        );

        if (module_name == "__init__") {
            std::string module_dir_name = infile.substr(0, infile.find_last_of('/'));
            // assign module directory name
            mod1_name = module_dir_name.substr(module_dir_name.find_last_of('/') + 1);
        } else {
            mod1_name = module_name;
        }
        mod1 = compile_module_till_asr(al, symtab, mod1_name, rl_path, infile, loc, diagnostics,
            lm, err, allow_implicit_casting);
        if (mod1 == nullptr) {
            throw SemanticAbort();
        } else {
            diagnostics.diagnostics.pop_back();
        }
    }

    ASR::symbol_t* mod1_sym = symtab->resolve_symbol(mod1_name);
    if (!mod1_sym) {
        throw SemanticError("Module `" + module_name + "` not found", loc);
    }
    ASR::Module_t* mod1_mod = ASR::down_cast<ASR::Module_t>(mod1_sym);

    if (intrinsic) {
        mod1_mod->m_intrinsic = true;
        // TODO: I think we should just store intrinsic once, in the module
        // itself
        // Mark each function as intrinsic also
        for (auto &item : mod1_mod->m_symtab->get_scope()) {
            if (ASR::is_a<ASR::Function_t>(*item.second)) {
                ASR::Function_t *s = ASR::down_cast<ASR::Function_t>(item.second);
                if (ASRUtils::get_FunctionType(s)->m_abi == ASR::abiType::Source) {
                    ASRUtils::get_FunctionType(s)->m_abi = ASR::abiType::Intrinsic;
                }
                if (s->n_body == 0) {
                    std::string name = s->m_name;
                    if (name == "ubound" || name == "lbound") {
                        ASRUtils::get_FunctionType(s)->m_deftype = ASR::deftypeType::Interface;
                    }
                }
            }
        }
    }

    // and return it
    return mod1_mod;
}

// Here, we call the global_initializer & global_statements to
// initialize and execute the global symbols
void get_calls_to_global_init_and_stmts(Allocator &al, const Location &loc, SymbolTable* scope,
    ASR::Module_t* mod, std::vector<ASR::asr_t *> &tmp_vec) {

    std::string mod_name = mod->m_name;
    std::string g_func_name = mod_name + "global_init";
    ASR::symbol_t *g_func = mod->m_symtab->get_symbol(g_func_name);
    if (g_func && !scope->get_symbol(g_func_name)) {
        ASR::symbol_t *es = ASR::down_cast<ASR::symbol_t>(
            ASR::make_ExternalSymbol_t(al, mod->base.base.loc,
            scope, s2c(al, g_func_name), g_func,
            s2c(al, mod_name), nullptr, 0, s2c(al, g_func_name),
            ASR::accessType::Public));
        scope->add_symbol(g_func_name, es);
        tmp_vec.push_back(ASRUtils::make_SubroutineCall_t_util(al, loc,
            es, g_func, nullptr, 0, nullptr, nullptr, false, false));
    }

    g_func_name = mod_name + "global_stmts";
    g_func = mod->m_symtab->get_symbol(g_func_name);
    if (g_func && !scope->get_symbol(g_func_name)) {
        ASR::symbol_t *es = ASR::down_cast<ASR::symbol_t>(
            ASR::make_ExternalSymbol_t(al, mod->base.base.loc,
            scope, s2c(al, g_func_name), g_func,
            s2c(al, mod_name), nullptr, 0, s2c(al, g_func_name),
            ASR::accessType::Public));
        scope->add_symbol(g_func_name, es);
        tmp_vec.push_back(ASRUtils::make_SubroutineCall_t_util(al, loc,
            es, g_func, nullptr, 0, nullptr, nullptr, false, false));
    }
}

template <class Struct>
class CommonVisitor : public AST::BaseVisitor<Struct> {
public:
    diag::Diagnostics &diag;


    ASR::asr_t *tmp;

    /*
    If `tmp` is not null, then `tmp_vec` is ignored and `tmp` is used as the only result (statement or
    expression). If `tmp` is null, then `tmp_vec` is used to return any number of statements:
    0 (no statement returned), 1 (redundant, one should use `tmp` for that), 2, 3, ... etc.
    */
    std::vector<ASR::asr_t *> tmp_vec;

    // Used to store the initializer for the global variables like list, ...
    Vec<ASR::asr_t *> global_init;

    Allocator &al;
    LocationManager &lm;
    SymbolTable *current_scope;
    SetChar current_module_dependencies;
    // True for the main module, false for every other one
    // The main module is stored directly in TranslationUnit, other modules are Modules
    bool main_module;
    // This is the current module name that we are compiling from AST to ASR
    // It is an empty string for main_module
    std::string module_name;
    PythonIntrinsicProcedures intrinsic_procedures;
    ProceduresDatabase procedures_db;
    AttributeHandler attr_handler;
    IntrinsicNodeHandler intrinsic_node_handler;
    std::map<int, ASR::symbol_t*> &ast_overload;
    std::string parent_dir;
    std::vector<std::string> import_paths;
    /*
        current_body exists only for Functions, For, If (& its Else part), While.
        current_body does not exist for Modules, ClassDef/Structs.
    */
    Vec<ASR::stmt_t*> *current_body;
    ASR::expr_t* assign_asr_target;

    std::map<std::string, int> generic_func_nums;
    std::map<std::string, std::map<std::string, ASR::ttype_t*>> generic_func_subs;
    std::vector<ASR::symbol_t*> rt_vec;
    std::map<std::string, std::string> context_map;
    SetChar dependencies;
    bool allow_implicit_casting;
    // Stores the name of imported functions and the modules they are imported from
    std::map<std::string, std::string> imported_functions;
    bool using_args_attr = false;

    std::map<std::string, std::string> numpy2lpythontypes = {
        {"bool", "bool"},
        {"bool_", "bool"},
        {"int8", "i8"},
        {"int16", "i16"},
        {"int32", "i32"},
        {"int64", "i64"},
        {"uint8", "u8"},
        {"uint16", "u16"},
        {"uint32", "u32"},
        {"uint64", "u64"},
        {"float32", "f32"},
        {"float64", "f64"},
        {"float_", "f64"},
        {"complex64", "c32"},
        {"complex128", "c64"},
        {"complex_", "c64"},
        {"object", "T"}
    };

    CommonVisitor(Allocator &al, LocationManager &lm, SymbolTable *symbol_table,
            diag::Diagnostics &diagnostics, bool main_module, std::string module_name,
            std::map<int, ASR::symbol_t*> &ast_overload, std::string parent_dir,
            std::vector<std::string> import_paths, bool allow_implicit_casting_)
        : diag{diagnostics}, al{al}, lm{lm}, current_scope{symbol_table}, main_module{main_module}, module_name{module_name},
            ast_overload{ast_overload}, parent_dir{parent_dir}, import_paths{import_paths},
            current_body{nullptr}, assign_asr_target{nullptr}, allow_implicit_casting{allow_implicit_casting_} {
        current_module_dependencies.reserve(al, 4);
        global_init.reserve(al, 1);
    }

    ASR::asr_t* resolve_variable(const Location &loc, const std::string &var_name) {
        SymbolTable *scope = current_scope;
        ASR::symbol_t *v = scope->resolve_symbol(var_name);
        if (!v) {
            diag.semantic_error_label("Variable '" + var_name
                + "' is not declared", {loc},
                "'" + var_name + "' is undeclared");
            throw SemanticAbort();
        }
        return ASR::make_Var_t(al, loc, v);
    }

    ASR::symbol_t* resolve_intrinsic_function(const Location &loc, const std::string &remote_sym) {
        LCOMPILERS_ASSERT(intrinsic_procedures.is_intrinsic(remote_sym));
        std::string module_name = intrinsic_procedures.get_module(remote_sym, loc);

        SymbolTable *tu_symtab = ASRUtils::get_tu_symtab(current_scope);
        std::string rl_path = get_runtime_library_dir();
        std::vector<std::string> paths = {rl_path, parent_dir};
        bool lpython, enum_py, copy, sympy;
        ASR::Module_t *m = load_module(al, tu_symtab, module_name,
                loc, diag, lm, true, paths,
                lpython, enum_py, copy, sympy,
                [&](const std::string &msg, const Location &loc) { throw SemanticError(msg, loc); },
                allow_implicit_casting);
        LCOMPILERS_ASSERT(!lpython && !enum_py)

        ASR::symbol_t *t = m->m_symtab->resolve_symbol(remote_sym);
        if (!t) {
            throw SemanticError("The symbol '" + remote_sym
                + "' not found in the module '" + module_name + "'",
                loc);
        } else if (! (ASR::is_a<ASR::GenericProcedure_t>(*t)
                    || ASR::is_a<ASR::Function_t>(*t)
                    )) {
            throw SemanticError("The symbol '" + remote_sym
                + "' found in the module '" + module_name + "', "
                + "but it is not a function, subroutine or a generic procedure.",
                loc);
        }
        char *fn_name = ASRUtils::symbol_name(t);
        std::string sym = fn_name;
        ASR::symbol_t *v = nullptr;
        if( current_scope->get_symbol(sym) == nullptr ) {
            ASR::asr_t *fn = ASR::make_ExternalSymbol_t(
                al, t->base.loc,
                /* a_symtab */ current_scope,
                /* a_name */ fn_name,
                t,
                m->m_name, nullptr, 0, fn_name,
                ASR::accessType::Private
                );
            current_scope->add_symbol(sym, ASR::down_cast<ASR::symbol_t>(fn));
            v = ASR::down_cast<ASR::symbol_t>(fn);
        } else {
            v = current_scope->get_symbol(sym);
        }

        current_module_dependencies.push_back(al, m->m_name);
        return v;
    }

    void handle_builtin_attribute(ASR::expr_t *s, std::string attr_name,
                const Location &loc, Vec<ASR::expr_t*> &args) {
        tmp = attr_handler.get_attribute(s, attr_name, al, loc, args, diag);
        return;
    }

    void handle_symbolic_attribute(ASR::expr_t *s, std::string attr_name,
                const Location &loc, Vec<ASR::expr_t*> &args) {
        tmp = attr_handler.get_symbolic_attribute(s, attr_name, al, loc, args, diag);
        return;
    }

    void fill_expr_in_ttype_t(std::vector<ASR::expr_t*>& exprs, ASR::dimension_t* dims, size_t n_dims) {
        for( size_t i = 0; i < n_dims; i++ ) {
            exprs.push_back(dims[i].m_start);
            exprs.push_back(dims[i].m_length);
        }
    }

    void fix_exprs_ttype_t(std::vector<ASR::expr_t*>& exprs,
                           Vec<ASR::call_arg_t>& orig_args,
                           ASR::Function_t* orig_func=nullptr) {
        ASRUtils::ExprStmtDuplicator expr_duplicator(al);
        expr_duplicator.allow_procedure_calls = true;
        ASRUtils::ReplaceArgVisitor arg_replacer(al, current_scope, orig_func,
                                                 orig_args, dependencies,
                                                 current_module_dependencies);
        for( size_t i = 0; i < exprs.size(); i++ ) {
            ASR::expr_t* expri = exprs[i];
            if (expri) {
                expr_duplicator.success = true;
                ASR::expr_t* expri_copy = expr_duplicator.duplicate_expr(expri);
                LCOMPILERS_ASSERT(expr_duplicator.success);
                arg_replacer.current_expr = &expri_copy;
                arg_replacer.replace_expr(expri_copy);
                exprs[i] = expri_copy;
            }
        }
    }

    void fill_new_dims(ASR::Array_t* t, const std::vector<ASR::expr_t*>& func_calls,
        Vec<ASR::dimension_t>& new_dims) {
        new_dims.reserve(al, t->n_dims);
        for( size_t i = 0, j = 0; i < func_calls.size(); i += 2, j++ ) {
            ASR::dimension_t new_dim;
            if (func_calls[i] != nullptr) {
                new_dim.loc = func_calls[i]->base.loc;
                new_dim.m_start = func_calls[i];
                new_dim.m_length = func_calls[i + 1];
                new_dims.push_back(al, new_dim);
            } else {
                new_dims.push_back(al, t->m_dims[j]);
            }
        }
    }

    ASR::ttype_t* handle_return_type(ASR::ttype_t *return_type, const Location &loc,
                                     Vec<ASR::call_arg_t>& args,
                                     ASR::Function_t* f=nullptr) {
        // Rebuild the return type if needed and make FunctionCalls use ExternalSymbol
        std::vector<ASR::expr_t*> func_calls;
        switch( return_type->type ) {
            case ASR::ttypeType::Allocatable: {
                ASR::Allocatable_t* allocatable_t = ASR::down_cast<ASR::Allocatable_t>(return_type);
                return ASRUtils::TYPE(ASR::make_Allocatable_t(al, loc,
                    ASRUtils::type_get_past_allocatable(
                        ASRUtils::type_get_past_pointer(
                            handle_return_type(allocatable_t->m_type, loc, args, f)))));
            }
            case ASR::ttypeType::Pointer: {
                ASR::Pointer_t* pointer_t = ASR::down_cast<ASR::Pointer_t>(return_type);
                return ASRUtils::TYPE(ASR::make_Pointer_t(al, loc,
                    ASRUtils::type_get_past_allocatable(
                        ASRUtils::type_get_past_pointer(
                            handle_return_type(pointer_t->m_type, loc, args, f)))));
            }
            case ASR::ttypeType::Array: {
                ASR::Array_t* t = ASR::down_cast<ASR::Array_t>(return_type);
                ASR::ttype_t* t_m_type = handle_return_type(t->m_type, loc, args, f);
                fill_expr_in_ttype_t(func_calls, t->m_dims, t->n_dims);
                fix_exprs_ttype_t(func_calls, args, f);
                Vec<ASR::dimension_t> new_dims;
                fill_new_dims(t, func_calls, new_dims);
                return ASRUtils::make_Array_t_util(al, loc, t_m_type, new_dims.p, new_dims.size());
            }
            case ASR::ttypeType::Character: {
                ASR::Character_t *t = ASR::down_cast<ASR::Character_t>(return_type);
                func_calls.push_back(t->m_len_expr);
                fix_exprs_ttype_t(func_calls, args, f);
                int64_t a_len = t->m_len;
                if( func_calls[0] ) {
                    a_len = ASRUtils::extract_len<SemanticError>(func_calls[0], loc);
                }
                return ASRUtils::TYPE(ASR::make_Character_t(al, loc, t->m_kind, a_len, func_calls[0]));
            }
            case ASR::ttypeType::Struct: {
                ASR::Struct_t* struct_t_type = ASR::down_cast<ASR::Struct_t>(return_type);
                ASR::symbol_t *sym = struct_t_type->m_derived_type;
                ASR::symbol_t *es_s = current_scope->resolve_symbol(
                    ASRUtils::symbol_name(sym));
                if (es_s == nullptr) {
                    ASR::StructType_t *st = ASR::down_cast<ASR::StructType_t>(sym);
                    ASR::Module_t* sym_module = ASRUtils::get_sym_module(sym);
                    LCOMPILERS_ASSERT(sym_module != nullptr);
                    std::string st_name = "1_" + std::string(st->m_name);
                    if (current_scope->get_symbol(st_name)) {
                        sym = current_scope->get_symbol(st_name);
                    } else {
                        sym = ASR::down_cast<ASR::symbol_t>(ASR::make_ExternalSymbol_t(
                            al, st->base.base.loc, current_scope, s2c(al, st_name),
                            sym, sym_module->m_name, nullptr, 0, st->m_name,
                            ASR::accessType::Public));
                        current_scope->add_symbol(st_name, sym);
                    }
                } else {
                    sym = es_s;
                }
                return ASRUtils::TYPE(ASR::make_Struct_t(al, loc, sym));
            }
            default: {
                return return_type;
            }
        }
        return nullptr;
    }


    void visit_AsyncFunctionDef(const AST::AsyncFunctionDef_t &x){
        throw SemanticError("The `async` keyword is currently not supported", x.base.base.loc);
    }

    void visit_expr_list(AST::expr_t** exprs, size_t n,
                         Vec<ASR::expr_t*>& exprs_vec) {
        LCOMPILERS_ASSERT(exprs_vec.reserve_called);
        for( size_t i = 0; i < n; i++ ) {
            this->visit_expr(*exprs[i]);
            exprs_vec.push_back(al, ASRUtils::EXPR(tmp));
        }
    }

    void visit_expr_list(AST::expr_t** exprs, size_t n,
                         Vec<ASR::call_arg_t>& call_args_vec) {
        LCOMPILERS_ASSERT(call_args_vec.reserve_called);
        for( size_t i = 0; i < n; i++ ) {
            this->visit_expr(*exprs[i]);
            ASR::expr_t* expr = nullptr;
            ASR::call_arg_t arg;
            arg.loc.first = -1;
            arg.loc.last = -1;
            if (tmp) {
                expr = ASRUtils::EXPR(tmp);
                arg.loc = expr->base.loc;
            }
            arg.m_value = expr;
            call_args_vec.push_back(al, arg);
        }
    }

    int64_t find_argument_position_from_name(ASR::Function_t* orig_func, std::string arg_name,
                                             const Location& call_loc, bool raise_error) {
        int64_t arg_position = -1;
        for( size_t i = 0; i < orig_func->n_args; i++ ) {
            ASR::Var_t* arg_Var = ASR::down_cast<ASR::Var_t>(orig_func->m_args[i]);
            std::string original_arg_name = ASRUtils::symbol_name(arg_Var->m_v);
            if( original_arg_name == arg_name ) {
                return i;
            }
        }
        for ( size_t i = 0; i < ASRUtils::get_FunctionType(orig_func)->n_restrictions; i++ ) {
            ASR::symbol_t* rt = ASRUtils::get_FunctionType(orig_func)->m_restrictions[i];
            std::string rt_name = ASRUtils::symbol_name(rt);
            if ( rt_name == arg_name ) {
                return -2;
            }
        }
        if( raise_error && arg_position == -1 ) {
            throw SemanticError("Function " + std::string(orig_func->m_name) +
                                " doesn't have an argument named '" + arg_name + "'",
                                call_loc);
        }
        return arg_position;
    }

    bool visit_expr_list(AST::expr_t** pos_args, size_t n_pos_args,
                         AST::keyword_t* kwargs, size_t n_kwargs,
                         Vec<ASR::call_arg_t>& call_args_vec,
                         std::map<std::string, ASR::symbol_t*>& rt_subs,
                         ASR::Function_t* orig_func, const Location& call_loc,
                         bool raise_error=true) {
        LCOMPILERS_ASSERT(call_args_vec.reserve_called);

        // Fill the whole call_args_vec with nullptr
        // This is for error handling later on.
        for( size_t i = 0; i < n_pos_args + n_kwargs; i++ ) {
            ASR::call_arg_t call_arg;
            Location loc;
            loc.first = loc.last = 1;
            call_arg.m_value = nullptr;
            call_arg.loc = loc;
            call_args_vec.push_back(al, call_arg);
        }

        // Now handle positional arguments in the following loop
        for( size_t i = 0; i < n_pos_args; i++ ) {
            this->visit_expr(*pos_args[i]);
            ASR::expr_t* expr = ASRUtils::EXPR(tmp);
            call_args_vec.p[i].loc = expr->base.loc;
            call_args_vec.p[i].m_value = expr;
        }

        // Now handle keyword arguments in the following loop
        for( size_t i = 0; i < n_kwargs; i++ ) {
            this->visit_expr(*kwargs[i].m_value);
            ASR::expr_t* expr = ASRUtils::EXPR(tmp);
            std::string arg_name = std::string(kwargs[i].m_arg);
            int64_t arg_pos = find_argument_position_from_name(orig_func, arg_name, call_loc, raise_error);
            if( arg_pos == -1 ) {
                return false;
            }
            // Special treatment for argument to generic function's restriction
            if (arg_pos == -2) {
                if (ASR::is_a<ASR::Var_t>(*expr)) {
                    ASR::Var_t* var = ASR::down_cast<ASR::Var_t>(expr);
                    rt_subs[arg_name] = var->m_v;
                }
                continue;
            }
            if( call_args_vec[arg_pos].m_value != nullptr ) {
                if( !raise_error ) {
                    return false;
                }
                throw SemanticError(std::string(orig_func->m_name) + "() got multiple values for argument '"
                                    + arg_name + "'",
                                    call_loc);
            }
            call_args_vec.p[arg_pos].loc = expr->base.loc;
            call_args_vec.p[arg_pos].m_value = expr;
        }
        return true;
    }

    int64_t find_argument_position_from_name(ASR::StructType_t* orig_struct, std::string arg_name) {
        for( size_t i = 0; i < orig_struct->n_members; i++ ) {
            std::string original_arg_name = std::string(orig_struct->m_members[i]);
            if( original_arg_name == arg_name ) {
                return i;
            }
        }
        return -1;
    }

    void visit_expr_list(AST::expr_t** pos_args, size_t n_pos_args,
                         AST::keyword_t* kwargs, size_t n_kwargs,
                         Vec<ASR::call_arg_t>& call_args_vec,
                         ASR::StructType_t* orig_struct, const Location &loc) {
        LCOMPILERS_ASSERT(call_args_vec.reserve_called);

        // Fill the whole call_args_vec with nullptr
        // This is for error handling later on.
        for( size_t i = 0; i < n_pos_args + n_kwargs; i++ ) {
            ASR::call_arg_t call_arg;
            Location loc;
            loc.first = loc.last = 1;
            call_arg.m_value = nullptr;
            call_arg.loc = loc;
            call_args_vec.push_back(al, call_arg);
        }

        // Now handle positional arguments in the following loop
        for( size_t i = 0; i < n_pos_args; i++ ) {
            this->visit_expr(*pos_args[i]);
            ASR::expr_t* expr = ASRUtils::EXPR(tmp);
            call_args_vec.p[i].loc = expr->base.loc;
            call_args_vec.p[i].m_value = expr;
        }

        // Now handle keyword arguments in the following loop
        for( size_t i = 0; i < n_kwargs; i++ ) {
            this->visit_expr(*kwargs[i].m_value);
            ASR::expr_t* expr = ASRUtils::EXPR(tmp);
            std::string arg_name = std::string(kwargs[i].m_arg);
            int64_t arg_pos = find_argument_position_from_name(orig_struct, arg_name);
            if( arg_pos == -1 ) {
                throw SemanticError("Member '" + arg_name + "' not found in struct", kwargs[i].loc);
            } else if (arg_pos >= (int64_t)call_args_vec.size()) {
                throw SemanticError("Not enough arguments to " + std::string(orig_struct->m_name)
                    + "(), expected " + std::to_string(orig_struct->n_members), loc);
            }
            if( call_args_vec[arg_pos].m_value != nullptr ) {
                throw SemanticError(std::string(orig_struct->m_name) + "() got multiple values for argument '"
                                    + arg_name + "'", kwargs[i].loc);
            }
            call_args_vec.p[arg_pos].loc = expr->base.loc;
            call_args_vec.p[arg_pos].m_value = expr;
        }
    }

    void visit_expr_list_with_cast(ASR::expr_t** m_args, size_t n_args,
                                   Vec<ASR::call_arg_t>& call_args_vec,
                                   Vec<ASR::call_arg_t>& args,
                                   bool check_type_equality=true) {
        LCOMPILERS_ASSERT(call_args_vec.reserve_called);
        for (size_t i = 0; i < n_args; i++) {
            ASR::call_arg_t c_arg;
            c_arg.loc = args[i].loc;
            c_arg.m_value = args[i].m_value;
            cast_helper(m_args[i], c_arg.m_value, true);
            ASR::ttype_t* left_type = ASRUtils::expr_type(m_args[i]);
            ASR::ttype_t* right_type = ASRUtils::expr_type(c_arg.m_value);
            if( check_type_equality && !ASRUtils::check_equal_type(left_type, right_type) ) {
                std::string ltype = ASRUtils::type_to_str_python(left_type);
                std::string rtype = ASRUtils::type_to_str_python(right_type);
                diag.add(diag::Diagnostic(
                    "Type mismatch in procedure call; the types must be compatible",
                    diag::Level::Error, diag::Stage::Semantic, {
                        diag::Label("type mismatch (passed argument type is " + rtype + " but required type is " + ltype + ")",
                                { c_arg.loc, left_type->base.loc})
                    })
                );
                throw SemanticAbort();
            }
            call_args_vec.push_back(al, c_arg);
        }
    }

    ASR::ttype_t* get_type_from_var_annotation(std::string var_annotation,
        const Location& loc, Vec<ASR::dimension_t>& dims,
        AST::expr_t** m_args=nullptr, [[maybe_unused]] size_t n_args=0,
        bool raise_error=true, ASR::abiType abi=ASR::abiType::Source,
        bool is_argument=false) {
        ASR::ttype_t* type = nullptr;
        ASR::symbol_t *s = current_scope->resolve_symbol(var_annotation);
        if (s) {
            if (ASR::is_a<ASR::Variable_t>(*s)) {
                ASR::Variable_t *var_sym = ASR::down_cast<ASR::Variable_t>(s);
                if (var_sym->m_type->type == ASR::ttypeType::TypeParameter) {
                    ASR::TypeParameter_t *type_param = ASR::down_cast<ASR::TypeParameter_t>(var_sym->m_type);
                    type = ASRUtils::TYPE(ASR::make_TypeParameter_t(al, loc, type_param->m_param));
                    type = ASRUtils::make_Array_t_util(al, loc, type, dims.p, dims.size(), abi, is_argument);
                }
            } else {
                ASR::symbol_t *der_sym = ASRUtils::symbol_get_past_external(s);
                if( der_sym ) {
                    if ( ASR::is_a<ASR::StructType_t>(*der_sym) ) {
                        type = ASRUtils::TYPE(ASR::make_Struct_t(al, loc, s));
                        type = ASRUtils::make_Array_t_util(al, loc, type, dims.p, dims.size(), abi, is_argument);
                    } else if( ASR::is_a<ASR::EnumType_t>(*der_sym) ) {
                        type = ASRUtils::TYPE(ASR::make_Enum_t(al, loc, s));
                        type = ASRUtils::make_Array_t_util(al, loc, type, dims.p, dims.size(), abi, is_argument);
                    } else if( ASR::is_a<ASR::UnionType_t>(*der_sym) ) {
                        type = ASRUtils::TYPE(ASR::make_Union_t(al, loc, s));
                        type = ASRUtils::make_Array_t_util(al, loc, type, dims.p, dims.size(), abi, is_argument);
                    }
                }
            }
        } else if (var_annotation == "i8") {
            type = ASRUtils::TYPE(ASR::make_Integer_t(al, loc, 1));
            type = ASRUtils::make_Array_t_util(al, loc, type, dims.p, dims.size(), abi, is_argument);
        } else if (var_annotation == "i16") {
            type = ASRUtils::TYPE(ASR::make_Integer_t(al, loc, 2));
            type = ASRUtils::make_Array_t_util(al, loc, type, dims.p, dims.size(), abi, is_argument);
        } else if (var_annotation == "i32") {
            type = ASRUtils::TYPE(ASR::make_Integer_t(al, loc, 4));
            type = ASRUtils::make_Array_t_util(al, loc, type, dims.p, dims.size(), abi, is_argument);
        } else if (var_annotation == "i64") {
            type = ASRUtils::TYPE(ASR::make_Integer_t(al, loc, 8));
            type = ASRUtils::make_Array_t_util(al, loc, type, dims.p, dims.size(), abi, is_argument);
        } else if (var_annotation == "u8") {
            type = ASRUtils::TYPE(ASR::make_UnsignedInteger_t(al, loc, 1));
            type = ASRUtils::make_Array_t_util(al, loc, type, dims.p, dims.size(), abi, is_argument);
        } else if (var_annotation == "u16") {
            type = ASRUtils::TYPE(ASR::make_UnsignedInteger_t(al, loc, 2));
            type = ASRUtils::make_Array_t_util(al, loc, type, dims.p, dims.size(), abi, is_argument);
        } else if (var_annotation == "u32") {
            type = ASRUtils::TYPE(ASR::make_UnsignedInteger_t(al, loc, 4));
            type = ASRUtils::make_Array_t_util(al, loc, type, dims.p, dims.size(), abi, is_argument);
        } else if (var_annotation == "u64") {
            type = ASRUtils::TYPE(ASR::make_UnsignedInteger_t(al, loc, 8));
            type = ASRUtils::make_Array_t_util(al, loc, type, dims.p, dims.size(), abi, is_argument);
        } else if (var_annotation == "f32") {
            type = ASRUtils::TYPE(ASR::make_Real_t(al, loc, 4));
            type = ASRUtils::make_Array_t_util(al, loc, type, dims.p, dims.size(), abi, is_argument);
        } else if (var_annotation == "f64") {
            type = ASRUtils::TYPE(ASR::make_Real_t(al, loc, 8));
            type = ASRUtils::make_Array_t_util(al, loc, type, dims.p, dims.size(), abi, is_argument);
        } else if (var_annotation == "c32") {
            type = ASRUtils::TYPE(ASR::make_Complex_t(al, loc, 4));
            type = ASRUtils::make_Array_t_util(al, loc, type, dims.p, dims.size(), abi, is_argument);
        } else if (var_annotation == "c64") {
            type = ASRUtils::TYPE(ASR::make_Complex_t(al, loc, 8));
            type = ASRUtils::make_Array_t_util(al, loc, type, dims.p, dims.size(), abi, is_argument);
        } else if (var_annotation == "str") {
            type = ASRUtils::TYPE(ASR::make_Character_t(al, loc, 1, -2, nullptr));
            type = ASRUtils::make_Array_t_util(al, loc, type, dims.p, dims.size(), abi, is_argument);
        } else if (var_annotation == "bool" || var_annotation == "i1") {
            type = ASRUtils::TYPE(ASR::make_Logical_t(al, loc, 4));
            type = ASRUtils::make_Array_t_util(al, loc, type, dims.p, dims.size(), abi, is_argument);
        } else if (var_annotation == "CPtr") {
            type = ASRUtils::TYPE(ASR::make_CPtr_t(al, loc));
        } else if (var_annotation == "pointer") {
            LCOMPILERS_ASSERT(n_args == 1);
            AST::expr_t* underlying_type = m_args[0];
            bool is_allocatable = false, is_const = false;
            type = ast_expr_to_asr_type(underlying_type->base.loc, *underlying_type, is_allocatable, is_const);
            type = ASRUtils::TYPE(ASR::make_Pointer_t(al, loc, type));
        } else if (var_annotation == "S") {
            type = ASRUtils::TYPE(ASR::make_SymbolicExpression_t(al, loc));
        }

        if( !type && raise_error ) {
            if (var_annotation == "int") {
                std::string msg = "Hint: Use i8, i16, i32 or i64 for now. ";
                diag.add(diag::Diagnostic(
                    var_annotation + " type is not supported yet. ",
                    diag::Level::Error, diag::Stage::Semantic, {
                        diag::Label(msg, {loc})
                    })
                );
                throw SemanticAbort();
            } else if (var_annotation == "float") {
                std::string msg = "Hint: Use f32 or f64 for now. ";
                diag.add(diag::Diagnostic(
                    var_annotation + " type is not supported yet. ",
                    diag::Level::Error, diag::Stage::Semantic, {
                        diag::Label(msg, {loc})
                    })
                );
                throw SemanticAbort();
            }  else {
                throw SemanticError("The type '" + var_annotation+"' is undeclared.", loc);
            }
        }

        return type;
    }

    ASR::symbol_t* import_from_module(Allocator &al, ASR::Module_t *m, SymbolTable *current_scope,
                std::string /*mname*/, std::string cur_sym_name, std::string& new_sym_name,
                const Location &loc, bool skip_current_scope_check=false) {
        new_sym_name = ASRUtils::get_mangled_name(m, new_sym_name);
        ASR::symbol_t *t = m->m_symtab->resolve_symbol(cur_sym_name);
        if (!t) {
            throw SemanticError("The symbol '" + cur_sym_name + "' not found in the module '" + std::string(m->m_name) + "'",
                    loc);
        }
        if (!skip_current_scope_check &&
            current_scope->get_scope().find(new_sym_name) != current_scope->get_scope().end()) {
            throw SemanticError(new_sym_name + " already defined", loc);
        }
        if (ASR::is_a<ASR::Function_t>(*t)) {
            ASR::Function_t *mfn = ASR::down_cast<ASR::Function_t>(t);
            // `mfn` is the Function in a module. Now we construct
            // an ExternalSymbol that points to it.
            Str name;
            name.from_str(al, new_sym_name);
            char *cname = name.c_str(al);
            ASR::asr_t *fn = ASR::make_ExternalSymbol_t(
                al, loc,
                /* a_symtab */ current_scope,
                /* a_name */ cname,
                (ASR::symbol_t*)mfn,
                m->m_name, nullptr, 0, mfn->m_name,
                ASR::accessType::Public
                );
            current_module_dependencies.push_back(al, m->m_name);
            return ASR::down_cast<ASR::symbol_t>(fn);
        } else if (ASR::is_a<ASR::StructType_t>(*t)) {
            ASR::StructType_t *st = ASR::down_cast<ASR::StructType_t>(t);
            // `st` is the StructType in a module. Now we construct
            // an ExternalSymbol that points to it.
            Str name;
            name.from_str(al, new_sym_name);
            char *cname = name.c_str(al);
            ASR::asr_t *est = ASR::make_ExternalSymbol_t(
                al, loc,
                /* a_symtab */ current_scope,
                /* a_name */ cname,
                (ASR::symbol_t*)st,
                m->m_name, nullptr, 0, st->m_name,
                ASR::accessType::Public
                );
            current_module_dependencies.push_back(al, m->m_name);
            return ASR::down_cast<ASR::symbol_t>(est);
        } else if (ASR::is_a<ASR::EnumType_t>(*t)) {
            ASR::EnumType_t *et = ASR::down_cast<ASR::EnumType_t>(t);
            Str name;
            name.from_str(al, new_sym_name);
            char *cname = name.c_str(al);
            ASR::asr_t *est = ASR::make_ExternalSymbol_t(
                al, loc,
                /* a_symtab */ current_scope,
                /* a_name */ cname,
                (ASR::symbol_t*)et,
                m->m_name, nullptr, 0, et->m_name,
                ASR::accessType::Public
                );
            current_module_dependencies.push_back(al, m->m_name);
            return ASR::down_cast<ASR::symbol_t>(est);
        } else if (ASR::is_a<ASR::UnionType_t>(*t)) {
            ASR::UnionType_t *ut = ASR::down_cast<ASR::UnionType_t>(t);
            Str name;
            name.from_str(al, new_sym_name);
            char *cname = name.c_str(al);
            ASR::asr_t *est = ASR::make_ExternalSymbol_t(
                al, loc,
                /* a_symtab */ current_scope,
                /* a_name */ cname,
                (ASR::symbol_t*)ut,
                m->m_name, nullptr, 0, ut->m_name,
                ASR::accessType::Public
                );
            current_module_dependencies.push_back(al, m->m_name);
            return ASR::down_cast<ASR::symbol_t>(est);
        } else if (ASR::is_a<ASR::Variable_t>(*t)) {
            ASR::Variable_t *mv = ASR::down_cast<ASR::Variable_t>(t);
            // `mv` is the Variable in a module. Now we construct
            // an ExternalSymbol that points to it.
            Str name;
            name.from_str(al, new_sym_name);
            char *cname = name.c_str(al);
            ASR::asr_t *v = ASR::make_ExternalSymbol_t(
                al, loc,
                /* a_symtab */ current_scope,
                /* a_name */ cname,
                (ASR::symbol_t*)mv,
                m->m_name, nullptr, 0, mv->m_name,
                ASR::accessType::Public
                );
            current_module_dependencies.push_back(al, m->m_name);
            return ASR::down_cast<ASR::symbol_t>(v);
        } else if (ASR::is_a<ASR::GenericProcedure_t>(*t)) {
            ASR::GenericProcedure_t *gt = ASR::down_cast<ASR::GenericProcedure_t>(t);
            Str name;
            name.from_str(al, new_sym_name);
            char *cname = name.c_str(al);
            ASR::asr_t *v = ASR::make_ExternalSymbol_t(
                al, loc,
                /* a_symtab */ current_scope,
                /* a_name */ cname,
                (ASR::symbol_t*)gt,
                m->m_name, nullptr, 0, gt->m_name,
                ASR::accessType::Public
                );
            current_module_dependencies.push_back(al, m->m_name);
            return ASR::down_cast<ASR::symbol_t>(v);
        } else if (ASR::is_a<ASR::ExternalSymbol_t>(*t)) {
            ASR::ExternalSymbol_t *es = ASR::down_cast<ASR::ExternalSymbol_t>(t);
            SymbolTable *symtab = current_scope;
            // while (symtab->parent != nullptr) symtab = symtab->parent;
            ASR::symbol_t *sym = symtab->resolve_symbol(es->m_module_name);
            ASR::Module_t *m = ASR::down_cast<ASR::Module_t>(sym);
            return import_from_module(al, m, symtab, es->m_module_name,
                                cur_sym_name, new_sym_name, loc);
        } else if (ASR::is_a<ASR::Module_t>(*t)) {
            ASR::Module_t* mt = ASR::down_cast<ASR::Module_t>(t);
            std::string mangled_cur_sym_name = ASRUtils::get_mangled_name(mt, new_sym_name);
            if( cur_sym_name == mangled_cur_sym_name ) {
                throw SemanticError("Importing modules isn't supported yet.", loc);
            }
            return import_from_module(al, mt, current_scope, std::string(mt->m_name),
                                    cur_sym_name, new_sym_name, loc);
        } else {
            throw SemanticError("Only Subroutines, Functions, StructType, Variables and "
                "ExternalSymbol are currently supported in 'import'", loc);
        }
        LCOMPILERS_ASSERT(false);
        return nullptr;
    }


    ASR::asr_t* make_dummy_assignment(ASR::expr_t* expr) {
        ASR::ttype_t* type = ASRUtils::expr_type(expr);
        LCOMPILERS_ASSERT(type != nullptr);
        std::string dummy_ret_name = current_scope->get_unique_name("__lcompilers_dummy", false);
        SetChar variable_dependencies_vec;
        variable_dependencies_vec.reserve(al, 1);
        ASRUtils::collect_variable_dependencies(al, variable_dependencies_vec, type);
        ASR::asr_t* variable_asr = ASR::make_Variable_t(al, expr->base.loc, current_scope,
                                        s2c(al, dummy_ret_name), variable_dependencies_vec.p,
                                        variable_dependencies_vec.size(), ASR::intentType::Local,
                                        nullptr, nullptr, ASR::storage_typeType::Default,
                                        type, nullptr, ASR::abiType::Source, ASR::accessType::Public,
                                        ASR::presenceType::Required, false);
        ASR::symbol_t* variable_sym = ASR::down_cast<ASR::symbol_t>(variable_asr);
        current_scope->add_symbol(dummy_ret_name, variable_sym);
        ASR::expr_t* variable_var = ASRUtils::EXPR(ASR::make_Var_t(al, expr->base.loc, variable_sym));
        return ASR::make_Assignment_t(al, expr->base.loc, variable_var, expr, nullptr);
    }

    // Function to create appropriate call based on symbol type. If it is external
    // generic symbol then it changes the name accordingly.
    ASR::asr_t* make_call_helper(Allocator &al, ASR::symbol_t* s, SymbolTable *current_scope,
                    Vec<ASR::call_arg_t> args, std::string call_name, const Location &loc,
                    AST::expr_t** pos_args=nullptr, size_t n_pos_args=0,
                    AST::keyword_t* kwargs=nullptr, size_t n_kwargs=0) {
        if (intrinsic_node_handler.is_present(call_name)) {
            return intrinsic_node_handler.get_intrinsic_node(call_name, al, loc,
                    args);
        }

        if (call_name == "list" && (args.size() == 0 ||  args[0].m_value == nullptr)) {
            if (assign_asr_target) {
                ASR::ttype_t *type = ASRUtils::get_contained_type(
                    ASRUtils::expr_type(assign_asr_target));
                ASR::ttype_t* list_type = ASRUtils::TYPE(ASR::make_List_t(al, loc, type));
                Vec<ASR::expr_t*> list;
                list.reserve(al, 1);
                return ASR::make_ListConstant_t(al, loc, list.p,
                    list.size(), list_type);
            }
            return nullptr;
        }

        ASR::symbol_t *s_generic = nullptr, *stemp = s;
        // Type map for generic functions
        std::map<std::string, ASR::ttype_t*> subs;
        std::map<std::string, ASR::symbol_t*> rt_subs;
        // handling ExternalSymbol
        s = ASRUtils::symbol_get_past_external(s);
        bool is_generic_procedure = ASR::is_a<ASR::GenericProcedure_t>(*s);
        if (ASR::is_a<ASR::GenericProcedure_t>(*s)) {
            s_generic = stemp;
            ASR::GenericProcedure_t *p = ASR::down_cast<ASR::GenericProcedure_t>(s);
            int idx = -1;
            if( n_kwargs > 0 ) {
                args.reserve(al, n_pos_args + n_kwargs);
                for( size_t iproc = 0; iproc < p->n_procs; iproc++ ) {
                    args.n = 0;
                    ASR::Function_t* orig_func = ASR::down_cast<ASR::Function_t>(p->m_procs[iproc]);
                    if( !visit_expr_list(pos_args, n_pos_args, kwargs, n_kwargs,
                                         args, rt_subs, orig_func, loc, false) ) {
                        continue;
                    }
                    idx = ASRUtils::select_generic_procedure(args, *p, loc,
                        [&](const std::string &msg, const Location &loc) { throw SemanticError(msg, loc); },
                        false);
                    if( idx == (int) iproc ) {
                        break;
                    }
                }
                if( idx == -1 ) {
                    throw SemanticError("Arguments do not match for any generic procedure, " + std::string(p->m_name), loc);
                }
            } else {
                idx = ASRUtils::select_generic_procedure(args, *p, loc,
                        [&](const std::string &msg, const Location &loc) { throw SemanticError(msg, loc); });
            }
            s = p->m_procs[idx];
            std::string remote_sym = ASRUtils::symbol_name(s);
            std::string local_sym = ASRUtils::symbol_name(s);
            if (ASR::is_a<ASR::ExternalSymbol_t>(*stemp)) {
                local_sym = std::string(p->m_name) + "@" + local_sym;
            }

            SymbolTable *symtab = current_scope;
            if (symtab->resolve_symbol(local_sym) == nullptr) {
                LCOMPILERS_ASSERT(ASR::is_a<ASR::ExternalSymbol_t>(*stemp));
                std::string mod_name = ASR::down_cast<ASR::ExternalSymbol_t>(stemp)->m_module_name;
                ASR::symbol_t *mt = symtab->resolve_symbol(mod_name);
                ASR::Module_t *m = ASR::down_cast<ASR::Module_t>(mt);
                local_sym = ASRUtils::get_mangled_name(m, local_sym);
                stemp = import_from_module(al, m, symtab, mod_name,
                                    remote_sym, local_sym, loc);
                LCOMPILERS_ASSERT(ASR::is_a<ASR::ExternalSymbol_t>(*stemp));
                symtab->add_symbol(local_sym, stemp);
                s = ASRUtils::symbol_get_past_external(stemp);
            } else {
                stemp = symtab->resolve_symbol(local_sym);
            }
        }
        if (ASR::is_a<ASR::Function_t>(*s)) {
            ASR::Function_t *func = ASR::down_cast<ASR::Function_t>(s);
            if( n_kwargs > 0 && !is_generic_procedure ) {
                args.reserve(al, n_pos_args + n_kwargs);
                visit_expr_list(pos_args, n_pos_args, kwargs, n_kwargs,
                                args, rt_subs, func, loc);
            }
            if (ASRUtils::get_FunctionType(func)->m_is_restriction) {
                rt_vec.push_back(s);
            } else if (ASRUtils::is_generic_function(s)) {
                if (n_pos_args != func->n_args) {
                    std::string fnd = std::to_string(n_pos_args);
                    std::string org = std::to_string(func->n_args);
                    diag.add(diag::Diagnostic(
                        "Number of arguments does not match in the function call",
                        diag::Level::Error, diag::Stage::Semantic, {
                            diag::Label("(found: '" + fnd + "', expected: '" + org + "')",
                                    {loc})
                        })
                    );
                    throw SemanticAbort();
                }
                for (size_t i=0; i<n_pos_args; i++) {
                    ASR::ttype_t *param_type = ASRUtils::expr_type(func->m_args[i]);
                    ASR::ttype_t *arg_type = ASRUtils::expr_type(args[i].m_value);
                    check_type_substitution(subs, param_type, arg_type, loc);
                }
                for (size_t i=0; i<ASRUtils::get_FunctionType(func)->n_restrictions; i++) {
                    ASR::Function_t* rt = ASR::down_cast<ASR::Function_t>(
                        ASRUtils::get_FunctionType(func)->m_restrictions[i]);
                    check_type_restriction(subs, rt_subs, rt, loc);
                }


                //ASR::symbol_t *t = get_generic_function(subs, rt_subs, func);
                ASR::symbol_t *t = get_generic_function(subs, rt_subs, s);
                std::string new_call_name = (ASR::down_cast<ASR::Function_t>(t))->m_name;


                // Currently ignoring keyword arguments for generic function calls
                Vec<ASR::call_arg_t> new_args;
                new_args.reserve(al, n_pos_args);
                for (size_t i = 0; i<n_pos_args; i++) {
                    ASR::call_arg_t new_call_arg;
                    new_call_arg.m_value = args.p[i].m_value;
                    new_call_arg.loc = args.p[i].loc;
                    new_args.push_back(al, new_call_arg);
                }
                return make_call_helper(al, t, current_scope, new_args, new_call_name, loc);
            }
            if (args.size() != func->n_args) {
                std::string fnd = std::to_string(args.size());
                std::string org = std::to_string(func->n_args);
                diag.add(diag::Diagnostic(
                    "Number of arguments does not match in the function call",
                    diag::Level::Error, diag::Stage::Semantic, {
                        diag::Label("(found: '" + fnd + "', expected: '" + org + "')",
                                {loc})
                    })
                );
                throw SemanticAbort();
            }
            if (ASR::down_cast<ASR::Function_t>(s)->m_return_var != nullptr) {
                ASR::ttype_t *a_type = nullptr;
                if( ASRUtils::get_FunctionType(func)->m_elemental && args.size() == 1 &&
                    ASRUtils::is_array(ASRUtils::expr_type(args[0].m_value)) ) {
                    a_type = ASRUtils::expr_type(args[0].m_value);
                } else {
                    a_type = ASRUtils::expr_type(func->m_return_var);
                    a_type = handle_return_type(a_type, loc, args, func);
                }
                ASR::expr_t *value = nullptr;
                if (ASRUtils::is_intrinsic_function2(func)) {
                    value = intrinsic_procedures.comptime_eval(call_name, al, loc, args);
                }

                Vec<ASR::call_arg_t> args_new;
                args_new.reserve(al, func->n_args);
                visit_expr_list_with_cast(func->m_args, func->n_args, args_new, args,
                    !ASRUtils::is_intrinsic_function2(func));

                if (ASRUtils::symbol_parent_symtab(stemp)->get_counter() != current_scope->get_counter()) {
                    ADD_ASR_DEPENDENCIES(current_scope, stemp, dependencies);
                }

                return ASRUtils::make_FunctionCall_t_util(al, loc, stemp,
                                                s_generic, args_new.p, args_new.size(),
                                                a_type, value, nullptr);
            } else {
                Vec<ASR::call_arg_t> args_new;
                args_new.reserve(al, func->n_args);
                visit_expr_list_with_cast(func->m_args, func->n_args, args_new, args);

                if (ASRUtils::symbol_parent_symtab(stemp)->get_counter() != current_scope->get_counter()) {
                    ADD_ASR_DEPENDENCIES(current_scope, stemp, dependencies);
                }

                return ASRUtils::make_SubroutineCall_t_util(al, loc, stemp,
                    s_generic, args_new.p, args_new.size(), nullptr, nullptr, false, false);
            }
        } else if(ASR::is_a<ASR::StructType_t>(*s)) {
            ASR::StructType_t* StructType = ASR::down_cast<ASR::StructType_t>(s);
            if (n_kwargs > 0) {
                args.reserve(al, n_pos_args + n_kwargs);
                visit_expr_list(pos_args, n_pos_args, kwargs, n_kwargs,
                                         args, StructType, loc);
            }

            if (args.size() > 0 && args.size() > StructType->n_members) {
                throw SemanticError("Struct constructor has more arguments than the number of struct members",
                                    loc);
            }

            for( size_t i = 0; i < args.size(); i++ ) {
                std::string member_name = StructType->m_members[i];
                ASR::Variable_t* member_var = ASR::down_cast<ASR::Variable_t>(
                                                StructType->m_symtab->resolve_symbol(member_name));
                ASR::expr_t* arg_new_i = args[i].m_value;
                cast_helper(member_var->m_type, arg_new_i, arg_new_i->base.loc);
                ASR::ttype_t* left_type = member_var->m_type;
                ASR::ttype_t* right_type = ASRUtils::expr_type(arg_new_i);
                if( !ASRUtils::check_equal_type(left_type, right_type) ) {
                    std::string ltype = ASRUtils::type_to_str_python(left_type);
                    std::string rtype = ASRUtils::type_to_str_python(right_type);
                    diag.add(diag::Diagnostic(
                        "Type mismatch in procedure call; the types must be compatible",
                        diag::Level::Error, diag::Stage::Semantic, {
                            diag::Label("type mismatch (passed argument type is " + rtype + " but required type is " + ltype + ")",
                                    { arg_new_i->base.loc, left_type->base.loc})
                        })
                    );
                    throw SemanticAbort();
                }
                args.p[i].m_value = arg_new_i;
            }
            for (size_t i = args.size(); i < StructType->n_members; i++) {
                args.push_back(al, StructType->m_initializers[i]);
            }
            ASR::ttype_t* der_type = ASRUtils::TYPE(ASR::make_Struct_t(al, loc, stemp));
            return ASR::make_StructTypeConstructor_t(al, loc, stemp, args.p, args.size(), der_type, nullptr);
        } else if( ASR::is_a<ASR::EnumType_t>(*s) ) {
            Vec<ASR::expr_t*> args_new;
            args_new.reserve(al, args.size());
            ASRUtils::visit_expr_list(al, args, args_new);
            ASR::EnumType_t* enumtype = ASR::down_cast<ASR::EnumType_t>(s);
            for( size_t i = 0; i < std::min(args.size(), enumtype->n_members); i++ ) {
                std::string member_name = enumtype->m_members[i];
                ASR::Variable_t* member_var = ASR::down_cast<ASR::Variable_t>(
                                                enumtype->m_symtab->resolve_symbol(member_name));
                ASR::expr_t* arg_new_i = args_new[i];
                cast_helper(member_var->m_type, arg_new_i, arg_new_i->base.loc);
                args_new.p[i] = arg_new_i;
            }
            ASR::ttype_t* der_type = ASRUtils::TYPE(ASR::make_Enum_t(al, loc, s));
            return ASR::make_EnumTypeConstructor_t(al, loc, stemp, args_new.p, args_new.size(), der_type, nullptr);
        } else if( ASR::is_a<ASR::UnionType_t>(*s) ) {
            if( args.size() != 0 ) {
                throw SemanticError("Union constructors do not accept any argument as of now.",
                    loc);
            }
            ASR::ttype_t* union_ = ASRUtils::TYPE(ASR::make_Union_t(al, loc, stemp));
            return ASR::make_UnionTypeConstructor_t(al, loc, stemp, nullptr, 0, union_, nullptr);
        } else {
            throw SemanticError("Unsupported call type for " + call_name, loc);
        }
    }

    /**
     * @brief Check if the type of the argument given does not contradict
     *        with previously checked type substitution.
     */
    void check_type_substitution(std::map<std::string, ASR::ttype_t*>& subs,
            ASR::ttype_t *param_type, ASR::ttype_t *arg_type, const Location &loc) {
        if (ASR::is_a<ASR::List_t>(*param_type)) {
            if (ASR::is_a<ASR::List_t>(*arg_type)) {
                ASR::ttype_t *param_elem = ASR::down_cast<ASR::List_t>(param_type)->m_type;
                ASR::ttype_t *arg_elem = ASR::down_cast<ASR::List_t>(arg_type)->m_type;
                return check_type_substitution(subs, param_elem, arg_elem, loc);
            } else {
                throw SemanticError("The parameter is a list while the argument is not a list", loc);
            }
        }

        ASR::ttype_t* param_type_ = ASRUtils::type_get_past_array(param_type);
        if (ASR::is_a<ASR::TypeParameter_t>(*param_type_)) {
            ASR::TypeParameter_t *tp = ASR::down_cast<ASR::TypeParameter_t>(param_type_);
            std::string param_name = tp->m_param;
            if (subs.find(param_name) != subs.end()) {
                if (!ASRUtils::check_equal_type(subs[param_name], arg_type)) {
                    throw SemanticError("Inconsistent type variable for the function call", loc);
                }
            } else {
                if (ASRUtils::is_array(param_type) && ASRUtils::is_array(arg_type)) {
                    ASR::dimension_t* dims = nullptr;
                    int param_dims = ASRUtils::extract_dimensions_from_ttype(param_type, dims);
                    int arg_dims = ASRUtils::extract_dimensions_from_ttype(arg_type, dims);
                    if (param_dims == arg_dims) {
                        subs[param_name] = ASRUtils::duplicate_type_without_dims(al, arg_type, arg_type->base.loc);
                    } else {
                        throw SemanticError("Inconsistent type subsititution for array type", loc);
                    }
                } else {
                    subs[param_name] = ASRUtils::duplicate_type(al, arg_type);
                }
            }
        }
    }

    /**
     * @brief Check if the given function and the type substitution satisfies
     *        the restriction
     */
    void check_type_restriction(std::map<std::string, ASR::ttype_t*> subs,
            std::map<std::string, ASR::symbol_t*> rt_subs,
            ASR::Function_t* rt, const Location& loc) {
        std::string rt_name = rt->m_name;
        if (rt_subs.find(rt_name) != rt_subs.end()) {
            ASR::symbol_t* rt_arg = rt_subs[rt_name];
            if (!ASR::is_a<ASR::Function_t>(*rt_arg)) {
                std::string msg = "The restriction " + rt_name + " requires a "
                    + "function as an argument";
                throw SemanticError(msg, loc);
            }
            ASR::Function_t* rt_arg_func = ASR::down_cast<ASR::Function_t>(rt_arg);
            /** @brief different argument number between the function given and the
             *         restriction result in error **/
            if (rt->n_args != rt_arg_func->n_args) {
                std::string msg = "The function " + std::string(rt_arg_func->m_name)
                    + " provided for the restriction "
                    + std::string(rt->m_name) + " have different number of arguments";
                throw SemanticError(msg, rt_arg->base.loc);
            }
            for (size_t j=0; j<rt->n_args; j++) {
                ASR::ttype_t* rt_type = ASRUtils::expr_type(rt->m_args[j]);
                ASR::ttype_t* rt_arg_type = ASRUtils::expr_type(rt_arg_func->m_args[j]);
                if (ASRUtils::is_type_parameter(*rt_type)) {
                    std::string rt_type_param = ASR::down_cast<ASR::TypeParameter_t>(
                        ASRUtils::get_type_parameter(rt_type))->m_param;
                    /**
                     * @brief if the type of the function given for the restriction does not
                     *        satisfy the type substitution from the function argument, it
                     *        results in error **/
                    if (!ASRUtils::check_equal_type(subs[rt_type_param], rt_arg_type)) {
                        throw SemanticError("Restriction mismatch with provided arguments",
                            rt_arg->base.loc);
                    }
                }
            }
            if (rt->m_return_var) {
                if (!rt_arg_func->m_return_var) {
                    throw SemanticError("The function provided to the restriction should "
                        "have a return value", rt_arg->base.loc);
                }
                ASR::ttype_t* rt_return = ASRUtils::expr_type(rt->m_return_var);
                ASR::ttype_t* rt_arg_return = ASRUtils::expr_type(rt_arg_func->m_return_var);
                if (ASRUtils::is_type_parameter(*rt_return)) {
                    std::string rt_return_param = ASR::down_cast<ASR::TypeParameter_t>(
                        ASRUtils::get_type_parameter(rt_return))->m_param;
                    if (!ASRUtils::check_equal_type(subs[rt_return_param], rt_arg_return)) {
                        throw SemanticError("Restriction mismatch with provided arguments",
                            rt_arg->base.loc);
                    }
                }
            } else {
                if (rt_arg_func->m_return_var) {
                    throw SemanticError("The function provided to the restriction should "
                        "not have a return value", rt_arg->base.loc);
                }
            }
            return;
        }
        /**
         * @brief Check if there is not argument given to the restriction
         *  plus : integer x integer -> integer, real x real -> real
         *  zero : integer -> integer, real -> real
         *  div  : integer x i32 -> f64, real x i32 -> f64
         */
        if (rt_name == "add" && rt->n_args == 2) {
            ASR::ttype_t* left_type = ASRUtils::expr_type(rt->m_args[0]);
            ASR::ttype_t* right_type = ASRUtils::expr_type(rt->m_args[1]);
            left_type = ASR::is_a<ASR::TypeParameter_t>(*left_type)
                ? subs[ASR::down_cast<ASR::TypeParameter_t>(left_type)->m_param] : left_type;
            right_type = ASR::is_a<ASR::TypeParameter_t>(*right_type)
                ? subs[ASR::down_cast<ASR::TypeParameter_t>(right_type)->m_param] : right_type;
            if ((ASRUtils::is_integer(*left_type) && ASRUtils::is_integer(*right_type)) ||
                    (ASRUtils::is_real(*left_type) && ASRUtils::is_real(*right_type))) {
                return;
            }
        } else if (rt_name == "zero" && rt->n_args == 1) {
            ASR::ttype_t* type = ASRUtils::expr_type(rt->m_args[0]);
            type = ASR::is_a<ASR::TypeParameter_t>(*type)
                ? subs[ASR::down_cast<ASR::TypeParameter_t>(type)->m_param] : type;
            if (ASRUtils::is_integer(*type) || ASRUtils::is_real(*type)) {
                return;
            }
        } else if (rt_name == "div" && rt->n_args == 2) {
            ASR::ttype_t* left_type = ASRUtils::expr_type(rt->m_args[0]);
            ASR::ttype_t* right_type = ASRUtils::expr_type(rt->m_args[1]);
            left_type = ASR::is_a<ASR::TypeParameter_t>(*left_type)
                ? subs[ASR::down_cast<ASR::TypeParameter_t>(left_type)->m_param] : left_type;
            if ((ASRUtils::is_integer(*left_type) && ASRUtils::is_integer(*right_type)) ||
                    (ASRUtils::is_real(*left_type) && ASRUtils::is_integer(*right_type))) {
                return;
            }
        }
        throw SemanticError("No applicable argument to the restriction " + rt_name , loc);
    }

    /**
     * @brief Check if the generic function has been instantiated with similar
     *        arguments. If not, then instantiate a new function.
     */
    ASR::symbol_t* get_generic_function(std::map<std::string, ASR::ttype_t*> subs,
            std::map<std::string, ASR::symbol_t*>& rt_subs, ASR::symbol_t *sym) {
        int new_function_num;
        ASR::symbol_t *t;
        std::string func_name = ASRUtils::symbol_name(sym);
        if (generic_func_nums.find(func_name) != generic_func_nums.end()) {
            new_function_num = generic_func_nums[func_name];
            for (int i=0; i<generic_func_nums[func_name]; i++) {
                std::string generic_func_name = "__asr_generic_" + func_name + "_" + std::to_string(i);
                if (generic_func_subs.find(generic_func_name) != generic_func_subs.end()) {
                    std::map<std::string, ASR::ttype_t*> subs_check = generic_func_subs[generic_func_name];
                    if (subs_check.size() != subs.size()) { continue; }
                    bool defined = true;
                    for (auto const &subs_check_pair: subs_check) {
                        if (subs.find(subs_check_pair.first) == subs.end()) {
                            defined = false; break;
                        }
                        ASR::ttype_t* subs_type = subs[subs_check_pair.first];
                        ASR::ttype_t* subs_check_type = subs_check_pair.second;
                        if (!ASRUtils::check_equal_type(subs_type, subs_check_type)) {
                            defined = false; break;
                        }
                    }
                    if (defined) {
                        t = current_scope->resolve_symbol(generic_func_name);
                        return t;
                    }
                }
            }
        } else {
            new_function_num = 0;
        }
        generic_func_nums[func_name] = new_function_num + 1;
        std::string new_func_name = "__asr_generic_" + func_name + "_"
            + std::to_string(new_function_num);
        generic_func_subs[new_func_name] = subs;
        SymbolTable *target_scope = ASRUtils::symbol_parent_symtab(sym);
        t = instantiate_symbol(al, context_map, subs, rt_subs,
                target_scope, target_scope, new_func_name, sym);
        if (ASR::is_a<ASR::Function_t>(*sym)) {
            ASR::Function_t *f = ASR::down_cast<ASR::Function_t>(sym);
            ASR::Function_t *new_f = ASR::down_cast<ASR::Function_t>(t);
            t = instantiate_function_body(al, context_map, subs, rt_subs,
                target_scope, target_scope, new_f, f);
        }
        dependencies.erase(s2c(al, func_name));

        if (ASRUtils::symbol_parent_symtab(sym)->get_counter() != current_scope->get_counter()) {
            ADD_ASR_DEPENDENCIES_WITH_NAME(current_scope, sym, dependencies, s2c(al, new_func_name));
        }
        return t;
    }

    bool contains_local_variable(ASR::expr_t* value) {
        if( ASR::is_a<ASR::Var_t>(*value) ) {
            ASR::Var_t* var_value = ASR::down_cast<ASR::Var_t>(value);
            ASR::symbol_t* var_value_sym = var_value->m_v;
            ASR::Variable_t* var_value_variable = ASR::down_cast<ASR::Variable_t>(
                ASRUtils::symbol_get_past_external(var_value_sym));
            return var_value_variable->m_intent == ASR::intentType::Local;
        }

        // TODO: Let any other expression pass through
        // Will be handled later
        return false;
    }

    void fill_dims_for_asr_type(Vec<ASR::dimension_t>& dims,
                                ASR::expr_t* value, const Location& loc,
                                bool is_allocatable=false) {
        ASR::dimension_t dim;
        dim.loc = loc;
        if (ASR::is_a<ASR::IntegerConstant_t>(*value) ||
            ASR::is_a<ASR::Var_t>(*value) ||
            ASR::is_a<ASR::IntegerBinOp_t>(*value)) {
            ASR::ttype_t *itype = ASRUtils::expr_type(value);
            ASR::expr_t* one = ASRUtils::EXPR(ASR::make_IntegerConstant_t(al, loc, 1, itype));
            ASR::expr_t* zero = ASRUtils::EXPR(ASR::make_IntegerConstant_t(al, loc, 0, itype));
            ASR::expr_t* comptime_val = nullptr;
            int64_t value_int = -1;
            if( !ASRUtils::extract_value(ASRUtils::expr_value(value), value_int) &&
                contains_local_variable(value) && !is_allocatable) {
                throw SemanticError("Only those local variables that can be reduced to compile-time constants should be used in dimensions of an array.",
                                    value->base.loc);
            }
            if (value_int != -1) {
                comptime_val = ASRUtils::EXPR(ASR::make_IntegerConstant_t(al, loc, value_int - 1, itype));
            }
            dim.m_start = zero;
            dim.m_length = ASRUtils::compute_length_from_start_end(al, dim.m_start,
                            ASRUtils::EXPR(ASR::make_IntegerBinOp_t(al, value->base.loc,
                                value, ASR::binopType::Sub, one, itype, comptime_val)));
            dims.push_back(al, dim);
        } else if(ASR::is_a<ASR::TupleConstant_t>(*value)) {
            ASR::TupleConstant_t* tuple_constant = ASR::down_cast<ASR::TupleConstant_t>(value);
            for( size_t i = 0; i < tuple_constant->n_elements; i++ ) {
                ASR::expr_t *value = tuple_constant->m_elements[i];
                fill_dims_for_asr_type(dims, value, loc, is_allocatable);
            }
        } else if(ASR::is_a<ASR::ListConstant_t>(*value)) {
            ASR::ListConstant_t* list_constant = ASR::down_cast<ASR::ListConstant_t>(value);
            for( size_t i = 0; i < list_constant->n_args; i++ ) {
                ASR::expr_t *value = list_constant->m_args[i];
                fill_dims_for_asr_type(dims, value, loc, is_allocatable);
            }
        } else if(ASR::is_a<ASR::EnumValue_t>(*value)) {
            ASR::expr_t* enum_value = ASRUtils::expr_value(
                 ASR::down_cast<ASR::EnumValue_t>(value)->m_value);
            if (!enum_value) {
                throw SemanticError("Only constant enumeration values are "
                                    "supported as array dimensions.", loc);
            }
            fill_dims_for_asr_type(dims, enum_value, loc, is_allocatable);
        } else {
            throw SemanticError("Only Integer, `:` or identifier in [] in "
                                "Subscript supported for now in annotation "
                                "found, " + std::to_string(value->type),
                loc);
        }
    }

    bool is_runtime_array(AST::expr_t* m_slice) {
        if( AST::is_a<AST::Tuple_t>(*m_slice) ) {
            AST::Tuple_t* multidim = AST::down_cast<AST::Tuple_t>(m_slice);
            for( size_t i = 0; i < multidim->n_elts; i++ ) {
                if( AST::is_a<AST::Slice_t>(*multidim->m_elts[i]) ) {
                    return true;
                }
            }
        }
        return false;
    }

    void raise_error_when_dict_key_is_float_or_complex(ASR::ttype_t* key_type, const Location& loc) {
        if(ASR::is_a<ASR::Real_t>(*key_type) || ASR::is_a<ASR::Complex_t>(*key_type)) {
            throw SemanticError("'dict' key type cannot be float/complex because resolving collisions "
                                "by exact comparison of float/complex values will result in unexpected "
                                "behaviours. In addition fuzzy equality checks with a certain tolerance "
                                "does not follow transitivity with float/complex values.", loc);
        }
    }

    AST::expr_t* get_var_intent_and_annotation(AST::expr_t *annotation, ASR::intentType &intent) {
        if (AST::is_a<AST::Subscript_t>(*annotation)) {
            AST::Subscript_t *s = AST::down_cast<AST::Subscript_t>(annotation);
            if (AST::is_a<AST::Name_t>(*s->m_value)) {
                std::string ann_name = AST::down_cast<AST::Name_t>(s->m_value)->m_id;
                if (ann_name == "In") {
                    intent = ASRUtils::intent_in;
                    return s->m_slice;
                } else if (ann_name == "InOut") {
                    intent = ASRUtils::intent_inout;
                    return s->m_slice;
                } else if (ann_name == "Out") {
                    intent = ASRUtils::intent_out;
                    return s->m_slice;
                }
                return annotation;
            } else {
                throw SemanticError("Only Name in Subscript supported for now in annotation", annotation->base.loc);
            }
        }
        return annotation;
    }

    // Convert Python AST type annotation to an ASR type
    // Examples:
    // i32, i64, f32, f64
    // f64[256], i32[:]
    ASR::ttype_t * ast_expr_to_asr_type(const Location &loc, const AST::expr_t &annotation,
        bool &is_allocatable, bool &is_const, bool raise_error=true, ASR::abiType abi=ASR::abiType::Source,
        bool is_argument=false) {
        Vec<ASR::dimension_t> dims;
        dims.reserve(al, 4);
        AST::expr_t** m_args = nullptr; size_t n_args = 0;

        std::string var_annotation;
        if (AST::is_a<AST::Name_t>(annotation)) {
            AST::Name_t *n = AST::down_cast<AST::Name_t>(&annotation);
            var_annotation = n->m_id;
            return get_type_from_var_annotation(var_annotation,
                annotation.base.loc, dims, m_args, n_args, raise_error,
                abi, is_argument);
        }

        if (AST::is_a<AST::ConstantNone_t>(annotation)) {
            return nullptr;
        }

        if (AST::is_a<AST::Subscript_t>(annotation)) {
            AST::Subscript_t *s = AST::down_cast<AST::Subscript_t>(&annotation);
            if (AST::is_a<AST::Name_t>(*s->m_value)) {
                AST::Name_t *n = AST::down_cast<AST::Name_t>(s->m_value);
                var_annotation = n->m_id;
            } else {
                throw SemanticError("Only Name in Subscript supported for now in annotation",
                    loc);
            }

            if (var_annotation == "In" || var_annotation == "InOut" || var_annotation == "Out") {
                throw SemanticError("Intent annotation '" + var_annotation + "' cannot be used here", s->base.base.loc);
            }

            if (var_annotation == "tuple") {
                Vec<ASR::ttype_t*> types;
                types.reserve(al, 4);
                if (AST::is_a<AST::Name_t>(*s->m_slice)) {
                    types.push_back(al, ast_expr_to_asr_type(loc, *s->m_slice,
                        is_allocatable, is_const, raise_error, abi, is_argument));
                } else if (AST::is_a<AST::Tuple_t>(*s->m_slice)) {
                    AST::Tuple_t *t = AST::down_cast<AST::Tuple_t>(s->m_slice);
                    for (size_t i=0; i<t->n_elts; i++) {
                        types.push_back(al, ast_expr_to_asr_type(loc, *t->m_elts[i],
                            is_allocatable, is_const, raise_error, abi, is_argument));
                    }
                } else {
                    throw SemanticError("Only Name or Tuple in Subscript supported for now in `tuple` annotation",
                        loc);
                }
                ASR::ttype_t *type = ASRUtils::TYPE(ASR::make_Tuple_t(al, loc,
                    types.p, types.size()));
                return type;
            } else if (var_annotation == "Callable") {
                LCOMPILERS_ASSERT(AST::is_a<AST::Tuple_t>(*s->m_slice));
                AST::Tuple_t *t = AST::down_cast<AST::Tuple_t>(s->m_slice);
                LCOMPILERS_ASSERT(t->n_elts <= 2 && t->n_elts >= 1);
                Vec<ASR::ttype_t*> arg_types;
                LCOMPILERS_ASSERT(AST::is_a<AST::List_t>(*t->m_elts[0]));

                AST::List_t *arg_list = AST::down_cast<AST::List_t>(t->m_elts[0]);
                if (arg_list->n_elts > 0) {
                    arg_types.reserve(al, arg_list->n_elts);
                    for (size_t i=0; i<arg_list->n_elts; i++) {
                        arg_types.push_back(al, ast_expr_to_asr_type(loc, *arg_list->m_elts[i],
                                                is_allocatable, is_const, raise_error, abi, is_argument));
                    }
                } else {
                    arg_types.reserve(al, 1);
                }
                ASR::ttype_t* ret_type = nullptr;
                if (t->n_elts == 2) {
                    ret_type = ast_expr_to_asr_type(loc, *t->m_elts[1],
                        is_allocatable, is_const, raise_error, abi, is_argument);
                }
                ASR::ttype_t *type = ASRUtils::TYPE(ASR::make_FunctionType_t(al, loc, arg_types.p,
                        arg_types.size(), ret_type, ASR::abiType::Source,
                        ASR::deftypeType::Interface, nullptr, false, false,
                        false, false, false, nullptr, 0, false));
                return type;
            } else if (var_annotation == "set") {
                if (AST::is_a<AST::Name_t>(*s->m_slice) || AST::is_a<AST::Subscript_t>(*s->m_slice)) {
                    ASR::ttype_t *type = ast_expr_to_asr_type(loc, *s->m_slice,
                        is_allocatable, is_const, raise_error, abi, is_argument);
                    return ASRUtils::TYPE(ASR::make_Set_t(al, loc, type));
                } else {
                    throw SemanticError("Only Name in Subscript supported for now in `set`"
                        " annotation", loc);
                }
            } else if (var_annotation == "list") {
                ASR::ttype_t *type = nullptr;
                if (AST::is_a<AST::Name_t>(*s->m_slice) || AST::is_a<AST::Subscript_t>(*s->m_slice)) {
                    type = ast_expr_to_asr_type(loc, *s->m_slice,
                        is_allocatable, is_const, raise_error, abi, is_argument);
                    return ASRUtils::TYPE(ASR::make_List_t(al, loc, type));
                } else {
                    throw SemanticError("Only Name or Subscript inside Subscript supported for now in `list`"
                        " annotation", loc);
                }
            } else if (var_annotation == "Allocatable") {
                ASR::ttype_t *type = nullptr;
                if (AST::is_a<AST::Name_t>(*s->m_slice) || AST::is_a<AST::Subscript_t>(*s->m_slice)) {
                    type = ast_expr_to_asr_type(loc, *s->m_slice,
                        is_allocatable, is_const, raise_error, abi, is_argument);
                    is_allocatable = true;
                    return type;
                } else {
                    throw SemanticError("Only Name or Subscript inside Subscript supported for now in `list`"
                        " annotation", loc);
                }
            } else if (var_annotation == "dict") {
                if (AST::is_a<AST::Tuple_t>(*s->m_slice)) {
                    AST::Tuple_t *t = AST::down_cast<AST::Tuple_t>(s->m_slice);
                    if (t->n_elts != 2) {
                        throw SemanticError("`dict` annotation must have 2 elements: types"
                            " of both keys and values", loc);
                    }
                    ASR::ttype_t *key_type = ast_expr_to_asr_type(loc, *t->m_elts[0],
                        is_allocatable, is_const, raise_error, abi, is_argument);
                    ASR::ttype_t *value_type = ast_expr_to_asr_type(loc, *t->m_elts[1],
                        is_allocatable, is_const, raise_error, abi, is_argument);
                    raise_error_when_dict_key_is_float_or_complex(key_type, loc);
                    return ASRUtils::TYPE(ASR::make_Dict_t(al, loc, key_type, value_type));
                } else {
                    throw SemanticError("`dict` annotation must have 2 elements: types of"
                        " both keys and values", loc);
                }
            } else if (var_annotation == "Pointer") {
                ASR::ttype_t *type = ast_expr_to_asr_type(loc, *s->m_slice,
                    is_allocatable, is_const, raise_error, abi, is_argument);
                return ASRUtils::TYPE(ASR::make_Pointer_t(al, loc, type));
            } else if (var_annotation == "Const") {
<<<<<<< HEAD
                ASR::ttype_t *type = ast_expr_to_asr_type(loc, *s->m_slice,
                    is_allocatable, raise_error, abi, is_argument);
                if (ASR::is_a<ASR::Tuple_t>(*type)) {
                    throw SemanticError("'Const' not required as tuples are already immutable", loc);
                }
                else if (ASR::is_a<ASR::Character_t>(*type)) {
                    throw SemanticError("'Const' not required as strings are already immutable", loc);
                }
                return ASRUtils::TYPE(ASR::make_Const_t(al, loc, type));
=======
                is_const = true;
                return ast_expr_to_asr_type(loc, *s->m_slice,
                    is_allocatable, is_const, raise_error, abi, is_argument);
>>>>>>> 69b826e5
            } else {
                AST::expr_t* dim_info = s->m_slice;

                if (var_annotation == "Array") {
                    LCOMPILERS_ASSERT(AST::is_a<AST::Tuple_t>(*s->m_slice));
                    AST::Tuple_t *t = AST::down_cast<AST::Tuple_t>(s->m_slice);
                    LCOMPILERS_ASSERT(t->n_elts >= 2);
                    LCOMPILERS_ASSERT(AST::is_a<AST::Name_t>(*t->m_elts[0]));
                    var_annotation = AST::down_cast<AST::Name_t>(t->m_elts[0])->m_id;
                    Vec<AST::expr_t*> dims;
                    dims.reserve(al, 0);
                    for (size_t i = 1; i < t->n_elts; i++) {
                        dims.push_back(al, t->m_elts[i]);
                    }
                    AST::ast_t* dim_tuple = AST::make_Tuple_t(al, t->base.base.loc, dims.p, dims.size(),
                        AST::expr_contextType::Load);
                    dim_info = AST::down_cast<AST::expr_t>(dim_tuple);
                }

                ASR::ttype_t* type = get_type_from_var_annotation(var_annotation,
                    annotation.base.loc, dims, m_args, n_args, raise_error, abi, is_argument);

                if (AST::is_a<AST::Slice_t>(*dim_info)) {
                    ASR::dimension_t dim;
                    dim.loc = loc;
                    dim.m_start = nullptr;
                    dim.m_length = nullptr;
                    dims.push_back(al, dim);
                } else if( is_runtime_array(dim_info) ) {
                    AST::Tuple_t* tuple_multidim = AST::down_cast<AST::Tuple_t>(dim_info);
                    for( size_t i = 0; i < tuple_multidim->n_elts; i++ ) {
                        if( AST::is_a<AST::Slice_t>(*tuple_multidim->m_elts[i]) ) {
                            ASR::dimension_t dim;
                            dim.loc = loc;
                            dim.m_start = nullptr;
                            dim.m_length = nullptr;
                            dims.push_back(al, dim);
                        }
                    }
                } else {
                    this->visit_expr(*dim_info);
                    ASR::expr_t *value = ASRUtils::EXPR(tmp);
                    fill_dims_for_asr_type(dims, value, loc);
                }

                if (ASRUtils::ttype_set_dimensions(&type, dims.p, dims.size(), al, abi, is_argument)) {
                    return type;
                }

                throw SemanticError("ICE: Unable to set dimensions for: " + var_annotation, loc);
            }
        } else if (AST::is_a<AST::Attribute_t>(annotation)) {
            AST::Attribute_t* attr_annotation = AST::down_cast<AST::Attribute_t>(&annotation);
            LCOMPILERS_ASSERT(AST::is_a<AST::Name_t>(*attr_annotation->m_value));
            std::string value = AST::down_cast<AST::Name_t>(attr_annotation->m_value)->m_id;
            ASR::symbol_t *t = current_scope->resolve_symbol(value);

            if (!t) {
                throw SemanticError("'" + value + "' is not defined in the scope",
                    attr_annotation->base.base.loc);
            }
            LCOMPILERS_ASSERT(ASR::is_a<ASR::StructType_t>(*t));
            ASR::StructType_t* struct_type = ASR::down_cast<ASR::StructType_t>(t);
            std::string struct_var_name = struct_type->m_name;
            std::string struct_member_name = attr_annotation->m_attr;
            ASR::symbol_t* struct_member = struct_type->m_symtab->resolve_symbol(struct_member_name);
            if( !struct_member ) {
                throw SemanticError(struct_member_name + " not present in " +
                                    struct_var_name + " dataclass.",
                                    attr_annotation->base.base.loc);
            }
            std::string import_name = struct_var_name + "_" + struct_member_name;
            ASR::symbol_t* import_struct_member = current_scope->resolve_symbol(import_name);
            bool import_from_struct = true;
            if( import_struct_member ) {
                if( ASR::is_a<ASR::ExternalSymbol_t>(*import_struct_member) ) {
                    ASR::ExternalSymbol_t* ext_sym = ASR::down_cast<ASR::ExternalSymbol_t>(import_struct_member);
                    if( ext_sym->m_external == struct_member &&
                        std::string(ext_sym->m_module_name) == struct_var_name ) {
                        import_from_struct = false;
                    }
                }
            }
            if( import_from_struct ) {
                import_name = current_scope->get_unique_name(import_name, false);
                import_struct_member = ASR::down_cast<ASR::symbol_t>(ASR::make_ExternalSymbol_t(al,
                                                        attr_annotation->base.base.loc, current_scope, s2c(al, import_name),
                                                        struct_member,s2c(al, struct_var_name), nullptr, 0,
                                                        s2c(al, struct_member_name), ASR::accessType::Public));
                current_scope->add_symbol(import_name, import_struct_member);
            }
            return ASRUtils::TYPE(ASR::make_Union_t(al, attr_annotation->base.base.loc, import_struct_member));
        }

        throw SemanticError("Only Name, Subscript, and Call supported for now in annotation of annotated assignment.", loc);
    }

    ASR::expr_t *index_add_one(const Location &loc, ASR::expr_t *idx) {
        // Add 1 to the index `idx`, assumes `idx` is of type Integer 4
        ASR::expr_t *comptime_value = nullptr;
        ASR::ttype_t *a_type = ASRUtils::TYPE(ASR::make_Integer_t(al, loc, 4));
        ASR::expr_t *constant_one = ASR::down_cast<ASR::expr_t>(ASR::make_IntegerConstant_t(
                                            al, loc, 1, a_type));
        return ASRUtils::EXPR(ASR::make_IntegerBinOp_t(al, loc, idx,
            ASR::binopType::Add, constant_one, a_type, comptime_value));
    }

    void cast_helper(ASR::expr_t*& left, ASR::expr_t*& right, bool is_assign,
        bool is_explicit_casting=false) {
        if( !allow_implicit_casting && !is_explicit_casting ) {
            if( is_assign ) {
                ASR::ttype_t* left_type = ASRUtils::expr_type(left);
                ASR::ttype_t* right_type = ASRUtils::expr_type(right);
                if( ASRUtils::is_real(*left_type) && ASRUtils::is_integer(*right_type)) {
                    throw SemanticError("Assigning integer to float is not supported",
                                        right->base.loc);
                }
                if ( ASRUtils::is_complex(*left_type) && !ASRUtils::is_complex(*right_type)) {
                    throw SemanticError("Assigning non-complex to complex is not supported",
                            right->base.loc);
                }
            }
            return ;
        }
        bool no_cast = ((ASR::is_a<ASR::Pointer_t>(*ASRUtils::expr_type(left)) &&
                        ASR::is_a<ASR::Var_t>(*left)) ||
                        (ASR::is_a<ASR::Pointer_t>(*ASRUtils::expr_type(right)) &&
                        ASR::is_a<ASR::Var_t>(*right)));
        ASR::ttype_t *right_type = ASRUtils::expr_type(right);
        ASR::ttype_t *left_type = ASRUtils::expr_type(left);
        left_type = ASRUtils::type_get_past_pointer(left_type);
        right_type = ASRUtils::type_get_past_pointer(right_type);
        if( no_cast ) {
            int lkind = ASRUtils::extract_kind_from_ttype_t(left_type);
            int rkind = ASRUtils::extract_kind_from_ttype_t(right_type);
            if( left_type->type != right_type->type || lkind != rkind ) {
                throw SemanticError("Casting for mismatching pointer types not supported yet.",
                                    right_type->base.loc);
            }
        }

        // Handle presence of logical types in binary operations
        // by converting them into 32-bit integers.
        // See integration_tests/test_bool_binop.py for its significance.
        if(!is_assign && ASRUtils::is_logical(*left_type) && ASRUtils::is_logical(*right_type) ) {
            ASR::ttype_t* dest_type = ASRUtils::TYPE(ASR::make_Integer_t(al, left_type->base.loc, 4));
            left = CastingUtil::perform_casting(left, dest_type, al, left->base.loc);
            right = CastingUtil::perform_casting(right, dest_type, al, right->base.loc);
            return ;
        }

        ASR::ttype_t *src_type = nullptr, *dest_type = nullptr;
        ASR::expr_t *src_expr = nullptr, *dest_expr = nullptr;
        int casted_expression_signal = CastingUtil::get_src_dest(left, right, src_expr, dest_expr,
                                                                 src_type, dest_type, is_assign);
        if( casted_expression_signal == 2 ) {
            return ;
        }
        src_expr = CastingUtil::perform_casting(src_expr, dest_type, al, src_expr->base.loc);
        if( casted_expression_signal == 0 ) {
            left = src_expr;
            right = dest_expr;
        } else if( casted_expression_signal == 1 ) {
            left = dest_expr;
            right = src_expr;
        }
    }

    void cast_helper(ASR::ttype_t* dest_type, ASR::expr_t*& src_expr,
        const Location& loc, bool is_explicit_cast=false) {
        if( !allow_implicit_casting && !is_explicit_cast ) {
            return ;
        }
        ASR::ttype_t* src_type = ASRUtils::expr_type(src_expr);
        if( ASRUtils::check_equal_type(src_type, dest_type) ) {
            return ;
        }
        src_expr = CastingUtil::perform_casting(src_expr, dest_type, al, loc);
    }

    void make_BinOp_helper(ASR::expr_t *left, ASR::expr_t *right,
        ASR::binopType op, const Location &loc) {
        ASR::ttype_t *left_type = ASRUtils::expr_type(left);
        ASR::ttype_t *right_type = ASRUtils::expr_type(right);
        ASR::ttype_t *dest_type = nullptr;
        ASR::expr_t *value = nullptr;
        ASR::expr_t *overloaded = nullptr;

        bool right_is_int = ASRUtils::is_character(*left_type) && ASRUtils::is_integer(*right_type);
        bool left_is_int = ASRUtils::is_integer(*left_type) && ASRUtils::is_character(*right_type);

        // Handle normal division in python with reals
        if (op == ASR::binopType::Div && ((!ASR::is_a<ASR::SymbolicExpression_t>(*left_type)) ||
            (!ASR::is_a<ASR::SymbolicExpression_t>(*right_type)))) {
            if (ASRUtils::is_character(*left_type) || ASRUtils::is_character(*right_type)) {
                diag.add(diag::Diagnostic(
                    "Division is not supported for string type",
                    diag::Level::Error, diag::Stage::Semantic, {
                        diag::Label("string not supported in division" ,
                                {left->base.loc, right->base.loc})
                    })
                );
                throw SemanticAbort();
            }
            if(!ASRUtils::check_equal_type(left_type, right_type)){
                std::string ltype = ASRUtils::type_to_str_python(ASRUtils::expr_type(left));
                std::string rtype = ASRUtils::type_to_str_python(ASRUtils::expr_type(right));
                diag.add(diag::Diagnostic(
                    "Type mismatch in binary operator; the types must be compatible",
                    diag::Level::Error, diag::Stage::Semantic, {
                        diag::Label("type mismatch (" + ltype + " and " + rtype + ")",
                                {left->base.loc, right->base.loc})
                    })
                );
                throw SemanticAbort();
            }
            ASR::ttype_t* left_type = ASRUtils::expr_type(left);
            ASR::ttype_t* right_type = ASRUtils::expr_type(right);
            ASR::dimension_t *m_dims_left = nullptr, *m_dims_right = nullptr;
            int n_dims_left = ASRUtils::extract_dimensions_from_ttype(left_type, m_dims_left);
            int n_dims_right = ASRUtils::extract_dimensions_from_ttype(right_type, m_dims_right);
            if( n_dims_left == 0 && n_dims_right == 0 ) {
                int left_type_priority = CastingUtil::get_type_priority(left_type->type);
                int right_type_priority = CastingUtil::get_type_priority(right_type->type);
                int left_kind = ASRUtils::extract_kind_from_ttype_t(left_type);
                int right_kind = ASRUtils::extract_kind_from_ttype_t(right_type);
                bool is_left_f32 = ASR::is_a<ASR::Real_t>(*left_type) && left_kind == 4;
                bool is_right_f32 = ASR::is_a<ASR::Real_t>(*right_type) && right_kind == 4;
                if( (left_type_priority >= right_type_priority && is_left_f32) ||
                    (right_type_priority >= left_type_priority && is_right_f32) ) {
                    dest_type = ASRUtils::TYPE(ASR::make_Real_t(al, loc, 4));
                } else if( left_type_priority <= CastingUtil::get_type_priority(ASR::ttypeType::Real) &&
                            right_type_priority <= CastingUtil::get_type_priority(ASR::ttypeType::Real)) {
                    dest_type = ASRUtils::TYPE(ASR::make_Real_t(al, loc, 8));
                } else {
                    if( left_type_priority > right_type_priority ) {
                        dest_type = ASRUtils::duplicate_type_without_dims(al, left_type, loc);
                    } else if( left_type_priority < right_type_priority ) {
                        dest_type = ASRUtils::duplicate_type_without_dims(al, right_type, loc);
                    } else {
                        if( left_kind >= right_kind ) {
                            dest_type = ASRUtils::duplicate_type_without_dims(al, left_type, loc);
                        } else {
                            dest_type = ASRUtils::duplicate_type_without_dims(al, right_type, loc);
                        }
                    }
                }
                cast_helper(dest_type, left, left->base.loc, true);
                double val = -1.0;
                if (ASRUtils::extract_value(ASRUtils::expr_value(right), val) &&
                    val == 0.0) {
                    diag.add(diag::Diagnostic(
                        "division by zero is not allowed",
                        diag::Level::Error, diag::Stage::Semantic, {
                            diag::Label("division by zero",
                                    {right->base.loc})
                        })
                    );
                    throw SemanticAbort();
                }
                cast_helper(dest_type, right, right->base.loc, true);
            } else {
                if( n_dims_left != 0 && n_dims_right != 0 ) {
                    LCOMPILERS_ASSERT(n_dims_left == n_dims_right);
                    dest_type = left_type;
                } else {
                    if( n_dims_left > 0 ) {
                        dest_type = left_type;
                    } else {
                        dest_type = right_type;
                    }
                }
            }
        } else if((ASRUtils::is_integer(*left_type) || ASRUtils::is_real(*left_type) ||
                    ASRUtils::is_complex(*left_type) || ASRUtils::is_logical(*left_type)) &&
                (ASRUtils::is_integer(*right_type) || ASRUtils::is_real(*right_type) ||
                    ASRUtils::is_complex(*right_type) || ASRUtils::is_logical(*right_type))) {
            cast_helper(left, right, false,
                ASRUtils::is_logical(*left_type) && ASRUtils::is_logical(*right_type));
            dest_type = ASRUtils::expr_type(left);
        } else if(ASRUtils::is_unsigned_integer(*left_type)
                 && ASRUtils::is_unsigned_integer(*right_type)) {
            dest_type = ASRUtils::expr_type(left);
        } else if (ASR::is_a<ASR::List_t>(*left_type) && ASRUtils::is_integer(*right_type)
                   && op == ASR::binopType::Mul) {
            dest_type = left_type;
            tmp = ASR::make_ListRepeat_t(al, loc, left, right, dest_type, value);
            return;
        } else if (ASRUtils::is_integer(*left_type) && ASR::is_a<ASR::List_t>(*right_type)
                   && op == ASR::binopType::Mul) {
            dest_type = right_type;
            tmp = ASR::make_ListRepeat_t(al, loc, right, left, dest_type, value);
            return;
        } else if ((right_is_int || left_is_int) && op == ASR::binopType::Mul) {
            // string repeat
            int64_t left_int = 0, right_int = 0, dest_len = 0;
            if (right_is_int) {
                ASR::Character_t *left_type2 = ASR::down_cast<ASR::Character_t>(
                    ASRUtils::type_get_past_array(left_type));
                LCOMPILERS_ASSERT(ASRUtils::extract_n_dims_from_ttype(left_type) == 0);
                right_int = ASR::down_cast<ASR::IntegerConstant_t>(
                                                   ASRUtils::expr_value(right))->m_n;
                dest_len = left_type2->m_len * right_int;
                if (dest_len < 0) dest_len = 0;
                dest_type = ASR::down_cast<ASR::ttype_t>(
                        ASR::make_Character_t(al, loc, left_type2->m_kind,
                        dest_len, nullptr));
            } else if (left_is_int) {
                ASR::Character_t *right_type2 = ASR::down_cast<ASR::Character_t>(
                    ASRUtils::type_get_past_array(right_type));
                LCOMPILERS_ASSERT(ASRUtils::extract_n_dims_from_ttype(right_type) == 0);
                left_int = ASR::down_cast<ASR::IntegerConstant_t>(
                                                   ASRUtils::expr_value(left))->m_n;
                dest_len = right_type2->m_len * left_int;
                if (dest_len < 0) dest_len = 0;
                dest_type = ASR::down_cast<ASR::ttype_t>(
                        ASR::make_Character_t(al, loc, right_type2->m_kind,
                        dest_len, nullptr));
            }

            if (ASRUtils::expr_value(left) != nullptr && ASRUtils::expr_value(right) != nullptr) {
                char* str = right_is_int ? ASR::down_cast<ASR::StringConstant_t>(
                                                ASRUtils::expr_value(left))->m_s :
                                                ASR::down_cast<ASR::StringConstant_t>(
                                                ASRUtils::expr_value(right))->m_s;
                int64_t repeat = right_is_int ? right_int : left_int;
                char* result;
                std::ostringstream os;
                std::fill_n(std::ostream_iterator<std::string>(os), repeat, std::string(str));
                result = s2c(al, os.str());
                LCOMPILERS_ASSERT((int64_t)strlen(result) == dest_len)
                value = ASR::down_cast<ASR::expr_t>(ASR::make_StringConstant_t(
                    al, loc, result, dest_type));
            }
            if (right_is_int) {
                tmp = ASR::make_StringRepeat_t(al, loc, left, right, dest_type, value);
            }
            else if (left_is_int){
                tmp = ASR::make_StringRepeat_t(al, loc, right, left, dest_type, value);
            }
            return;

        } else if (ASRUtils::is_character(*left_type) && ASRUtils::is_character(*right_type)
                            && op == ASR::binopType::Add) {
            // string concat
            ASR::Character_t *left_type2 = ASR::down_cast<ASR::Character_t>(
                   ASRUtils::type_get_past_array(left_type));
            ASR::Character_t *right_type2 = ASR::down_cast<ASR::Character_t>(
                   ASRUtils::type_get_past_array(right_type));
            LCOMPILERS_ASSERT(ASRUtils::extract_n_dims_from_ttype(left_type) == 0);
            LCOMPILERS_ASSERT(ASRUtils::extract_n_dims_from_ttype(right_type) == 0);
            dest_type = ASR::down_cast<ASR::ttype_t>(
                    ASR::make_Character_t(al, loc, left_type2->m_kind,
                    left_type2->m_len + right_type2->m_len, nullptr));
            if (ASRUtils::expr_value(left) != nullptr && ASRUtils::expr_value(right) != nullptr) {
                char* left_value = ASR::down_cast<ASR::StringConstant_t>(
                                        ASRUtils::expr_value(left))->m_s;
                char* right_value = ASR::down_cast<ASR::StringConstant_t>(
                                        ASRUtils::expr_value(right))->m_s;
                char* result;
                std::string result_s = std::string(left_value) + std::string(right_value);
                result = s2c(al, result_s);
                LCOMPILERS_ASSERT((int64_t)strlen(result) == ASR::down_cast<ASR::Character_t>(dest_type)->m_len)
                value = ASR::down_cast<ASR::expr_t>(ASR::make_StringConstant_t(
                    al, loc, result, dest_type));
            }
            tmp = ASR::make_StringConcat_t(al, loc, left, right, dest_type, value);
            return;
        } else if (ASR::is_a<ASR::List_t>(*left_type) && ASR::is_a<ASR::List_t>(*right_type)
                   && op == ASR::binopType::Add) {
            dest_type = left_type;
            std::string ltype = ASRUtils::type_to_str_python(left_type);
            std::string rtype = ASRUtils::type_to_str_python(right_type);
            ASR::ttype_t *left_type2 = ASR::down_cast<ASR::List_t>(left_type)->m_type;
            ASR::ttype_t *right_type2 = ASR::down_cast<ASR::List_t>(right_type)->m_type;
            if (!ASRUtils::check_equal_type(left_type2, right_type2)) {
                diag.add(diag::Diagnostic(
                    "Both the lists should be of the same type for concatenation.",
                    diag::Level::Error, diag::Stage::Semantic, {
                        diag::Label("type mismatch ('" + ltype + "' and '" + rtype + "')",
                                {left->base.loc, right->base.loc})
                    })
                );
                throw SemanticAbort();
            }
            tmp = ASR::make_ListConcat_t(al, loc, left, right, dest_type, value);
            return;
        } else if (ASR::is_a<ASR::Tuple_t>(*left_type) && ASR::is_a<ASR::Tuple_t>(*right_type)
                   && op == ASR::binopType::Add) {
            Vec<ASR::ttype_t*> tuple_type_vec;
            ASR::Tuple_t* tuple_type_left = ASR::down_cast<ASR::Tuple_t>(left_type);
            ASR::Tuple_t* tuple_type_right = ASR::down_cast<ASR::Tuple_t>(right_type);
            tuple_type_vec.reserve(al, tuple_type_left->n_type + tuple_type_right->n_type);
            for (size_t i=0; i<tuple_type_left->n_type; i++) {
                tuple_type_vec.push_back(al, tuple_type_left->m_type[i]);
            }
            for (size_t i=0; i<tuple_type_right->n_type; i++) {
                tuple_type_vec.push_back(al, tuple_type_right->m_type[i]);
            }
            ASR::ttype_t *tuple_type = ASRUtils::TYPE(ASR::make_Tuple_t(al, loc,
                                        tuple_type_vec.p, tuple_type_vec.n));
            tmp = ASR::make_TupleConcat_t(al, loc, left, right, tuple_type, value);
            return;
        } else if (ASR::is_a<ASR::SymbolicExpression_t>(*left_type)
                   && ASR::is_a<ASR::SymbolicExpression_t>(*right_type)) {
            Vec<ASR::expr_t*> args_with_symbolic;
            args_with_symbolic.reserve(al, 2);
            args_with_symbolic.push_back(al, left);
            args_with_symbolic.push_back(al, right);
            ASRUtils::create_intrinsic_function create_function;
            switch (op) {
                case (ASR::binopType::Add): {
                    create_function = ASRUtils::IntrinsicElementalFunctionRegistry::get_create_function("SymbolicAdd");
                    break;
                }
                case (ASR::binopType::Sub): {
                    create_function = ASRUtils::IntrinsicElementalFunctionRegistry::get_create_function("SymbolicSub");
                    break;
                }
                case (ASR::binopType::Mul): {
                    create_function = ASRUtils::IntrinsicElementalFunctionRegistry::get_create_function("SymbolicMul");
                    break;
                }
                case (ASR::binopType::Div): {
                    create_function = ASRUtils::IntrinsicElementalFunctionRegistry::get_create_function("SymbolicDiv");
                    break;
                }
                case (ASR::binopType::Pow): {
                    create_function = ASRUtils::IntrinsicElementalFunctionRegistry::get_create_function("SymbolicPow");
                    break;
                }
                default: {
                    throw SemanticError("Not implemented: The following symbolic binary operator has not been implemented", loc);
                    break;
                }
            }
            tmp = create_function(al, loc, args_with_symbolic, diag);
            return;
        } else {
            std::string ltype = ASRUtils::type_to_str_python(ASRUtils::expr_type(left));
            std::string rtype = ASRUtils::type_to_str_python(ASRUtils::expr_type(right));
            diag.add(diag::Diagnostic(
                "Type mismatch in binary operator; the types must be compatible",
                diag::Level::Error, diag::Stage::Semantic, {
                    diag::Label("type mismatch (" + ltype + " and " + rtype + ")",
                            {left->base.loc, right->base.loc})
                })
            );
            throw SemanticAbort();
        }

        left_type = ASRUtils::expr_type(left);
        right_type = ASRUtils::expr_type(right);
        if( !ASRUtils::check_equal_type(left_type, right_type) ) {
            std::string ltype = ASRUtils::type_to_str_python(left_type);
            std::string rtype = ASRUtils::type_to_str_python(right_type);
            diag.add(diag::Diagnostic(
                "Type mismatch in binary operator; the types must be compatible",
                diag::Level::Error, diag::Stage::Semantic, {
                    diag::Label("type mismatch (" + ltype + " and " + rtype + ")",
                            {left->base.loc, right->base.loc})
                })
            );
            throw SemanticAbort();
        }

        if (ASRUtils::is_integer(*dest_type)) {
            ASR::dimension_t *m_dims_left = nullptr, *m_dims_right = nullptr;
            int n_dims_left = ASRUtils::extract_dimensions_from_ttype(left_type, m_dims_left);
            int n_dims_right = ASRUtils::extract_dimensions_from_ttype(right_type, m_dims_right);
            if( !(n_dims_left == 0 && n_dims_right == 0) ) {
                if( n_dims_left != 0 && n_dims_right != 0 ) {
                    LCOMPILERS_ASSERT(n_dims_left == n_dims_right);
                    dest_type = left_type;
                } else {
                    if( n_dims_left > 0 ) {
                        dest_type = left_type;
                    } else {
                        dest_type = right_type;
                    }
                }
            }

            if (ASRUtils::expr_value(left) != nullptr && ASRUtils::expr_value(right) != nullptr) {
                int64_t left_value = ASR::down_cast<ASR::IntegerConstant_t>(
                                                    ASRUtils::expr_value(left))->m_n;
                int64_t right_value = ASR::down_cast<ASR::IntegerConstant_t>(
                                                    ASRUtils::expr_value(right))->m_n;
                int64_t result;
                switch (op) {
                    case (ASR::binopType::Add): { result = left_value + right_value; break; }
                    case (ASR::binopType::Sub): { result = left_value - right_value; break; }
                    case (ASR::binopType::Mul): { result = left_value * right_value; break; }
                    case (ASR::binopType::Div): { result = left_value / right_value; break; }
                    case (ASR::binopType::Pow): { result = std::pow(left_value, right_value); break; }
                    case (ASR::binopType::BitAnd): { result = left_value & right_value; break; }
                    case (ASR::binopType::BitOr): { result = left_value | right_value; break; }
                    case (ASR::binopType::BitXor): { result = left_value ^ right_value; break; }
                    case (ASR::binopType::BitLShift): {
                        if (right_value < 0) {
                            throw SemanticError("Negative shift count not allowed.", loc);
                        }
                        result = left_value << right_value;
                        break;
                    }
                    case (ASR::binopType::BitRShift): {
                        if (right_value < 0) {
                            throw SemanticError("Negative shift count not allowed.", loc);
                        }
                        result = left_value >> right_value;
                        break;
                    }
                    default: { throw SemanticError("ICE: Unknown binary operator", loc); } // should never happen
                }
                value = ASR::down_cast<ASR::expr_t>(ASR::make_IntegerConstant_t(
                    al, loc, result, dest_type));
            }

            tmp = ASR::make_IntegerBinOp_t(al, loc, left, op, right, dest_type, value);

        } else if (ASRUtils::is_unsigned_integer(*dest_type)) {
            ASR::dimension_t *m_dims_left = nullptr, *m_dims_right = nullptr;
            int n_dims_left = ASRUtils::extract_dimensions_from_ttype(left_type, m_dims_left);
            int n_dims_right = ASRUtils::extract_dimensions_from_ttype(right_type, m_dims_right);
            if( !(n_dims_left == 0 && n_dims_right == 0) ) {
                if( n_dims_left != 0 && n_dims_right != 0 ) {
                    LCOMPILERS_ASSERT(n_dims_left == n_dims_right);
                    dest_type = left_type;
                } else {
                    if( n_dims_left > 0 ) {
                        dest_type = left_type;
                    } else {
                        dest_type = right_type;
                    }
                }
            }

            if (ASRUtils::expr_value(left) != nullptr && ASRUtils::expr_value(right) != nullptr) {
                int64_t left_value = ASR::down_cast<ASR::UnsignedIntegerConstant_t>(
                                                    ASRUtils::expr_value(left))->m_n;
                int64_t right_value = ASR::down_cast<ASR::UnsignedIntegerConstant_t>(
                                                    ASRUtils::expr_value(right))->m_n;
                int64_t result;
                switch (op) {
                    case (ASR::binopType::Add): { result = left_value + right_value; break; }
                    case (ASR::binopType::Sub): { result = left_value - right_value; break; }
                    case (ASR::binopType::Mul): { result = left_value * right_value; break; }
                    case (ASR::binopType::Div): { result = left_value / right_value; break; }
                    case (ASR::binopType::Pow): { result = std::pow(left_value, right_value); break; }
                    case (ASR::binopType::BitAnd): { result = left_value & right_value; break; }
                    case (ASR::binopType::BitOr): { result = left_value | right_value; break; }
                    case (ASR::binopType::BitXor): { result = left_value ^ right_value; break; }
                    case (ASR::binopType::BitLShift): {
                        if (right_value < 0) {
                            throw SemanticError("Negative shift count not allowed.", loc);
                        }
                        result = left_value << right_value;
                        break;
                    }
                    case (ASR::binopType::BitRShift): {
                        if (right_value < 0) {
                            throw SemanticError("Negative shift count not allowed.", loc);
                        }
                        result = left_value >> right_value;
                        break;
                    }
                    default: { throw SemanticError("ICE: Unknown binary operator", loc); } // should never happen
                }
                value = ASR::down_cast<ASR::expr_t>(ASR::make_UnsignedIntegerConstant_t(
                    al, loc, result, dest_type));
            }

            tmp = ASR::make_UnsignedIntegerBinOp_t(al, loc, left, op, right, dest_type, value);

        } else if (ASRUtils::is_real(*dest_type)) {

            if (op == ASR::binopType::BitAnd || op == ASR::binopType::BitOr || op == ASR::binopType::BitXor ||
                op == ASR::binopType::BitLShift || op == ASR::binopType::BitRShift) {
                throw SemanticError("Unsupported binary operation on floats: '" + ASRUtils::binop_to_str_python(op) + "'", loc);
            }

            ASR::dimension_t *m_dims_left = nullptr, *m_dims_right = nullptr;
            int n_dims_left = ASRUtils::extract_dimensions_from_ttype(left_type, m_dims_left);
            int n_dims_right = ASRUtils::extract_dimensions_from_ttype(right_type, m_dims_right);
            if( !(n_dims_left == 0 && n_dims_right == 0) ) {
                if( n_dims_left != 0 && n_dims_right != 0 ) {
                    LCOMPILERS_ASSERT(n_dims_left == n_dims_right);
                    dest_type = left_type;
                } else {
                    if( n_dims_left > 0 ) {
                        dest_type = left_type;
                    } else {
                        dest_type = right_type;
                    }
                }
            }
            if (ASRUtils::expr_value(left) != nullptr && ASRUtils::expr_value(right) != nullptr) {
                double left_value = ASR::down_cast<ASR::RealConstant_t>(
                                                    ASRUtils::expr_value(left))->m_r;
                double right_value = ASR::down_cast<ASR::RealConstant_t>(
                                                    ASRUtils::expr_value(right))->m_r;
                double result;
                switch (op) {
                    case (ASR::binopType::Add): { result = left_value + right_value; break; }
                    case (ASR::binopType::Sub): { result = left_value - right_value; break; }
                    case (ASR::binopType::Mul): { result = left_value * right_value; break; }
                    case (ASR::binopType::Div): { result = left_value / right_value; break; }
                    case (ASR::binopType::Pow): { result = std::pow(left_value, right_value); break; }
                    default: { throw SemanticError("ICE: Unknown binary operator", loc); }
                }
                value = ASR::down_cast<ASR::expr_t>(ASR::make_RealConstant_t(
                    al, loc, result, dest_type));
            }

            tmp = ASR::make_RealBinOp_t(al, loc, left, op, right, dest_type, value);

        } else if (ASRUtils::is_complex(*dest_type)) {

            if (op == ASR::binopType::BitAnd || op == ASR::binopType::BitOr || op == ASR::binopType::BitXor ||
                op == ASR::binopType::BitLShift || op == ASR::binopType::BitRShift) {
                throw SemanticError("Unsupported binary operation on complex: '" + ASRUtils::binop_to_str_python(op) + "'", loc);
            }

            if (ASRUtils::expr_value(left) != nullptr && ASRUtils::expr_value(right) != nullptr) {
                ASR::ComplexConstant_t *left0 = ASR::down_cast<ASR::ComplexConstant_t>(
                                                                ASRUtils::expr_value(left));
                ASR::ComplexConstant_t *right0 = ASR::down_cast<ASR::ComplexConstant_t>(
                                                                ASRUtils::expr_value(right));
                std::complex<double> left_value(left0->m_re, left0->m_im);
                std::complex<double> right_value(right0->m_re, right0->m_im);
                std::complex<double> result;
                switch (op) {
                    case (ASR::binopType::Add): { result = left_value + right_value; break; }
                    case (ASR::binopType::Sub): { result = left_value - right_value; break; }
                    case (ASR::binopType::Mul): { result = left_value * right_value; break; }
                    case (ASR::binopType::Div): { result = left_value / right_value; break; }
                    case (ASR::binopType::Pow): { result = std::pow(left_value, right_value); break; }
                    default: { LCOMPILERS_ASSERT(false); }
                }
                value = ASR::down_cast<ASR::expr_t>(ASR::make_ComplexConstant_t(al, loc,
                        std::real(result), std::imag(result), dest_type));
            }

            tmp = ASR::make_ComplexBinOp_t(al, loc, left, op, right, dest_type, value);

        }


        if (overloaded != nullptr) {
            tmp = ASR::make_OverloadedBinOp_t(al, loc, left, op, right, dest_type, value, overloaded);
        }
    }

    bool is_bindc_class(AST::expr_t** decorators, size_t n) {
        for( size_t i = 0; i < n; i++ ) {
            AST::expr_t* decorator = decorators[0];
            if( !AST::is_a<AST::Name_t>(*decorator) ) {
                return false;
            }

            AST::Name_t* dec_name = AST::down_cast<AST::Name_t>(decorator);
            if (std::string(dec_name->m_id) == "ccallable" ||
                std::string(dec_name->m_id) == "ccall") {
                return true;
            }
        }
        return false;
    }

    bool is_dataclass(AST::expr_t** decorators, size_t n,
        ASR::expr_t*& aligned_expr, bool& is_packed) {
        bool is_dataclass_ = false;
        for( size_t i = 0; i < n; i++ ) {
            if( AST::is_a<AST::Name_t>(*decorators[i]) ) {
                AST::Name_t* dc_name = AST::down_cast<AST::Name_t>(decorators[i]);
                is_dataclass_ = std::string(dc_name->m_id) == "dataclass";
                is_packed = is_packed || std::string(dc_name->m_id) == "packed";
            } else if( AST::is_a<AST::Call_t>(*decorators[i]) ) {
                AST::Call_t* dc_call = AST::down_cast<AST::Call_t>(decorators[i]);
                AST::Name_t* dc_name = AST::down_cast<AST::Name_t>(dc_call->m_func);
                if( std::string(dc_name->m_id) == "packed" ) {
                    is_packed = true;
                    if( dc_call->n_keywords == 1 && dc_call->n_args == 0 ) {
                        AST::keyword_t kwarg = dc_call->m_keywords[0];
                        std::string kwarg_name = kwarg.m_arg;
                        if( kwarg_name == "aligned" ) {
                            this->visit_expr(*kwarg.m_value);
                            aligned_expr = ASRUtils::EXPR(tmp);
                            ASR::expr_t* aligned_expr_value = ASRUtils::expr_value(aligned_expr);
                            std::string msg = "Alignment should always evaluate to a constant expressions.";
                            if( !aligned_expr_value ) {
                                throw SemanticError(msg, aligned_expr->base.loc);
                            }
                            int64_t alignment_int;
                            if( !ASRUtils::extract_value(aligned_expr_value, alignment_int) ) {
                                throw SemanticError(msg, aligned_expr->base.loc);
                            }
                            if( alignment_int == 0 || ((alignment_int & (alignment_int - 1)) != 0) ) {
                                throw SemanticError("Alignment " + std::to_string(alignment_int) +
                                                    " is not a positive power of 2.",
                                                    aligned_expr->base.loc);
                            }
                        }
                    }
                }
            }
        }

        return is_dataclass_;
    }

    bool is_enum(AST::expr_t** bases, size_t n) {
        if( n != 1 ) {
            return false;
        }

        AST::expr_t* base = bases[0];
        if( !AST::is_a<AST::Name_t>(*base) ) {
            return false;
        }

        AST::Name_t* base_name = AST::down_cast<AST::Name_t>(base);
        return std::string(base_name->m_id) == "Enum";
    }

    bool is_union(AST::expr_t** bases, size_t n) {
        if( n != 1 ) {
            return false;
        }

        AST::expr_t* base = bases[0];
        if( !AST::is_a<AST::Name_t>(*base) ) {
            return false;
        }

        AST::Name_t* base_name = AST::down_cast<AST::Name_t>(base);
        return std::string(base_name->m_id) == "Union";
    }

    void process_variable_init_val(ASR::symbol_t* v_sym, const Location& loc, ASR::expr_t* init_expr=nullptr) {
        ASR::expr_t* value = nullptr;
        ASR::Variable_t* v_variable = ASR::down_cast<ASR::Variable_t>(v_sym);
        std::string var_name = v_variable->m_name;
        ASR::ttype_t* type = v_variable->m_type;
        if( init_expr ) {
            value = ASRUtils::expr_value(init_expr);
            SetChar variable_dependencies_vec;
            variable_dependencies_vec.reserve(al, 1);
            ASRUtils::collect_variable_dependencies(al, variable_dependencies_vec, type, init_expr, value);
            v_variable->m_dependencies = variable_dependencies_vec.p;
            v_variable->n_dependencies = variable_dependencies_vec.size();
            v_variable->m_symbolic_value = init_expr;
            v_variable->m_value = value;
        }

        bool is_runtime_expression = !ASRUtils::is_value_constant(value);
        bool is_variable_const = (v_variable->m_storage == ASR::storage_typeType::Parameter);

        if( is_variable_const && !init_expr ) {
            throw SemanticError("Constant variable " + var_name +
                " is not initialised at declaration.", loc);
        }

        if( init_expr && (current_body || ASR::is_a<ASR::List_t>(*type) ||
                is_runtime_expression) && !is_variable_const) {
            ASR::expr_t* v_expr = ASRUtils::EXPR(ASR::make_Var_t(al, loc, v_sym));
            cast_helper(v_expr, init_expr, true);
            ASR::asr_t* assign = ASR::make_Assignment_t(al, loc, v_expr,
                                                        init_expr, nullptr);
            if (current_body) {
                current_body->push_back(al, ASRUtils::STMT(assign));
            } else if (ASR::is_a<ASR::List_t>(*type) || is_runtime_expression) {
                global_init.push_back(al, assign);
            }

            v_variable->m_symbolic_value = nullptr;
            v_variable->m_value = nullptr;
            SetChar variable_dependencies_vec;
            variable_dependencies_vec.reserve(al, 1);
            ASRUtils::collect_variable_dependencies(al, variable_dependencies_vec, type);
            v_variable->m_dependencies = variable_dependencies_vec.p;
            v_variable->n_dependencies = variable_dependencies_vec.size();
        }

        // Restrict this check only to symbols which have a body.
        if( !((v_variable->m_symbolic_value == nullptr && v_variable->m_value == nullptr) ||
              (v_variable->m_symbolic_value != nullptr && v_variable->m_value != nullptr)) &&
              current_body ) {
            throw SemanticError("Initialisation of " + var_name + " must reduce to a compile time constant.", loc);
        }
    }

    void create_add_variable_to_scope(std::string& var_name,
        ASR::ttype_t* type, const Location& loc, ASR::abiType abi,
        ASR::storage_typeType storage_type=ASR::storage_typeType::Default) {

        ASR::intentType s_intent = ASRUtils::intent_local;
        ASR::abiType current_procedure_abi_type = abi;
        ASR::accessType s_access = ASR::accessType::Public;
        ASR::presenceType s_presence = ASR::presenceType::Required;
        bool value_attr = false;
        SetChar variable_dependencies_vec;
        variable_dependencies_vec.reserve(al, 1);
        ASRUtils::collect_variable_dependencies(al, variable_dependencies_vec, type);
        ASR::asr_t *v = ASR::make_Variable_t(al, loc, current_scope,
                s2c(al, var_name), variable_dependencies_vec.p,
                variable_dependencies_vec.size(),
                s_intent, nullptr, nullptr, storage_type, type,
                nullptr,
                current_procedure_abi_type, s_access, s_presence,
                value_attr);
        ASR::symbol_t* v_sym = ASR::down_cast<ASR::symbol_t>(v);
        current_scope->add_or_overwrite_symbol(var_name, v_sym);
    }

    ASR::expr_t* fill_shape_and_lower_bound_for_CPtrToPointer(ASR::ttype_t* target_type,
                ASR::ttype_t* asr_alloc_type,
                ASR::expr_t* target_shape, const Location& loc) {
        ASR::dimension_t* target_dims = nullptr;
        int target_n_dims = ASRUtils::extract_dimensions_from_ttype(target_type, target_dims);
        if( target_n_dims <= 0 ) {
            return nullptr;
        }
        ASR::dimension_t* alloc_asr_type_dims = nullptr;
        int alloc_asr_type_n_dims = ASRUtils::extract_dimensions_from_ttype(
            asr_alloc_type, alloc_asr_type_dims);
        for( int i = 0; i < alloc_asr_type_n_dims; i++ ) {
            if( alloc_asr_type_dims[i].m_length != nullptr ||
                alloc_asr_type_dims[i].m_start != nullptr ) {
                throw SemanticError("Target type specified in "
                    "c_p_pointer must have deferred shape.",
                    loc);
            }
        }
        if( target_shape == nullptr ) {
            throw SemanticError("shape argument not specified in c_f_pointer "
                                "even though pptr is an array.",
                                loc);
        }
        int shape_rank = ASRUtils::extract_n_dims_from_ttype(
            ASRUtils::expr_type(target_shape));
        if( shape_rank != 1 ) {
            throw SemanticError("shape array passed to c_p_pointer "
                                "must be of rank 1 but given rank is " +
                                std::to_string(shape_rank), loc);
        }
        Vec<ASR::expr_t*> lbs;
        lbs.reserve(al, target_n_dims);
        for( int i = 0; i < target_n_dims; i++ ) {
            lbs.push_back(al, ASRUtils::EXPR(ASR::make_IntegerConstant_t(
                al, loc, 0, ASRUtils::TYPE(
                    ASR::make_Integer_t(al, loc, 4)))));
        }
        Vec<ASR::dimension_t> dims;
        dims.reserve(al, 1);
        ASR::dimension_t dim;
        dim.loc = loc;
        dim.m_length = make_ConstantWithKind(make_IntegerConstant_t,
            make_Integer_t, target_n_dims, 4, loc);
        dim.m_start = make_ConstantWithKind(make_IntegerConstant_t,
            make_Integer_t, 0, 4, loc);
        dims.push_back(al, dim);
        ASR::ttype_t* type = ASRUtils::make_Array_t_util(al, loc,
            ASRUtils::expr_type(lbs[0]), dims.p, dims.size(), ASR::abiType::Source,
            false, ASR::array_physical_typeType::PointerToDataArray, true);
        return ASRUtils::EXPR(ASR::make_ArrayConstant_t(al,
            loc, lbs.p, lbs.size(), type,
            ASR::arraystorageType::RowMajor));
    }

    ASR::asr_t* create_CPtrToPointer(const AST::Call_t& x) {
        if( x.n_args != 2 && x.n_args != 3 ) {
            throw SemanticError("c_p_pointer accepts maximum three positional arguments, "
                                "first a variable of c_ptr type, second "
                                "the target type of the first variable and "
                                "third optionally the shape of the target variable "
                                "if target variable is an array",
                                x.base.base.loc);
        }
        this->visit_expr(*x.m_args[0]);
        ASR::expr_t* cptr = ASRUtils::EXPR(tmp);
        ASR::expr_t* pptr = assign_asr_target;
        ASR::expr_t* target_shape = nullptr;
        if( x.n_args == 3 ) {
            this->visit_expr(*x.m_args[2]);
            target_shape = ASRUtils::EXPR(tmp);
        }
        bool is_allocatable = false, is_const = false;
        ASR::ttype_t* asr_alloc_type = ast_expr_to_asr_type(x.m_args[1]->base.loc, *x.m_args[1], is_allocatable, is_const);
        ASR::ttype_t* target_type = ASRUtils::type_get_past_pointer(ASRUtils::expr_type(pptr));
        if( !ASRUtils::types_equal(target_type, asr_alloc_type, true) ) {
            diag.add(diag::Diagnostic(
                "Type mismatch in c_p_pointer and target variable, the types must match",
                diag::Level::Error, diag::Stage::Semantic, {
                    diag::Label("type mismatch ('" + ASRUtils::type_to_str_python(target_type) +
                                "' and '" + ASRUtils::type_to_str_python(asr_alloc_type) + "')",
                            {target_type->base.loc, asr_alloc_type->base.loc})
                })
            );
            throw SemanticAbort();
        }
        if (ASR::is_a<ASR::Struct_t>(*asr_alloc_type)) {
            ASR::symbol_t *sym = ASRUtils::symbol_get_past_external(ASR::down_cast<ASR::Struct_t>(asr_alloc_type)->m_derived_type);
            if (ASR::is_a<ASR::StructType_t>(*sym)) {
                ASR::StructType_t *st = ASR::down_cast<ASR::StructType_t>(sym);
                if (st->m_abi != ASR::abiType::BindC) {
                    diag.add(diag::Diagnostic(
                        "The struct in c_p_pointer must be C interoperable",
                        diag::Level::Error, diag::Stage::Semantic, {
                            diag::Label("not C interoperable",
                                    {asr_alloc_type->base.loc}),
                            diag::Label("help: add the @ccallable decorator to this struct to make it C interoperable",
                                    {st->base.base.loc}, false)
                        })
                    );
                    throw SemanticAbort();
                }
            }
        }
        const Location& loc = x.base.base.loc;
        ASR::expr_t* lower_bounds = fill_shape_and_lower_bound_for_CPtrToPointer(
            target_type, asr_alloc_type,
            target_shape, loc);
        return ASR::make_CPtrToPointer_t(al, loc, cptr,
            pptr, target_shape, lower_bounds);
    }

    void handle_lambda_function_declaration(std::string &var_name, ASR::FunctionType_t* fn_type, AST::expr_t* value, const Location &loc) {
        if (value == nullptr) {
            throw SemanticError("Callback functions must have a value", loc);
        }

        if (!AST::is_a<AST::Lambda_t>(*value)) {
            throw SemanticError("Callback functions supports only lambda expressions as value", value->base.loc);
        }

        const AST::Lambda_t &x = *AST::down_cast<AST::Lambda_t>(value);
        if (fn_type->n_arg_types != x.m_args.n_args) {
            diag.add(diag::Diagnostic(
                "The number of args to lambda function much match the number of args declared in function type",
                diag::Level::Error, diag::Stage::Semantic, {
                    diag::Label("",
                            {fn_type->base.base.loc, x.m_args.loc})
                })
            );
            throw SemanticAbort();
        }

        // Add the lambda function to the current scope
        SymbolTable *parent_scope = current_scope;
        current_scope = al.make_new<SymbolTable>(parent_scope);

        Vec<ASR::expr_t*> args;
        args.reserve(al, fn_type->n_arg_types);
        for (size_t i=0; i<fn_type->n_arg_types; i++) {
            std::string arg_name = x.m_args.m_args[i].m_arg;
            ASR::symbol_t *v;
            SetChar variable_dependencies_vec;
            variable_dependencies_vec.reserve(al, 1);
            ASRUtils::collect_variable_dependencies(al, variable_dependencies_vec,
                    fn_type->m_arg_types[i]);
            v = ASR::down_cast<ASR::symbol_t>(
                ASR::make_Variable_t(al, x.m_args.m_args[i].loc,
                current_scope, s2c(al, arg_name), variable_dependencies_vec.p,
                variable_dependencies_vec.size(), ASRUtils::intent_unspecified,
                nullptr, nullptr, ASR::storage_typeType::Default, fn_type->m_arg_types[i],
                nullptr, ASR::abiType::Source, ASR::Public, ASR::presenceType::Required,
                false));
            current_scope->add_symbol(arg_name, v);
            LCOMPILERS_ASSERT(v != nullptr)
            args.push_back(al, ASRUtils::EXPR(ASR::make_Var_t(al, x.m_args.m_args[i].loc, v)));
        }

        this->visit_expr(*x.m_body);
        ASR::asr_t* return_var_assign_stmt = make_dummy_assignment(ASRUtils::EXPR(tmp));
        ASR::expr_t *return_var = ASR::down_cast2<ASR::Assignment_t>(return_var_assign_stmt)->m_target;

        if (!ASRUtils::check_equal_type(ASRUtils::expr_type(return_var), fn_type->m_return_var_type)) {
            std::string ltype = ASRUtils::type_to_str_python(ASRUtils::expr_type(return_var));
            std::string rtype = ASRUtils::type_to_str_python(fn_type->m_return_var_type);
            diag.add(diag::Diagnostic(
                "Type mismatch in lambda expression return value",
                diag::Level::Error, diag::Stage::Semantic, {
                    diag::Label("type mismatch ('" + ltype + "' and '" + rtype + "')",
                            {ASRUtils::expr_type(return_var)->base.loc, fn_type->m_return_var_type->base.loc})
                })
            );
            throw SemanticAbort();
        }

        Vec<ASR::stmt_t*> body;
        body.reserve(al, 0);
        body.push_back(al, ASRUtils::STMT(return_var_assign_stmt));

        ASR::asr_t* fn_sym_util = ASRUtils::make_Function_t_util(
            al, x.base.base.loc,
            /* a_symtab */ current_scope,
            /* a_name */ s2c(al, var_name),
            nullptr, 0,
            /* a_args */ args.p,
            /* n_args */ args.size(),
            /* a_body */ body.p,
            /* n_body */ body.size(),
            /* a_return_var */ return_var,
            ASR::abiType::BindC, ASR::accessType::Public, ASR::deftypeType::Implementation,
            nullptr, false, false, false, false, false, nullptr, 0, false, false, false);
        current_scope = parent_scope;
        ASR::symbol_t* fn_sym = ASR::down_cast<ASR::symbol_t>(fn_sym_util);
        current_scope->add_symbol(var_name, fn_sym);
        tmp = nullptr;
    }

    void visit_AnnAssignUtil(const AST::AnnAssign_t& x, std::string& var_name,
                             ASR::expr_t* &init_expr,
                             bool wrap_derived_type_in_pointer=false,
                             ASR::abiType abi=ASR::abiType::Source,
                             bool inside_struct=false) {
        bool is_allocatable = false, is_const = false;
        ASR::ttype_t *type = nullptr;
        if( inside_struct ) {
            type = ast_expr_to_asr_type(x.m_annotation->base.loc, *x.m_annotation, is_allocatable, is_const, true);
        } else {
            type = ast_expr_to_asr_type(x.m_annotation->base.loc, *x.m_annotation, is_allocatable, is_const, true, abi);
        }
        if (ASR::is_a<ASR::FunctionType_t>(*type)) {
            ASR::FunctionType_t* fn_type = ASR::down_cast<ASR::FunctionType_t>(type);
            handle_lambda_function_declaration(var_name, fn_type, x.m_value, x.base.base.loc);
            return;
        }
        if( ASR::is_a<ASR::Struct_t>(*type) &&
            wrap_derived_type_in_pointer ) {
            type = ASRUtils::TYPE(ASR::make_Pointer_t(al, type->base.loc, type));
        }
        ASR::storage_typeType storage_type = ASR::storage_typeType::Default;
        if (is_allocatable) {
            type = ASRUtils::TYPE(ASR::make_Allocatable_t(al, type->base.loc,
                ASRUtils::type_get_past_pointer(type)));
        }
        if (is_const) {
            storage_type = ASR::storage_typeType::Parameter;
        }

        create_add_variable_to_scope(var_name, type,
                x.base.base.loc, abi, storage_type);

        ASR::expr_t* assign_asr_target_copy = assign_asr_target;
        this->visit_expr(*x.m_target);
        assign_asr_target = ASRUtils::EXPR(tmp);

        if( !init_expr ) {
            tmp = nullptr;
            if (x.m_value) {
                this->visit_expr(*x.m_value);
            } else {
                if (ASR::is_a<ASR::Struct_t>(*type)) {
                    //`s` must be initialized with an instance of S
                    throw  SemanticError("`" + var_name + "` must be initialized with an instance of " +
                            ASRUtils::type_to_str_python(type), x.base.base.loc);
                }
            }
            if (tmp && ASR::is_a<ASR::expr_t>(*tmp)) {
                ASR::expr_t* value = ASRUtils::EXPR(tmp);
                ASR::ttype_t* underlying_type = type;
                cast_helper(underlying_type, value, value->base.loc);
                if (!ASRUtils::check_equal_type(underlying_type, ASRUtils::expr_type(value), true)) {
                    std::string ltype = ASRUtils::type_to_str_python(underlying_type);
                    std::string rtype = ASRUtils::type_to_str_python(ASRUtils::expr_type(value));
                    diag.add(diag::Diagnostic(
                        "Type mismatch in annotation-assignment, the types must be compatible",
                        diag::Level::Error, diag::Stage::Semantic, {
                            diag::Label("type mismatch ('" + ltype + "' and '" + rtype + "')",
                                    {x.m_target->base.loc, value->base.loc})
                        })
                    );
                    throw SemanticAbort();
                }
                init_expr = value;
            }
        } else {
            cast_helper(type, init_expr, init_expr->base.loc);
        }

        if (!inside_struct || is_const) {
            process_variable_init_val(current_scope->get_symbol(var_name), x.base.base.loc, init_expr);
        }

        if ( !(tmp && ASR::is_a<ASR::stmt_t>(*tmp) &&
            (ASR::is_a<ASR::CPtrToPointer_t>(*ASR::down_cast<ASR::stmt_t>(tmp)) ||
             ASR::is_a<ASR::Allocate_t>(*ASR::down_cast<ASR::stmt_t>(tmp)))) ) {
            tmp = nullptr;
        }
        assign_asr_target = assign_asr_target_copy;
    }

    void visit_ClassMembers(const AST::ClassDef_t& x,
        Vec<char*>& member_names, SetChar& struct_dependencies,
        Vec<ASR::call_arg_t> &member_init,
        bool is_enum_scope=false, ASR::abiType abi=ASR::abiType::Source) {
        int64_t prev_value = 1;
        for( size_t i = 0; i < x.n_body; i++ ) {
            if (AST::is_a<AST::Expr_t>(*x.m_body[i])) {
                AST::Expr_t* expr = AST::down_cast<AST::Expr_t>(x.m_body[i]);
                if (AST::is_a<AST::ConstantStr_t>(*expr->m_value)) {
                    // It is a doc string. Skip doc strings for now.
                    continue;
                } else if (AST::is_a<AST::ConstantEllipsis_t>(*expr->m_value)) {
                    continue;
                }
                throw SemanticError("Only doc strings and const ellipsis allowed as expressions inside class", expr->base.base.loc);
            } else if( AST::is_a<AST::ClassDef_t>(*x.m_body[i]) ) {
                visit_ClassDef(*AST::down_cast<AST::ClassDef_t>(x.m_body[i]));
                continue;
            } else if ( AST::is_a<AST::FunctionDef_t>(*x.m_body[i]) ) {
                throw SemanticError("Struct member functions are not supported", x.m_body[i]->base.loc);
            } else if (AST::is_a<AST::Pass_t>(*x.m_body[i])) {
                continue;
            } else if (!AST::is_a<AST::AnnAssign_t>(*x.m_body[i])) {
                throw SemanticError("AnnAssign expected inside struct", x.m_body[i]->base.loc);
            }
            AST::AnnAssign_t* ann_assign = AST::down_cast<AST::AnnAssign_t>(x.m_body[i]);
            if (!AST::is_a<AST::Name_t>(*ann_assign->m_target)) {
                throw SemanticError("Only Name supported as target in AnnAssign inside struct", x.m_body[i]->base.loc);
            }
            AST::Name_t *n = AST::down_cast<AST::Name_t>(ann_assign->m_target);
            std::string var_name = n->m_id;
            ASR::expr_t* init_expr = nullptr;
            if( is_enum_scope ) {
                ASR::ttype_t* i64_type = ASRUtils::TYPE(ASR::make_Integer_t(al, x.base.base.loc, 8));
                init_expr = ASRUtils::EXPR(ASR::make_IntegerConstant_t(al, x.base.base.loc, -1, i64_type));
            }
            visit_AnnAssignUtil(*ann_assign, var_name, init_expr, false, abi, true);
            ASR::symbol_t* var_sym = current_scope->resolve_symbol(var_name);
            ASR::call_arg_t c_arg;
            c_arg.loc = var_sym->base.loc;
            c_arg.m_value = init_expr;
            member_init.push_back(al, c_arg);
            if( is_enum_scope ) {
                if( AST::is_a<AST::Call_t>(*ann_assign->m_value) ) {
                    AST::Call_t* auto_call_cand = AST::down_cast<AST::Call_t>(ann_assign->m_value);
                    if( AST::is_a<AST::Name_t>(*auto_call_cand->m_func) ) {
                        AST::Name_t* func = AST::down_cast<AST::Name_t>(auto_call_cand->m_func);
                        std::string func_name = func->m_id;
                        if( func_name == "auto" ) {
                            ASR::ttype_t* int_type = ASRUtils::symbol_type(var_sym);
                            init_expr = ASRUtils::EXPR(ASR::make_IntegerConstant_t(al,
                                auto_call_cand->base.base.loc, prev_value, int_type));
                            prev_value += 1;
                        }
                    }
                } else {
                    this->visit_expr(*ann_assign->m_value);
                    ASR::expr_t* enum_value = ASRUtils::expr_value(ASRUtils::EXPR(tmp));
                    LCOMPILERS_ASSERT(ASRUtils::is_value_constant(enum_value));
                    ASRUtils::extract_value(enum_value, prev_value);
                    prev_value += 1;
                    init_expr = enum_value;
                }
            } else {
                init_expr = nullptr;
            }
            if( ASR::is_a<ASR::Variable_t>(*var_sym) ) {
                ASR::Variable_t* variable = ASR::down_cast<ASR::Variable_t>(var_sym);
                variable->m_symbolic_value = init_expr;
            }
            ASR::ttype_t* var_type = ASRUtils::type_get_past_pointer(ASRUtils::symbol_type(var_sym));
            char* aggregate_type_name = nullptr;
            if( ASR::is_a<ASR::Struct_t>(*var_type) ) {
                aggregate_type_name = ASRUtils::symbol_name(
                    ASR::down_cast<ASR::Struct_t>(var_type)->m_derived_type);
            } else if( ASR::is_a<ASR::Enum_t>(*var_type) ) {
                aggregate_type_name = ASRUtils::symbol_name(
                    ASR::down_cast<ASR::Enum_t>(var_type)->m_enum_type);
            } else if( ASR::is_a<ASR::Union_t>(*var_type) ) {
                aggregate_type_name = ASRUtils::symbol_name(
                    ASR::down_cast<ASR::Union_t>(var_type)->m_union_type);
            }
            if( aggregate_type_name &&
                !current_scope->get_symbol(std::string(aggregate_type_name)) ) {
                struct_dependencies.push_back(al, aggregate_type_name);
            }
            member_names.push_back(al, n->m_id);
        }
    }

    ASR::abiType get_abi_from_decorators(AST::expr_t** decorators, size_t n) {
        for( size_t i = 0; i < n; i++ ) {
            AST::expr_t* decorator = decorators[i];
            if( !AST::is_a<AST::Name_t>(*decorator) ) {
                continue;
            }

            AST::Name_t* dec_name = AST::down_cast<AST::Name_t>(decorator);
            if( std::string(dec_name->m_id) == "ccall" ) {
                return ASR::abiType::BindC;
            }
        }
        return ASR::abiType::Source;
    }

    void visit_ClassDef(const AST::ClassDef_t& x) {
        std::string x_m_name = x.m_name;
        if( is_enum(x.m_bases, x.n_bases) ) {
            if( current_scope->resolve_symbol(x_m_name) ) {
                return ;
            }
            ASR::abiType enum_abi = get_abi_from_decorators(x.m_decorator_list, x.n_decorator_list);
            SymbolTable *parent_scope = current_scope;
            current_scope = al.make_new<SymbolTable>(parent_scope);
            Vec<char*> member_names;
            Vec<ASR::call_arg_t>  member_init;
            member_names.reserve(al, x.n_body);
            member_init.reserve(al, 1);
            Vec<ASR::stmt_t*>* current_body_copy = current_body;
            current_body = nullptr;
            SetChar struct_dependencies;
            struct_dependencies.reserve(al, 1);
            visit_ClassMembers(x, member_names, struct_dependencies, member_init, true, enum_abi);
            current_body = current_body_copy;
            ASR::ttype_t* common_type = nullptr;
            for( auto sym: current_scope->get_scope() ) {
                ASR::Variable_t* enum_mem_var = ASR::down_cast<ASR::Variable_t>(sym.second);
                if( common_type == nullptr ) {
                    common_type = enum_mem_var->m_type;
                } else {
                    if( !ASRUtils::check_equal_type(common_type, enum_mem_var->m_type) ) {
                        throw SemanticError("All members of enum should be of the same type.", x.base.base.loc);
                    }
                }
            }
            ASR::enumtypeType enum_value_type = ASR::enumtypeType::NonInteger;
            if( ASR::is_a<ASR::Integer_t>(*common_type) ) {
                int8_t IntegerConsecutiveFromZero = 1;
                int8_t IntegerNotUnique = 0;
                int8_t IntegerUnique = 1;
                std::map<int64_t, int64_t> value2count;
                for( auto sym: current_scope->get_scope() ) {
                    ASR::Variable_t* member_var = ASR::down_cast<ASR::Variable_t>(sym.second);
                    ASR::expr_t* value = ASRUtils::expr_value(member_var->m_symbolic_value);
                    int64_t value_int64 = -1;
                    ASRUtils::extract_value(value, value_int64);
                    if( value2count.find(value_int64) == value2count.end() ) {
                        value2count[value_int64] = 0;
                    }
                    value2count[value_int64] += 1;
                }
                int64_t prev = -1;
                for( auto itr: value2count ) {
                    if( itr.second > 1 ) {
                        IntegerNotUnique = 1;
                        IntegerUnique = 0;
                        IntegerConsecutiveFromZero = 0;
                        break ;
                    }
                    if( itr.first - prev != 1 ) {
                        IntegerConsecutiveFromZero = 0;
                    }
                    prev = itr.first;
                }
                if( IntegerConsecutiveFromZero ) {
                    if( value2count.find(0) == value2count.end() ) {
                        IntegerConsecutiveFromZero = 0;
                        IntegerUnique = 1;
                    } else {
                        IntegerUnique = 0;
                    }
                }
                LCOMPILERS_ASSERT(IntegerConsecutiveFromZero + IntegerNotUnique + IntegerUnique == 1);
                if( IntegerConsecutiveFromZero ) {
                    enum_value_type = ASR::enumtypeType::IntegerConsecutiveFromZero;
                } else if( IntegerNotUnique ) {
                    enum_value_type = ASR::enumtypeType::IntegerNotUnique;
                } else if( IntegerUnique ) {
                    enum_value_type = ASR::enumtypeType::IntegerUnique;
                }
            }
            if( (enum_value_type == ASR::enumtypeType::NonInteger ||
                 enum_value_type == ASR::enumtypeType::IntegerNotUnique) &&
                 enum_abi == ASR::abiType::BindC ) {
                throw SemanticError("Enumerations with non-integer or non-unique integer "
                                    "values cannot interoperate with C code.",
                                    x.base.base.loc);
            }
            ASR::symbol_t* enum_type = ASR::down_cast<ASR::symbol_t>(ASR::make_EnumType_t(al,
                                            x.base.base.loc, current_scope, x.m_name,
                                            struct_dependencies.p, struct_dependencies.size(),
                                            member_names.p, member_names.size(),
                                            enum_abi, ASR::accessType::Public, enum_value_type,
                                            common_type, nullptr));
            current_scope = parent_scope;
            current_scope->add_symbol(std::string(x.m_name), enum_type);
            return ;
        } else if( is_union(x.m_bases, x.n_bases) ) {
            SymbolTable *parent_scope = current_scope;
            current_scope = al.make_new<SymbolTable>(parent_scope);
            Vec<char*> member_names;
            Vec<ASR::call_arg_t> member_init;
            member_names.reserve(al, x.n_body);
            member_init.reserve(al, x.n_body);
            SetChar struct_dependencies;
            struct_dependencies.reserve(al, 1);
            visit_ClassMembers(x, member_names, struct_dependencies, member_init);
            LCOMPILERS_ASSERT(member_init.size() == member_names.size());
            ASR::symbol_t* union_type = ASR::down_cast<ASR::symbol_t>(ASR::make_UnionType_t(al,
                                            x.base.base.loc, current_scope, x.m_name,
                                            struct_dependencies.p, struct_dependencies.size(),
                                            member_names.p, member_names.size(),
                                            ASR::abiType::Source, ASR::accessType::Public,
                                            member_init.p, member_init.size(), nullptr));
            current_scope = parent_scope;
            if (current_scope->resolve_symbol(x_m_name)) {
                ASR::symbol_t* sym = current_scope->resolve_symbol(x_m_name);
                ASR::UnionType_t *ut = ASR::down_cast<ASR::UnionType_t>(sym);
                ut->m_initializers = member_init.p;
                ut->n_initializers = member_init.size();
            } else {
                current_scope->add_symbol(x_m_name, union_type);
            }
            return ;
        }
        ASR::expr_t* algined_expr = nullptr;
        bool is_packed = false;
        if( !is_dataclass(x.m_decorator_list, x.n_decorator_list,
                          algined_expr, is_packed) ) {
            throw SemanticError("Only dataclass-decorated classes and Enum subclasses are supported.",
                                x.base.base.loc);
        }

        if( x.n_bases > 0 ) {
            throw SemanticError("Inheritance in classes isn't supported yet.",
                                x.base.base.loc);
        }

        SymbolTable *parent_scope = current_scope;
        current_scope = al.make_new<SymbolTable>(parent_scope);
        Vec<char*> member_names;
        Vec<ASR::call_arg_t> member_init;
        member_names.reserve(al, x.n_body);
        member_init.reserve(al, x.n_body);
        SetChar struct_dependencies;
        struct_dependencies.reserve(al, 1);
        ASR::abiType class_abi = ASR::abiType::Source;
        if( is_bindc_class(x.m_decorator_list, x.n_decorator_list) ) {
            class_abi = ASR::abiType::BindC;
        }
        visit_ClassMembers(x, member_names, struct_dependencies, member_init, false, class_abi);
        LCOMPILERS_ASSERT(member_init.size() == member_names.size());
        ASR::symbol_t* class_type = ASR::down_cast<ASR::symbol_t>(ASR::make_StructType_t(al,
                                        x.base.base.loc, current_scope, x.m_name,
                                        struct_dependencies.p, struct_dependencies.size(),
                                        member_names.p, member_names.size(),
                                        class_abi, ASR::accessType::Public,
                                        is_packed, false, member_init.p, member_init.size(), algined_expr,
                                        nullptr));
        current_scope = parent_scope;
        if (current_scope->resolve_symbol(x_m_name)) {
            ASR::symbol_t* sym = current_scope->resolve_symbol(x_m_name);
            ASR::StructType_t *st = ASR::down_cast<ASR::StructType_t>(sym);
            st->m_initializers = member_init.p;
            st->n_initializers = member_init.size();
        } else {
            current_scope->add_symbol(x_m_name, class_type);
        }
    }

    void add_name(const Location &loc) {
        std::string var_name = "__name__";
        std::string var_value = module_name;
        size_t s_size = var_value.size();
        ASR::ttype_t *type = ASRUtils::TYPE(ASR::make_Character_t(al, loc,
                1, s_size, nullptr));
        ASR::expr_t *value = ASRUtils::EXPR(ASR::make_StringConstant_t(al,
            loc, s2c(al, var_value), type));
        ASR::expr_t *init_expr = value;

        ASR::intentType s_intent = ASRUtils::intent_local;
        ASR::storage_typeType storage_type =
                ASR::storage_typeType::Default;
        ASR::abiType current_procedure_abi_type = ASR::abiType::Source;
        ASR::accessType s_access = ASR::accessType::Public;
        ASR::presenceType s_presence = ASR::presenceType::Required;
        bool value_attr = false;
        SetChar variable_dependencies_vec;
        variable_dependencies_vec.reserve(al, 1);
        ASRUtils::collect_variable_dependencies(al, variable_dependencies_vec, type, init_expr, value);
        ASR::asr_t *v = ASR::make_Variable_t(al, loc, current_scope,
                s2c(al, var_name), variable_dependencies_vec.p,
                variable_dependencies_vec.size(), s_intent, init_expr,
                value, storage_type, type, nullptr, current_procedure_abi_type,
                s_access, s_presence, value_attr);
        current_scope->add_symbol(var_name, ASR::down_cast<ASR::symbol_t>(v));
    }

    void add_lpython_version(const Location &loc) {
        std::string var_name = "__LPYTHON_VERSION__";
        std::string var_value = LFORTRAN_VERSION;
        size_t s_size = var_value.size();
        ASR::ttype_t *type = ASRUtils::TYPE(ASR::make_Character_t(al, loc,
                1, s_size, nullptr));
        ASR::expr_t *value = ASRUtils::EXPR(ASR::make_StringConstant_t(al,
            loc, s2c(al, var_value), type));
        ASR::expr_t *init_expr = value;

        ASR::intentType s_intent = ASRUtils::intent_local;
        ASR::storage_typeType storage_type =
                ASR::storage_typeType::Default;
        ASR::abiType current_procedure_abi_type = ASR::abiType::Source;
        ASR::accessType s_access = ASR::accessType::Public;
        ASR::presenceType s_presence = ASR::presenceType::Required;
        bool value_attr = false;
        SetChar variable_dependencies_vec;
        variable_dependencies_vec.reserve(al, 1);
        ASRUtils::collect_variable_dependencies(al, variable_dependencies_vec, type, init_expr, value);
        ASR::asr_t *v = ASR::make_Variable_t(al, loc, current_scope,
                s2c(al, var_name), variable_dependencies_vec.p,
                variable_dependencies_vec.size(),
                s_intent, init_expr, value, storage_type, type, nullptr,
                current_procedure_abi_type, s_access, s_presence,
                value_attr);
        current_scope->add_symbol(var_name, ASR::down_cast<ASR::symbol_t>(v));
    }

    void visit_Name(const AST::Name_t &x) {
        std::string name = x.m_id;
        ASR::symbol_t *s = current_scope->resolve_symbol(name);
        std::set<std::string> not_cpython_builtin = {
            "pi", "E"};
        if (s) {
            tmp = ASR::make_Var_t(al, x.base.base.loc, s);
        } else if (name == "i32" || name == "i64" || name == "f32" ||
                   name == "f64" || name == "c32" || name == "c64" ||
                   name == "i16" || name == "i8") {
            Vec<ASR::dimension_t> dims;
            dims.reserve(al, 1);
            ASR::ttype_t *type = get_type_from_var_annotation(name,
                                    x.base.base.loc, dims, nullptr, 0);
            tmp = (ASR::asr_t*) ASRUtils::get_constant_zero_with_given_type(al, type);
        } else if (name == "__name__") {
            // __name__ was not declared yet in this scope, so we
            // declare it first:
            add_name(x.base.base.loc);
            // And now resolve it:
            ASR::symbol_t *s = current_scope->resolve_symbol(name);
            LCOMPILERS_ASSERT(s);
            tmp = ASR::make_Var_t(al, x.base.base.loc, s);
        } else if (name == "__LPYTHON_VERSION__") {
            add_lpython_version(x.base.base.loc);
            ASR::symbol_t *s = current_scope->resolve_symbol(name);
            LCOMPILERS_ASSERT(s);
            tmp = ASR::make_Var_t(al, x.base.base.loc, s);
        } else if (ASRUtils::IntrinsicElementalFunctionRegistry::is_intrinsic_function(name) &&
                   (not_cpython_builtin.find(name) == not_cpython_builtin.end() ||
                   imported_functions.find(name) != imported_functions.end() )) {
                    ASRUtils::create_intrinsic_function create_func =
                        ASRUtils::IntrinsicElementalFunctionRegistry::get_create_function(name);
                    Vec<ASR::expr_t*> args_;
                    tmp = create_func(al, x.base.base.loc, args_, diag);
        } else {
            throw SemanticError("Variable '" + name + "' not declared",
                x.base.base.loc);
        }
    }

    void visit_NamedExpr(const AST::NamedExpr_t &x) {
        this->visit_expr(*x.m_target);
        ASR::expr_t *target = ASRUtils::EXPR(tmp);
        [[maybe_unused]] ASR::ttype_t *target_type = ASRUtils::expr_type(target);
        this->visit_expr(*x.m_value);
        ASR::expr_t *value = ASRUtils::EXPR(tmp);
        ASR::ttype_t *value_type = ASRUtils::expr_type(value);
        LCOMPILERS_ASSERT(ASRUtils::check_equal_type(target_type, value_type));
        tmp = ASR::make_NamedExpr_t(al, x.base.base.loc, target, value, value_type);
    }

    void visit_Tuple(const AST::Tuple_t &x) {
        Vec<ASR::expr_t*> elements;
        elements.reserve(al, x.n_elts);
        Vec<ASR::ttype_t*> tuple_type_vec;
        tuple_type_vec.reserve(al, x.n_elts);
        for (size_t i=0; i<x.n_elts; i++) {
            this->visit_expr(*x.m_elts[i]);
            ASR::expr_t *expr = ASRUtils::EXPR(tmp);
            elements.push_back(al, expr);
            tuple_type_vec.push_back(al, ASRUtils::expr_type(expr));
        }
        ASR::ttype_t *tuple_type = ASRUtils::TYPE(ASR::make_Tuple_t(al, x.base.base.loc,
                                    tuple_type_vec.p, tuple_type_vec.n));
        tmp = ASR::make_TupleConstant_t(al, x.base.base.loc,
                                    elements.p, elements.size(), tuple_type);
    }

    void visit_ConstantInt(const AST::ConstantInt_t &x) {
        int64_t i = x.m_value;
        ASR::ttype_t *type = ASRUtils::TYPE(ASR::make_Integer_t(al, x.base.base.loc, 4));
        tmp = ASR::make_IntegerConstant_t(al, x.base.base.loc, i, type);
    }

    void visit_ConstantFloat(const AST::ConstantFloat_t &x) {
        double f = x.m_value;
        ASR::ttype_t *type = ASRUtils::TYPE(ASR::make_Real_t(al, x.base.base.loc, 8));
        tmp = ASR::make_RealConstant_t(al, x.base.base.loc, f, type);
    }

    void visit_ConstantComplex(const AST::ConstantComplex_t &x) {
        double re = x.m_re, im = x.m_im;
        ASR::ttype_t *type = ASRUtils::TYPE(ASR::make_Complex_t(al, x.base.base.loc, 8));
        tmp = ASR::make_ComplexConstant_t(al, x.base.base.loc, re, im, type);
    }

    void visit_ConstantStr(const AST::ConstantStr_t &x) {
        char *s = x.m_value;
        size_t s_size = std::string(s).size();
        ASR::ttype_t *type = ASRUtils::TYPE(ASR::make_Character_t(al, x.base.base.loc,
                1, s_size, nullptr));
        tmp = ASR::make_StringConstant_t(al, x.base.base.loc, s, type);
    }

    void visit_ConstantBool(const AST::ConstantBool_t &x) {
        bool b = x.m_value;
        ASR::ttype_t *type = ASRUtils::TYPE(ASR::make_Logical_t(al, x.base.base.loc, 4));
        tmp = ASR::make_LogicalConstant_t(al, x.base.base.loc, b, type);
    }

    void visit_BoolOp(const AST::BoolOp_t &x) {
        ASR::logicalbinopType op;
        if (x.n_values > 2) {
            throw SemanticError("Only two operands supported for boolean operations",
                x.base.base.loc);
        }
        this->visit_expr(*x.m_values[0]);
        ASR::expr_t *lhs = ASRUtils::EXPR(tmp);
        this->visit_expr(*x.m_values[1]);
        ASR::expr_t *rhs = ASRUtils::EXPR(tmp);
        switch (x.m_op) {
            case (AST::boolopType::And): { op = ASR::logicalbinopType::And; break; }
            case (AST::boolopType::Or): { op = ASR::logicalbinopType::Or; break; }
            default : {
                throw SemanticError("Boolean operator type not supported",
                    x.base.base.loc);
            }
        }
        ASR::ttype_t *left_operand_type = ASRUtils::expr_type(lhs);
        ASR::ttype_t *right_operand_type = ASRUtils::expr_type(rhs);

        ASR::expr_t *value = nullptr;
        ASR::ttype_t *dest_type = left_operand_type;

        if (!ASRUtils::check_equal_type(left_operand_type, right_operand_type)) {
            throw SemanticError("Type mismatch: '" + ASRUtils::type_to_str_python(left_operand_type)
                                + "' and '" + ASRUtils::type_to_str_python(right_operand_type)
                                + "'. Both operands must be of the same type.", x.base.base.loc);
        }
        // Reference: https://docs.python.org/3/reference/expressions.html#boolean-operations
        if (ASRUtils::expr_value(lhs) != nullptr && ASRUtils::expr_value(rhs) != nullptr) {
            switch (dest_type->type) {
                case ASR::ttypeType::Logical: {
                    bool left_value = ASR::down_cast<ASR::LogicalConstant_t>(
                                            ASRUtils::expr_value(lhs))->m_value;
                    bool right_value = ASR::down_cast<ASR::LogicalConstant_t>(
                                            ASRUtils::expr_value(rhs))->m_value;
                    bool result;
                    switch (op) {
                        case (ASR::logicalbinopType::And): { result = left_value && right_value; break; }
                        case (ASR::logicalbinopType::Or): { result = left_value || right_value; break; }
                        default : {
                            throw SemanticError("Boolean operator type not supported",
                                x.base.base.loc);
                        }
                    }
                    value = ASRUtils::EXPR(ASR::make_LogicalConstant_t(
                        al, x.base.base.loc, result, dest_type));
                    break;
                }
                case ASR::ttypeType::Integer: {
                    int64_t left_value = ASR::down_cast<ASR::IntegerConstant_t>(
                                        ASRUtils::expr_value(lhs))->m_n;
                    int64_t right_value = ASR::down_cast<ASR::IntegerConstant_t>(
                                            ASRUtils::expr_value(rhs))->m_n;
                    int64_t result;
                    switch (op) {
                        case (ASR::logicalbinopType::And): {
                            result = left_value == 0 ? left_value : right_value;
                            break;
                        }
                        case (ASR::logicalbinopType::Or): {
                            result = left_value != 0 ? left_value : right_value;
                            break;
                        }
                        default : {
                            throw SemanticError("Boolean operator type not supported",
                                x.base.base.loc);
                        }
                    }
                    value = ASRUtils::EXPR(ASR::make_IntegerConstant_t(
                        al, x.base.base.loc, result, dest_type));
                    break;
                }
                case ASR::ttypeType::Real: {
                    double left_value = ASR::down_cast<ASR::RealConstant_t>(
                                        ASRUtils::expr_value(lhs))->m_r;
                    double right_value = ASR::down_cast<ASR::RealConstant_t>(
                                            ASRUtils::expr_value(rhs))->m_r;
                    double result;
                    switch (op) {
                        case (ASR::logicalbinopType::And): {
                            result = left_value == 0 ? left_value : right_value;
                            break;
                        }
                        case (ASR::logicalbinopType::Or): {
                            result = left_value != 0 ? left_value : right_value;
                            break;
                        }
                        default : {
                            throw SemanticError("Boolean operator type not supported",
                                x.base.base.loc);
                        }
                    }
                    value = ASRUtils::EXPR(ASR::make_RealConstant_t(
                        al, x.base.base.loc, result, dest_type));
                    break;
                }
                case ASR::ttypeType::Character: {
                    char* left_value = ASR::down_cast<ASR::StringConstant_t>(
                                        ASRUtils::expr_value(lhs))->m_s;
                    char* right_value = ASR::down_cast<ASR::StringConstant_t>(
                                            ASRUtils::expr_value(rhs))->m_s;
                    char* result;
                    switch (op) {
                        case (ASR::logicalbinopType::And): {
                            result = std::strcmp(left_value, "") == 0 ? left_value : right_value;
                            break;
                        }
                        case (ASR::logicalbinopType::Or): {
                            result = std::strcmp(left_value, "") != 0 ? left_value : right_value;
                            break;
                        }
                        default : {
                            throw SemanticError("Boolean operator type not supported",
                                x.base.base.loc);
                        }
                    }
                    value = ASRUtils::EXPR(ASR::make_StringConstant_t(
                        al, x.base.base.loc, result, dest_type));
                    break;
                }

                default:
                    throw SemanticError("Boolean operation not supported on objects of type '"
                            + ASRUtils::type_to_str_python(dest_type) + "'",
                                x.base.base.loc);
            }
        }
        tmp = ASR::make_LogicalBinOp_t(al, x.base.base.loc, lhs, op, rhs, dest_type, value);
    }

    void visit_BinOp(const AST::BinOp_t &x) {
        this->visit_expr(*x.m_left);
        ASR::expr_t *left = ASRUtils::EXPR(tmp);
        this->visit_expr(*x.m_right);
        ASR::expr_t *right = ASRUtils::EXPR(tmp);
        ASR::binopType op = ASR::binopType::Add /* temporary assignment */;
        std::string op_name = "";
        switch (x.m_op) {
            case (AST::operatorType::Add) : { op = ASR::binopType::Add; break; }
            case (AST::operatorType::Sub) : { op = ASR::binopType::Sub; break; }
            case (AST::operatorType::Mult) : { op = ASR::binopType::Mul; break; }
            case (AST::operatorType::Div) : { op = ASR::binopType::Div; break; }
            case (AST::operatorType::FloorDiv) : {op_name = "floordiv"; break;}
            case (AST::operatorType::Pow) : { op = ASR::binopType::Pow; break; }
            case (AST::operatorType::BitOr) : { op = ASR::binopType::BitOr; break; }
            case (AST::operatorType::BitAnd) : { op = ASR::binopType::BitAnd; break; }
            case (AST::operatorType::BitXor) : { op = ASR::binopType::BitXor; break; }
            case (AST::operatorType::LShift) : { op = ASR::binopType::BitLShift; break; }
            case (AST::operatorType::RShift) : { op = ASR::binopType::BitRShift; break; }
            case (AST::operatorType::Mod) : { op_name = "_mod"; break; }
            default : {
                throw SemanticError("Binary operator type not supported",
                    x.base.base.loc);
            }
        }

        cast_helper(left, right, false);

        if (op_name == "floordiv") {
            Vec<ASR::expr_t*> args;
            args.reserve(al, 2);
            args.push_back(al, left);
            args.push_back(al, right);
            ASRUtils::create_intrinsic_function create_func =
                        ASRUtils::IntrinsicElementalFunctionRegistry::get_create_function(op_name);
            tmp = create_func(al, x.base.base.loc, args, diag);
            return;
        }

        if (op_name == "_mod") {
            Vec<ASR::call_arg_t> args;
            args.reserve(al, 2);
            ASR::call_arg_t arg1, arg2;
            arg1.loc = left->base.loc;
            arg1.m_value = left;
            args.push_back(al, arg1);
            arg2.loc = right->base.loc;
            arg2.m_value = right;
            args.push_back(al, arg2);
            ASR::symbol_t *fn_mod = resolve_intrinsic_function(x.base.base.loc, op_name);
            tmp = make_call_helper(al, fn_mod, current_scope, args, op_name, x.base.base.loc);
            return;
        }
        make_BinOp_helper(left, right, op, x.base.base.loc);
    }

    void visit_UnaryOp(const AST::UnaryOp_t &x) {
        this->visit_expr(*x.m_operand);
        ASR::expr_t *operand = ASRUtils::EXPR(tmp);
        ASR::ttype_t *operand_type = ASRUtils::expr_type(operand);
        ASR::ttype_t *dest_type = operand_type;
        ASR::ttype_t *logical_type = ASRUtils::TYPE(
            ASR::make_Logical_t(al, x.base.base.loc, 4));
        ASR::ttype_t *int_type = ASRUtils::TYPE(ASR::make_Integer_t(al, x.base.base.loc, 4));
        ASR::expr_t *value = nullptr;

        if (x.m_op == AST::unaryopType::Invert) {
            if (ASRUtils::is_integer(*operand_type)) {
                if (ASRUtils::expr_value(operand) != nullptr) {
                    int64_t op_value = ASR::down_cast<ASR::IntegerConstant_t>(
                                            ASRUtils::expr_value(operand))->m_n;
                    value = ASR::down_cast<ASR::expr_t>(ASR::make_IntegerConstant_t(
                        al, x.base.base.loc, ~op_value, operand_type));
                }
                tmp = ASR::make_IntegerBitNot_t(al, x.base.base.loc, operand, dest_type, value);
                return;
            } else if (ASRUtils::is_unsigned_integer(*operand_type)) {
                int kind = ASRUtils::extract_kind_from_ttype_t(operand_type);
                int signed_promote_kind = (kind < 8) ? kind * 2 : kind;
                diag.add(diag::Diagnostic(
                    "The result of the bitnot ~ operation is negative, thus out of range for u" + std::to_string(kind * 8),
                    diag::Level::Error, diag::Stage::Semantic, {
                        diag::Label("use ~i" + std::to_string(signed_promote_kind * 8)
                            + "(u) for signed result or bitnot_u" + std::to_string(kind * 8) + "(u) for unsigned result",
                                {x.base.base.loc})
                    })
                );
                throw SemanticAbort();
            } else if (ASRUtils::is_real(*operand_type)) {
                throw SemanticError("Unary operator '~' not supported for floats",
                    x.base.base.loc);
            } else if (ASRUtils::is_logical(*operand_type)) {
                if (ASRUtils::expr_value(operand) != nullptr) {
                    bool op_value = ASR::down_cast<ASR::LogicalConstant_t>(
                                               ASRUtils::expr_value(operand))->m_value;
                    value = ASR::down_cast<ASR::expr_t>(ASR::make_IntegerConstant_t(
                        al, x.base.base.loc, op_value ? -2 : -1, int_type));
                }
                // cast Logical to Integer
                // Reason: Resultant type of an unary operation should be the same as operand type
                ASR::expr_t *int_arg = ASR::down_cast<ASR::expr_t>(ASR::make_Cast_t(
                            al, x.base.base.loc, operand, ASR::cast_kindType::LogicalToInteger,
                            int_type, value));
                tmp = ASR::make_IntegerBitNot_t(al, x.base.base.loc, int_arg, int_type, value);
                return;
            } else if (ASRUtils::is_complex(*operand_type)) {
                throw SemanticError("Unary operator '~' not supported for complex type",
                    x.base.base.loc);
            } else {
                throw SemanticError("Unary operator '~' not supported for type " + ASRUtils::type_to_str_python(operand_type),
                    x.base.base.loc);
            }
        } else if (x.m_op == AST::unaryopType::Not) {
            ASR::expr_t *logical_arg = operand;
            if (ASRUtils::is_integer(*operand_type)) {
                if (ASRUtils::expr_value(operand) != nullptr) {
                    int64_t op_value = ASR::down_cast<ASR::IntegerConstant_t>(
                                        ASRUtils::expr_value(operand))->m_n;
                    bool b = (op_value == 0);
                    value = ASR::down_cast<ASR::expr_t>(ASR::make_LogicalConstant_t(
                        al, x.base.base.loc, b, logical_type));
                }
                // cast Integer to Logical
                logical_arg = ASR::down_cast<ASR::expr_t>(ASR::make_Cast_t(
                            al, x.base.base.loc, operand, ASR::cast_kindType::IntegerToLogical,
                            logical_type, value));
            } else if (ASRUtils::is_unsigned_integer(*operand_type)) {
                if (ASRUtils::expr_value(operand) != nullptr) {
                    int64_t op_value = ASR::down_cast<ASR::UnsignedIntegerConstant_t>(
                                        ASRUtils::expr_value(operand))->m_n;
                    bool b = (op_value == 0);
                    value = ASR::down_cast<ASR::expr_t>(ASR::make_LogicalConstant_t(
                        al, x.base.base.loc, b, logical_type));
                }
                // cast UnsignedInteger to Logical
                logical_arg = ASR::down_cast<ASR::expr_t>(ASR::make_Cast_t(
                            al, x.base.base.loc, operand, ASR::cast_kindType::UnsignedIntegerToLogical,
                            logical_type, value));
            } else if (ASRUtils::is_real(*operand_type)) {
                if (ASRUtils::expr_value(operand) != nullptr) {
                    double op_value = ASR::down_cast<ASR::RealConstant_t>(
                                        ASRUtils::expr_value(operand))->m_r;
                    bool b = (op_value == 0.0);
                    value = ASR::down_cast<ASR::expr_t>(ASR::make_LogicalConstant_t(
                        al, x.base.base.loc, b, logical_type));
                }
                // cast Real to Logical
                logical_arg = ASR::down_cast<ASR::expr_t>(ASR::make_Cast_t(
                            al, x.base.base.loc, operand, ASR::cast_kindType::RealToLogical,
                            logical_type, value));
            } else if (ASRUtils::is_logical(*operand_type)) {
                if (ASRUtils::expr_value(operand) != nullptr) {
                    bool op_value = ASR::down_cast<ASR::LogicalConstant_t>(
                                               ASRUtils::expr_value(operand))->m_value;
                    value = ASR::down_cast<ASR::expr_t>(ASR::make_LogicalConstant_t(
                        al, x.base.base.loc, !op_value, logical_type));
                }
            } else if (ASRUtils::is_complex(*operand_type)) {
                if (ASRUtils::expr_value(operand) != nullptr) {
                    if( ASR::is_a<ASR::FunctionCall_t>(*operand) ) {
                        ASR::FunctionCall_t* operand_func_call = ASR::down_cast<ASR::FunctionCall_t>(operand);
                        dependencies.erase(ASRUtils::symbol_name(operand_func_call->m_name));
                    }
                    ASR::ComplexConstant_t *c = ASR::down_cast<ASR::ComplexConstant_t>(
                                        ASRUtils::expr_value(operand));
                    std::complex<double> op_value(c->m_re, c->m_im);
                    bool b = (op_value.real() == 0.0 && op_value.imag() == 0.0);
                    tmp = ASR::make_LogicalConstant_t(al, x.base.base.loc, b, logical_type);
                    return;
                }
                // cast Complex to Logical
                logical_arg = ASR::down_cast<ASR::expr_t>(ASR::make_Cast_t(
                            al, x.base.base.loc, operand, ASR::cast_kindType::ComplexToLogical,
                            logical_type, value));
            } else {
                throw SemanticError("Unary operator '!' not supported for type " + ASRUtils::type_to_str_python(operand_type),
                    x.base.base.loc);
            }

            tmp = ASR::make_LogicalNot_t(al, x.base.base.loc, logical_arg, logical_type, value);
            return;
        } else if (x.m_op == AST::unaryopType::UAdd) {
            if (ASRUtils::is_integer(*operand_type)) {
                if (ASRUtils::expr_value(operand) != nullptr) {
                    int64_t op_value = ASR::down_cast<ASR::IntegerConstant_t>(
                                            ASRUtils::expr_value(operand))->m_n;
                    tmp = ASR::make_IntegerConstant_t(al, x.base.base.loc, op_value, operand_type);
                }
            } else if (ASRUtils::is_unsigned_integer(*operand_type)) {
                if (ASRUtils::expr_value(operand) != nullptr) {
                    int64_t op_value = ASR::down_cast<ASR::UnsignedIntegerConstant_t>(
                                            ASRUtils::expr_value(operand))->m_n;
                    tmp = ASR::make_UnsignedIntegerConstant_t(al, x.base.base.loc, op_value, operand_type);
                }
            } else if (ASRUtils::is_real(*operand_type)) {
                if (ASRUtils::expr_value(operand) != nullptr) {
                    double op_value = ASR::down_cast<ASR::RealConstant_t>(
                                            ASRUtils::expr_value(operand))->m_r;
                    tmp = ASR::make_RealConstant_t(al, x.base.base.loc, op_value, operand_type);
                }
            } else if (ASRUtils::is_logical(*operand_type)) {
                if (ASRUtils::expr_value(operand) != nullptr) {
                    bool op_value = ASR::down_cast<ASR::LogicalConstant_t>(
                                               ASRUtils::expr_value(operand))->m_value;
                    tmp = ASR::make_IntegerConstant_t(al, x.base.base.loc, +op_value, int_type);
                    return;
                }
                tmp = ASR::make_Cast_t(al, x.base.base.loc, operand, ASR::cast_kindType::LogicalToInteger,
                        int_type, value);
            } else if (ASRUtils::is_complex(*operand_type)) {
                if (ASRUtils::expr_value(operand) != nullptr) {
                    if( ASR::is_a<ASR::FunctionCall_t>(*operand) ) {
                        ASR::FunctionCall_t* operand_func_call = ASR::down_cast<ASR::FunctionCall_t>(operand);
                        dependencies.erase(ASRUtils::symbol_name(operand_func_call->m_name));
                    }
                    ASR::ComplexConstant_t *c = ASR::down_cast<ASR::ComplexConstant_t>(
                                        ASRUtils::expr_value(operand));
                    std::complex<double> op_value(c->m_re, c->m_im);
                    tmp = ASR::make_ComplexConstant_t(al, x.base.base.loc,
                        std::real(op_value), std::imag(op_value), operand_type);
                }
            } else {
                throw SemanticError("Unary operator '+' not supported for type " + ASRUtils::type_to_str_python(operand_type),
                    x.base.base.loc);
            }
            return;
        } else if (x.m_op == AST::unaryopType::USub) {
            if (ASRUtils::is_integer(*operand_type)) {
                if (ASRUtils::expr_value(operand) != nullptr) {
                    int64_t op_value = ASR::down_cast<ASR::IntegerConstant_t>(
                                            ASRUtils::expr_value(operand))->m_n;
                    value = ASR::down_cast<ASR::expr_t>(ASR::make_IntegerConstant_t(
                        al, x.base.base.loc, -op_value, operand_type));
                }
                tmp = ASR::make_IntegerUnaryMinus_t(al, x.base.base.loc, operand,
                                                    operand_type, value);
                return;
            } else if (ASRUtils::is_unsigned_integer(*operand_type)) {
                if (ASRUtils::expr_value(operand) != nullptr) {
                    int64_t op_value = ASR::down_cast<ASR::UnsignedIntegerConstant_t>(
                                            ASRUtils::expr_value(operand))->m_n;
                    if (op_value != 0) {
                        int kind = ASRUtils::extract_kind_from_ttype_t(operand_type);
                        int signed_promote_kind = (kind < 8) ? kind * 2 : kind;
                        diag.add(diag::Diagnostic(
                            "The result of the unary minus `-` operation is negative, thus out of range for u" + std::to_string(kind * 8),
                            diag::Level::Error, diag::Stage::Semantic, {
                                diag::Label("use -i" + std::to_string(signed_promote_kind * 8)
                                    + "(u) for signed result", {x.base.base.loc})
                            })
                        );
                        throw SemanticAbort();
                    }
                    value = ASR::down_cast<ASR::expr_t>(ASR::make_UnsignedIntegerConstant_t(
                        al, x.base.base.loc, 0, operand_type));
                }
                tmp = ASR::make_UnsignedIntegerUnaryMinus_t(al, x.base.base.loc, operand,
                                                    operand_type, value);
                return;
            } else if (ASRUtils::is_real(*operand_type)) {
                if (ASRUtils::expr_value(operand) != nullptr) {
                    double op_value = ASR::down_cast<ASR::RealConstant_t>(
                                            ASRUtils::expr_value(operand))->m_r;
                    value = ASR::down_cast<ASR::expr_t>(ASR::make_RealConstant_t(
                        al, x.base.base.loc, -op_value, operand_type));
                }
                tmp = ASR::make_RealUnaryMinus_t(al, x.base.base.loc, operand,
                                                 operand_type, value);
                return;
            } else if (ASRUtils::is_logical(*operand_type)) {
                if (ASRUtils::expr_value(operand) != nullptr) {
                    bool op_value = ASR::down_cast<ASR::LogicalConstant_t>(
                                               ASRUtils::expr_value(operand))->m_value;
                    value = ASR::down_cast<ASR::expr_t>(ASR::make_IntegerConstant_t(
                        al, x.base.base.loc, -op_value, int_type));
                }
                // cast Logical to Integer
                ASR::expr_t *int_arg = ASR::down_cast<ASR::expr_t>(ASR::make_Cast_t(
                        al, x.base.base.loc, operand, ASR::cast_kindType::LogicalToInteger,
                        int_type, value));
                tmp = ASR::make_IntegerUnaryMinus_t(al, x.base.base.loc, int_arg,
                                                    int_type, value);
                return;
            } else if (ASRUtils::is_complex(*operand_type)) {
                if (ASRUtils::expr_value(operand) != nullptr) {
                    ASR::ComplexConstant_t *c = ASR::down_cast<ASR::ComplexConstant_t>(
                                        ASRUtils::expr_value(operand));
                    std::complex<double> op_value(c->m_re, c->m_im);
                    std::complex<double> result;
                    result = -op_value;
                    value = ASR::down_cast<ASR::expr_t>(
                        ASR::make_ComplexConstant_t(al, x.base.base.loc, std::real(result),
                        std::imag(result), operand_type));
                }
                tmp = ASR::make_ComplexUnaryMinus_t(al, x.base.base.loc, operand,
                                                    operand_type, value);
                return;
            } else {
                throw SemanticError("Unary operator '-' not supported for type " + ASRUtils::type_to_str_python(operand_type),
                    x.base.base.loc);
            }
        }
    }

    void visit_IfExp(const AST::IfExp_t &x) {
        this->visit_expr(*x.m_test);
        ASR::expr_t *test = ASRUtils::EXPR(tmp);
        this->visit_expr(*x.m_body);
        ASR::expr_t *body = ASRUtils::EXPR(tmp);
        this->visit_expr(*x.m_orelse);
        ASR::expr_t *orelse = ASRUtils::EXPR(tmp);
        LCOMPILERS_ASSERT(ASRUtils::check_equal_type(ASRUtils::expr_type(body),
                                                   ASRUtils::expr_type(orelse)));
        tmp = ASR::make_IfExp_t(al, x.base.base.loc, test, body, orelse,
                                ASRUtils::expr_type(body), nullptr);
    }

    bool visit_SubscriptIndices(AST::expr_t* m_slice, Vec<ASR::array_index_t>& args,
                                ASR::expr_t* value, ASR::ttype_t* type, bool& is_item,
                                const Location& loc, size_t idx=0) {
        ASR::array_index_t ai;
        ai.loc = loc;
        ai.m_left = nullptr;
        ai.m_right = nullptr;
        ai.m_step = nullptr;
        type = ASRUtils::type_get_past_const(type);
        if (AST::is_a<AST::Slice_t>(*m_slice)) {
            AST::Slice_t *sl = AST::down_cast<AST::Slice_t>(m_slice);
            if (sl->m_lower != nullptr) {
                this->visit_expr(*sl->m_lower);
                if (!ASRUtils::is_integer(*ASRUtils::expr_type(ASRUtils::EXPR(tmp)))) {
                    throw SemanticError("slice indices must be integers or None", tmp->loc);
                }
                ai.m_left = ASRUtils::EXPR(tmp);
            }
            if (sl->m_upper != nullptr) {
                this->visit_expr(*sl->m_upper);
                if (!ASRUtils::is_integer(*ASRUtils::expr_type(ASRUtils::EXPR(tmp)))) {
                    throw SemanticError("slice indices must be integers or None", tmp->loc);
                }
                ai.m_right = ASRUtils::EXPR(tmp);
            }
            if (sl->m_step != nullptr) {
                this->visit_expr(*sl->m_step);
                ASR::asr_t *tmp_step = tmp;
                if (!ASRUtils::is_integer(*ASRUtils::expr_type(ASRUtils::EXPR(tmp)))) {
                    throw SemanticError("slice indices must be integers or None", tmp->loc);
                }
                ASR::expr_t* val = ASRUtils::expr_value(ASRUtils::EXPR(tmp_step));
                int64_t const_value = 1;
                if (ASRUtils::is_value_constant(val, const_value) && const_value == 0) {
                    throw SemanticError("slice step cannot be zero", tmp_step->loc);
                }
                ai.m_step = ASRUtils::EXPR(tmp);
            }
            if( ai.m_left != nullptr &&
                ASR::is_a<ASR::Var_t>(*ai.m_left) &&
                ASR::is_a<ASR::Var_t>(*ai.m_right) ) {
                ASR::Variable_t* startv = ASRUtils::EXPR2VAR(ai.m_left);
                ASR::Variable_t* endv = ASRUtils::EXPR2VAR(ai.m_right);
                is_item = is_item && (startv == endv);
            } else {
                is_item = is_item && (ai.m_left == nullptr &&
                                      ai.m_step == nullptr &&
                                      ai.m_right != nullptr);
            }
            if (ASR::is_a<ASR::List_t>(*type)) {
                tmp = ASR::make_ListSection_t(al, loc, value, ai, type, nullptr);
                return false;
            } else if (ASR::is_a<ASR::Character_t>(*type)) {
                tmp = ASR::make_StringSection_t(al, loc, value, ai.m_left, ai.m_right,
                    ai.m_step, type, nullptr);
                return false;
            } else if (ASR::is_a<ASR::Dict_t>(*type)) {
                throw SemanticError("unhashable type in dict: 'slice'", loc);
            }
        } else if(AST::is_a<AST::Tuple_t>(*m_slice) &&
                    ASRUtils::is_array(type)) {
            bool final_result = true;
            AST::Tuple_t* indices = AST::down_cast<AST::Tuple_t>(m_slice);
            for( size_t i = 0; i < indices->n_elts; i++ ) {
                final_result &= visit_SubscriptIndices(indices->m_elts[i], args,
                                                        value, type, is_item, loc, i);
            }
            return final_result;
        } else {
            ASR::expr_t *index = nullptr;
            this->visit_expr(*m_slice);
            if (!ASR::is_a<ASR::Dict_t>(*type) &&
                    !ASRUtils::is_integer(*ASRUtils::expr_type(ASRUtils::EXPR(tmp)))) {
                std::string fnd = ASRUtils::type_to_str_python(ASRUtils::expr_type(ASRUtils::EXPR(tmp)));
                diag.add(diag::Diagnostic(
                    "Type mismatch in index, expected a single integer or slice",
                    diag::Level::Error, diag::Stage::Semantic, {
                        diag::Label("type mismatch (found: '" + fnd + "', expected: 'i32' or slice)",
                                {tmp->loc})
                    })
                );
                throw SemanticAbort();
            }
            if (ASR::is_a<ASR::Dict_t>(*type)) {
                this->visit_expr(*m_slice);
                index = ASRUtils::EXPR(tmp);
                ASR::ttype_t *key_type = ASR::down_cast<ASR::Dict_t>(type)->m_key_type;
                if (!ASRUtils::check_equal_type(ASRUtils::expr_type(index), key_type)) {
                    throw SemanticError("Key type should be '" + ASRUtils::type_to_str_python(key_type) +
                                        "' instead of '" +
                                        ASRUtils::type_to_str_python(ASRUtils::expr_type(index)) + "'",
                            index->base.loc);
                }
                tmp = make_DictItem_t(al, loc, value, index, nullptr,
                                      ASR::down_cast<ASR::Dict_t>(type)->m_value_type, nullptr);
                return false;

            } else if (ASR::is_a<ASR::List_t>(*type)) {
                index = ASRUtils::EXPR(tmp);
                ASR::expr_t* val = ASRUtils::expr_value(index);
                if (val && ASR::is_a<ASR::IntegerConstant_t>(*val)) {
                    if (ASR::down_cast<ASR::IntegerConstant_t>(val)->m_n < 0) {
                        // Replace `x[-1]` to `x[len(x)+(-1)]`
                        ASR::ttype_t *int_type = ASRUtils::TYPE(ASR::make_Integer_t(
                                                        al, loc, 4));
                        ASR::expr_t *list_len = ASRUtils::EXPR(ASR::make_ListLen_t(
                                    al, loc, value, int_type, nullptr));
                        ASR::expr_t *neg_idx = ASRUtils::expr_value(index);
                        index = ASRUtils::EXPR(ASR::make_IntegerBinOp_t(al, loc,
                            list_len, ASR::binopType::Add, neg_idx, int_type, nullptr));
                    }
                }
                tmp = make_ListItem_t(al, loc, value, index,
                                      ASR::down_cast<ASR::List_t>(type)->m_type, nullptr);
                return false;
            } else if (ASR::is_a<ASR::Tuple_t>(*type)) {
                int i = 0;
                index = ASRUtils::EXPR(tmp);
                ASR::expr_t* val = ASRUtils::expr_value(index);
                if (!val) {
                    throw SemanticError("Runtime Indexing with " + ASRUtils::type_to_str_python(type) +
                    " is not possible.", loc);
                }

                if (ASR::is_a<ASR::IntegerConstant_t>(*val)) {
                    i = ASR::down_cast<ASR::IntegerConstant_t>(val)->m_n;
                    int tuple_size =  ASR::down_cast<ASR::Tuple_t>(type)->n_type;
                    if (i < 0) {
                        i = tuple_size + i;
                        ASR::ttype_t *int_type = ASRUtils::TYPE(ASR::make_Integer_t(al, loc, 4));
                        index = ASRUtils::EXPR(ASR::make_IntegerConstant_t(
                            al, loc, i, int_type));
                    }
                    if (i >= tuple_size || i < 0) {
                        throw SemanticError("Tuple index out of bounds", loc);
                    }
                } else {
                    throw SemanticError("Tuple indices must be constant integers", loc);
                }
                tmp = make_TupleItem_t(al, loc, value, index,
                                       ASR::down_cast<ASR::Tuple_t>(type)->m_type[i], nullptr);
                return false;
            } else if (ASR::is_a<ASR::Array_t>(*type)) {
                index = ASRUtils::EXPR(tmp);
                ASR::expr_t* val = ASRUtils::expr_value(index);
                if (val && ASR::is_a<ASR::IntegerConstant_t>(*val)) {
                    if (ASR::down_cast<ASR::IntegerConstant_t>(val)->m_n < 0) {
                        ASR::ttype_t *int_type = ASRUtils::TYPE(ASR::make_Integer_t(
                                                        al, loc, 4));
                        ASR::expr_t *neg_idx = ASRUtils::expr_value(index);
                        // null if the dimension is not known at compile time
                        ASR::expr_t *dim_size = ASR::down_cast<ASR::Array_t>(type)->m_dims[idx].m_length;
                        ASR::expr_t *idx_expr = ASRUtils::EXPR(ASR::make_IntegerConstant_t(al, loc, idx + 1, int_type));
                        ASR::expr_t *size_expr = ASRUtils::EXPR(ASRUtils::make_ArraySize_t_util(al, loc, value, idx_expr, int_type, dim_size, false));
                        index = ASRUtils::EXPR(ASR::make_IntegerBinOp_t(al, loc,
                            size_expr, ASR::binopType::Add, neg_idx, int_type, nullptr));
                    }
                }
            } else {
                index = ASRUtils::EXPR(tmp);
            }
            ai.m_right = index;
            if (ASRUtils::is_character(*type)) {
                index = index_add_one(loc, index);
                ai.m_right = index;
                tmp = ASR::make_StringItem_t(al, loc, value, index, type, nullptr);
                return false;
            }
        }
        args.push_back(al, ai);
        return true;
    }

    void visit_Subscript(const AST::Subscript_t &x) {
        this->visit_expr(*x.m_value);
        if (using_args_attr) {
            if (AST::is_a<AST::Attribute_t>(*x.m_value)){
                AST::Attribute_t *attr = AST::down_cast<AST::Attribute_t>(x.m_value);
                if (AST::is_a<AST::Name_t>(*attr->m_value)) {
                    AST::Name_t *var_name = AST::down_cast<AST::Name_t>(attr->m_value);
                    std::string var = var_name->m_id;
                    ASR::symbol_t *st = current_scope->resolve_symbol(var);
                    ASR::expr_t *se = ASR::down_cast<ASR::expr_t>(
                                    ASR::make_Var_t(al, x.base.base.loc, st));
                    Vec<ASR::expr_t*> args;
                    args.reserve(al, 0);
                    this->visit_expr(*x.m_slice);
                    ASR::expr_t *index = ASRUtils::EXPR(tmp);
                    args.push_back(al, index);
                    tmp = attr_handler.eval_symbolic_get_argument(se, al, x.base.base.loc, args, diag);
                    using_args_attr = false;
                    return;
                }
            }
        }
        ASR::expr_t *value = ASRUtils::EXPR(tmp);
        ASR::ttype_t *type = ASRUtils::expr_type(value);
        Vec<ASR::array_index_t> args;
        args.reserve(al, 1);
        bool is_item = true;

        if (ASR::is_a<ASR::Set_t>(*type)) {
            throw SemanticError("'set' object is not subscriptable", x.base.base.loc);
        }

        if( !visit_SubscriptIndices(x.m_slice, args, value, type,
                                    is_item, x.base.base.loc) ) {
            return ;
        }

        if( is_item ) {
            for( size_t i = 0; i < args.size(); i++ ) {
                args.p[i].m_left = nullptr;
                args.p[i].m_step = nullptr;
            }
        }
        ASR::expr_t* v_Var = value;
        if( is_item ) {
            Vec<ASR::dimension_t> empty_dims;
            empty_dims.reserve(al, 1);
            if( ASR::is_a<ASR::CPtr_t>(*ASRUtils::type_get_past_pointer(type)) ) {
                throw SemanticError("Indexing CPtr typed expressions is not supported yet",
                                    x.base.base.loc);
            }
            type = ASRUtils::duplicate_type(al, ASRUtils::type_get_past_allocatable(
                ASRUtils::type_get_past_pointer(type)), &empty_dims);
            tmp = ASR::make_ArrayItem_t(al, x.base.base.loc, v_Var, args.p,
                        args.size(), type, ASR::arraystorageType::RowMajor, nullptr);
        } else {
            tmp = ASR::make_ArraySection_t(al, x.base.base.loc, v_Var, args.p,
                        args.size(), type, nullptr);
        }
    }

};


class SymbolTableVisitor : public CommonVisitor<SymbolTableVisitor> {
public:
    SymbolTable *global_scope;
    std::map<std::string, std::vector<std::string>> generic_procedures;
    std::map<std::string, std::map<std::string, std::vector<std::string>>> generic_class_procedures;
    std::map<std::string, std::vector<std::string>> defined_op_procs;
    std::map<std::string, std::map<std::string, std::string>> class_procedures;
    std::vector<std::string> assgn_proc_names;
    std::string dt_name;
    bool in_module = false;
    bool in_submodule = false;
    bool is_interface = false;
    std::string interface_name = "";
    bool is_derived_type = false;
    std::vector<std::string> current_procedure_args;
    ASR::abiType current_procedure_abi_type = ASR::abiType::Source;
    std::map<SymbolTable*, ASR::accessType> assgn;
    ASR::symbol_t *current_module_sym;
    std::vector<std::string> excluded_from_symtab;
    std::map<std::string, Vec<ASR::symbol_t* >> overload_defs;


    SymbolTableVisitor(Allocator &al, LocationManager &lm, SymbolTable *symbol_table,
        diag::Diagnostics &diagnostics, bool main_module, std::string module_name,
        std::map<int, ASR::symbol_t*> &ast_overload, std::string parent_dir,
        std::vector<std::string> import_paths, bool allow_implicit_casting_)
      : CommonVisitor(al, lm, symbol_table, diagnostics, main_module, module_name, ast_overload,
            parent_dir, import_paths, allow_implicit_casting_), is_derived_type{false} {}


    ASR::symbol_t* resolve_symbol(const Location &loc, const std::string &sub_name) {
        SymbolTable *scope = current_scope;
        ASR::symbol_t *sub = scope->resolve_symbol(sub_name);
        if (!sub) {
            throw SemanticError("Symbol '" + sub_name + "' not declared", loc);
        }
        return sub;
    }

    void visit_Module(const AST::Module_t &x) {
        ASR::asr_t *tmp0 = nullptr;
        if (current_scope) {
            LCOMPILERS_ASSERT(current_scope->asr_owner);
            tmp0 = current_scope->asr_owner;
        } else {
            current_scope = al.make_new<SymbolTable>(nullptr);
            // Create the TU early, so that asr_owner is set, so that
            // ASRUtils::get_tu_symtab() can be used, which has an assert
            // for asr_owner.
            tmp0 = ASR::make_TranslationUnit_t(al, x.base.base.loc,
            current_scope, nullptr, 0);
        }
        LCOMPILERS_ASSERT(ASR::is_a<ASR::unit_t>(*tmp0) &&
            ASR::is_a<ASR::TranslationUnit_t>(*ASR::down_cast<ASR::unit_t>(tmp0)));
        global_scope = current_scope;

        ASR::Module_t* module_sym = nullptr;
        // Every module goes into a Module_t
        SymbolTable *parent_scope = current_scope;
        current_scope = al.make_new<SymbolTable>(parent_scope);

        ASR::asr_t *tmp1 = ASR::make_Module_t(al, x.base.base.loc,
                                    /* a_symtab */ current_scope,
                                    /* a_name */ s2c(al, module_name),
                                    nullptr,
                                    0,
                                    false, false);

        if (parent_scope->get_scope().find(module_name) != parent_scope->get_scope().end()) {
            throw SemanticError("Module '" + module_name + "' already defined", tmp1->loc);
        }
        module_sym = ASR::down_cast<ASR::Module_t>(ASR::down_cast<ASR::symbol_t>(tmp1));
        parent_scope->add_symbol(module_name, ASR::down_cast<ASR::symbol_t>(tmp1));
        current_module_dependencies.reserve(al, 1);
        for (size_t i=0; i<x.n_body; i++) {
            visit_stmt(*x.m_body[i]);
        }

        LCOMPILERS_ASSERT(module_sym != nullptr);
        module_sym->m_dependencies = current_module_dependencies.p;
        module_sym->n_dependencies = current_module_dependencies.size();
        if (!overload_defs.empty()) {
            create_GenericProcedure(x.base.base.loc);
        }
        global_scope = nullptr;
        tmp = tmp0;
    }

    ASR::symbol_t* create_implicit_interface_function(Location &loc, ASR::FunctionType_t *func, std::string func_name) {
        SymbolTable *parent_scope = current_scope;
        current_scope = al.make_new<SymbolTable>(parent_scope);

        Vec<ASR::expr_t*> args;
        args.reserve(al, func->n_arg_types);
        std::string sym_name = to_lower(func_name);
        for (size_t i=0; i<func->n_arg_types; i++) {
            std::string arg_name = sym_name + "_arg_" + std::to_string(i);
            arg_name = to_lower(arg_name);
            ASR::symbol_t *v;
            SetChar variable_dependencies_vec;
            variable_dependencies_vec.reserve(al, 1);
            ASRUtils::collect_variable_dependencies(al, variable_dependencies_vec,
                    func->m_arg_types[i]);
            v = ASR::down_cast<ASR::symbol_t>(
                ASR::make_Variable_t(al, loc,
                current_scope, s2c(al, arg_name), variable_dependencies_vec.p,
                variable_dependencies_vec.size(), ASRUtils::intent_unspecified,
                nullptr, nullptr, ASR::storage_typeType::Default, func->m_arg_types[i],
                nullptr, ASR::abiType::Source, ASR::Public, ASR::presenceType::Required,
                false));
            current_scope->add_symbol(arg_name, v);
            LCOMPILERS_ASSERT(v != nullptr)
            args.push_back(al, ASRUtils::EXPR(ASR::make_Var_t(al, loc,
                v)));
        }

        ASR::expr_t *to_return = nullptr;
        if (func->m_return_var_type) {
            std::string return_var_name = sym_name + "_return_var_name";
            SetChar variable_dependencies_vec;
            variable_dependencies_vec.reserve(al, 1);
            ASRUtils::collect_variable_dependencies(al, variable_dependencies_vec,
                    func->m_return_var_type);
            ASR::asr_t *return_var = ASR::make_Variable_t(al, loc,
                current_scope, s2c(al, return_var_name), variable_dependencies_vec.p,
                variable_dependencies_vec.size(), ASRUtils::intent_return_var,
                nullptr, nullptr, ASR::storage_typeType::Default, func->m_return_var_type,
                nullptr, ASR::abiType::Source, ASR::Public, ASR::presenceType::Required,
                false);
            current_scope->add_symbol(return_var_name, ASR::down_cast<ASR::symbol_t>(return_var));
            to_return = ASRUtils::EXPR(ASR::make_Var_t(al, loc,
                ASR::down_cast<ASR::symbol_t>(return_var)));
        }

        tmp = ASRUtils::make_Function_t_util(
            al, loc,
            /* a_symtab */ current_scope,
            /* a_name */ s2c(al, sym_name),
            nullptr, 0,
            /* a_args */ args.p,
            /* n_args */ args.size(),
            /* a_body */ nullptr,
            /* n_body */ 0,
            /* a_return_var */ to_return,
            ASR::abiType::BindC, ASR::accessType::Public, ASR::deftypeType::Interface,
            nullptr, false, false, false, false, false, nullptr, 0, false, false, false);
        current_scope = parent_scope;
        return ASR::down_cast<ASR::symbol_t>(tmp);
    }

    char* extract_keyword_val_from_decorator(AST::Call_t* x, std::string keyword) {
        for (size_t i=0; i < x->n_keywords; i++) {
            if (std::string(x->m_keywords[i].m_arg) == keyword) {
                if (AST::is_a<AST::ConstantStr_t>(*x->m_keywords[i].m_value)) {
                    std::string module_name = AST::down_cast<AST::ConstantStr_t>(
                                x->m_keywords[i].m_value)->m_value;
                    return s2c(al, module_name);
                } else {
                    throw SemanticError("module should be constant string in ccall",
                        x->base.base.loc);
                }
            }
        }
        return nullptr;
    }

    // Implement visit_While for Symbol Table visitor.
    void visit_While(const AST::While_t &/*x*/) {}

    // Implement visit_Delete for Symbol Table visitor.
    void visit_Delete(const AST::Delete_t &/*x*/) {}

    // Implement visit_Pass for Symbol Table visitor.
    void visit_Pass(const AST::Pass_t &/*x*/) {}

    // Implement visit_Return for Symbol Table visitor.
    void visit_Return(const AST::Return_t &/*x*/) {}

    // Implement visit_Raise for Symbol Table visitor.
    void visit_Raise(const AST::Raise_t &/*x*/) {}

    // Implement visit_Global for Symbol Table visitor.
    void visit_Global(const AST::Global_t &/*x*/) {}

    void visit_FunctionDef(const AST::FunctionDef_t &x) {
        dependencies.clear(al);
        SymbolTable *parent_scope = current_scope;
        current_scope = al.make_new<SymbolTable>(parent_scope);
        Vec<ASR::expr_t*> args;
        args.reserve(al, x.m_args.n_args);
        current_procedure_abi_type = ASR::abiType::Source;
        bool current_procedure_interface = false;
        bool overload = false;
        bool vectorize = false, is_inline = false, is_static = false;
        bool is_restriction = false;
        bool is_deterministic = false;
        bool is_side_effect_free = false;
        char *bindc_name=nullptr, *module_file=nullptr;
        if (x.n_decorator_list > 0) {
            for(size_t i=0; i<x.n_decorator_list; i++) {
                AST::expr_t *dec = x.m_decorator_list[i];
                if (AST::is_a<AST::Name_t>(*dec)) {
                    std::string name = AST::down_cast<AST::Name_t>(dec)->m_id;
                    if (name == "ccall") {
                        current_procedure_abi_type = ASR::abiType::BindC;
                        current_procedure_interface = true;
                    } else if (name == "ccallback" || name == "ccallable") {
                        current_procedure_abi_type = ASR::abiType::BindC;
                    } else if (name == "pythoncall" || name == "pythoncallable") {
                        current_procedure_abi_type = ASR::abiType::BindPython;
                        current_procedure_interface = (name == "pythoncall");
                    } else if (name == "jscall") {
                        current_procedure_abi_type = ASR::abiType::BindJS;
                    } else if (name == "overload") {
                        overload = true;
                    } else if (name == "interface") {
                        // TODO: Implement @interface
                    } else if (name == "vectorize") {
                        vectorize = true;
                    } else if (name == "restriction") {
                        is_restriction = true;
                    } else if (name == "inline") {
                        is_inline = true;
                    } else if (name == "static") {
                        is_static = true;
                    } else if (name == "lpython") {
                        throw SemanticError("`@lpython` decorator must be "
                            "run from CPython, not compiled using LPython",
                            dec->base.loc);
                    } else {
                        throw SemanticError("Decorator: " + name + " is not supported",
                            dec->base.loc);
                    }
                } else if (AST::is_a<AST::Call_t>(*dec)) {
                    AST::Call_t *call_d = AST::down_cast<AST::Call_t>(dec);
                    if (AST::is_a<AST::Name_t>(*call_d->m_func)) {
                        std::string name = AST::down_cast<AST::Name_t>(call_d->m_func)->m_id;
                        if (name == "ccall" || name == "ccallable") {
                            current_procedure_abi_type = ASR::abiType::BindC;
                            current_procedure_interface = (name == "ccall");
                            module_file = extract_keyword_val_from_decorator(call_d, "header");
                        } else if (name == "pythoncall") {
                            current_procedure_abi_type = ASR::abiType::BindPython;
                            current_procedure_interface = true;
                            module_file = extract_keyword_val_from_decorator(call_d, "module");
                        } else {
                            throw SemanticError("Unsupported Decorator type",
                                    x.base.base.loc);
                        }
                    } else {
                        throw SemanticError("Only Name is supported in Call decorators for now",
                                x.base.base.loc);
                    }
                } else {
                    throw SemanticError("Unsupported Decorator type",
                        x.base.base.loc);
                }
            }
        }

        std::string sym_name = x.m_name;
        if (overload) {
            std::string overload_number;
            if (overload_defs.find(sym_name) == overload_defs.end()){
                overload_number = "0";
                Vec<ASR::symbol_t *> v;
                v.reserve(al, 1);
                overload_defs[sym_name] = v;
            } else {
                overload_number = std::to_string(overload_defs[sym_name].size());
            }
            sym_name = "__lpython_overloaded_" + overload_number + "__" + sym_name;
        }
        if (parent_scope->get_scope().find(sym_name) != parent_scope->get_scope().end()) {
            throw SemanticError("Function " + std::string(x.m_name) +  " is already defined", x.base.base.loc);
        }
        bool is_allocatable = false, is_const = false;
        for (size_t i=0; i<x.m_args.n_args; i++) {
            char *arg=x.m_args.m_args[i].m_arg;
            Location loc = x.m_args.m_args[i].loc;
            if (x.m_args.m_args[i].m_annotation == nullptr) {
                throw SemanticError("Argument does not have a type", loc);
            }
            ASR::intentType s_intent = ASRUtils::intent_unspecified;
            AST::expr_t* arg_annotation_type = get_var_intent_and_annotation(x.m_args.m_args[i].m_annotation, s_intent);
            is_allocatable = false;
            is_const = false;
            ASR::ttype_t *arg_type = ast_expr_to_asr_type(x.base.base.loc, *arg_annotation_type,
                is_allocatable, is_const, true, current_procedure_abi_type, s_intent != ASR::intentType::Local);
            if ((s_intent == ASRUtils::intent_inout || s_intent == ASRUtils::intent_out)
                && !ASRUtils::is_aggregate_type(arg_type)) {
                throw SemanticError("Simple Type " + ASRUtils::type_to_str_python(arg_type)
                    + " cannot be intent InOut/Out", loc);
            }

            std::string arg_s = arg;
            ASR::expr_t *value = nullptr;
            ASR::expr_t *init_expr = nullptr;
            if (s_intent == ASRUtils::intent_unspecified) {
                s_intent = ASRUtils::intent_in;
                if (ASRUtils::is_array(arg_type)) {
                    s_intent = ASRUtils::intent_inout;
                }
            }
            ASR::storage_typeType storage_type =
                    ASR::storage_typeType::Default;
            if( is_const ) {
                storage_type = ASR::storage_typeType::Parameter;
            }
            if (is_allocatable) {
                LCOMPILERS_ASSERT(storage_type != ASR::storage_typeType::Parameter);
                arg_type = ASRUtils::TYPE(ASR::make_Allocatable_t(al, loc,
                   ASRUtils::type_get_past_pointer(arg_type)));
            }
            ASR::accessType s_access = ASR::accessType::Public;
            ASR::presenceType s_presence = ASR::presenceType::Required;
            bool value_attr = false;
            if (current_procedure_abi_type == ASR::abiType::BindC) {
                value_attr = true;
            }
            ASR::symbol_t *v;
            if (ASR::is_a<ASR::FunctionType_t>(*arg_type)) {
                ASR::FunctionType_t *func = ASR::down_cast<ASR::FunctionType_t>(arg_type);
                v = create_implicit_interface_function(loc, func, arg_s);
            } else {
                SetChar variable_dependencies_vec;
                variable_dependencies_vec.reserve(al, 1);
                ASRUtils::collect_variable_dependencies(al, variable_dependencies_vec, arg_type, init_expr, value);
                ASR::asr_t *_tmp = ASR::make_Variable_t(al, loc, current_scope,
                        s2c(al, arg_s), variable_dependencies_vec.p,
                        variable_dependencies_vec.size(),
                        s_intent, init_expr, value, storage_type, arg_type,
                        nullptr, current_procedure_abi_type, s_access, s_presence,
                        value_attr);
                v = ASR::down_cast<ASR::symbol_t>(_tmp);

            }
            if (current_scope->get_scope().find(arg_s) !=
                    current_scope->get_scope().end()) {
                ASR::symbol_t *orig_decl = current_scope->get_symbol(arg_s);
                throw SemanticError(diag::Diagnostic(
                    "Parameter is already declared",
                    diag::Level::Error, diag::Stage::Semantic, {
                        diag::Label("original declaration", {orig_decl->base.loc}, false),
                        diag::Label("redeclaration", {v->base.loc}),
                    }));
            }
            current_scope->add_symbol(arg_s, v);
            args.push_back(al, ASRUtils::EXPR(ASR::make_Var_t(al, x.base.base.loc,
                v)));
        }
        ASR::accessType s_access = ASR::accessType::Public;
        ASR::deftypeType deftype = ASR::deftypeType::Implementation;
        if (current_procedure_interface) {
            deftype = ASR::deftypeType::Interface;
        }
        if (x.m_returns && !AST::is_a<AST::ConstantNone_t>(*x.m_returns)) {
            if (AST::is_a<AST::Name_t>(*x.m_returns) || AST::is_a<AST::Subscript_t>(*x.m_returns)) {
                std::string return_var_name = "_lpython_return_variable";
                is_allocatable = false;
                ASR::ttype_t *type = ast_expr_to_asr_type(x.m_returns->base.loc,
                    *x.m_returns, is_allocatable, is_const, true, current_procedure_abi_type, true);
                ASR::storage_typeType storage_type = ASR::storage_typeType::Default;
                if (is_allocatable) {
                    type = ASRUtils::TYPE(ASR::make_Allocatable_t(al, x.m_returns->base.loc,
                        ASRUtils::type_get_past_pointer(type)));
                }
                if (is_const) {
                    storage_type = ASR::storage_typeType::Parameter;
                }
                SetChar variable_dependencies_vec;
                variable_dependencies_vec.reserve(al, 1);
                ASRUtils::collect_variable_dependencies(al, variable_dependencies_vec, type);
                ASR::asr_t *return_var = ASR::make_Variable_t(al, x.m_returns->base.loc,
                    current_scope, s2c(al, return_var_name), variable_dependencies_vec.p,
                    variable_dependencies_vec.size(), ASRUtils::intent_return_var,
                    nullptr, nullptr, storage_type, type, nullptr, current_procedure_abi_type, ASR::Public,
                    ASR::presenceType::Required, false);
                LCOMPILERS_ASSERT(current_scope->get_scope().find(return_var_name) == current_scope->get_scope().end())
                current_scope->add_symbol(return_var_name,
                        ASR::down_cast<ASR::symbol_t>(return_var));
                ASR::Variable_t* return_variable = ASR::down_cast<ASR::Variable_t>(ASR::down_cast<ASR::symbol_t>(return_var));
                ASR::asr_t *return_var_ref = ASR::make_Var_t(al, x.base.base.loc,
                    current_scope->get_symbol(return_var_name));
                tmp = ASRUtils::make_Function_t_util(
                    al, x.base.base.loc,
                    /* a_symtab */ current_scope,
                    /* a_name */ s2c(al, sym_name),
                    dependencies.p, dependencies.size(),
                    /* a_args */ args.p,
                    /* n_args */ args.size(),
                    /* a_body */ nullptr,
                    /* n_body */ 0,
                    /* a_return_var */ ASRUtils::EXPR(return_var_ref),
                    current_procedure_abi_type,
                    s_access, deftype, bindc_name, vectorize, false, false, is_inline, is_static,
                    nullptr, 0,
                    is_restriction, is_deterministic, is_side_effect_free,
                    module_file);
                    return_variable->m_type = type;
            } else {
                throw SemanticError("Return variable must be an identifier (Name AST node) or an array (Subscript AST node)",
                    x.m_returns->base.loc);
            }
        } else {
            bool is_pure = false, is_module = false;

            // This checks for internal function defintions as well.
            for (size_t i = 0; i < x.n_body; i++) {
                visit_stmt(*x.m_body[i]);
            }

            tmp = ASRUtils::make_Function_t_util(
                al, x.base.base.loc,
                /* a_symtab */ current_scope,
                /* a_name */ s2c(al, sym_name),
                dependencies.p, dependencies.size(),
                /* a_args */ args.p,
                /* n_args */ args.size(),
                /* a_body */ nullptr,
                /* n_body */ 0,
                nullptr,
                current_procedure_abi_type,
                s_access, deftype, bindc_name,
                false, is_pure, is_module, is_inline, is_static,
                nullptr, 0,
                is_restriction, is_deterministic, is_side_effect_free,
                module_file);
        }
        ASR::symbol_t * t = ASR::down_cast<ASR::symbol_t>(tmp);
        parent_scope->add_symbol(sym_name, t);
        current_scope = parent_scope;
        if (overload) {
            overload_defs[x.m_name].push_back(al, t);
            ast_overload[(int64_t)&x] = t;
        }
    }

    void create_GenericProcedure(const Location &loc) {
        for(auto &p: overload_defs) {
            std::string def_name = p.first;
            tmp = ASR::make_GenericProcedure_t(al, loc, current_scope, s2c(al, def_name),
                        p.second.p, p.second.size(), ASR::accessType::Public);
            ASR::symbol_t *t = ASR::down_cast<ASR::symbol_t>(tmp);
            current_scope->add_symbol(def_name, t);
        }
    }

    void set_module_symbol(std::string &mod_sym, std::vector<std::string> &paths) {
        /*
            Extracts the directory and module name.
            If the import is of type from x.y.z import a
            then directory would be x/y/ and module name
            would be z.
            If the import is of type from x import a then
            directory would be empty and module name
            would be z.
        */
        size_t last_dot = mod_sym.find_last_of(".");
        std::string directory = "";
        if( last_dot != std::string::npos ) {
            directory = mod_sym.substr(0, last_dot);
            directory = replace(directory, "[.]", "/") + "/";
            mod_sym = mod_sym.substr(last_dot + 1, std::string::npos);
        }

        /*
            Return in case of lpython module.
            TODO: Restrict the check only if
            lpython is the same module as src/runtime/lpython
            For now its wild card i.e., lpython.py present
            in any directory other than src/runtime will also
            be ignored.
        */
        if (mod_sym == "lpython" || mod_sym == "numpy") {
            return ;
        }

        /*
            Search all the paths in order and stop
            when the desired module is found.
        */
        std::string path_found = "";
        for( auto& path: paths ) {
            if(is_directory(path + "/" + directory + mod_sym)) {
                // Directory i.e., x/y/__init__.py
                path_found = path + '/' + directory + mod_sym;
                mod_sym = "__init__";
                break;
            } else if(path_exists(path + "/" + directory + mod_sym + ".py")) {
                // File i.e., x/y.py
                path_found = path + '/' + directory;
                break;
            }
        }

        /*
            If module is not found in any of the paths
            specified and if its a directory
            then prioritise the directory itself.
        */
        if( path_found.empty() ) {
            if (is_directory(directory + mod_sym)) {
                // Directory i.e., x/__init__.py
                mod_sym = "__init__";
                path_found = directory + mod_sym;
            } else if (path_exists(directory + mod_sym + ".py")) {
                path_found = directory;
            }
        }

        // Update paths to contain only the found path (if found)
        // so that later load_module() should only use this path
        // to read the package/module file
        // load_module() need not search through all paths again
        if (path_found.empty()) {
            // include the runtime library dir so that later
            // runtime library modules could be imported
            paths = {get_runtime_library_dir()};
        } else {
            paths = {path_found};
        }
    }

    void visit_ImportFrom(const AST::ImportFrom_t &x) {
        if (!x.m_module) {
            throw SemanticError("Not implemented: The import statement must currently specify the module name", x.base.base.loc);
        }
        std::string msym = x.m_module; // Module name

        // Get the module, for now assuming it is not loaded, so we load it:
        ASR::symbol_t *t = nullptr; // current_scope->parent->resolve_symbol(msym);
        if (!t) {
            std::string rl_path = get_runtime_library_dir();
            std::vector<std::string> paths;
            for (auto &path:import_paths) {
                paths.push_back(path);
            }
            paths.push_back(rl_path);
            paths.push_back(parent_dir);

            bool lpython, enum_py, copy, sympy;
            set_module_symbol(msym, paths);
            t = (ASR::symbol_t*)(load_module(al, global_scope,
                msym, x.base.base.loc, diag, lm, false, paths, lpython, enum_py, copy, sympy,
                [&](const std::string &msg, const Location &loc) { throw SemanticError(msg, loc); },
                allow_implicit_casting));
            if (lpython || enum_py || copy || sympy) {
                // TODO: For now we skip lpython import completely. Later on we should note what symbols
                // got imported from it, and give an error message if an annotation is used without
                // importing it.
                tmp = nullptr;
                return;
            }
            if (!t) {
                throw SemanticError("The module '" + msym + "' cannot be loaded",
                        x.base.base.loc);
            }
            if( msym == "__init__" ) {
                for( auto item: ASRUtils::symbol_symtab(t)->get_scope() ) {
                    if( ASR::is_a<ASR::ExternalSymbol_t>(*item.second) ) {
                        current_module_dependencies.push_back(al,
                            ASR::down_cast<ASR::ExternalSymbol_t>(item.second)->m_module_name);
                    }
                }
            } else {
                current_module_dependencies.push_back(al, s2c(al, msym));
            }
        }

        ASR::Module_t *m = ASR::down_cast<ASR::Module_t>(t);
        int i = -1;
        for (size_t j=0; j<x.n_names; j++) {
            std::string remote_sym = x.m_names[j].m_name;
            i++;
            if( procedures_db.is_function_to_be_ignored(msym, remote_sym) ) {
                continue ;
            }
            std::string new_sym_name = ASRUtils::get_mangled_name(m, remote_sym);
            if (x.m_names[j].m_asname) {
                new_sym_name = ASRUtils::get_mangled_name(m, x.m_names[j].m_asname);
            }
            ASR::symbol_t *t = import_from_module(al, m, current_scope, msym,
                                remote_sym, new_sym_name, x.m_names[i].loc, true);
            if (current_scope->get_scope().find(new_sym_name) != current_scope->get_scope().end()) {
                ASR::symbol_t *old_sym = current_scope->get_scope().find(new_sym_name)->second;
                diag.add(diag::Diagnostic(
                    "The symbol '" + new_sym_name + "' imported from " + std::string(m->m_name) +" will shadow the existing symbol '" + new_sym_name + "'",
                    diag::Level::Warning, diag::Stage::Semantic, {
                        diag::Label("old symbol", {old_sym->base.loc}),
                        diag::Label("new symbol", {t->base.loc}),
                    })
                );
                current_scope->overwrite_symbol(new_sym_name, t);
            } else {
                current_scope->add_symbol(new_sym_name, t);
            }
        }

        tmp = nullptr;
    }

    void visit_Import(const AST::Import_t &x) {
        ASR::symbol_t *t = nullptr;
        std::string rl_path = get_runtime_library_dir();
        std::vector<std::string> paths;
        for (auto &path:import_paths) {
            paths.push_back(path);
        }
        paths.push_back(rl_path);
        paths.push_back(parent_dir);
        std::vector<std::string> mods;
        for (size_t i=0; i<x.n_names; i++) {
            mods.push_back(x.m_names[i].m_name);
        }
        for (auto &mod_sym : mods) {
            bool lpython, enum_py, copy, sympy;
            set_module_symbol(mod_sym, paths);
            t = (ASR::symbol_t*)(load_module(al, global_scope,
                mod_sym, x.base.base.loc, diag, lm, false, paths, lpython, enum_py, copy, sympy,
                [&](const std::string &msg, const Location &loc) { throw SemanticError(msg, loc); },
                allow_implicit_casting));
            if (lpython || enum_py || copy || sympy) {
                // TODO: For now we skip lpython import completely. Later on we should note what symbols
                // got imported from it, and give an error message if an annotation is used without
                // importing it.
                tmp = nullptr;
                continue;
            }
            if (!t) {
                throw SemanticError("The module '" + mod_sym + "' cannot be loaded",
                        x.base.base.loc);
            }
        }
    }

    void visit_AugAssign(const AST::AugAssign_t &/*x*/) {
        // We skip this in the SymbolTable visitor, but visit it in the BodyVisitor
    }

    void visit_AnnAssign(const AST::AnnAssign_t &/*x*/) {
        // We skip this in the SymbolTable visitor, but visit it in the BodyVisitor
    }

    void visit_Assign(const AST::Assign_t &x) {
        /**
         *  Type variables have to be put in the symbol table before checking function definitions.
         *  This describes a different treatment for Assign in the form of `T = TypeVar('T', ...)`
         */
        if (x.n_targets == 1 && AST::is_a<AST::Call_t>(*x.m_value)) {
            AST::Call_t *rh = AST::down_cast<AST::Call_t>(x.m_value);
            if (AST::is_a<AST::Name_t>(*rh->m_func)) {
                AST::Name_t *tv = AST::down_cast<AST::Name_t>(rh->m_func);
                std::string f_name = tv->m_id;
                if (strcmp(s2c(al, f_name), "TypeVar") == 0 &&
                        rh->n_args > 0 && AST::is_a<AST::ConstantStr_t>(*rh->m_args[0])) {
                    if (AST::is_a<AST::Name_t>(*x.m_targets[0])) {
                        std::string tvar_name = AST::down_cast<AST::Name_t>(x.m_targets[0])->m_id;
                        // Check if the type variable name is a reserved type keyword
                        const char* type_list[15]
                            = { "list", "set", "dict", "tuple",
                                "i8", "i16", "i32", "i64", "f32",
                                "f64", "c32", "c64", "str", "bool", "i1"};
                        for (int i = 0; i < 15; i++) {
                            if (strcmp(s2c(al, tvar_name), type_list[i]) == 0) {
                                throw SemanticError(tvar_name + " is a reserved type, consider a different type variable name",
                                    x.base.base.loc);
                            }
                        }
                        // Check if the type variable is already defined
                        if (current_scope->get_scope().find(tvar_name) !=
                                current_scope->get_scope().end()) {
                            ASR::symbol_t *orig_decl = current_scope->get_symbol(tvar_name);
                            throw SemanticError(diag::Diagnostic(
                                "Variable " + tvar_name + " is already declared in the same scope",
                                diag::Level::Error, diag::Stage::Semantic, {
                                    diag::Label("original declaration", {orig_decl->base.loc}, false),
                                    diag::Label("redeclaration", {x.base.base.loc}),
                            }));
                        }

                        // Build ttype
                        Vec<ASR::dimension_t> dims;
                        dims.reserve(al, 4);

                        ASR::ttype_t *type = ASRUtils::TYPE(ASR::make_TypeParameter_t(al, x.base.base.loc,
                            s2c(al, tvar_name)));
                        type = ASRUtils::make_Array_t_util(al, x.base.base.loc, type, dims.p, dims.size());

                        ASR::expr_t *value = nullptr;
                        ASR::expr_t *init_expr = nullptr;
                        ASR::intentType s_intent = ASRUtils::intent_local;
                        ASR::storage_typeType storage_type = ASR::storage_typeType::Default;
                        ASR::abiType current_procedure_abi_type = ASR::abiType::Source;
                        ASR::accessType s_access = ASR::accessType::Public;
                        ASR::presenceType s_presence = ASR::presenceType::Required;
                        bool value_attr = false;

                        SetChar variable_dependencies_vec;
                        variable_dependencies_vec.reserve(al, 1);
                        ASRUtils::collect_variable_dependencies(al, variable_dependencies_vec, type, init_expr, value);
                        // Build the variable and add it to the scope
                        ASR::asr_t *v = ASR::make_Variable_t(al, x.base.base.loc, current_scope,
                            s2c(al, tvar_name), variable_dependencies_vec.p, variable_dependencies_vec.size(),
                            s_intent, init_expr, value, storage_type, type, nullptr, current_procedure_abi_type,
                            s_access, s_presence, value_attr);
                        current_scope->add_symbol(tvar_name, ASR::down_cast<ASR::symbol_t>(v));

                        tmp = nullptr;

                        return;
                    } else {
                        // This error might need to be further elaborated
                        throw SemanticError("Type variable must be a variable", x.base.base.loc);
                    }
                }
            }
        }
    }

    void visit_Expr(const AST::Expr_t &/*x*/) {
        // We skip this in the SymbolTable visitor, but visit it in the BodyVisitor
    }

    void visit_For(const AST::For_t &/*x*/) {
        // We skip this in the SymbolTable visitor, but visit it in the BodyVisitor
    }

    void visit_Assert(const AST::Assert_t &/*x*/) {
        // We skip this in the SymbolTable visitor, but visit it in the BodyVisitor
    }

    void visit_If(const AST::If_t &/*x*/) {
        // We skip this in the SymbolTable visitor, but visit it in the BodyVisitor
    }

    void visit_Call(const AST::Call_t &/*x*/) {
        // We skip this in the SymbolTable visitor, but visit it in the BodyVisitor
    }
};

Result<ASR::asr_t*> symbol_table_visitor(Allocator &al, LocationManager &lm,
        SymbolTable* symtab, const AST::Module_t &ast,
        diag::Diagnostics &diagnostics, bool main_module, std::string module_name,
        std::map<int, ASR::symbol_t*> &ast_overload, std::string parent_dir,
        std::vector<std::string> import_paths, bool allow_implicit_casting)
{
    SymbolTableVisitor v(al, lm, symtab, diagnostics, main_module, module_name, ast_overload,
        parent_dir, import_paths, allow_implicit_casting);
    try {
        v.visit_Module(ast);
    } catch (const SemanticError &e) {
        Error error;
        diagnostics.diagnostics.push_back(e.d);
        return error;
    } catch (const SemanticAbort &) {
        Error error;
        return error;
    }
    ASR::asr_t *unit = v.tmp;
    return unit;
}

class BodyVisitor : public CommonVisitor<BodyVisitor> {
private:

public:
    ASR::asr_t *asr;
    std::vector<ASR::symbol_t*> do_loop_variables;
    bool using_func_attr = false;

    BodyVisitor(Allocator &al, LocationManager &lm, ASR::asr_t *unit, diag::Diagnostics &diagnostics,
         bool main_module, std::string module_name, std::map<int, ASR::symbol_t*> &ast_overload,
         bool allow_implicit_casting_)
         : CommonVisitor(al, lm, nullptr, diagnostics, main_module, module_name, ast_overload, "", {}, allow_implicit_casting_),
         asr{unit}
         {}

    // Transforms statements to a list of ASR statements
    // In addition, it also inserts the following nodes if needed:
    //   * ImplicitDeallocate
    // The `body` Vec must already be reserved
    void transform_stmts(Vec<ASR::stmt_t*> &body, size_t n_body, AST::stmt_t **m_body) {
        tmp = nullptr;
        tmp_vec.clear();
        Vec<ASR::stmt_t*>* current_body_copy = current_body;
        current_body = &body;
        for (size_t i=0; i<n_body; i++) {
            // Visit the statement
            this->visit_stmt(*m_body[i]);
            if (tmp != nullptr) {
                if (ASR::is_a<ASR::expr_t>(*tmp)) {
                    tmp = make_dummy_assignment(ASRUtils::EXPR(tmp));
                }
                ASR::stmt_t* tmp_stmt = ASRUtils::STMT(tmp);
                body.push_back(al, tmp_stmt);
            } else if (!tmp_vec.empty()) {
                for (auto t: tmp_vec) {
                    if (t != nullptr) {
                        if (ASR::is_a<ASR::expr_t>(*t)) {
                            t = make_dummy_assignment(ASRUtils::EXPR(t));
                        }
                        ASR::stmt_t* tmp_stmt = ASRUtils::STMT(t);
                        body.push_back(al, tmp_stmt);
                    }
                }
                tmp_vec.clear();
            }
            // To avoid last statement to be entered twice once we exit this node
            tmp = nullptr;
            tmp_vec.clear();
        }
        current_body = current_body_copy;
    }

    void visit_Module(const AST::Module_t &x) {
        ASR::TranslationUnit_t *unit = ASR::down_cast2<ASR::TranslationUnit_t>(asr);
        current_scope = unit->m_symtab;
        LCOMPILERS_ASSERT(current_scope != nullptr);
        ASR::symbol_t* module_sym = nullptr;
        ASR::Module_t* mod = nullptr;

        LCOMPILERS_ASSERT(module_name.size() > 0);
        module_sym = current_scope->get_symbol(module_name);
        mod = ASR::down_cast<ASR::Module_t>(module_sym);
        LCOMPILERS_ASSERT(mod != nullptr);
        current_scope = mod->m_symtab;
        LCOMPILERS_ASSERT(current_scope != nullptr);

        Vec<ASR::asr_t*> items;
        items.reserve(al, 4);
        current_module_dependencies.reserve(al, 1);
        for (size_t i=0; i<x.n_body; i++) {
            tmp = nullptr;
            tmp_vec.clear();
            visit_stmt(*x.m_body[i]);
            if (tmp) {
                items.push_back(al, tmp);
            } else if (!tmp_vec.empty()) {
                for (auto t: tmp_vec) {
                    if (t) items.push_back(al, t);
                }
                // Ensure that statements in tmp_vec are used only once.
                tmp_vec.clear();
            }
        }

        for( size_t i = 0; i < mod->n_dependencies; i++ ) {
            current_module_dependencies.push_back(al, mod->m_dependencies[i]);
        }
        mod->m_dependencies = current_module_dependencies.p;
        mod->n_dependencies = current_module_dependencies.n;

        if (global_init.n > 0) {
            // unit->m_items is used and set to nullptr in the
            // `pass_wrap_global_stmts_into_function` pass
            unit->m_items = global_init.p;
            unit->n_items = global_init.size();
            std::string func_name = module_name + "global_init";
            LCompilers::PassOptions pass_options;
            pass_options.run_fun = func_name;
            pass_wrap_global_stmts(al, *unit, pass_options);

            ASR::symbol_t *f_sym = unit->m_symtab->get_symbol(func_name);
            if (f_sym) {
                // Add the `global_initilaizer` function into the
                // module and later call this function to initialize the
                // global variables like list, ...
                ASR::Function_t *f = ASR::down_cast<ASR::Function_t>(f_sym);
                f->m_symtab->parent = mod->m_symtab;
                mod->m_symtab->add_symbol(func_name, (ASR::symbol_t *) f);
                // Erase the function in TranslationUnit
                unit->m_symtab->erase_symbol(func_name);
            }
            global_init.p = nullptr;
            global_init.n = 0;
        }

        if (items.n > 0) {
            unit->m_items = items.p;
            unit->n_items = items.size();
            std::string func_name = module_name + "global_stmts";
            // Wrap all the global statements into a Function
            LCompilers::PassOptions pass_options;
            pass_options.run_fun = func_name;
            pass_wrap_global_stmts(al, *unit, pass_options);

            ASR::symbol_t *f_sym = unit->m_symtab->get_symbol(func_name);
            if (f_sym) {
                // Add the `global_statements` function into the
                // module and later call this function to execute the
                // global_statements
                ASR::Function_t *f = ASR::down_cast<ASR::Function_t>(f_sym);
                f->m_symtab->parent = mod->m_symtab;
                mod->m_symtab->add_symbol(func_name, (ASR::symbol_t *) f);
                // Erase the function in TranslationUnit
                unit->m_symtab->erase_symbol(func_name);
            }
            items.p = nullptr;
            items.n = 0;
        }

        tmp = asr;
    }

    void handle_fn(const AST::FunctionDef_t &x, ASR::Function_t &v) {
        current_scope = v.m_symtab;
        Vec<ASR::stmt_t*> body;
        body.reserve(al, x.n_body);
        Vec<ASR::symbol_t*> rts;
        rts.reserve(al, 4);
        dependencies.clear(al);
        transform_stmts(body, x.n_body, x.m_body);
        for (const auto &rt: rt_vec) { rts.push_back(al, rt); }
        v.m_body = body.p;
        v.n_body = body.size();
        ASR::FunctionType_t* v_func_type = ASR::down_cast<ASR::FunctionType_t>(v.m_function_signature);
        v_func_type->m_restrictions = rts.p;
        v_func_type->n_restrictions = rts.size();
        v.m_dependencies = dependencies.p;
        v.n_dependencies = dependencies.size();
        rt_vec.clear();
    }

    void visit_FunctionDef(const AST::FunctionDef_t &x) {
        SymbolTable *old_scope = current_scope;
        ASR::symbol_t *t = current_scope->get_symbol(x.m_name);

        if (t == nullptr) {
            // Throw Not implemented error.
            throw SemanticError("Internal FunctionDef: Not implemented", x.base.base.loc);
        }

        if (ASR::is_a<ASR::Function_t>(*t)) {
            ASR::Function_t *f = ASR::down_cast<ASR::Function_t>(t);
            if (!ASRUtils::get_FunctionType(f)->m_is_restriction) {
                handle_fn(x, *f);
            }
        } else if (ASR::is_a<ASR::GenericProcedure_t>(*t)) {
            ASR::symbol_t *s = ast_overload[(int64_t)&x];
            if (ASR::is_a<ASR::Function_t>(*s)) {
                ASR::Function_t *f = ASR::down_cast<ASR::Function_t>(s);
                handle_fn(x, *f);
            } else {
                LCOMPILERS_ASSERT(false);
            }
        } else {
            LCOMPILERS_ASSERT(false);
        }
        current_scope = old_scope;
        tmp = nullptr;
    }

    void visit_Import(const AST::Import_t &x) {
        // All the modules are imported in the SymbolTable visitor
        for (size_t i = 0; i < x.n_names; i++) {
            std::string mod_name = x.m_names[i].m_name;
            ASR::symbol_t *mod_sym = current_scope->resolve_symbol(mod_name);
            if (mod_sym) {
                ASR::Module_t *mod = ASR::down_cast<ASR::Module_t>(mod_sym);
                get_calls_to_global_init_and_stmts(al, x.base.base.loc, current_scope, mod, tmp_vec);
            }
        }
    }

    void visit_ImportFrom(const AST::ImportFrom_t &x) {
        // Handled by SymbolTableVisitor already
        std::string mod_name = x.m_module;
        for (size_t i = 0; i < x.n_names; i++) {
            if (x.m_names[i].m_asname) {
                imported_functions[x.m_names[i].m_asname] = mod_name;
            }
            else {
                imported_functions[x.m_names[i].m_name] = mod_name;
            }
        }
        ASR::symbol_t *mod_sym = current_scope->resolve_symbol(mod_name);
        if (mod_sym) {
            ASR::Module_t *mod = ASR::down_cast<ASR::Module_t>(mod_sym);
            get_calls_to_global_init_and_stmts(al, x.base.base.loc, current_scope, mod, tmp_vec);
        }
        tmp = nullptr;
    }

    void visit_AnnAssign(const AST::AnnAssign_t &x) {
        // We treat this as a declaration
        std::string var_name;
        std::string var_annotation;
        if (AST::is_a<AST::Name_t>(*x.m_target)) {
            AST::Name_t *n = AST::down_cast<AST::Name_t>(x.m_target);
            var_name = n->m_id;
        } else {
            throw SemanticError("Only Name supported for now as LHS of annotated assignment",
                x.base.base.loc);
        }

        if (current_scope->get_scope().find(var_name) !=
                current_scope->get_scope().end()) {
            ASR::symbol_t *orig_decl = current_scope->get_symbol(var_name);
            throw SemanticError(diag::Diagnostic(
                "Symbol is already declared in the same scope",
                diag::Level::Error, diag::Stage::Semantic, {
                    diag::Label("original declaration", {orig_decl->base.loc}, false),
                    diag::Label("redeclaration", {x.base.base.loc}),
                }));
        }
        ASR::expr_t *init_expr = nullptr;
        visit_AnnAssignUtil(x, var_name, init_expr);
    }

    void visit_Delete(const AST::Delete_t &x) {
        if (x.n_targets == 0) {
            throw SemanticError("Delete statement must be operated on at least one target",
                    x.base.base.loc);
        }
        Vec<ASR::expr_t*> targets;
        targets.reserve(al, x.n_targets);
        for (size_t i=0; i<x.n_targets; i++) {
            AST::expr_t *target = x.m_targets[i];
            if (AST::is_a<AST::Name_t>(*target)) {
                AST::Name_t *n = AST::down_cast<AST::Name_t>(target);
                std::string var_name = n->m_id;
                if (!current_scope->resolve_symbol(var_name)) {
                    throw SemanticError("Symbol is not declared",
                            x.base.base.loc);
                }
                ASR::symbol_t *s = current_scope->resolve_symbol(var_name);
                targets.push_back(al, ASRUtils::EXPR(ASR::make_Var_t(al, target->base.loc, s)));
            } else {
                throw SemanticError("Only Name supported for now as target of Delete",
                        x.base.base.loc);
            }
        }
        tmp = ASR::make_ExplicitDeallocate_t(al, x.base.base.loc, targets.p,
                targets.size());
    }

    bool check_is_assign_to_input_param(AST::expr_t* x) {
        if (AST::is_a<AST::Name_t>(*x)) {
            AST::Name_t* n = AST::down_cast<AST::Name_t>(x);
            ASR::symbol_t* s = current_scope->resolve_symbol(n->m_id);
            if (!s) {
                throw SemanticError("Variable: '" + std::string(n->m_id) + "' is not declared",
                        x->base.loc);
            }
            ASR::Variable_t* v =  ASR::down_cast<ASR::Variable_t>(s);
            if (v->m_intent == ASR::intentType::In) {
                std::string msg = "Hint: create a new local variable with a different name";
                if (ASRUtils::is_aggregate_type(v->m_type)) {
                    msg = "Use InOut[" + ASRUtils::type_to_str_python(v->m_type) + "] to allow assignment";
                }
                diag.add(diag::Diagnostic(
                    "Assignment to an input function parameter `"
                    + std::string(v->m_name) + "` is not allowed",
                    diag::Level::Error, diag::Stage::Semantic, {
                        diag::Label(msg, {x->base.loc})
                    })
                );
                throw SemanticAbort();
            }
            return true;
        } else if (AST::is_a<AST::Subscript_t>(*x)) {
            AST::Subscript_t* s = AST::down_cast<AST::Subscript_t>(x);
            return check_is_assign_to_input_param(s->m_value);
        } else if (AST::is_a<AST::Attribute_t>(*x)) {
            AST::Attribute_t* s = AST::down_cast<AST::Attribute_t>(x);
            return check_is_assign_to_input_param(s->m_value);
        } else if (AST::is_a<AST::Tuple_t>(*x)) {
            AST::Tuple_t* t = AST::down_cast<AST::Tuple_t>(x);
            bool is_assign_to_input = false;
            for (size_t i = 0; i < t->n_elts && !is_assign_to_input; i++) {
                is_assign_to_input = is_assign_to_input || check_is_assign_to_input_param(t->m_elts[i]);
            }
            return is_assign_to_input;
        }else {
            throw SemanticError("Unsupported type in check_is_assign_to_input_param()", x->base.loc);
        }
    }

    bool visit_SubscriptUtil(const AST::Subscript_t &x, const AST::Assign_t &assign_node,
                             ASR::expr_t *tmp_value, int32_t recursion_level) {
        if (AST::is_a<AST::Name_t>(*x.m_value)) {
            std::string name = AST::down_cast<AST::Name_t>(x.m_value)->m_id;
            ASR::symbol_t *s = current_scope->resolve_symbol(name);
            if (!s) {
                throw SemanticError("Variable: '" + name + "' is not declared",
                        x.base.base.loc);
            }
            ASR::Variable_t *v = ASR::down_cast<ASR::Variable_t>(s);
            ASR::ttype_t *type = v->m_type;
            if (ASR::is_a<ASR::Dict_t>(*type)) {
                this->visit_expr(*x.m_slice);
                ASR::expr_t *key = ASRUtils::EXPR(tmp);
                ASR::expr_t* se = ASR::down_cast<ASR::expr_t>(
                        ASR::make_Var_t(al, x.base.base.loc, s));
                if( recursion_level == 0 ) {
                    // dict insert case;
                    ASR::ttype_t *key_type = ASR::down_cast<ASR::Dict_t>(type)->m_key_type;
                    ASR::ttype_t *value_type = ASR::down_cast<ASR::Dict_t>(type)->m_value_type;
                    if (!ASRUtils::check_equal_type(ASRUtils::expr_type(key), key_type)) {
                        std::string ktype = ASRUtils::type_to_str_python(ASRUtils::expr_type(key));
                        std::string totype = ASRUtils::type_to_str_python(key_type);
                        diag.add(diag::Diagnostic(
                            "Type mismatch in dictionary key, the types must be compatible",
                            diag::Level::Error, diag::Stage::Semantic, {
                                diag::Label("type mismatch (found: '" + ktype + "', expected: '" + totype + "')",
                                        {key->base.loc})
                            })
                        );
                        throw SemanticAbort();
                    }
                    if (tmp_value == nullptr) {
                        if (AST::is_a<AST::List_t>(*assign_node.m_value)) {
                            LCOMPILERS_ASSERT(AST::down_cast<AST::List_t>(assign_node.m_value)->n_elts == 0);
                            Vec<ASR::expr_t*> list_ele;
                            list_ele.reserve(al, 1);
                            tmp_value = ASRUtils::EXPR(ASR::make_ListConstant_t(al, assign_node.base.base.loc,
                                                        list_ele.p, list_ele.size(), value_type));
                        } else if (AST::is_a<AST::Dict_t>(*assign_node.m_value)) {
                            LCOMPILERS_ASSERT(AST::down_cast<AST::Dict_t>(assign_node.m_value)->n_keys == 0);
                            Vec<ASR::expr_t*> dict_ele;
                            dict_ele.reserve(al, 1);
                            tmp_value = ASRUtils::EXPR(ASR::make_DictConstant_t(al, assign_node.base.base.loc,
                                            dict_ele.p, dict_ele.size(), dict_ele.p, dict_ele.size(), value_type));
                        }
                    }
                    if (!ASRUtils::check_equal_type(ASRUtils::expr_type(tmp_value), value_type)) {
                        std::string vtype = ASRUtils::type_to_str_python(ASRUtils::expr_type(tmp_value));
                        std::string totype = ASRUtils::type_to_str_python(value_type);
                        diag.add(diag::Diagnostic(
                            "Type mismatch in dictionary value, the types must be compatible",
                            diag::Level::Error, diag::Stage::Semantic, {
                                diag::Label("type mismatch (found: '" + vtype + "', expected: '" + totype + "')",
                                        {tmp_value->base.loc})
                            })
                        );
                        throw SemanticAbort();
                    }
                    tmp = nullptr;
                    tmp_vec.push_back(make_DictInsert_t(al, x.base.base.loc, se, key, tmp_value));
                }
                else {
                    tmp = make_DictItem_t(al, x.base.base.loc, se, key, nullptr,
                                        ASR::down_cast<ASR::Dict_t>(type)->m_value_type, nullptr);
                }
                return true;
            } else if (ASRUtils::is_immutable(type)) {
                throw SemanticError("'" + ASRUtils::type_to_str_python(type) + "' object does not support"
                    " item assignment", x.base.base.loc);
            }
        } else if( AST::is_a<AST::Subscript_t>(*x.m_value) ) {
            AST::Subscript_t *sb = AST::down_cast<AST::Subscript_t>(x.m_value);
            bool return_val = visit_SubscriptUtil(*sb, assign_node, tmp_value, recursion_level + 1);
            if( return_val && tmp ) {
                ASR::expr_t *dict = ASRUtils::EXPR(tmp);
                this->visit_expr(*x.m_slice);
                ASR::expr_t *key = ASRUtils::EXPR(tmp);
                if( recursion_level == 0 ) {
                    tmp_vec.push_back(make_DictInsert_t(al, x.base.base.loc, dict, key, tmp_value));
                }
                else {
                    tmp = make_DictItem_t(al, x.base.base.loc, dict, key, nullptr,
                                        ASR::down_cast<ASR::Dict_t>(ASRUtils::expr_type(dict))->m_value_type, nullptr);
                }
            }
            return return_val;
        }
        return false;
    }

    void visit_Assign(const AST::Assign_t &x) {
        ASR::expr_t *target, *assign_value = nullptr, *tmp_value;
        ASR::expr_t* assign_asr_target_copy = assign_asr_target;
        this->visit_expr(*x.m_targets[0]);
        assign_asr_target = ASRUtils::EXPR(tmp);
        this->visit_expr(*x.m_value);
        assign_asr_target = assign_asr_target_copy;
        if (tmp) {
            if (ASR::is_a<ASR::stmt_t>(*tmp)) {
                // This happens for c_p_pointer() and
                // empty() (if target is of type allocatable)
                return;
            }
            // This happens if `m.m_value` is `empty`, such as in:
            // a = empty(16)
            // We skip this statement for now, the array is declared
            // by the annotation.
            // TODO: enforce that empty(), ones(), zeros() is called
            // for every declaration.
            assign_value = ASRUtils::EXPR(tmp);
        }
        for (size_t i=0; i<x.n_targets; i++) {
            tmp_value = assign_value;
            check_is_assign_to_input_param(x.m_targets[i]);
            if (AST::is_a<AST::Subscript_t>(*x.m_targets[i])) {
                AST::Subscript_t *sb = AST::down_cast<AST::Subscript_t>(x.m_targets[i]);
                if( visit_SubscriptUtil(*sb, x, tmp_value, 0) ) {
                    continue;
                }
            } else if (AST::is_a<AST::Attribute_t>(*x.m_targets[i])) {
                AST::Attribute_t *attr = AST::down_cast<AST::Attribute_t>(x.m_targets[i]);
                if (AST::is_a<AST::Name_t>(*attr->m_value)) {
                    std::string name = AST::down_cast<AST::Name_t>(attr->m_value)->m_id;
                    ASR::symbol_t *s = current_scope->get_symbol(name);
                    if (!s) {
                        throw SemanticError("Variable: '" + name + "' is not declared",
                                x.base.base.loc);
                    }
                    ASR::Variable_t *v = ASR::down_cast<ASR::Variable_t>(s);
                    ASR::ttype_t *type = v->m_type;
                    if (ASRUtils::is_immutable(type)) {
                        throw SemanticError("readonly attribute", x.base.base.loc);
                    }
                }
            }
            this->visit_expr(*x.m_targets[i]);
            target = ASRUtils::EXPR(tmp);
            ASR::ttype_t *target_type = ASRUtils::expr_type(target);
            if (tmp_value == nullptr) {
                if (AST::is_a<AST::List_t>(*x.m_value)) {
                    LCOMPILERS_ASSERT(AST::down_cast<AST::List_t>(x.m_value)->n_elts == 0);
                    Vec<ASR::expr_t*> list_ele;
                    list_ele.reserve(al, 1);
                    tmp_value = ASRUtils::EXPR(ASR::make_ListConstant_t(al, x.base.base.loc, list_ele.p,
                                    list_ele.size(), target_type));
                } else if (AST::is_a<AST::Dict_t>(*x.m_value)) {
                    LCOMPILERS_ASSERT(AST::down_cast<AST::Dict_t>(x.m_value)->n_keys == 0);
                    Vec<ASR::expr_t*> dict_ele;
                    dict_ele.reserve(al, 1);
                    tmp_value = ASRUtils::EXPR(ASR::make_DictConstant_t(al, x.base.base.loc, dict_ele.p,
                                    dict_ele.size(), dict_ele.p, dict_ele.size(), target_type));
                }
            }
            if (!tmp_value) continue;
            ASR::ttype_t *value_type = ASRUtils::expr_type(tmp_value);
            if( ASR::is_a<ASR::Pointer_t>(*target_type) &&
                ASR::is_a<ASR::Var_t>(*target) ) {
                if( !ASRUtils::check_equal_type(target_type, value_type) ) {
                    throw SemanticError("Casting not supported for different pointer types. Received "
                                        "target pointer type, " + ASRUtils::type_to_str_python(target_type) +
                                        " and value pointer type, " + ASRUtils::type_to_str_python(value_type),
                                        x.base.base.loc);
                }
                tmp = nullptr;
                tmp_vec.push_back(ASR::make_Assignment_t(al, x.base.base.loc, target,
                                    tmp_value, nullptr));
                continue;
            }
            if( ASRUtils::is_const(target) ) {
                throw SemanticError("Targets with Const[" +
                                    ASRUtils::type_to_str_python(ASRUtils::expr_type(target)) +
                                    "] type cannot be re-assigned.",
                                    target->base.loc);
            }
            cast_helper(target, tmp_value, true);
            value_type = ASRUtils::expr_type(tmp_value);
            if (!ASRUtils::check_equal_type(target_type, value_type)) {
                std::string ltype = ASRUtils::type_to_str_python(target_type);
                std::string rtype = ASRUtils::type_to_str_python(value_type);
                diag.add(diag::Diagnostic(
                    "Type mismatch in assignment, the types must be compatible",
                    diag::Level::Error, diag::Stage::Semantic, {
                        diag::Label("type mismatch ('" + ltype + "' and '" + rtype + "')",
                                {target->base.loc, tmp_value->base.loc})
                    })
                );
                throw SemanticAbort();
            }
            ASR::stmt_t *overloaded=nullptr;
            tmp = nullptr;
            if (target->type == ASR::exprType::Var) {
                ASR::Var_t *var = ASR::down_cast<ASR::Var_t>(target);
                ASR::symbol_t *sym = var->m_v;
                if (do_loop_variables.size() > 0 && std::find(do_loop_variables.begin(), do_loop_variables.end(), sym) != do_loop_variables.end()) {
                    ASR::Variable_t *v = ASR::down_cast<ASR::Variable_t>(sym);
                    std::string var_name = std::string(v->m_name);
                    throw SemanticError("Assignment to loop variable `" + std::string(to_lower(var_name)) +"` is not allowed", target->base.loc);
                }
            }
            tmp_vec.push_back(ASR::make_Assignment_t(al, x.base.base.loc, target, tmp_value,
                                    overloaded));
        }
        // to make sure that we add only those statements in tmp_vec
        tmp = nullptr;
    }

    void visit_Assert(const AST::Assert_t &x) {
        this->visit_expr(*x.m_test);
        ASR::expr_t *test = ASRUtils::EXPR(tmp);
        ASR::expr_t *msg = nullptr;
        if (x.m_msg != nullptr) {
            this->visit_expr(*x.m_msg);
            msg = ASRUtils::EXPR(tmp);
        }
        tmp = ASR::make_Assert_t(al, x.base.base.loc, test, msg);
    }

    void visit_List(const AST::List_t &x) {
        Vec<ASR::expr_t*> list;
        list.reserve(al, x.n_elts + 1);
        ASR::ttype_t *type = nullptr;
        ASR::expr_t *expr = nullptr;
        if( x.n_elts > 0 ) {
            this->visit_expr(*x.m_elts[0]);
            expr = ASRUtils::EXPR(tmp);
            type = ASRUtils::expr_type(expr);
            list.push_back(al, expr);
            for (size_t i = 1; i < x.n_elts; i++) {
                this->visit_expr(*x.m_elts[i]);
                expr = ASRUtils::EXPR(tmp);
                if (!ASRUtils::check_equal_type(ASRUtils::expr_type(expr), type)) {
                    throw SemanticError("All List elements must be of the same type for now",
                        x.base.base.loc);
                }
                list.push_back(al, expr);
            }
        } else {
            if( assign_asr_target == nullptr ) {
                tmp = nullptr;
                return ;
            }
            type = ASRUtils::get_contained_type(
                ASRUtils::expr_type(assign_asr_target));
        }
        ASR::ttype_t* list_type = ASRUtils::TYPE(ASR::make_List_t(al, x.base.base.loc, type));
        tmp = ASR::make_ListConstant_t(al, x.base.base.loc, list.p,
            list.size(), list_type);
    }

    ASR::expr_t* for_iterable_helper(std::string var_name, const Location& loc,
        std::string& explicit_iter_name_) {
        auto loop_src_var_symbol = current_scope->resolve_symbol(var_name);
        LCOMPILERS_ASSERT(loop_src_var_symbol!=nullptr);
        auto loop_src_var_ttype = ASRUtils::symbol_type(loop_src_var_symbol);
        ASR::ttype_t* int_type = ASRUtils::TYPE(ASR::make_Integer_t(al, loc, 4));
        // create a new variable called/named __explicit_iterator of type i32 and add it to symbol table
        std::string explicit_iter_name = current_scope->get_unique_name("__explicit_iterator", false);
        explicit_iter_name_ = explicit_iter_name;
        ASR::storage_typeType storage_type = ASR::storage_typeType::Default;
        SetChar variable_dependencies_vec;
        variable_dependencies_vec.reserve(al, 1);
        ASRUtils::collect_variable_dependencies(al, variable_dependencies_vec, int_type);
        auto explicit_iter_variable = ASR::make_Variable_t(al, loc,
            current_scope, s2c(al, explicit_iter_name),
            variable_dependencies_vec.p, variable_dependencies_vec.size(),
            ASR::intentType::Local, nullptr, nullptr, storage_type,
            int_type, nullptr, ASR::abiType::Source, ASR::accessType::Public,
            ASR::presenceType::Required, false
        );
        current_scope->add_symbol(explicit_iter_name,
                        ASR::down_cast<ASR::symbol_t>(explicit_iter_variable));
        // make loop_end = len(loop_src_var), where loop_src_var is the variable over which
        // we are iterating the for in loop
        LCOMPILERS_ASSERT(loop_src_var_symbol != nullptr);
        auto loop_src_var = ASR::make_Var_t(al, loc, loop_src_var_symbol);
        if (ASR::is_a<ASR::Character_t>(*loop_src_var_ttype)) {
            return ASRUtils::EXPR(ASR::make_StringLen_t(al, loc,
                                  ASRUtils::EXPR(loop_src_var),
                                  int_type, nullptr));
        } else if (ASR::is_a<ASR::List_t>(*loop_src_var_ttype)) {
            return ASRUtils::EXPR(ASR::make_ListLen_t(al, loc,
                                  ASRUtils::EXPR(loop_src_var),
                                  int_type, nullptr));
        } else if (ASR::is_a<ASR::Set_t>(*loop_src_var_ttype)) {
            throw SemanticError("Iterating on Set using for in loop not yet supported", loc);
        } else if (ASR::is_a<ASR::Tuple_t>(*loop_src_var_ttype)) {
            throw SemanticError("Iterating on Tuple using for in loop not yet supported", loc);
        } else {
            throw SemanticError("Only Strings, Lists, Sets and Tuples"
                                "can be used with for in loop, not " +
                                ASRUtils::type_to_str(loop_src_var_ttype), loc);
        }
        return nullptr;
    }

    ASR::do_loop_head_t make_do_loop_head(ASR::expr_t *loop_start, ASR::expr_t *loop_end,
                                            ASR::expr_t *inc, int a_kind, const Location& loc) {
        ASR::do_loop_head_t head;
        ASR::ttype_t *a_type = ASRUtils::TYPE(ASR::make_Integer_t(al, loc, a_kind));
        ASR::expr_t *constant_one = ASR::down_cast<ASR::expr_t>(ASR::make_IntegerConstant_t(
                                            al, loc, 1, a_type));
        ASR::expr_t *constant_neg_one = ASR::down_cast<ASR::expr_t>(ASR::make_IntegerConstant_t(
                                            al, loc, -1, a_type));
        ASR::expr_t *constant_zero = ASR::down_cast<ASR::expr_t>(ASR::make_IntegerConstant_t(
                                            al, loc, 0, a_type));
        if (!loop_start) {
            loop_start = ASR::down_cast<ASR::expr_t>(ASR::make_IntegerConstant_t(al, loc, 0, a_type));
        }
        if (!inc) {
            inc = constant_one;
        }

        if( !ASRUtils::check_equal_type(ASRUtils::expr_type(loop_start), ASRUtils::expr_type(loop_end)) ) {
            std::string loop_start_strtype = ASRUtils::type_to_str_python(ASRUtils::expr_type(loop_start));
            std::string loop_end_strtype = ASRUtils::type_to_str_python(ASRUtils::expr_type(loop_end));
            diag.add(diag::Diagnostic(
                "Type mismatch in loop start and loop end values, the types must be compatible",
                diag::Level::Error, diag::Stage::Semantic, {
                    diag::Label("type mismatch ('" + loop_start_strtype +
                                "' and '" + loop_end_strtype + "')",
                            {loop_start->base.loc, loop_end->base.loc})
                })
            );
            throw SemanticAbort();
        }

        if( !ASRUtils::check_equal_type(ASRUtils::expr_type(loop_start), ASRUtils::expr_type(inc)) ) {
            std::string loop_start_strtype = ASRUtils::type_to_str_python(ASRUtils::expr_type(loop_start));
            std::string inc_strtype = ASRUtils::type_to_str_python(ASRUtils::expr_type(inc));
            diag.add(diag::Diagnostic(
                "Type mismatch in loop start and increment values, the types must be compatible",
                diag::Level::Error, diag::Stage::Semantic, {
                    diag::Label("type mismatch ('" + loop_start_strtype +
                                "' and '" + inc_strtype + "')",
                            {loop_start->base.loc, inc->base.loc})
                })
            );
            throw SemanticAbort();
        }

        head.m_start = loop_start;
        head.m_increment = inc;

        if( !ASR::is_a<ASR::Integer_t>(*ASRUtils::expr_type(inc)) ) {
            throw SemanticError("For loop increment type should be Integer.", loc);
        }
        ASR::expr_t *inc_value = ASRUtils::expr_value(inc);
        int64_t inc_int = 1;
        bool is_value_present = ASRUtils::extract_value(inc_value, inc_int);
        if (is_value_present) {
            if (inc_int == 0) {
                throw SemanticError("For loop increment should not be zero.", loc);
            }

            // Loop end depends upon the sign of m_increment.
            // if inc > 0 then: loop_end -=1 else loop_end += 1
            ASR::binopType offset_op;
            if (inc_int < 0 ) {
                offset_op = ASR::binopType::Add;
            } else {
                offset_op = ASR::binopType::Sub;
            }
            make_BinOp_helper(loop_end, constant_one,
                            offset_op, loc);
        } else {
            ASR::ttype_t* logical_type = ASRUtils::TYPE(ASR::make_Logical_t(al, inc->base.loc, 4));
            ASR::expr_t* inc_pos = ASRUtils::EXPR(ASR::make_IntegerCompare_t(al, inc->base.loc, inc,
                ASR::cmpopType::GtE, constant_zero, logical_type, nullptr));
            ASR::expr_t* inc_neg = ASRUtils::EXPR(ASR::make_IntegerCompare_t(al, inc->base.loc, inc,
                ASR::cmpopType::Lt, constant_zero, logical_type, nullptr));
            cast_helper(a_type, inc_pos, inc->base.loc, true);
            cast_helper(a_type, inc_neg, inc->base.loc, true);
            make_BinOp_helper(inc_pos, constant_neg_one, ASR::binopType::Mul, inc->base.loc);
            ASR::expr_t* case_1 = ASRUtils::EXPR(tmp);
            make_BinOp_helper(inc_neg, constant_one, ASR::binopType::Mul, inc->base.loc);
            ASR::expr_t* case_2 = ASRUtils::EXPR(tmp);
            make_BinOp_helper(case_1, case_2, ASR::binopType::Add, inc->base.loc);
            ASR::expr_t* cases_combined = ASRUtils::EXPR(tmp);
            make_BinOp_helper(loop_end, cases_combined, ASR::binopType::Add, loop_end->base.loc);
        }

        head.m_end = ASRUtils::EXPR(tmp);


        return head;
    }

    void visit_For(const AST::For_t &x) {
        this->visit_expr(*x.m_target);
        ASR::expr_t *target=ASRUtils::EXPR(tmp);
        Vec<ASR::stmt_t*> body;
        bool is_explicit_iterator_required = false;
        std::string explicit_iter_name = "";
        std::string loop_src_var_name = "";
        ASR::expr_t *loop_end = nullptr, *loop_start = nullptr, *inc = nullptr;
        ASR::expr_t *for_iter_type = nullptr;
        if (AST::is_a<AST::Call_t>(*x.m_iter)) {
            AST::Call_t *c = AST::down_cast<AST::Call_t>(x.m_iter);
            std::string call_name;
            if (AST::is_a<AST::Name_t>(*c->m_func)) {
                AST::Name_t *n = AST::down_cast<AST::Name_t>(c->m_func);
                call_name = n->m_id;
            } else {
                throw SemanticError("Expected Name",
                    x.base.base.loc);
            }
            if (call_name != "range") {
                throw SemanticError(call_name + "(..) is not supported as for loop iteration for now",
                    x.base.base.loc);
            }
            Vec<ASR::expr_t*> args;
            args.reserve(al, c->n_args);
            for (size_t i=0; i<c->n_args; i++) {
                visit_expr(*c->m_args[i]);
                ASR::expr_t *expr = ASRUtils::EXPR(tmp);
                args.push_back(al, expr);
            }

            if (args.size() == 1) {
                loop_end = args[0];
            } else if (args.size() == 2) {
                loop_start = args[0];
                loop_end = args[1];
            } else if (args.size() == 3) {
                loop_start = args[0];
                loop_end = args[1];
                inc = args[2];
            } else {
                throw SemanticError("Only range(a, b, c) is supported as for loop iteration for now",
                    x.base.base.loc);
            }

        } else if (AST::is_a<AST::Name_t>(*x.m_iter)) {
            loop_src_var_name = AST::down_cast<AST::Name_t>(x.m_iter)->m_id;
            loop_end = for_iterable_helper(loop_src_var_name, x.base.base.loc, explicit_iter_name);
            for_iter_type = loop_end;
            LCOMPILERS_ASSERT(loop_end);
            is_explicit_iterator_required = true;
        } else if (AST::is_a<AST::Subscript_t>(*x.m_iter)) {
            AST::Subscript_t *sbt = AST::down_cast<AST::Subscript_t>(x.m_iter);
            if (AST::is_a<AST::Name_t>(*sbt->m_value)) {
                loop_src_var_name = AST::down_cast<AST::Name_t>(sbt->m_value)->m_id;
                visit_Subscript(*sbt);
                ASR::expr_t *target = ASRUtils::EXPR(tmp);
                ASR::symbol_t *loop_src_var_symbol = current_scope->resolve_symbol(loop_src_var_name);
                ASR::ttype_t *loop_src_var_ttype = ASRUtils::symbol_type(loop_src_var_symbol);

                // Create a temporary variable that will contain the evaluated value of Subscript
                std::string tmp_assign_name = current_scope->get_unique_name("__tmp_assign_for_loop", false);
                SetChar variable_dependencies_vec;
                variable_dependencies_vec.reserve(al, 1);
                ASRUtils::collect_variable_dependencies(al, variable_dependencies_vec, loop_src_var_ttype);
                ASR::asr_t* tmp_assign_variable = ASR::make_Variable_t(al, sbt->base.base.loc, current_scope,
                    s2c(al, tmp_assign_name), variable_dependencies_vec.p, variable_dependencies_vec.size(),
                    ASR::intentType::Local, nullptr, nullptr, ASR::storage_typeType::Default,
                    loop_src_var_ttype, nullptr, ASR::abiType::Source, ASR::accessType::Public, ASR::presenceType::Required, false
                );
                ASR::symbol_t *tmp_assign_variable_sym = ASR::down_cast<ASR::symbol_t>(tmp_assign_variable);
                current_scope->add_symbol(tmp_assign_name, tmp_assign_variable_sym);

                // Assign the Subscript expr to temporary variable
                ASR::asr_t* assign = ASR::make_Assignment_t(al, x.base.base.loc,
                                ASRUtils::EXPR(ASR::make_Var_t(al, x.base.base.loc, tmp_assign_variable_sym)),
                                target, nullptr);
                current_body->push_back(al, ASRUtils::STMT(assign));
                loop_end = for_iterable_helper(tmp_assign_name, x.base.base.loc, explicit_iter_name);
                for_iter_type = loop_end;
                LCOMPILERS_ASSERT(loop_end);
                loop_src_var_name = tmp_assign_name;
                is_explicit_iterator_required = true;
            } else {
                throw SemanticError("Only Name is supported for Subscript",
                    sbt->base.base.loc);
            }
        } else if (AST::is_a<AST::List_t>(*x.m_iter) || AST::is_a<AST::ConstantStr_t>(*x.m_iter) ) {
            visit_expr(*x.m_iter);
            ASR::expr_t *target = ASRUtils::EXPR(tmp);
            ASR::ttype_t *loop_src_var_ttype = ASRUtils::expr_type(target);

            // Create a temporary variable that will contain the evaluated value of List
            std::string tmp_assign_name = current_scope->get_unique_name("__tmp_assign_for_loop", false);
            SetChar variable_dependencies_vec;
            variable_dependencies_vec.reserve(al, 1);
            ASRUtils::collect_variable_dependencies(al, variable_dependencies_vec, loop_src_var_ttype);
            ASR::asr_t* tmp_assign_variable = ASR::make_Variable_t(al, target->base.loc, current_scope,
                s2c(al, tmp_assign_name), variable_dependencies_vec.p, variable_dependencies_vec.size(),
                ASR::intentType::Local, nullptr, nullptr, ASR::storage_typeType::Default,
                loop_src_var_ttype, nullptr, ASR::abiType::Source, ASR::accessType::Public, ASR::presenceType::Required, false
            );
            ASR::symbol_t *tmp_assign_variable_sym = ASR::down_cast<ASR::symbol_t>(tmp_assign_variable);
            current_scope->add_symbol(tmp_assign_name, tmp_assign_variable_sym);

            // Assign the List expr to temporary variable
            ASR::asr_t* assign = ASR::make_Assignment_t(al, x.base.base.loc,
                            ASRUtils::EXPR(ASR::make_Var_t(al, x.base.base.loc, tmp_assign_variable_sym)),
                            target, nullptr);
            current_body->push_back(al, ASRUtils::STMT(assign));
            loop_end = for_iterable_helper(tmp_assign_name, x.base.base.loc, explicit_iter_name);
            for_iter_type = loop_end;
            LCOMPILERS_ASSERT(loop_end);
            loop_src_var_name = tmp_assign_name;
            is_explicit_iterator_required = true;
        } else {
            throw SemanticError("Only function call `range(..)` supported as for loop iteration for now",
                x.base.base.loc);
        }
        int a_kind = 4;
        if (!is_explicit_iterator_required) {
            a_kind = ASRUtils::extract_kind_from_ttype_t(ASRUtils::expr_type(target));
        }
        ASR::do_loop_head_t head = make_do_loop_head(loop_start, loop_end, inc, a_kind,
                                            x.base.base.loc);

        if (target) {
            ASR::Var_t* loop_var = ASR::down_cast<ASR::Var_t>(target);
            ASR::symbol_t* loop_var_sym = loop_var->m_v;
            do_loop_variables.push_back(loop_var_sym);
        }

        if(is_explicit_iterator_required) {
            body.reserve(al, x.n_body + 1);
            // add an assignment instruction to body to assign value of loop_src_var at an index to the loop_target_var
            LCOMPILERS_ASSERT(current_scope->get_symbol(explicit_iter_name) != nullptr);
            auto explicit_iter_var = ASR::make_Var_t(al, x.base.base.loc, current_scope->get_symbol(explicit_iter_name));
            ASR::ttype_t *a_type = ASRUtils::TYPE(ASR::make_Integer_t(al, x.base.base.loc, a_kind));
            ASR::expr_t *constant_one = ASR::down_cast<ASR::expr_t>(ASR::make_IntegerConstant_t(
                                                al, x.base.base.loc, 1, a_type));
            auto index_plus_one = ASR::make_IntegerBinOp_t(al, x.base.base.loc, ASRUtils::EXPR(explicit_iter_var),
                ASR::binopType::Add, constant_one, a_type, nullptr);
            ASR::expr_t* loop_src_var = ASRUtils::EXPR(ASR::make_Var_t(al, x.base.base.loc, current_scope->resolve_symbol(loop_src_var_name)));
            ASR::ttype_t* loop_src_var_ttype = ASRUtils::expr_type(loop_src_var);
            ASR::asr_t* loop_src_var_element = nullptr;
            if (ASR::is_a<ASR::StringLen_t>(*for_iter_type)) {
                loop_src_var_element = ASR::make_StringItem_t(
                            al, x.base.base.loc, loop_src_var,
                            ASRUtils::EXPR(index_plus_one), ASRUtils::get_contained_type(loop_src_var_ttype), nullptr);
            } else if (ASR::is_a<ASR::ListLen_t>(*for_iter_type)) {
                loop_src_var_element = ASR::make_ListItem_t(
                            al, x.base.base.loc, loop_src_var,
                            ASRUtils::EXPR(explicit_iter_var), ASRUtils::get_contained_type(loop_src_var_ttype), nullptr);
            }
            auto loop_target_assignment = ASR::make_Assignment_t(al, x.base.base.loc, target, ASRUtils::EXPR(loop_src_var_element), nullptr);
            body.push_back(al, ASRUtils::STMT(loop_target_assignment));

            head.m_v = ASRUtils::EXPR(explicit_iter_var);
        } else {
            body.reserve(al, x.n_body);
            head.m_v = target;
        }

        SymbolTable *parent_scope = current_scope;
        current_scope = al.make_new<SymbolTable>(parent_scope);
        current_scope->asr_owner = parent_scope->asr_owner;
        transform_stmts(body, x.n_body, x.m_body);
        int32_t total_syms = current_scope->get_scope().size();
        if( total_syms > 0 ) {
            std::string name = parent_scope->get_unique_name("block", false);
            ASR::asr_t* block = ASR::make_Block_t(al, x.base.base.loc,
                                                current_scope, s2c(al, name),
                                                body.p, body.size());
            current_scope = parent_scope;
            current_scope->add_symbol(name, ASR::down_cast<ASR::symbol_t>(block));
            ASR::stmt_t* decls = ASRUtils::STMT(ASR::make_BlockCall_t(al, x.base.base.loc,  -1,
                ASR::down_cast<ASR::symbol_t>(block)));
            body.reserve(al, 1);
            body.push_back(al, decls);
        }
        Vec<ASR::stmt_t*> orelse;
        orelse.reserve(al, x.n_orelse);
        transform_stmts(orelse, x.n_orelse, x.m_orelse);
        current_scope = parent_scope;
        head.loc = head.m_v->base.loc;
        bool parallel = false;
        if (x.m_type_comment) {
            if (std::string(x.m_type_comment) == "parallel") {
                parallel = true;
            }
        }
        if (parallel) {
            tmp = ASR::make_DoConcurrentLoop_t(al, x.base.base.loc, head,
                body.p, body.size());
        } else {
            if (orelse.size() > 0)
                tmp = ASR::make_DoLoop_t(al, x.base.base.loc, nullptr, head,
                    body.p, body.size(), orelse.p, orelse.size());
            else
                tmp = ASR::make_DoLoop_t(al, x.base.base.loc, nullptr, head,
                    body.p, body.size(), nullptr, 0);
        }

        if (!do_loop_variables.empty()) {
            do_loop_variables.pop_back();
        }
    }

    void visit_AugAssign(const AST::AugAssign_t &x) {
        this->visit_expr(*x.m_target);
        ASR::expr_t *left = ASRUtils::EXPR(tmp);
        this->visit_expr(*x.m_value);
        ASR::expr_t *right = ASRUtils::EXPR(tmp);
        ASR::ttype_t* left_type = ASRUtils::expr_type(left);
        ASR::ttype_t* right_type = ASRUtils::expr_type(right);
        ASR::binopType op = ASR::binopType::Add /* temporary assignment */;
        std::string op_name = "";
        switch (x.m_op) {
            case (AST::operatorType::Add) : { op = ASR::binopType::Add; break; }
            case (AST::operatorType::Sub) : { op = ASR::binopType::Sub; break; }
            case (AST::operatorType::Mult) : { op = ASR::binopType::Mul; break; }
            case (AST::operatorType::Div) : { op = ASR::binopType::Div; break; }
            case (AST::operatorType::Pow) : { op = ASR::binopType::Pow; break; }
            case (AST::operatorType::BitOr) : { op = ASR::binopType::BitOr; break; }
            case (AST::operatorType::BitAnd) : { op = ASR::binopType::BitAnd; break; }
            case (AST::operatorType::BitXor) : { op = ASR::binopType::BitXor; break; }
            case (AST::operatorType::LShift) : { op = ASR::binopType::BitLShift; break; }
            case (AST::operatorType::RShift) : { op = ASR::binopType::BitRShift; break; }
            case (AST::operatorType::Mod) : { op_name = "_mod"; break; }
            default : {
                throw SemanticError("Binary operator type not supported",
                    x.base.base.loc);
            }
        }

        cast_helper(left, right, false);

        if (!ASRUtils::check_equal_type(left_type, right_type)) {
            std::string ltype = ASRUtils::type_to_str_python(left_type);
            std::string rtype = ASRUtils::type_to_str_python(right_type);
            diag.add(diag::Diagnostic(
                "Type mismatch in shorthand operator, the types must be compatible",
                diag::Level::Error, diag::Stage::Semantic, {
                    diag::Label("type mismatch ('" + ltype + "' and '" + rtype + "')",
                            {left->base.loc, right->base.loc})
                })
            );
            throw SemanticAbort();
        }

        if (op_name != "") {
            Vec<ASR::call_arg_t> args;
            args.reserve(al, 2);
            ASR::call_arg_t arg1, arg2;
            arg1.loc = left->base.loc;
            arg1.m_value = left;
            args.push_back(al, arg1);
            arg2.loc = right->base.loc;
            arg2.m_value = right;
            args.push_back(al, arg2);
            ASR::symbol_t *fn_mod = resolve_intrinsic_function(x.base.base.loc, op_name);
            tmp = make_call_helper(al, fn_mod, current_scope, args, op_name, x.base.base.loc);
        } else {
            make_BinOp_helper(left, right, op, x.base.base.loc);
        }

        ASR::stmt_t* a_overloaded = nullptr;
        ASR::expr_t *tmp2 = ASR::down_cast<ASR::expr_t>(tmp);
        tmp = ASR::make_Assignment_t(al, x.base.base.loc, left, tmp2, a_overloaded);

    }

    void visit_AttributeUtil(ASR::ttype_t* type, char* attr_char,
                             ASR::expr_t *e, const Location& loc) {
        if( ASR::is_a<ASR::Struct_t>(*type) ) {
            ASR::Struct_t* der = ASR::down_cast<ASR::Struct_t>(type);
            ASR::symbol_t* der_sym = ASRUtils::symbol_get_past_external(der->m_derived_type);
            ASR::StructType_t* der_type = ASR::down_cast<ASR::StructType_t>(der_sym);
            bool member_found = false;
            std::string member_name = attr_char;
            for( size_t i = 0; i < der_type->n_members && !member_found; i++ ) {
                member_found = std::string(der_type->m_members[i]) == member_name;
            }
            if( !member_found ) {
                throw SemanticError("No member " + member_name +
                                    " found in " + std::string(der_type->m_name),
                                    loc);
            }
            ASR::symbol_t* member_sym = der_type->m_symtab->resolve_symbol(member_name);
            LCOMPILERS_ASSERT(ASR::is_a<ASR::Variable_t>(*member_sym));
            ASR::Variable_t* member_var = ASR::down_cast<ASR::Variable_t>(member_sym);
            ASR::ttype_t* member_var_type = member_var->m_type;
            if( ASR::is_a<ASR::Struct_t>(*member_var->m_type) ) {
                ASR::Struct_t* member_var_struct_t = ASR::down_cast<ASR::Struct_t>(member_var->m_type);
                if( !ASR::is_a<ASR::ExternalSymbol_t>(*member_var_struct_t->m_derived_type) ) {
                    ASR::StructType_t* struct_type = ASR::down_cast<ASR::StructType_t>(member_var_struct_t->m_derived_type);
                    ASR::symbol_t* struct_type_asr_owner = ASRUtils::get_asr_owner(member_var_struct_t->m_derived_type);
                    if( struct_type_asr_owner && ASR::is_a<ASR::StructType_t>(*struct_type_asr_owner) ) {
                        std::string struct_var_name = ASR::down_cast<ASR::StructType_t>(struct_type_asr_owner)->m_name;
                        std::string struct_member_name = struct_type->m_name;
                        std::string import_name = struct_var_name + "_" + struct_member_name;
                        ASR::symbol_t* import_struct_member = current_scope->resolve_symbol(import_name);
                        bool import_from_struct = true;
                        if( import_struct_member ) {
                            if( ASR::is_a<ASR::ExternalSymbol_t>(*import_struct_member) ) {
                                ASR::ExternalSymbol_t* ext_sym = ASR::down_cast<ASR::ExternalSymbol_t>(import_struct_member);
                                if( ext_sym->m_external == member_var_struct_t->m_derived_type &&
                                    std::string(ext_sym->m_module_name) == struct_var_name ) {
                                    import_from_struct = false;
                                }
                            }
                        }
                        if( import_from_struct ) {
                            import_name = current_scope->get_unique_name(import_name, false);
                            import_struct_member = ASR::down_cast<ASR::symbol_t>(ASR::make_ExternalSymbol_t(al,
                                                                    loc, current_scope, s2c(al, import_name),
                                                                    member_var_struct_t->m_derived_type, s2c(al, struct_var_name), nullptr, 0,
                                                                    s2c(al, struct_member_name), ASR::accessType::Public));
                            current_scope->add_symbol(import_name, import_struct_member);
                        }
                        member_var_type = ASRUtils::TYPE(ASR::make_Struct_t(al, loc, import_struct_member));
                    }
                }
            }
            tmp = ASR::make_StructInstanceMember_t(al, loc, e, member_sym,
                                         member_var_type, nullptr);
        } else if(ASR::is_a<ASR::Enum_t>(*type)) {
             if( std::string(attr_char) == "value" ) {
                 ASR::Enum_t* enum_ = ASR::down_cast<ASR::Enum_t>(type);
                 ASR::EnumType_t* enum_type = ASR::down_cast<ASR::EnumType_t>(enum_->m_enum_type);
                 tmp = ASR::make_EnumValue_t(al, loc, e, type, enum_type->m_type, nullptr);
             } else if( std::string(attr_char) == "name" ) {
                 ASR::ttype_t* char_type = ASRUtils::TYPE(ASR::make_Character_t(al, loc, 1, -2, nullptr));
                 tmp = ASR::make_EnumName_t(al, loc, e, type, char_type, nullptr);
             }
        } else if(ASR::is_a<ASR::Union_t>(*type)) {
             ASR::Union_t* u = ASR::down_cast<ASR::Union_t>(type);
             ASR::symbol_t* u_sym = ASRUtils::symbol_get_past_external(u->m_union_type);
             ASR::UnionType_t* u_type = ASR::down_cast<ASR::UnionType_t>(u_sym);
             bool member_found = false;
             std::string member_name = attr_char;
             for( size_t i = 0; i < u_type->n_members && !member_found; i++ ) {
                 member_found = std::string(u_type->m_members[i]) == member_name;
             }
             if( !member_found ) {
                 throw SemanticError("No member " + member_name +
                                     " found in " + std::string(u_type->m_name),
                                     loc);
             }
             ASR::symbol_t* member_sym = u_type->m_symtab->resolve_symbol(member_name);
             LCOMPILERS_ASSERT(ASR::is_a<ASR::Variable_t>(*member_sym));
             ASR::Variable_t* member_var = ASR::down_cast<ASR::Variable_t>(member_sym);
             tmp = ASR::make_UnionInstanceMember_t(al, loc, e, member_sym,
                                          member_var->m_type, nullptr);
         } else if (ASRUtils::is_complex(*type)) {
            std::string attr = attr_char;
            int kind = ASRUtils::extract_kind_from_ttype_t(type);
            ASR::ttype_t *dest_type = ASR::down_cast<ASR::ttype_t>(ASR::make_Real_t(al, loc, kind));
            if (attr == "imag") {
                tmp = ASR::make_ComplexIm_t(al, loc, e, dest_type, nullptr);
                return;
            } else if (attr == "real") {
                ASR::expr_t *value = ASR::down_cast<ASR::expr_t>(ASRUtils::make_Cast_t_value(
                    al, e->base.loc, e, ASR::cast_kindType::ComplexToReal, dest_type));
                tmp = ASR::make_ComplexRe_t(al, loc, e, dest_type, ASRUtils::expr_value(value));
                return;
            } else {
                throw SemanticError("'" + attr + "' is not implemented for Complex type",
                    loc);
            }
        } else if( ASR::is_a<ASR::Pointer_t>(*type) ) {
            ASR::Pointer_t* ptr_type = ASR::down_cast<ASR::Pointer_t>(type);
            visit_AttributeUtil(ptr_type->m_type, attr_char, e, loc);
        } else {
            throw SemanticError(ASRUtils::type_to_str_python(type) + " not supported yet in Attribute.",
                loc);
        }
    }

    void visit_AttributeUtil(ASR::ttype_t* type, char* attr_char,
                             ASR::symbol_t *t, const Location& loc) {
        if (ASRUtils::is_array(type)) {
            std::string attr = attr_char;
            ASR::expr_t *se = ASR::down_cast<ASR::expr_t>(ASR::make_Var_t(al, loc, t));
            Vec<ASR::expr_t*> args;
            args.reserve(al, 0);
            handle_builtin_attribute(se, attr, loc, args);
        } else if (ASRUtils::is_complex(*type)) {
            std::string attr = attr_char;
            if (attr == "imag") {
                ASR::expr_t *val = ASR::down_cast<ASR::expr_t>(ASR::make_Var_t(al, loc, t));
                int kind = ASRUtils::extract_kind_from_ttype_t(type);
                ASR::ttype_t *dest_type = ASR::down_cast<ASR::ttype_t>(ASR::make_Real_t(al, loc, kind));
                tmp = ASR::make_ComplexIm_t(al, loc, val, dest_type, nullptr);
                return;
            } else if (attr == "real") {
                ASR::expr_t *val = ASR::down_cast<ASR::expr_t>(ASR::make_Var_t(al, loc, t));
                int kind = ASRUtils::extract_kind_from_ttype_t(type);
                ASR::ttype_t *dest_type = ASR::down_cast<ASR::ttype_t>(ASR::make_Real_t(al, loc, kind));
                ASR::expr_t *value = ASR::down_cast<ASR::expr_t>(ASRUtils::make_Cast_t_value(
                    al, val->base.loc, val, ASR::cast_kindType::ComplexToReal, dest_type));
                tmp = ASR::make_ComplexRe_t(al, loc, val, dest_type, ASRUtils::expr_value(value));
                return;
            } else {
                throw SemanticError("'" + attr + "' is not implemented for Complex type",
                    loc);
            }
        } else if( ASR::is_a<ASR::Struct_t>(*type) ) {
            ASR::Struct_t* der = ASR::down_cast<ASR::Struct_t>(type);
            ASR::symbol_t* der_sym = ASRUtils::symbol_get_past_external(der->m_derived_type);
            ASR::StructType_t* der_type = ASR::down_cast<ASR::StructType_t>(der_sym);
            bool member_found = false;
            std::string member_name = attr_char;
            for( size_t i = 0; i < der_type->n_members && !member_found; i++ ) {
                member_found = std::string(der_type->m_members[i]) == member_name;
            }
            if( !member_found ) {
                throw SemanticError("No member " + member_name +
                                    " found in " + std::string(der_type->m_name),
                                    loc);
            }
            ASR::expr_t *val = ASR::down_cast<ASR::expr_t>(ASR::make_Var_t(al, loc, t));
            ASR::symbol_t* member_sym = der_type->m_symtab->resolve_symbol(member_name);
            LCOMPILERS_ASSERT(ASR::is_a<ASR::Variable_t>(*member_sym));
            ASR::Variable_t* member_var = ASR::down_cast<ASR::Variable_t>(member_sym);
            ASR::ttype_t* member_var_type = member_var->m_type;
            if( ASR::is_a<ASR::Struct_t>(*member_var->m_type) ) {
                ASR::Struct_t* member_var_struct_t = ASR::down_cast<ASR::Struct_t>(member_var->m_type);
                if( !ASR::is_a<ASR::ExternalSymbol_t>(*member_var_struct_t->m_derived_type) ) {
                    ASR::StructType_t* struct_type = ASR::down_cast<ASR::StructType_t>(member_var_struct_t->m_derived_type);
                    ASR::symbol_t* struct_type_asr_owner = ASRUtils::get_asr_owner(member_var_struct_t->m_derived_type);
                    if( struct_type_asr_owner && ASR::is_a<ASR::StructType_t>(*struct_type_asr_owner) ) {
                        std::string struct_var_name = ASR::down_cast<ASR::StructType_t>(struct_type_asr_owner)->m_name;
                        std::string struct_member_name = struct_type->m_name;
                        std::string import_name = struct_var_name + "_" + struct_member_name;
                        ASR::symbol_t* import_struct_member = current_scope->resolve_symbol(import_name);
                        bool import_from_struct = true;
                        if( import_struct_member ) {
                            if( ASR::is_a<ASR::ExternalSymbol_t>(*import_struct_member) ) {
                                ASR::ExternalSymbol_t* ext_sym = ASR::down_cast<ASR::ExternalSymbol_t>(import_struct_member);
                                if( ext_sym->m_external == member_var_struct_t->m_derived_type &&
                                    std::string(ext_sym->m_module_name) == struct_var_name ) {
                                    import_from_struct = false;
                                }
                            }
                        }
                        if( import_from_struct ) {
                            import_name = current_scope->get_unique_name(import_name, false);
                            import_struct_member = ASR::down_cast<ASR::symbol_t>(ASR::make_ExternalSymbol_t(al,
                                                                    loc, current_scope, s2c(al, import_name),
                                                                    member_var_struct_t->m_derived_type, s2c(al, struct_var_name), nullptr, 0,
                                                                    s2c(al, struct_member_name), ASR::accessType::Public));
                            current_scope->add_symbol(import_name, import_struct_member);
                        }
                        member_var_type = ASRUtils::TYPE(ASR::make_Struct_t(al, loc, import_struct_member));
                    }
                }
            }
            tmp = ASR::make_StructInstanceMember_t(al, loc, val, member_sym,
                                            member_var_type, nullptr);
        } else if (ASR::is_a<ASR::Enum_t>(*type)) {
            ASR::Enum_t* enum_ = ASR::down_cast<ASR::Enum_t>(type);
            ASR::EnumType_t* enum_type = ASR::down_cast<ASR::EnumType_t>(enum_->m_enum_type);
            std::string attr_name = attr_char;
            if( attr_name != "value" && attr_name != "name" ) {
                throw SemanticError(attr_name + " property not yet supported with Enums. "
                    "Only value and name properties are supported for now.", loc);
            }
            ASR::Variable_t* t_var = ASR::down_cast<ASR::Variable_t>(t);
            ASR::expr_t* t_mem = nullptr;
            if( enum_type->m_symtab->get_symbol(std::string(t_var->m_name)) == t ) {
                ASR::expr_t* enum_type_var = ASRUtils::EXPR(ASR::make_Var_t(al, loc, enum_->m_enum_type));
                t_mem = ASRUtils::EXPR(ASR::make_EnumStaticMember_t(al, loc, enum_type_var, t,
                                        enum_type->m_type, ASRUtils::expr_value(t_var->m_symbolic_value)));
            } else {
                t_mem = ASRUtils::EXPR(ASR::make_Var_t(al, loc, t));
            }
            if( attr_name == "value" ) {
                tmp = ASR::make_EnumValue_t(al, loc, t_mem, type, enum_type->m_type, nullptr);
            } else if( attr_name == "name" ) {
                ASR::ttype_t* char_type = ASRUtils::TYPE(ASR::make_Character_t(al, loc, 1, -2, nullptr));
                tmp = ASR::make_EnumName_t(al, loc, t_mem, type, char_type, nullptr);
            }
        } else if (ASR::is_a<ASR::Union_t>(*type)) {
            ASR::Union_t* union_asr = ASR::down_cast<ASR::Union_t>(type);
            ASR::symbol_t* union_sym = ASRUtils::symbol_get_past_external(union_asr->m_union_type);
            ASR::UnionType_t* union_type = ASR::down_cast<ASR::UnionType_t>(union_sym);
            bool member_found = false;
            std::string member_name = attr_char;
            for( size_t i = 0; i < union_type->n_members && !member_found; i++ ) {
                member_found = std::string(union_type->m_members[i]) == member_name;
            }
            if( !member_found ) {
                throw SemanticError("No member " + member_name +
                                    " found in " + std::string(union_type->m_name),
                                    loc);
            }
            ASR::expr_t *val = ASR::down_cast<ASR::expr_t>(ASR::make_Var_t(al, loc, t));
            ASR::symbol_t* member_sym = union_type->m_symtab->resolve_symbol(member_name);
            LCOMPILERS_ASSERT(ASR::is_a<ASR::Variable_t>(*member_sym));
            ASR::Variable_t* member_var = ASR::down_cast<ASR::Variable_t>(member_sym);
            tmp = ASR::make_UnionInstanceMember_t(al, loc, val, member_sym,
                                            member_var->m_type, nullptr);
        } else if(ASR::is_a<ASR::Pointer_t>(*type)) {
            ASR::Pointer_t* p = ASR::down_cast<ASR::Pointer_t>(type);
            visit_AttributeUtil(p->m_type, attr_char, t, loc);
        } else if(ASR::is_a<ASR::SymbolicExpression_t>(*type)) {
            std::string attr = attr_char;
            if (attr == "func") {
                using_func_attr = true;
                return;
            }
            if (attr == "args") {
                using_args_attr = true;
                return;
            }
            ASR::expr_t *se = ASR::down_cast<ASR::expr_t>(ASR::make_Var_t(al, loc, t));
            Vec<ASR::expr_t*> args;
            args.reserve(al, 0);
            handle_symbolic_attribute(se, attr, loc, args);
        } else {
            throw SemanticError(ASRUtils::type_to_str_python(type) + " not supported yet in Attribute.",
                loc);
        }
    }

    void visit_Attribute(const AST::Attribute_t &x) {
        if (AST::is_a<AST::Name_t>(*x.m_value)) {
            std::string value = AST::down_cast<AST::Name_t>(x.m_value)->m_id;

            ASR::symbol_t *org_sym = current_scope->resolve_symbol(value);
            if (!org_sym) {
                throw SemanticError("'" + value + "' is not defined in the scope",
                    x.base.base.loc);
            }
            ASR::symbol_t *t = ASRUtils::symbol_get_past_external(org_sym);
            if (ASR::is_a<ASR::Variable_t>(*t)) {
                ASR::Variable_t *var = ASR::down_cast<ASR::Variable_t>(t);
                visit_AttributeUtil(var->m_type, x.m_attr, t, x.base.base.loc);
            } else if (ASR::is_a<ASR::EnumType_t>(*t)) {
                ASR::EnumType_t* enum_type = ASR::down_cast<ASR::EnumType_t>(t);
                ASR::symbol_t* enum_member = enum_type->m_symtab->resolve_symbol(std::string(x.m_attr));
                if( !enum_member ) {
                    throw SemanticError(std::string(x.m_attr) + " not present in " +
                                        std::string(enum_type->m_name) + " enum.",
                                        x.base.base.loc);
                }
                ASR::Variable_t* enum_member_variable = ASR::down_cast<ASR::Variable_t>(enum_member);
                ASR::expr_t* enum_type_var = ASRUtils::EXPR(ASR::make_Var_t(al, x.base.base.loc, org_sym));
                ASR::expr_t* enum_member_var = ASRUtils::EXPR(ASR::make_EnumStaticMember_t(al, x.base.base.loc, enum_type_var,
                                                    enum_member, enum_type->m_type,
                                                    ASRUtils::expr_value(enum_member_variable->m_symbolic_value)));
                ASR::ttype_t* enum_t = ASRUtils::TYPE(ASR::make_Enum_t(al, x.base.base.loc, t));
                tmp = ASR::make_EnumValue_t(al, x.base.base.loc, enum_member_var,
                        enum_t, enum_member_variable->m_type,
                        ASRUtils::expr_value(enum_member_variable->m_symbolic_value));
            } else if (ASR::is_a<ASR::StructType_t>(*t)) {
                ASR::StructType_t* struct_type = ASR::down_cast<ASR::StructType_t>(t);
                ASR::symbol_t* struct_member = struct_type->m_symtab->resolve_symbol(std::string(x.m_attr));
                if( !struct_member ) {
                    throw SemanticError(std::string(x.m_attr) + " not present in " +
                                        std::string(struct_type->m_name) + " dataclass.",
                                        x.base.base.loc);
                }
                if( ASR::is_a<ASR::Variable_t>(*struct_member) ) {
                    ASR::Variable_t* struct_member_variable = ASR::down_cast<ASR::Variable_t>(struct_member);
                    ASR::expr_t* struct_type_var = ASRUtils::EXPR(ASR::make_Var_t(al, x.base.base.loc, org_sym));
                    tmp = ASR::make_StructStaticMember_t(al, x.base.base.loc,
                                                        struct_type_var, struct_member, struct_member_variable->m_type,
                                                        nullptr);
                } else if( ASR::is_a<ASR::UnionType_t>(*struct_member) ) {
                    ASR::expr_t* struct_type_var = ASRUtils::EXPR(ASR::make_Var_t(al, x.base.base.loc, org_sym));
                    ASR::ttype_t* union_type = ASRUtils::TYPE(ASR::make_Union_t(al, x.base.base.loc, struct_member));
                    tmp = ASR::make_StructStaticMember_t(al, x.base.base.loc, struct_type_var, struct_member, union_type, nullptr);
                }
            } else if (ASR::is_a<ASR::Module_t>(*t)) {
                ASR::Module_t *m = ASR::down_cast<ASR::Module_t>(t);
                std::string sym_name = value + "@" + x.m_attr;
                ASR::symbol_t *sym = current_scope->resolve_symbol(sym_name);
                if (!sym) {
                    sym = import_from_module(al, m, current_scope, value,
                                    x.m_attr, sym_name, x.base.base.loc, false);
                    LCOMPILERS_ASSERT(ASR::is_a<ASR::ExternalSymbol_t>(*sym));
                    current_scope->add_symbol(sym_name, sym);
                }
                tmp = ASR::make_Var_t(al, x.base.base.loc, sym);
            } else {
                throw SemanticError("Only Variable type is supported for now in Attribute",
                    x.base.base.loc);
            }

        } else if(AST::is_a<AST::Attribute_t>(*x.m_value)) {
            AST::Attribute_t* x_m_value = AST::down_cast<AST::Attribute_t>(x.m_value);
            visit_Attribute(*x_m_value);
            ASR::expr_t* e = ASRUtils::EXPR(tmp);
            if( ASR::is_a<ASR::EnumValue_t>(*e) ) {
                std::string enum_property = std::string(x.m_attr);
                if( enum_property != "value" &&
                    enum_property != "name" ) {
                    throw SemanticError(enum_property + " is not a supported property of enum member."
                                        " Only value and name are supported for now.",
                                        x.base.base.loc);
                }
                ASR::EnumValue_t* enum_ref = ASR::down_cast<ASR::EnumValue_t>(e);
                if( enum_property == "value" ) {
                    ASR::expr_t* enum_ref_value = ASRUtils::expr_value(enum_ref->m_v);
                    tmp = ASR::make_EnumValue_t(al, x.base.base.loc, enum_ref->m_v,
                                enum_ref->m_enum_type, enum_ref->m_type,
                                enum_ref_value);
                } else if( enum_property == "name" ) {
                    ASR::expr_t* enum_ref_value = nullptr;
                    ASR::ttype_t* enum_ref_type = enum_ref->m_type;
                    if( ASR::is_a<ASR::EnumStaticMember_t>(*enum_ref->m_v) ) {
                        ASR::EnumStaticMember_t* enum_Var = ASR::down_cast<ASR::EnumStaticMember_t>(enum_ref->m_v);
                        ASR::Variable_t* enum_m_var = ASR::down_cast<ASR::Variable_t>(enum_Var->m_m);
                        char *s = enum_m_var->m_name;
                        size_t s_size = std::string(s).size();
                        enum_ref_type = ASRUtils::TYPE(ASR::make_Character_t(al, x.base.base.loc, 1, s_size, nullptr));
                        enum_ref_value = ASRUtils::EXPR(ASR::make_StringConstant_t(al, x.base.base.loc,
                                            s, enum_ref_type));
                    }
                    tmp = ASR::make_EnumName_t(al, x.base.base.loc, enum_ref->m_v, enum_ref->m_enum_type,
                                 enum_ref_type, enum_ref_value);
                }
            } else {
                visit_AttributeUtil(ASRUtils::expr_type(e), x.m_attr, e, x.base.base.loc);
            }
        } else if(AST::is_a<AST::Subscript_t>(*x.m_value)) {
            AST::Subscript_t* x_m_value = AST::down_cast<AST::Subscript_t>(x.m_value);
            visit_Subscript(*x_m_value);
            ASR::expr_t* e = ASRUtils::EXPR(tmp);
            visit_AttributeUtil(ASRUtils::expr_type(e), x.m_attr, e, x.base.base.loc);
        } else {
            throw SemanticError("Only Name, Attribute is supported for now in Attribute",
                x.base.base.loc);
        }
    }

    void visit_If(const AST::If_t &x) {
        visit_expr(*x.m_test);
        ASR::expr_t *test = ASRUtils::EXPR(tmp);
        Vec<ASR::stmt_t*> body;
        body.reserve(al, x.n_body);
        transform_stmts(body, x.n_body, x.m_body);
        Vec<ASR::stmt_t*> orelse;
        orelse.reserve(al, x.n_orelse);
        transform_stmts(orelse, x.n_orelse, x.m_orelse);
        tmp = ASR::make_If_t(al, x.base.base.loc, test, body.p,
                body.size(), orelse.p, orelse.size());
    }

    void visit_Dict(const AST::Dict_t &x) {
        LCOMPILERS_ASSERT(x.n_keys == x.n_values);
        if( x.n_keys == 0 ) {
            if( assign_asr_target != nullptr ) {
                tmp = ASR::make_DictConstant_t(al, x.base.base.loc, nullptr, 0,
                                            nullptr, 0, ASRUtils::expr_type(assign_asr_target));
            }
            else {
                tmp = nullptr;
            }
            return ;
        }
        Vec<ASR::expr_t*> keys;
        keys.reserve(al, x.n_keys);
        ASR::ttype_t* key_type = nullptr;
        for (size_t i = 0; i < x.n_keys; ++i) {
            visit_expr(*x.m_keys[i]);
            ASR::expr_t *key = ASRUtils::EXPR(tmp);
            if (key_type == nullptr) {
                key_type = ASRUtils::expr_type(key);
            } else {
                if (!ASRUtils::check_equal_type(ASRUtils::expr_type(key), key_type)) {
                    throw SemanticError("All dictionary keys must be of the same type",
                                        x.base.base.loc);
                }
            }
            keys.push_back(al, key);
        }
        Vec<ASR::expr_t*> values;
        values.reserve(al, x.n_values);
        ASR::ttype_t* value_type = nullptr;
        for (size_t i = 0; i < x.n_values; ++i) {
            visit_expr(*x.m_values[i]);
            ASR::expr_t *value = ASRUtils::EXPR(tmp);
            if (value_type == nullptr) {
                value_type = ASRUtils::expr_type(value);
            } else {
                if (!ASRUtils::check_equal_type(ASRUtils::expr_type(value), value_type)) {
                    throw SemanticError("All dictionary values must be of the same type",
                                        x.base.base.loc);
                }
            }
            values.push_back(al, value);
        }
        raise_error_when_dict_key_is_float_or_complex(key_type, x.base.base.loc);
        ASR::ttype_t* type = ASRUtils::TYPE(ASR::make_Dict_t(al, x.base.base.loc,
                                             key_type, value_type));
        tmp = ASR::make_DictConstant_t(al, x.base.base.loc, keys.p, keys.size(),
                                             values.p, values.size(), type);
    }

    void visit_While(const AST::While_t &x) {
        visit_expr(*x.m_test);
        ASR::expr_t *test = ASRUtils::EXPR(tmp);
        Vec<ASR::stmt_t*> body;
        body.reserve(al, x.n_body);
        transform_stmts(body, x.n_body, x.m_body);
        Vec<ASR::stmt_t*> orelse;
        orelse.reserve(al, x.n_orelse);
        transform_stmts(orelse, x.n_orelse, x.m_orelse);
        tmp = ASR::make_WhileLoop_t(al, x.base.base.loc, nullptr, test, body.p,
                body.size(), orelse.p, orelse.size());
    }

    void visit_Compare(const AST::Compare_t &x) {
        if (x.n_comparators > 1) {
            diag.add(diag::Diagnostic(
                "Only one comparison operator is supported for now",
                diag::Level::Error, diag::Stage::Semantic, {
                    diag::Label("multiple comparison operators",
                            {x.m_comparators[0]->base.loc})
                })
            );
            throw SemanticAbort();
        }
        this->visit_expr(*x.m_left);
        if (using_func_attr) {
            if (AST::is_a<AST::Attribute_t>(*x.m_left) && AST::is_a<AST::Name_t>(*x.m_comparators[0])) {
                AST::Attribute_t *attr = AST::down_cast<AST::Attribute_t>(x.m_left);
                AST::Name_t *type_name = AST::down_cast<AST::Name_t>(x.m_comparators[0]);
                std::string symbolic_type = type_name->m_id;
                if (AST::is_a<AST::Name_t>(*attr->m_value)) {
                    AST::Name_t *var_name = AST::down_cast<AST::Name_t>(attr->m_value);
                    std::string var = var_name->m_id;
                    ASR::symbol_t *st = current_scope->resolve_symbol(var);
                    ASR::expr_t *se = ASR::down_cast<ASR::expr_t>(
                                    ASR::make_Var_t(al, x.base.base.loc, st));
                    Vec<ASR::expr_t*> args;
                    args.reserve(al, 0);
                    if (symbolic_type == "Add") {
                        tmp = attr_handler.eval_symbolic_is_Add(se, al, x.base.base.loc, args, diag);
                        return;
                    } else if (symbolic_type == "Mul") {
                        tmp = attr_handler.eval_symbolic_is_Mul(se, al, x.base.base.loc, args, diag);
                        return;
                    } else if (symbolic_type == "Pow") {
                        tmp = attr_handler.eval_symbolic_is_Pow(se, al, x.base.base.loc, args, diag);
                        return;
                    } else if (symbolic_type == "log") {
                        tmp = attr_handler.eval_symbolic_is_log(se, al, x.base.base.loc, args, diag);
                        return;
                    } else if (symbolic_type == "sin") {
                        tmp = attr_handler.eval_symbolic_is_sin(se, al, x.base.base.loc, args, diag);
                        return;
                    } else {
                        throw SemanticError(symbolic_type + " symbolic type not supported yet", x.base.base.loc);
                    }
                }
            }
        }
        ASR::expr_t *left = ASRUtils::EXPR(tmp);
        this->visit_expr(*x.m_comparators[0]);
        ASR::expr_t *right = ASRUtils::EXPR(tmp);

        ASR::cmpopType asr_op;
        switch (x.m_ops) {
            case (AST::cmpopType::Eq): { asr_op = ASR::cmpopType::Eq; break; }
            case (AST::cmpopType::Gt): { asr_op = ASR::cmpopType::Gt; break; }
            case (AST::cmpopType::GtE): { asr_op = ASR::cmpopType::GtE; break; }
            case (AST::cmpopType::Lt): { asr_op = ASR::cmpopType::Lt; break; }
            case (AST::cmpopType::LtE): { asr_op = ASR::cmpopType::LtE; break; }
            case (AST::cmpopType::NotEq): { asr_op = ASR::cmpopType::NotEq; break; }
            default: {
                throw SemanticError("Comparison operator not implemented",
                                    x.base.base.loc);
            }
        }

        ASR::ttype_t *left_type = ASRUtils::expr_type(left);
        ASR::ttype_t *right_type = ASRUtils::expr_type(right);
        ASR::expr_t *overloaded = nullptr;

        if (!ASRUtils::is_logical(*left_type) || !ASRUtils::is_logical(*right_type)) {
            cast_helper(left, right, false);
        }

        left_type = ASRUtils::expr_type(left);
        right_type = ASRUtils::expr_type(right);
        ASR::ttype_t *dest_type = left_type;
        if (!ASRUtils::check_equal_type(left_type, right_type)) {
            std::string ltype = ASRUtils::type_to_str_python(ASRUtils::expr_type(left));
            std::string rtype = ASRUtils::type_to_str_python(ASRUtils::expr_type(right));
            diag.add(diag::Diagnostic(
                "Type mismatch in comparison operator, the types must be compatible",
                diag::Level::Error, diag::Stage::Semantic, {
                    diag::Label("type mismatch ('" + ltype + "' and '" + rtype + "')",
                            {left->base.loc, right->base.loc})
                })
            );
            throw SemanticAbort();
        }
        ASR::ttype_t *type = ASRUtils::TYPE(
            ASR::make_Logical_t(al, x.base.base.loc, 4));
        ASR::expr_t *value = nullptr;

        if( ASR::is_a<ASR::Enum_t>(*dest_type) ) {
            dest_type = ASRUtils::get_contained_type(dest_type);
        }

        if (ASRUtils::is_array(dest_type)) {
            ASR::dimension_t* m_dims = nullptr;
            int n_dims = ASRUtils::extract_dimensions_from_ttype(dest_type, m_dims);
            int array_size = ASRUtils::get_fixed_size_of_array(m_dims, n_dims);
            if (array_size == -1) {
                throw SemanticError("The truth value of an array is ambiguous. Use a.any() or a.all()", x.base.base.loc);
            } else if (array_size != 1) {
                throw SemanticError("The truth value of an array with more than one element is ambiguous. Use a.any() or a.all()", x.base.base.loc);
            } else {
                Vec<ASR::array_index_t> argsL, argsR;
                argsL.reserve(al, 1);
                argsR.reserve(al, 1);
                for (int i = 0; i < n_dims; i++) {
                    ASR::array_index_t aiL, aiR;
                    ASR::ttype_t *int_type = ASRUtils::TYPE(ASR::make_Integer_t(al, x.base.base.loc, 4));
                    ASR::expr_t* const_zero = ASRUtils::EXPR(ASR::make_IntegerConstant_t(al, x.base.base.loc, 0, int_type));
                    aiL.m_right = aiR.m_right = const_zero;
                    aiL.m_left = aiR.m_left = nullptr;
                    aiL.m_step = aiR.m_step = nullptr;
                    aiL.loc = left->base.loc;
                    aiR.loc = right->base.loc;
                    argsL.push_back(al, aiL);
                    argsR.push_back(al, aiR);
                }
                dest_type = ASRUtils::type_get_past_array(dest_type);
                left = ASRUtils::EXPR(make_ArrayItem_t(al, left->base.loc, left, argsL.p, argsL.n, dest_type, ASR::arraystorageType::RowMajor, nullptr));
                right = ASRUtils::EXPR(make_ArrayItem_t(al, right->base.loc, right, argsR.p, argsR.n, dest_type, ASR::arraystorageType::RowMajor, nullptr));
            }
        }

        if (ASRUtils::is_integer(*dest_type)) {
            if (ASRUtils::expr_value(left) != nullptr && ASRUtils::expr_value(right) != nullptr) {
                int64_t left_value = -1;
                ASRUtils::extract_value(ASRUtils::expr_value(left), left_value);
                int64_t right_value = -1;
                ASRUtils::extract_value(ASRUtils::expr_value(right), right_value);
                bool result;
                switch (asr_op) {
                    case (ASR::cmpopType::Eq):  { result = left_value == right_value; break; }
                    case (ASR::cmpopType::Gt): { result = left_value > right_value; break; }
                    case (ASR::cmpopType::GtE): { result = left_value >= right_value; break; }
                    case (ASR::cmpopType::Lt): { result = left_value < right_value; break; }
                    case (ASR::cmpopType::LtE): { result = left_value <= right_value; break; }
                    case (ASR::cmpopType::NotEq): { result = left_value != right_value; break; }
                    default: {
                        throw SemanticError("Comparison operator not implemented",
                                            x.base.base.loc);
                    }
                }
                value = ASR::down_cast<ASR::expr_t>(ASR::make_LogicalConstant_t(
                    al, x.base.base.loc, result, type));
            }
            tmp = ASR::make_IntegerCompare_t(al, x.base.base.loc, left, asr_op, right, type, value);
        } else if (ASRUtils::is_unsigned_integer(*dest_type)) {
            if (ASRUtils::expr_value(left) != nullptr && ASRUtils::expr_value(right) != nullptr) {
                int64_t left_value = -1;
                ASRUtils::extract_value(ASRUtils::expr_value(left), left_value);
                int64_t right_value = -1;
                ASRUtils::extract_value(ASRUtils::expr_value(right), right_value);
                bool result;
                switch (asr_op) {
                    case (ASR::cmpopType::Eq):  { result = left_value == right_value; break; }
                    case (ASR::cmpopType::Gt): { result = left_value > right_value; break; }
                    case (ASR::cmpopType::GtE): { result = left_value >= right_value; break; }
                    case (ASR::cmpopType::Lt): { result = left_value < right_value; break; }
                    case (ASR::cmpopType::LtE): { result = left_value <= right_value; break; }
                    case (ASR::cmpopType::NotEq): { result = left_value != right_value; break; }
                    default: {
                        throw SemanticError("Comparison operator not implemented",
                                            x.base.base.loc);
                    }
                }
                value = ASR::down_cast<ASR::expr_t>(ASR::make_LogicalConstant_t(
                    al, x.base.base.loc, result, type));
            }
            tmp = ASR::make_UnsignedIntegerCompare_t(al, x.base.base.loc, left, asr_op, right, type, value);
        } else if (ASRUtils::is_real(*dest_type)) {

            if (ASRUtils::expr_value(left) != nullptr && ASRUtils::expr_value(right) != nullptr) {
                double left_value = ASR::down_cast<ASR::RealConstant_t>(
                                        ASRUtils::expr_value(left))->m_r;
                double right_value = ASR::down_cast<ASR::RealConstant_t>(
                                        ASRUtils::expr_value(right))->m_r;
                bool result;
                switch (asr_op) {
                    case (ASR::cmpopType::Eq):  { result = left_value == right_value; break; }
                    case (ASR::cmpopType::Gt): { result = left_value > right_value; break; }
                    case (ASR::cmpopType::GtE): { result = left_value >= right_value; break; }
                    case (ASR::cmpopType::Lt): { result = left_value < right_value; break; }
                    case (ASR::cmpopType::LtE): { result = left_value <= right_value; break; }
                    case (ASR::cmpopType::NotEq): { result = left_value != right_value; break; }
                    default: {
                        throw SemanticError("Comparison operator not implemented",
                                            x.base.base.loc);
                    }
                }
                value = ASR::down_cast<ASR::expr_t>(ASR::make_LogicalConstant_t(
                    al, x.base.base.loc, result, type));
            }

            tmp = ASR::make_RealCompare_t(al, x.base.base.loc, left, asr_op, right, type, value);

        } else if (ASRUtils::is_complex(*dest_type)) {

            if (ASRUtils::expr_value(left) != nullptr && ASRUtils::expr_value(right) != nullptr) {
                ASR::ComplexConstant_t *left0
                    = ASR::down_cast<ASR::ComplexConstant_t>(ASRUtils::expr_value(left));
                ASR::ComplexConstant_t *right0
                    = ASR::down_cast<ASR::ComplexConstant_t>(ASRUtils::expr_value(right));
                std::complex<double> left_value(left0->m_re, left0->m_im);
                std::complex<double> right_value(right0->m_re, right0->m_im);
                bool result;
                switch (asr_op) {
                    case (ASR::cmpopType::Eq) : {
                        result = left_value.real() == right_value.real() &&
                                left_value.imag() == right_value.imag();
                        break;
                    }
                    case (ASR::cmpopType::NotEq) : {
                        result = left_value.real() != right_value.real() ||
                                left_value.imag() != right_value.imag();
                        break;
                    }
                    default: {
                        throw SemanticError("'" + ASRUtils::cmpop_to_str(asr_op) +
                                            "' comparison is not supported between complex numbers",
                                            x.base.base.loc);
                    }
                }
                value = ASR::down_cast<ASR::expr_t>(ASR::make_LogicalConstant_t(
                    al, x.base.base.loc, result, type));
            }

            tmp = ASR::make_ComplexCompare_t(al, x.base.base.loc, left, asr_op, right, type, value);

        } else if (ASRUtils::is_logical(*dest_type)) {

            if (ASRUtils::expr_value(left) != nullptr && ASRUtils::expr_value(right) != nullptr) {
                bool left_value = ASR::down_cast<ASR::LogicalConstant_t>(
                                        ASRUtils::expr_value(left))->m_value;
                bool right_value = ASR::down_cast<ASR::LogicalConstant_t>(
                                        ASRUtils::expr_value(right))->m_value;
                bool result;
                switch (asr_op) {
                    case (ASR::cmpopType::Eq):  { result = left_value == right_value; break; }
                    case (ASR::cmpopType::Gt): { result = left_value > right_value; break; }
                    case (ASR::cmpopType::GtE): { result = left_value >= right_value; break; }
                    case (ASR::cmpopType::Lt): { result = left_value < right_value; break; }
                    case (ASR::cmpopType::LtE): { result = left_value <= right_value; break; }
                    case (ASR::cmpopType::NotEq): { result = left_value != right_value; break; }
                    default: {
                        throw SemanticError("Comparison operator not implemented",
                                            x.base.base.loc);
                    }
                }
                value = ASR::down_cast<ASR::expr_t>(ASR::make_LogicalConstant_t(
                    al, x.base.base.loc, result, type));
            }

            tmp = ASR::make_LogicalCompare_t(al, x.base.base.loc, left, asr_op, right, type, value);

        } else if (ASRUtils::is_character(*dest_type)) {

            if (ASRUtils::expr_value(left) != nullptr && ASRUtils::expr_value(right) != nullptr) {
                char* left_value = ASR::down_cast<ASR::StringConstant_t>(
                                        ASRUtils::expr_value(left))->m_s;
                char* right_value = ASR::down_cast<ASR::StringConstant_t>(
                                        ASRUtils::expr_value(right))->m_s;
                std::string left_str = std::string(left_value);
                std::string right_str = std::string(right_value);
                int8_t strcmp = left_str.compare(right_str);
                bool result;
                switch (asr_op) {
                    case (ASR::cmpopType::Eq) : {
                        result = (strcmp == 0);
                        break;
                    }
                    case (ASR::cmpopType::NotEq) : {
                        result = (strcmp != 0);
                        break;
                    }
                    case (ASR::cmpopType::Gt) : {
                        result = (strcmp > 0);
                        break;
                    }
                    case (ASR::cmpopType::GtE) : {
                        result = (strcmp > 0 || strcmp == 0);
                        break;
                    }
                    case (ASR::cmpopType::Lt) : {
                        result = (strcmp < 0);
                        break;
                    }
                    case (ASR::cmpopType::LtE) : {
                        result = (strcmp < 0 || strcmp == 0);
                        break;
                    }
                    default: {
                        throw SemanticError("ICE: Unknown compare operator", x.base.base.loc); // should never happen
                    }
                }
                value = ASR::down_cast<ASR::expr_t>(ASR::make_LogicalConstant_t(
                    al, x.base.base.loc, result, type));
            }

            tmp = ASR::make_StringCompare_t(al, x.base.base.loc, left, asr_op, right, type, value);
        } else if (ASR::is_a<ASR::Tuple_t>(*dest_type)) {
            if (asr_op != ASR::cmpopType::Eq && asr_op != ASR::cmpopType::NotEq
                && asr_op != ASR::cmpopType::Lt && asr_op != ASR::cmpopType::LtE
                && asr_op != ASR::cmpopType::Gt && asr_op != ASR::cmpopType::GtE) {
                throw SemanticError("Only ==, !=, <, <=, >, >= operators "
                                    "are supported for Tuples",
                                x.base.base.loc);
            }
            tmp = ASR::make_TupleCompare_t(al, x.base.base.loc, left, asr_op, right, type, value);
        } else if (ASR::is_a<ASR::List_t>(*dest_type)) {
            if (asr_op != ASR::cmpopType::Eq && asr_op != ASR::cmpopType::NotEq
                && asr_op != ASR::cmpopType::Lt && asr_op != ASR::cmpopType::LtE
                && asr_op != ASR::cmpopType::Gt && asr_op != ASR::cmpopType::GtE) {
                throw SemanticError("Only ==, !=, <, <=, >, >= operators "
                                    "are supported for Lists",
                                x.base.base.loc);
            }
            tmp = ASR::make_ListCompare_t(al, x.base.base.loc, left, asr_op, right, type, value);
        } else if (ASR::is_a<ASR::CPtr_t>(*dest_type)) {
            if (asr_op != ASR::cmpopType::Eq && asr_op != ASR::cmpopType::NotEq) {
                throw SemanticError("Only Equal and Not-equal operators are supported for CPtr",
                                x.base.base.loc);
            }
            tmp = ASR::make_CPtrCompare_t(al, x.base.base.loc, left, asr_op, right, type, value);
        } else if (ASR::is_a<ASR::SymbolicExpression_t>(*dest_type)) {
            tmp = ASR::make_SymbolicCompare_t(al, x.base.base.loc, left, asr_op, right, type, value);
        } else {
            throw SemanticError("Compare not supported for type: " + ASRUtils::type_to_str_python(dest_type),
                                x.base.base.loc);
        }

        if (overloaded != nullptr) {
            tmp = ASR::make_OverloadedCompare_t(al, x.base.base.loc, left, asr_op, right, type,
                value, overloaded);
        }
    }

    void visit_ConstantEllipsis(const AST::ConstantEllipsis_t &/*x*/) {
        tmp = nullptr;
    }

    void visit_Pass(const AST::Pass_t &/*x*/) {
        tmp = nullptr;
    }

    void visit_Return(const AST::Return_t &x) {
        std::string return_var_name = "_lpython_return_variable";
        ASR::symbol_t *return_var = current_scope->resolve_symbol(return_var_name);
        if(!return_var) {
            if (x.m_value) {
                throw SemanticError("Return type of function is not defined",
                                x.base.base.loc);
            }
            // this may be a case with void return type (like subroutine)
            tmp = ASR::make_Return_t(al, x.base.base.loc);
            return;
        }
        ASR::asr_t *return_var_ref = ASR::make_Var_t(al, x.base.base.loc, return_var);
        ASR::expr_t *target = ASRUtils::EXPR(return_var_ref);
        ASR::ttype_t *target_type = ASRUtils::expr_type(target);
        ASR::expr_t* assign_asr_target_copy = assign_asr_target;
        assign_asr_target = target;
        this->visit_expr(*x.m_value);
        assign_asr_target = assign_asr_target_copy;
        ASR::expr_t *value = ASRUtils::EXPR(tmp);
        ASR::ttype_t *value_type = ASRUtils::expr_type(value);
        if (!ASRUtils::check_equal_type(target_type, value_type)) {
            std::string ltype = ASRUtils::type_to_str_python(target_type);
            std::string rtype = ASRUtils::type_to_str_python(value_type);
            throw SemanticError("Type Mismatch in return, found ('" +
                    ltype + "' and '" + rtype + "')", x.base.base.loc);
        }
        cast_helper(target, value, true);
        ASR::stmt_t *overloaded=nullptr;
        tmp = ASR::make_Assignment_t(al, x.base.base.loc, target, value,
                                overloaded);
        // if( ASR::is_a<ASR::Const_t>(*ASRUtils::symbol_type(return_var)) ) {
        //     ASR::Variable_t* return_variable = ASR::down_cast<ASR::Variable_t>(return_var);
        //     return_variable->m_symbolic_value = value;
        //     SetChar variable_dependencies_vec;
        //     variable_dependencies_vec.from_pointer_n_copy(al, return_variable->m_dependencies,
        //                                                   return_variable->n_dependencies);
        //     ASRUtils::collect_variable_dependencies(al, variable_dependencies_vec, nullptr, value, nullptr);
        //     return_variable->m_dependencies = variable_dependencies_vec.p;
        //     return_variable->n_dependencies = variable_dependencies_vec.size();
        // }

        // We can only return one statement in `tmp`, so we insert the current
        // `tmp` into the body of the function directly
        current_body->push_back(al, ASR::down_cast<ASR::stmt_t>(tmp));

        // Now we assign Return into `tmp`
        tmp = ASR::make_Return_t(al, x.base.base.loc);
    }

    void visit_Continue(const AST::Continue_t &x) {
        tmp = ASR::make_Cycle_t(al, x.base.base.loc, nullptr);
    }

    void visit_Break(const AST::Break_t &x) {
        tmp = ASR::make_Exit_t(al, x.base.base.loc, nullptr);
    }

    void visit_Raise(const AST::Raise_t &x) {
        ASR::expr_t *code;
        if (x.m_cause) {
            visit_expr(*x.m_cause);
            code = ASRUtils::EXPR(tmp);
        } else {
            code = nullptr;
        }
        tmp = ASR::make_ErrorStop_t(al, x.base.base.loc, code);
    }

    void visit_Set(const AST::Set_t &x) {
        LCOMPILERS_ASSERT(x.n_elts > 0); // type({}) is 'dict'
        Vec<ASR::expr_t*> elements;
        elements.reserve(al, x.n_elts);
        ASR::ttype_t* type = nullptr;
        for (size_t i = 0; i < x.n_elts; ++i) {
            visit_expr(*x.m_elts[i]);
            ASR::expr_t *value = ASRUtils::EXPR(tmp);
            if (type == nullptr) {
                type = ASRUtils::expr_type(value);
            } else {
                if (!ASRUtils::check_equal_type(ASRUtils::expr_type(value), type)) {
                    throw SemanticError("All Set values must be of the same type for now",
                                        x.base.base.loc);
                }
            }
            elements.push_back(al, value);
        }
        ASR::ttype_t* set_type = ASRUtils::TYPE(ASR::make_Set_t(al, x.base.base.loc, type));
        tmp = ASR::make_SetConstant_t(al, x.base.base.loc, elements.p, elements.size(), set_type);
    }

    void visit_Expr(const AST::Expr_t &x) {
        if (AST::is_a<AST::Call_t>(*x.m_value)) {
            AST::Call_t *c = AST::down_cast<AST::Call_t>(x.m_value);
            visit_Call(*c);
            return;
        }
        this->visit_expr(*x.m_value);

        // If tmp is a statement and not an expression
        // never cast into expression using ASRUtils::EXPR
        // Just ignore and exit the function naturally.
        if( tmp && !ASR::is_a<ASR::stmt_t>(*tmp) ) {
            LCOMPILERS_ASSERT(ASR::is_a<ASR::expr_t>(*tmp));
            tmp = nullptr;
        }
    }

    ASR::asr_t* create_PointerToCPtr(const AST::Call_t& x) {
        if( x.n_args != 2 ) {
            throw SemanticError("p_c_pointer accepts two positional arguments, "
                                "first a Pointer variable, second a CPtr variable.",
                                x.base.base.loc);
        }
        visit_expr(*x.m_args[0]);
        ASR::expr_t* pptr = ASRUtils::EXPR(tmp);
        visit_expr(*x.m_args[1]);
        ASR::expr_t* cptr = ASRUtils::EXPR(tmp);
        ASR::asr_t* pp = ASR::make_PointerToCPtr_t(al, x.base.base.loc, pptr,
                                         ASRUtils::expr_type(cptr), nullptr);
        return ASR::make_Assignment_t(al, x.base.base.loc,
            cptr, ASR::down_cast<ASR::expr_t>(pp), nullptr);
    }

    void handle_string_attributes(ASR::expr_t *s_var,
                Vec<ASR::call_arg_t> &args, std::string attr_name, const Location &loc) {
        std::string fn_call_name = "";
        Vec<ASR::call_arg_t> fn_args;
        fn_args.reserve(al, 1);
        if (attr_name == "capitalize") {
            if (args.size() != 0) {
                throw SemanticError("str.capitalize() takes no arguments",
                    loc);
            }
            fn_call_name = "_lpython_str_capitalize";
            ASR::call_arg_t arg;
            arg.loc = loc;
            arg.m_value = s_var;
            fn_args.push_back(al, arg);
        } else if (attr_name == "lower") {
            if (args.size() != 0) {
                throw SemanticError("str.lower() takes no arguments",
                    loc);
            }
            fn_call_name = "_lpython_str_lower";
            ASR::call_arg_t arg;
            arg.loc = loc;
            arg.m_value = s_var;
            fn_args.push_back(al, arg);
        } else if (attr_name == "title") {
            if (args.size() != 0) {
                throw SemanticError("str.title() takes no arguments",
                    loc);
            }
            fn_call_name = "_lpython_str_title";
            ASR::call_arg_t arg;
            arg.loc = loc;
            arg.m_value = s_var;
            fn_args.push_back(al, arg);
        } else if (attr_name == "upper") {
            if (args.size() != 0) {
                throw SemanticError("str.upper() takes no arguments",
                    loc);
            }
            fn_call_name = "_lpython_str_upper";
            ASR::call_arg_t arg;
            arg.loc = loc;
            arg.m_value = s_var;
            fn_args.push_back(al, arg);
        } else if (attr_name == "join") {
            if (args.size() != 1) {
                throw SemanticError("str.join() takes one argument",
                    loc);
            }
            ASR::expr_t *arg_sub = args[0].m_value;
            ASR::ttype_t *arg_sub_type = ASRUtils::expr_type(arg_sub);
            if(!ASR::is_a<ASR::List_t>(*arg_sub_type)){
                throw SemanticError("str.join() takes type list only",
                     loc);
            }
            fn_call_name = "_lpython_str_join";
            ASR::call_arg_t str_var;
            str_var.loc = loc;
            str_var.m_value = s_var;
            ASR::call_arg_t list_of_str;
            list_of_str.loc = loc;
            list_of_str.m_value = args[0].m_value;
            fn_args.push_back(al, str_var);
            fn_args.push_back(al, list_of_str);
        } else if (attr_name == "find") {
            if (args.size() != 1) {
                throw SemanticError("str.find() takes one argument",
                    loc);
            }
            ASR::expr_t *arg_sub = args[0].m_value;
            ASR::ttype_t *arg_sub_type = ASRUtils::expr_type(arg_sub);
            if (!ASRUtils::is_character(*arg_sub_type)) {
                throw SemanticError("str.find() takes one argument of type: str",
                    loc);
            }
            fn_call_name = "_lpython_str_find";
            ASR::call_arg_t str;
            str.loc = loc;
            str.m_value = s_var;
            ASR::call_arg_t sub;
            sub.loc = loc;
            sub.m_value = args[0].m_value;
            fn_args.push_back(al, str);
            fn_args.push_back(al, sub);
        } else if (attr_name == "rstrip") {
            if (args.size() != 0) {
                throw SemanticError("str.rstrip() takes no arguments",
                        loc);
            }
            fn_call_name = "_lpython_str_rstrip";
            ASR::call_arg_t arg;
            arg.loc = loc;
            arg.m_value = s_var;
            fn_args.push_back(al, arg);
        } else if (attr_name == "lstrip") {
            if (args.size() != 0) {
                throw SemanticError("str.lstrip() takes no arguments",
                        loc);
            }
            fn_call_name = "_lpython_str_lstrip";
            ASR::call_arg_t arg;
            arg.loc = loc;
            arg.m_value = s_var;
            fn_args.push_back(al, arg);
        } else if (attr_name == "strip") {
            if (args.size() != 0) {
                throw SemanticError("str.strip() takes no arguments",
                    loc);
            }
            fn_call_name = "_lpython_str_strip";
            ASR::call_arg_t arg;
            arg.loc = loc;
            arg.m_value = s_var;
            fn_args.push_back(al, arg);
        } else if (attr_name == "swapcase") {
            if (args.size() != 0) {
                throw SemanticError("str.swapcase() takes no arguments",
                        loc);
            }
            fn_call_name = "_lpython_str_swapcase";
            ASR::call_arg_t arg;
            arg.loc = loc;
            arg.m_value = s_var;
            fn_args.push_back(al, arg);
        } else if (attr_name == "startswith") {
            if(args.size() != 1) {
                throw SemanticError("str.startswith() takes one argument",
                        loc);
            }
            ASR::expr_t *arg_sub = args[0].m_value;
            ASR::ttype_t *arg_sub_type = ASRUtils::expr_type(arg_sub);
            if (!ASRUtils::is_character(*arg_sub_type)) {
                throw SemanticError("str.startswith() takes one argument of type: str",
                        loc);
            }
            fn_call_name = "_lpython_str_startswith";
            ASR::call_arg_t str;
            str.loc = loc;
            str.m_value = s_var;
            ASR::call_arg_t sub;
            sub.loc = loc;
            sub.m_value = args[0].m_value;
            fn_args.push_back(al, str);
            fn_args.push_back(al, sub);
        } else if (attr_name == "endswith") {
            /*
                str.endswith(suffix)     ---->
                Return True if the string ends with the specified suffix, otherwise return False.

                arg_sub: Substring argument provided inside endswith() function
                arg_sub_type: Type of Substring argument
                fn_call_name: Name of the Function that has logic/implementation of endswith() function
                str: Associates with string on which endswith() function will act on
                suffix: Associates with the suffix string which is provided as an argument to endswith() function
            */
            if(args.size() != 1) {
                throw SemanticError("str.endswith() takes only one argument", loc);
            }
            ASR::expr_t *arg_suffix = args[0].m_value;
            ASR::ttype_t *arg_suffix_type = ASRUtils::expr_type(arg_suffix);
            if (!ASRUtils::is_character(*arg_suffix_type)) {
                throw SemanticError("str.endswith() takes one argument of type: str", loc);
            }

            fn_call_name = "_lpython_str_endswith";
            ASR::call_arg_t str;
            str.loc = loc;
            str.m_value = s_var;

            ASR::call_arg_t suffix;
            suffix.loc = loc;
            suffix.m_value = args[0].m_value;

            // Push string and substring argument on top of Vector (or Function Arguments Stack basically)
            fn_args.push_back(al, str);
            fn_args.push_back(al, suffix);
        } else if (attr_name == "partition") {
            /*
                str.partition(seperator)        ---->

                Split the string at the first occurrence of sep, and return a 3-tuple containing the part
                before the separator, the separator itself, and the part after the separator.
                If the separator is not found, return a 3-tuple containing the string itself, followed
                by two empty strings.
            */
            Vec<ASR::expr_t*> args_; args_.reserve(al, args.n);
            ASRUtils::visit_expr_list(al, args, args_);
            tmp = ASRUtils::Partition::create_partition(al, loc, args_, s_var, diag);
            return;
        } else if(attr_name == "count") {
            if(args.size() != 1) {
                throw SemanticError("str.count() takes one argument for now.", loc);
            }
            ASR::expr_t *arg_value = args[0].m_value;
            ASR::ttype_t *arg_value_type = ASRUtils::expr_type(arg_value);
            if (!ASRUtils::is_character(*arg_value_type)) {
                throw SemanticError("str.count() takes one argument of type: str", loc);
            }

            fn_call_name = "_lpython_str_count";
            ASR::call_arg_t str;
            str.loc = loc;
            str.m_value = s_var;

            ASR::call_arg_t value;
            value.loc = loc;
            value.m_value = args[0].m_value;

            // Push string and substring argument on top of Vector (or Function Arguments Stack basically)
            fn_args.push_back(al, str);
            fn_args.push_back(al, value);
        } else if(attr_name == "split") {
            if(args.size() > 1) {
                throw SemanticError("str.split() takes at most one argument for now.", loc);
            }
            fn_call_name = "_lpython_str_split";
            ASR::call_arg_t str;
            str.loc = loc;
            str.m_value = s_var;

            if (args.size() == 1) {
                ASR::expr_t *arg_value = args[0].m_value;
                ASR::ttype_t *arg_value_type = ASRUtils::expr_type(arg_value);
                if (!ASRUtils::is_character(*arg_value_type)) {
                    throw SemanticError("str.split() takes one argument of type: str", loc);
                }
                ASR::call_arg_t value;
                value.loc = loc;
                value.m_value = args[0].m_value;
                fn_args.push_back(al, str);
                fn_args.push_back(al, value);
            } else {
                fn_args.push_back(al, str);
            }
         } else if(attr_name == "replace") {
            if(!(args.size() == 2 || args.size()==3)) {
                throw SemanticError("str.replace() takes two or three arguments.", loc);
            }
            ASR::expr_t *arg_value = args[0].m_value;
            ASR::ttype_t *arg_value_type = ASRUtils::expr_type(arg_value);
            if (!ASRUtils::is_character(*arg_value_type)) {
                throw SemanticError("str.replace() argument 1 must be str", loc);
            }
            arg_value = args[1].m_value;
            arg_value_type = ASRUtils::expr_type(arg_value);
            if (!ASRUtils::is_character(*arg_value_type)) {
                throw SemanticError("str.replace() argument 2 must be str", loc);
            }
            fn_call_name = "_lpython_str_replace";
            ASR::call_arg_t str;
            str.loc = loc;
            str.m_value = s_var;

            ASR::call_arg_t value;
            value.loc = loc;
            value.m_value = args[0].m_value;
            fn_args.push_back(al, str);
            fn_args.push_back(al, value);
            value.m_value = args[1].m_value;
            fn_args.push_back(al, value);
            if(args.size()==3){
                ASR::expr_t *arg_value = args[2].m_value;
                ASR::ttype_t *arg_value_type = ASRUtils::expr_type(arg_value);
                if (!ASRUtils::is_integer(*arg_value_type)) {
                    throw SemanticError("str.replace() argument 3 must be int", loc);
                }
                value.m_value = args[2].m_value;
                fn_args.push_back(al, value);
            }
        } else if(attr_name.size() > 2 && attr_name[0] == 'i' && attr_name[1] == 's') {
            /*
                String Validation Methods i.e all "is" based functions are handled here
            */
            std::vector<std::string> validation_methods{"lower", "upper", "decimal", "ascii", "space", "alpha", "title", "alnum", "numeric"};  // Database of validation methods supported
            std::string method_name = attr_name.substr(2);

            if(std::find(validation_methods.begin(),validation_methods.end(), method_name) == validation_methods.end()) {
                throw SemanticError("String method not implemented: " + attr_name, loc);
            }
            if (args.size() != 0) {
                throw SemanticError("str." + attr_name + "() takes no arguments", loc);
            }
            fn_call_name = "_lpython_str_" + attr_name;
            ASR::call_arg_t arg;
            arg.loc = loc;
            arg.m_value = s_var;
            fn_args.push_back(al, arg);
        } else {
            throw SemanticError("String method not implemented: " + attr_name,
                    loc);
        }
        ASR::symbol_t *fn_call = resolve_intrinsic_function(loc, fn_call_name);
        tmp = make_call_helper(al, fn_call, current_scope, fn_args, fn_call_name, loc);
    }

    void handle_constant_string_attributes(std::string &s_var,
                Vec<ASR::call_arg_t> &args, std::string attr_name, const Location &loc) {
        if (attr_name == "capitalize") {
            if (args.size() != 0) {
                throw SemanticError("str.capitalize() takes no arguments",
                    loc);
            }
            for (auto &i : s_var) {
                if (i >= 'A' && i<= 'Z') {
                    i = tolower(i);
                }
            }
            if (s_var.length() > 0) {
                s_var[0] = toupper(s_var[0]);
            }
        } else if (attr_name == "lower") {
            if (args.size() != 0) {
                throw SemanticError("str.lower() takes no arguments",
                        loc);
            }
            for (auto &i : s_var) {
                if (i >= 'A' && i<= 'Z') {
                    i = tolower(i);
                }
            }
        } else if (attr_name == "upper") {
            if (args.size() != 0) {
                throw SemanticError("str.upper() takes no arguments",
                        loc);
            }
            for (auto &i : s_var) {
                if (i >= 'a' && i<= 'z') {
                    i = toupper(i);
                }
            }
        } else if (attr_name == "find") {
            if (args.size() != 1) {
                throw SemanticError("str.find() takes one argument",
                        loc);
            }
            ASR::expr_t *arg = args[0].m_value;
            ASR::ttype_t *type = ASRUtils::expr_type(arg);
            if (!ASRUtils::is_character(*type)) {
                throw SemanticError("str.find() takes one argument of type: str",
                    arg->base.loc);
            }
            if (ASRUtils::expr_value(arg) != nullptr) {
                ASR::StringConstant_t* sub_str_con = ASR::down_cast<ASR::StringConstant_t>(arg);
                std::string sub = sub_str_con->m_s;
                int res = ASRUtils::KMP_string_match(s_var, sub);
                tmp = ASR::make_IntegerConstant_t(al, loc, res,
                    ASRUtils::TYPE(ASR::make_Integer_t(al,loc, 4)));
            } else {
                ASR::symbol_t *fn_div = resolve_intrinsic_function(loc, "_lpython_str_find");
                Vec<ASR::call_arg_t> args;
                args.reserve(al, 1);
                ASR::call_arg_t str_arg;
                str_arg.loc = loc;
                ASR::ttype_t *str_type = ASRUtils::TYPE(ASR::make_Character_t(al, loc,
                        1, s_var.size(), nullptr));
                str_arg.m_value = ASRUtils::EXPR(
                        ASR::make_StringConstant_t(al, loc, s2c(al, s_var), str_type));
                ASR::call_arg_t sub_arg;
                sub_arg.loc = loc;
                sub_arg.m_value = arg;
                args.push_back(al, str_arg);
                args.push_back(al, sub_arg);
                tmp = make_call_helper(al, fn_div, current_scope, args, "_lpython_str_find", loc);
            }
            return;
        } else if (attr_name == "count") {
            if (args.size() != 1) {
                throw SemanticError("str.count() takes one argument",
                        loc);
            }
            ASR::expr_t *arg = args[0].m_value;
            ASR::ttype_t *type = ASRUtils::expr_type(arg);
            if (!ASRUtils::is_character(*type)) {
                throw SemanticError("str.count() takes one argument of type: str",
                        arg->base.loc);
            }
            if (ASRUtils::expr_value(arg) != nullptr) {
                ASR::StringConstant_t* sub_str_con = ASR::down_cast<ASR::StringConstant_t>(arg);
                std::string sub = sub_str_con->m_s;
                int res = ASRUtils::KMP_string_match_count(s_var, sub);
                tmp = ASR::make_IntegerConstant_t(al, loc, res,
                    ASRUtils::TYPE(ASR::make_Integer_t(al,loc, 4)));
            } else {
                ASR::symbol_t *fn_div = resolve_intrinsic_function(loc, "_lpython_str_count");
                Vec<ASR::call_arg_t> args;
                args.reserve(al, 1);
                ASR::call_arg_t str_arg;
                str_arg.loc = loc;
                ASR::ttype_t *str_type = ASRUtils::TYPE(ASR::make_Character_t(al, loc,
                        1, s_var.size(), nullptr));
                str_arg.m_value = ASRUtils::EXPR(
                        ASR::make_StringConstant_t(al, loc, s2c(al, s_var), str_type));
                ASR::call_arg_t sub_arg;
                sub_arg.loc = loc;
                sub_arg.m_value = arg;
                args.push_back(al, str_arg);
                args.push_back(al, sub_arg);
                tmp = make_call_helper(al, fn_div, current_scope, args, "_lpython_str_count", loc);
            }
            return;
        } else if (attr_name == "rstrip") {
            if (args.size() != 0) {
                throw SemanticError("str.rstrip() takes no arguments",
                    loc);
            }
            int ind = (int)s_var.size() - 1;
            while (ind >= 0 && s_var[ind] == ' '){
                ind--;
            }
            s_var = std::string(s_var.begin(), s_var.begin() + ind + 1);
        } else if (attr_name == "lstrip") {
            if (args.size() != 0) {
                throw SemanticError("str.lstrip() takes no arguments",
                        loc);
            }
            size_t ind = 0;
            while (ind < s_var.size() && s_var[ind] == ' ') {
                ind++;
            }
            s_var = std::string(s_var.begin() + ind, s_var.end());
        } else if (attr_name == "strip") {
            if (args.size() != 0) {
                throw SemanticError("str.strip() takes no arguments",
                        loc);
            }
            size_t l = 0;
            int r = (int)s_var.size() - 1;
            while (l < s_var.size() && (int)r >= 0 && (s_var[l] == ' ' || s_var[r] == ' ')) {
                l += s_var[l] == ' ';
                r -= s_var[r] == ' ';
            }
            s_var = std::string(s_var.begin() + l, s_var.begin() + r + 1);
        } else if (attr_name == "swapcase") {
            if (args.size() != 0) {
                throw SemanticError("str.swapcase() takes no arguments",
                        loc);
            }
            for (size_t i = 0; i < s_var.size(); i++)  {
                char &cur = s_var[i];
                if(cur >= 'a' && cur <= 'z') {
                    cur = cur -'a' + 'A';
                } else if(cur >= 'A' && cur <= 'Z') {
                    cur = cur - 'A' + 'a';
                }
            }
        } else if (attr_name == "startswith") {
            if (args.size() != 1) {
                throw SemanticError("str.startswith() takes one arguments",
                        loc);
            }
            ASR::expr_t *arg = args[0].m_value;
            ASR::ttype_t *type = ASRUtils::expr_type(arg);
            if (!ASRUtils::is_character(*type)) {
                throw SemanticError("str.startwith() takes one arguments of type: str",
                    arg->base.loc);
            }
            if (ASRUtils::expr_value(arg) != nullptr) {
                ASR::StringConstant_t* sub_str_con = ASR::down_cast<ASR::StringConstant_t>(arg);
                std::string sub = sub_str_con->m_s;
                size_t ind1 = 0, ind2 = 0;
                bool res = !(s_var.size() == 0 && sub.size());
                while ((ind1 < s_var.size()) && (ind2 < sub.size()) && res) {
                    res &= s_var[ind1] == sub[ind2];
                    ind1++;
                    ind2++;
                }
                res &= res ? (ind2 == sub.size()): true;
                tmp = ASR::make_LogicalConstant_t(al, loc, res,
                    ASRUtils::TYPE(ASR::make_Logical_t(al, loc, 4)));
            } else {
                ASR::symbol_t *fn_div = resolve_intrinsic_function(loc, "_lpython_str_startswith");
                Vec<ASR::call_arg_t> args;
                args.reserve(al, 1);
                ASR::call_arg_t str_arg;
                str_arg.loc = loc;
                ASR::ttype_t *str_type = ASRUtils::TYPE(ASR::make_Character_t(al, loc,
                        1, s_var.size(), nullptr));
                str_arg.m_value = ASRUtils::EXPR(
                        ASR::make_StringConstant_t(al, loc, s2c(al, s_var), str_type));
                ASR::call_arg_t sub_arg;
                sub_arg.loc = loc;
                sub_arg.m_value = arg;
                args.push_back(al, str_arg);
                args.push_back(al, sub_arg);
                tmp = make_call_helper(al, fn_div, current_scope, args,
                        "_lpython_str_startswith", loc);
            }
            return;
        } else if (attr_name == "endswith") {
            /*
                str.endswith(suffix)     ---->
                Return True if the string ends with the specified suffix, otherwise return False.
            */

            if (args.size() != 1) {
                throw SemanticError("str.endswith() takes one arguments", loc);
            }

            ASR::expr_t *arg_suffix = args[0].m_value;
            ASR::ttype_t *arg_suffix_type = ASRUtils::expr_type(arg_suffix);
            if (!ASRUtils::is_character(*arg_suffix_type)) {
                throw SemanticError("str.endswith() takes one arguments of type: str", arg_suffix->base.loc);
            }

            if (ASRUtils::expr_value(arg_suffix) != nullptr) {
                /*
                    Invoked when Suffix argument is provided as a constant string
                */
                ASR::StringConstant_t* suffix_constant = ASR::down_cast<ASR::StringConstant_t>(arg_suffix);
                std::string suffix = suffix_constant->m_s;

                bool res = true;
                if (suffix.size() > s_var.size())
                    res = false;
                else
                    res = std::equal(suffix.rbegin(), suffix.rend(), s_var.rbegin());

                tmp = ASR::make_LogicalConstant_t(al, loc, res,
                    ASRUtils::TYPE(ASR::make_Logical_t(al, loc, 4)));

            } else {
                /*
                    Invoked when Suffix argument is provided as a variable
                    b: str = "ple"
                    Eg: "apple".endswith(b)
                */
                ASR::symbol_t *fn_div = resolve_intrinsic_function(loc, "_lpython_str_endswith");
                Vec<ASR::call_arg_t> args;
                args.reserve(al, 1);
                ASR::call_arg_t str_arg;
                str_arg.loc = loc;
                ASR::ttype_t *str_type = ASRUtils::TYPE(ASR::make_Character_t(al, loc,
                        1, s_var.size(), nullptr));
                str_arg.m_value = ASRUtils::EXPR(
                        ASR::make_StringConstant_t(al, loc, s2c(al, s_var), str_type));
                ASR::call_arg_t sub_arg;
                sub_arg.loc = loc;
                sub_arg.m_value = arg_suffix;
                args.push_back(al, str_arg);
                args.push_back(al, sub_arg);

                tmp = make_call_helper(al, fn_div, current_scope, args, "_lpython_str_endswith", loc);
            }
            return;
        } else if (attr_name == "partition") {
            /*
                str.partition(seperator)        ---->
                Split the string at the first occurrence of sep, and return a 3-tuple containing the part
                before the separator, the separator itself, and the part after the separator.
                If the separator is not found, return a 3-tuple containing the string itself, followed
                by two empty strings.
            */
            Vec<ASR::expr_t*> args_; args_.reserve(al, args.n);
            ASRUtils::visit_expr_list(al, args, args_);
            if(s_var.size() == 0) {
                throw SemanticError("String to undergo partition cannot be empty",
                    loc);
            }
            ASR::ttype_t *char_type = ASRUtils::TYPE(ASR::make_Character_t(al,
                loc, 1, s_var.size(), nullptr));
            ASR::expr_t *str = ASRUtils::EXPR(ASR::make_StringConstant_t(al,
                loc, s2c(al, s_var), char_type));
            tmp = ASRUtils::Partition::create_partition(al, loc, args_, str, diag);
            return;
        } else if (attr_name.size() > 2 && attr_name[0] == 'i' && attr_name[1] == 's') {
            /*
                * Specification -

                Return True if all cased characters [lowercase, uppercase, titlecase] in the string
                are lowercase and there is at least one cased character, False otherwise.

                * islower() method is limited to English Alphabets currently
                * TODO: We can support other characters from Unicode Library
            */
            std::vector<std::string> validation_methods{"lower", "upper", "decimal", "ascii", "space", "alpha", "title", "alnum", "numeric"};  // Database of validation methods supported
            std::string method_name = attr_name.substr(2);
            if(std::find(validation_methods.begin(),validation_methods.end(), method_name) == validation_methods.end()) {
                throw SemanticError("String method not implemented: " + attr_name, loc);
            }
            if (args.size() != 0) {
                throw SemanticError("str." + attr_name + "() takes no arguments", loc);
            }

            if(attr_name == "islower") {
                /*
                    * Specification:
                    Return True if all cased characters in the string are lowercase and there is at least one cased character, False otherwise.
                */
                bool is_cased_present = false;
                bool is_lower = true;
                for (auto &i : s_var) {
                    if ((i >= 'A' && i <= 'Z') || (i >= 'a' && i <= 'z')) {
                        is_cased_present = true;
                        if(!(i >= 'a' && i <= 'z')) {
                            is_lower = false;
                            break;
                        }
                    }
                }
                is_lower = is_lower && is_cased_present;
                tmp = ASR::make_LogicalConstant_t(al, loc, is_lower,
                        ASRUtils::TYPE(ASR::make_Logical_t(al, loc, 4)));
                return;
            } else if(attr_name == "isupper") {
                /*
                    * Specification:
                    Return True if all cased characters in the string are uppercase and there is at least one cased character, False otherwise.
                */
                bool is_cased_present = false;
                bool is_upper = true;
                for (auto &i : s_var) {
                    if ((i >= 'A' && i <= 'Z') || (i >= 'a' && i <= 'z')) {
                        is_cased_present = true;
                        if(!(i >= 'A' && i <= 'Z')) {
                            is_upper = false;
                            break;
                        }
                    }
                }
                is_upper = is_upper && is_cased_present;
                tmp = ASR::make_LogicalConstant_t(al, loc, is_upper,
                        ASRUtils::TYPE(ASR::make_Logical_t(al, loc, 4)));
                return;
            } else if(attr_name == "isdecimal") {
                /*
                    * Specification:
                    Return True if all characters in the string are decimal characters and there is at least one character, False otherwise.
                */
                bool is_decimal = (s_var.size() != 0);
                for(auto &i: s_var) {
                    if(i < '0' || i > '9') {
                        is_decimal = false;
                        break;
                    }
                }
                tmp = ASR::make_LogicalConstant_t(al, loc, is_decimal,
                        ASRUtils::TYPE(ASR::make_Logical_t(al, loc, 4)));
                return;
            } else if(attr_name == "isascii") {
                /*
                    * Specification -
                    Return True if the string is empty or all characters in the string are ASCII, False otherwise.
                    ASCII characters have code points in the range U+0000-U+007F.
                */
                bool is_ascii = true;
                for(char i: s_var) {
                    if (static_cast<unsigned int>(i) > 127) {
                        is_ascii = false;
                        break;
                    }
                }
                tmp = ASR::make_LogicalConstant_t(al, loc, is_ascii,
                        ASRUtils::TYPE(ASR::make_Logical_t(al, loc, 4)));
                return;
            } else if (attr_name == "isspace") {
                /*
                  * Specification:
Return true if all characters in the input string are considered whitespace
characters, as defined by CPython. Return false otherwise. For now we use the
std::isspace function, but if we later discover that it differs from CPython,
we will have to use something else.
                */
                bool is_space = (s_var.size() != 0);
                for (char i : s_var) {
                    if (!std::isspace(static_cast<unsigned char>(i))) {
                        is_space = false;
                        break;
                    }
                }
                tmp = ASR::make_LogicalConstant_t(al, loc, is_space,
                        ASRUtils::TYPE(ASR::make_Logical_t(al, loc, 4)));
                return;
            } else if (attr_name == "isalpha") {
                /*
                    * Specification -
                    Return True if all characters in the string are alphabets,
                    and there is at least one character in the string.
                */
                bool is_alpha = (s_var.size() != 0);
                for (auto &i : s_var) {
                    if (!((i >= 'A' && i <= 'Z') || (i >= 'a' && i <= 'z'))) {
                        is_alpha = false;
                        break;
                    }
                }
                tmp = ASR::make_LogicalConstant_t(al, loc, is_alpha,
                        ASRUtils::TYPE(ASR::make_Logical_t(al, loc, 4)));
                return;
            } else if (attr_name == "isalnum") {
                /*
                    * Specification -
                    Return True if all characters in the string are alphabets or numbers,
                    and there is at least one character in the string.
                */
                bool is_alnum = (s_var.size() != 0);
                for (auto &i : s_var) {
                    if (!((i >= 'A' && i <= 'Z') || (i >= 'a' && i <= 'z') || (i >= '0' && i <= '9'))) {
                        is_alnum = false;
                        break;
                    }
                }
                tmp = ASR::make_LogicalConstant_t(al, loc, is_alnum,
                        ASRUtils::TYPE(ASR::make_Logical_t(al, loc, 4)));
                return;
            } else if (attr_name == "isnumeric") {
                /*
                    * Specification -
                    Return True if all characters in the string are numbers,
                    and there is at least one character in the string.
                */
                bool is_numeric = (s_var.size() != 0);
                for (auto &i : s_var) {
                    if (!(i >= '0' && i <= '9')) {
                        is_numeric = false;
                        break;
                    }
                }
                tmp = ASR::make_LogicalConstant_t(al, loc, is_numeric,
                        ASRUtils::TYPE(ASR::make_Logical_t(al, loc, 4)));
                return;
            } else if (attr_name == "istitle") {
                /*
                    * Specification -
                    Returns True if all words in the string are in title case,
                    and there is at least one character in the string.
                */
                bool is_title = (s_var.size() != 0);

                bool in_word = false; // Represents if we are in a word or not
                bool is_alpha_present = false;
                for (auto &i : s_var) {
                    if (i >= 'A' && i <= 'Z') {
                        is_alpha_present = true;
                        if (in_word) {
                            // We have come across an uppercase character in the middle of a word
                            is_title = false;
                            break;
                        } else {
                            in_word = true;
                        }
                    } else if (i >= 'a' && i <= 'z') {
                        is_alpha_present = true;
                        if (!in_word) {
                            //We have come across a lowercase character at the start of a word
                            is_title = false;
                            break;
                        }
                    } else {
                        in_word = false;
                    }
                }
                is_title = is_title && is_alpha_present;
                tmp = ASR::make_LogicalConstant_t(al, loc, is_title,
                        ASRUtils::TYPE(ASR::make_Logical_t(al, loc, 4)));
                return;
            } else {
                throw SemanticError("'str' object has no attribute '" + attr_name + "'", loc);
            }
        } else {
            throw SemanticError("'str' object has no attribute '" + attr_name + "'",
                    loc);
        }
        ASR::ttype_t *str_type = ASRUtils::TYPE(ASR::make_Character_t(al, loc,
                1, s_var.size(), nullptr));
        tmp = ASR::make_StringConstant_t(al, loc, s2c(al, s_var), str_type);
    }

    void handle_attribute(AST::Attribute_t* at, Vec<ASR::call_arg_t> &args, const Location &loc) {
        if (AST::is_a<AST::Name_t>(*at->m_value)) {
            AST::Name_t *n = AST::down_cast<AST::Name_t>(at->m_value);
            std::string mod_name = n->m_id;
            std::string call_name = at->m_attr;
            std::string call_name_store = "__" + mod_name + "_" + call_name;
            ASR::symbol_t *st = nullptr;
            if (current_scope->resolve_symbol(call_name_store) != nullptr) {
                st = current_scope->get_symbol(call_name_store);
            } else {
                st = current_scope->resolve_symbol(mod_name);
                std::set<std::string> symbolic_attributes = {
                    "diff", "expand", "has"
                };
                std::set<std::string> symbolic_constants = {
                    "pi", "E"
                };
                if (symbolic_attributes.find(call_name) != symbolic_attributes.end() &&
                    symbolic_constants.find(mod_name) != symbolic_constants.end()){
                        ASRUtils::create_intrinsic_function create_func;
                        create_func = ASRUtils::IntrinsicElementalFunctionRegistry::get_create_function(mod_name);
                        Vec<ASR::expr_t*> eles; eles.reserve(al, args.size());
                        Vec<ASR::expr_t*> args_; args_.reserve(al, 1);
                        for (size_t i=0; i<args.size(); i++) {
                            eles.push_back(al, args[i].m_value);
                        }
                        tmp = create_func(al, at->base.base.loc, args_, diag);
                        handle_symbolic_attribute(ASRUtils::EXPR(tmp), call_name, loc, eles);
                        return;
                }
                if (!st) {
                    throw SemanticError("NameError: '" + mod_name + "' is not defined", n->base.base.loc);
                }
                if( ASR::is_a<ASR::Module_t>(*st) ) {
                    ASR::Module_t *m = ASR::down_cast<ASR::Module_t>(st);
                    call_name_store = ASRUtils::get_mangled_name(m, call_name_store);
                    st = import_from_module(al, m, current_scope, mod_name,
                                        call_name, call_name_store, loc);
                    current_scope->add_symbol(call_name_store, st);
                } else if( ASR::is_a<ASR::StructType_t>(*st) ) {
                    st = get_struct_member(st, call_name, loc);
                } else if ( ASR::is_a<ASR::Variable_t>(*st)) {
                    ASR::Variable_t* var = ASR::down_cast<ASR::Variable_t>(st);
                    if (ASR::is_a<ASR::Struct_t>(*var->m_type)) {
                        // call to struct member function
                        ASR::Struct_t* var_struct = ASR::down_cast<ASR::Struct_t>(var->m_type);
                        st = get_struct_member(var_struct->m_derived_type, call_name, loc);
                    } else {
                        // this case when we have variable and attribute
                        st = current_scope->resolve_symbol(mod_name);
                        Vec<ASR::expr_t*> eles;
                        eles.reserve(al, args.size());
                        for (size_t i=0; i<args.size(); i++) {
                            eles.push_back(al, args[i].m_value);
                        }
                        ASR::expr_t *se = ASR::down_cast<ASR::expr_t>(
                                        ASR::make_Var_t(al, loc, st));
                        if (ASR::is_a<ASR::Character_t>(*(ASRUtils::expr_type(se)))) {
                            handle_string_attributes(se, args, at->m_attr, loc);
                            return;
                        }
                        ASR::ttype_t *type = ASRUtils::expr_type(se);
                        if (ASR::is_a<ASR::SymbolicExpression_t>(*type)) {
                            handle_symbolic_attribute(se, at->m_attr, loc, eles);
                            return;
                        }
                        handle_builtin_attribute(se, at->m_attr, loc, eles);
                        return;
                    }
                }
            }
            tmp = make_call_helper(al, st, current_scope, args, call_name, loc);
            return;
        } else if (AST::is_a<AST::UnaryOp_t>(*at->m_value)) {
            AST::UnaryOp_t* uop = AST::down_cast<AST::UnaryOp_t>(at->m_value);
            visit_UnaryOp(*uop);
            Vec<ASR::expr_t*> eles;
            eles.reserve(al, args.size());
            for (size_t i=0; i<args.size(); i++) {
                eles.push_back(al, args[i].m_value);
            }
            ASR::expr_t* expr = ASR::down_cast<ASR::expr_t>(tmp);
            handle_builtin_attribute(expr, at->m_attr, loc, eles);
            return;
        } else if (AST::is_a<AST::BinOp_t>(*at->m_value)) {
            AST::BinOp_t* bop = AST::down_cast<AST::BinOp_t>(at->m_value);
            std::set<std::string> symbolic_attributes = {
                "diff", "expand", "has"
            };
            if (symbolic_attributes.find(at->m_attr) != symbolic_attributes.end()){
                switch (bop->m_op) {
                    case (AST::operatorType::Add) :
                    case (AST::operatorType::Sub) :
                    case (AST::operatorType::Mult) :
                    case (AST::operatorType::Div) :
                    case (AST::operatorType::Pow) : {
                        visit_BinOp(*bop);
                        Vec<ASR::expr_t*> eles;
                        eles.reserve(al, args.size());
                        for (size_t i=0; i<args.size(); i++) {
                            eles.push_back(al, args[i].m_value);
                        }
                        handle_symbolic_attribute(ASRUtils::EXPR(tmp), at->m_attr, loc, eles);
                        return;
                    }
                    default : {
                        throw SemanticError("Binary operator type not supported", loc);
                    }
                }
            }
        } else if (AST::is_a<AST::ConstantInt_t>(*at->m_value)) {
            if (std::string(at->m_attr) == std::string("bit_length")) {
                //bit_length() attribute:
                if(args.size() != 0) {
                    throw SemanticError("int.bit_length() takes no arguments", loc);
                }
                AST::ConstantInt_t *n = AST::down_cast<AST::ConstantInt_t>(at->m_value);
                int64_t int_val = std::abs(n->m_value);
                int32_t res = 0;
                for(; int_val; int_val >>= 1, res++);
                ASR::ttype_t *int_type = ASRUtils::TYPE(ASR::make_Integer_t(al, loc, 4));
                tmp = ASR::make_IntegerConstant_t(al, loc, res, int_type);
                return;
            } else {
                throw SemanticError("'int' object has no attribute '" + std::string(at->m_attr) + "'", loc);
            }
        } else if (AST::is_a<AST::ConstantStr_t>(*at->m_value)) {
            AST::ConstantStr_t *n = AST::down_cast<AST::ConstantStr_t>(at->m_value);
            std::string res = n->m_value;
            handle_constant_string_attributes(res, args, at->m_attr, loc);
            return;
        } else if (AST::is_a<AST::Call_t>(*at->m_value)) {
            AST::Call_t* call = AST::down_cast<AST::Call_t>(at->m_value);
            std::set<std::string> symbolic_attributes = {
                "diff", "expand", "has"
            };
            if (symbolic_attributes.find(at->m_attr) != symbolic_attributes.end()){
                std::set<std::string> symbolic_functions = {
                    "sin", "cos", "log", "exp", "Abs", "Symbol"
                };
                if (AST::is_a<AST::Attribute_t>(*call->m_func)) {
                    visit_Call(*call);
                    Vec<ASR::expr_t*> eles;
                    eles.reserve(al, args.size());
                    for (size_t i=0; i<args.size(); i++) {
                        eles.push_back(al, args[i].m_value);
                    }
                    handle_symbolic_attribute(ASRUtils::EXPR(tmp), at->m_attr, loc, eles);
                    return;
                } else if (AST::is_a<AST::Name_t>(*call->m_func)) {
                    AST::Name_t *n = AST::down_cast<AST::Name_t>(call->m_func);
                    std::string call_name = n->m_id;
                    if (symbolic_functions.find(call_name) != symbolic_functions.end()) {
                        visit_Call(*call);
                        Vec<ASR::expr_t*> eles;
                        eles.reserve(al, args.size());
                        for (size_t i=0; i<args.size(); i++) {
                            eles.push_back(al, args[i].m_value);
                        }
                        handle_symbolic_attribute(ASRUtils::EXPR(tmp), at->m_attr, loc, eles);
                        return;
                    } else {
                        throw SemanticError(std::string(call_name) + " not supported in Call", loc);
                    }
                }
            }
        } else {
            throw SemanticError("Only Name type and constant integers supported in Call", loc);
        }
    }

    ASR::symbol_t* get_struct_member(ASR::symbol_t* struct_type_sym, std::string &call_name, const Location &loc) {
        ASR::StructType_t* struct_type = ASR::down_cast<ASR::StructType_t>(struct_type_sym);
        std::string struct_var_name = struct_type->m_name;
        std::string struct_member_name = call_name;
        ASR::symbol_t* struct_member = struct_type->m_symtab->resolve_symbol(struct_member_name);
        ASR::symbol_t* struct_mem_asr_owner = ASRUtils::get_asr_owner(struct_member);
        if( !struct_member || !struct_mem_asr_owner ||
            !ASR::is_a<ASR::StructType_t>(*struct_mem_asr_owner) ) {
            throw SemanticError(struct_member_name + " not present in " +
                                struct_var_name + " dataclass", loc);
        }
        std::string import_name = struct_var_name + "_" + struct_member_name;
        ASR::symbol_t* import_struct_member = current_scope->resolve_symbol(import_name);
        bool import_from_struct = true;
        if( import_struct_member ) {
            if( ASR::is_a<ASR::ExternalSymbol_t>(*import_struct_member) ) {
                ASR::ExternalSymbol_t* ext_sym = ASR::down_cast<ASR::ExternalSymbol_t>(import_struct_member);
                if( ext_sym->m_external == struct_member &&
                    std::string(ext_sym->m_module_name) == struct_var_name ) {
                    import_from_struct = false;
                }
            }
        }
        if( import_from_struct ) {
            import_name = current_scope->get_unique_name(import_name, false);
            import_struct_member = ASR::down_cast<ASR::symbol_t>(ASR::make_ExternalSymbol_t(al,
                                        loc, current_scope, s2c(al, import_name),
                                        struct_member, s2c(al, struct_var_name), nullptr, 0,
                                        s2c(al, struct_member_name), ASR::accessType::Public));
            current_scope->add_symbol(import_name, import_struct_member);
        }
        return import_struct_member;
    }

    void parse_args(const AST::Call_t &x, Vec<ASR::call_arg_t> &args) {
        // Keyword arguments handled in make_call_helper()
        if( x.n_keywords == 0 ) {
            args.reserve(al, x.n_args);
            visit_expr_list(x.m_args, x.n_args, args);
        }
    }

    void visit_Call(const AST::Call_t &x) {
        std::string call_name = "";
        Vec<ASR::call_arg_t> args;
        if (AST::is_a<AST::Name_t>(*x.m_func)) {
            AST::Name_t *n = AST::down_cast<AST::Name_t>(x.m_func);
            call_name = n->m_id;
        } else if (AST::is_a<AST::Attribute_t>(*x.m_func)) {
            parse_args(x, args);
            AST::Attribute_t *at = AST::down_cast<AST::Attribute_t>(x.m_func);
            handle_attribute(at, args, x.base.base.loc);
            return;
        } else {
            throw SemanticError("Only Name or Attribute type supported in Call",
                x.base.base.loc);
        }

        ASR::symbol_t *s = current_scope->resolve_symbol(call_name);
        if( s && ASR::is_a<ASR::Module_t>(*s) ) {
            std::string mangled_name = ASRUtils::get_mangled_name(ASR::down_cast<ASR::Module_t>(s), call_name);
            s = current_scope->resolve_symbol(mangled_name);
        }

        if (!s) {
            std::string intrinsic_name = call_name;
            std::set<std::string> not_cpython_builtin = {
                "sin", "cos", "gamma", "tan", "asin", "acos", "atan", "sinh", "cosh", "tanh", "exp", "exp2", "expm1", "Symbol", "diff", "expand", "trunc", "fix",
                "sum" // For sum called over lists
            };
            std::set<std::string> symbolic_functions = {
                "sin", "cos", "log", "exp", "Abs"
            };
            if ((symbolic_functions.find(call_name) != symbolic_functions.end()) &&
                imported_functions[call_name] == "sympy"){
                intrinsic_name = "Symbolic" + std::string(1, std::toupper(call_name[0])) + call_name.substr(1);
            }
            if ((ASRUtils::IntrinsicElementalFunctionRegistry::is_intrinsic_function(intrinsic_name) ||
                ASRUtils::IntrinsicArrayFunctionRegistry::is_intrinsic_function(intrinsic_name)) &&
                (not_cpython_builtin.find(call_name) == not_cpython_builtin.end() ||
                imported_functions.find(call_name) != imported_functions.end() )) {
                ASRUtils::create_intrinsic_function create_func;
                if (ASRUtils::IntrinsicElementalFunctionRegistry::is_intrinsic_function(intrinsic_name)) {
                    create_func = ASRUtils::IntrinsicElementalFunctionRegistry::get_create_function(intrinsic_name);
                } else {
                    create_func = ASRUtils::IntrinsicArrayFunctionRegistry::get_create_function(intrinsic_name);
                }
                Vec<ASR::expr_t*> args_; args_.reserve(al, x.n_args);
                visit_expr_list(x.m_args, x.n_args, args_);
                if (x.n_args > 0 && ASRUtils::is_array(ASRUtils::expr_type(args_[0])) &&
                    imported_functions[call_name] == "math" ) {
                    throw SemanticError("Function '" + call_name + "' does not accept vector values",
                        x.base.base.loc);
                }
                tmp = create_func(al, x.base.base.loc, args_, diag);
                return ;
            } else if (intrinsic_procedures.is_intrinsic(call_name)) {
                s = resolve_intrinsic_function(x.base.base.loc, call_name);
                if (call_name == "pow") {
                    diag.add(diag::Diagnostic(
                        "Could have used '**' instead of 'pow'",
                        diag::Level::Style, diag::Stage::Semantic, {
                            diag::Label("'**' could be used instead",
                                    {x.base.base.loc}),
                        })
                    );
                }
            } else {
                // TODO: We need to port all functions below to the intrinsic functions file
                // Then we can uncomment this error message:
                /*
                throw SemanticError("The function '" + call_name + "' is not declared and not intrinsic",
                    x.base.base.loc);
                */
            if (call_name == "print") {
                args.reserve(al, x.n_args);
                visit_expr_list(x.m_args, x.n_args, args);
                Vec<ASR::expr_t*> args_expr = ASRUtils::call_arg2expr(al, args);
                ASR::expr_t *separator = nullptr;
                ASR::expr_t *end = nullptr;
                if (x.n_keywords > 0) {
                    std::string arg_name;
                    for (size_t i = 0; i < x.n_keywords; i++) {
                        arg_name = x.m_keywords[i].m_arg;
                        if (arg_name == "sep") {
                            visit_expr(*x.m_keywords[i].m_value);
                            separator = ASRUtils::EXPR(tmp);
                            ASR::ttype_t *type = ASRUtils::expr_type(separator);
                            if (!ASRUtils::is_character(*type)) {
                                std::string found = ASRUtils::type_to_str(type);
                                diag.add(diag::Diagnostic(
                                    "Separator is expected to be of string type",
                                    diag::Level::Error, diag::Stage::Semantic, {
                                        diag::Label("Expected string, found: " + found,
                                                {separator->base.loc})
                                    })
                                );
                                throw SemanticAbort();
                            }
                        }
                        if (arg_name == "end") {
                            visit_expr(*x.m_keywords[i].m_value);
                            end = ASRUtils::EXPR(tmp);
                            ASR::ttype_t *type = ASRUtils::expr_type(end);
                            if (!ASRUtils::is_character(*type)) {
                                std::string found = ASRUtils::type_to_str(type);
                                diag.add(diag::Diagnostic(
                                    "End is expected to be of string type",
                                    diag::Level::Error, diag::Stage::Semantic, {
                                        diag::Label("Expected string, found: " + found,
                                                {end->base.loc})
                                    })
                                );
                                throw SemanticAbort();
                            }
                        }
                    }
                }
                tmp = ASR::make_Print_t(al, x.base.base.loc,
                    args_expr.p, args_expr.size(), separator, end);
                return;
            } else if (call_name == "quit") {
                parse_args(x, args);
                ASR::expr_t *code;
                if (args.size() == 0) {
                    code = nullptr;
                } else if (args.size() == 1) {
                    code = args[0].m_value;
                } else {
                    throw SemanticError("The function quit() requires 0 or 1 arguments",
                        x.base.base.loc);
                }
                tmp = ASR::make_Stop_t(al, x.base.base.loc, code);
                return;
            } else if( call_name == "reserve" ) {
                parse_args(x, args);
                ASRUtils::create_intrinsic_function create_func =
                    ASRUtils::IntrinsicElementalFunctionRegistry::get_create_function("list.reserve");
                Vec<ASR::expr_t*> args_exprs = ASRUtils::call_arg2expr(al, args);
                tmp = create_func(al, x.base.base.loc, args_exprs, diag);
                return ;
            } else if (call_name == "size") {
                parse_args(x, args);
                if( args.size() < 1 || args.size() > 2 ) {
                    throw SemanticError("array accepts only 1 (arr) or 2 (arr, axis) arguments, got " +
                                        std::to_string(args.size()) + " arguments instead.",
                                        x.base.base.loc);
                }
                const Location &loc = x.base.base.loc;
                ASR::expr_t *var = args[0].m_value;
                ASR::expr_t *dim = nullptr;
                ASR::ttype_t *int_type = ASRUtils::TYPE(ASR::make_Integer_t(al, loc, 4));
                if (args.size() == 2) {
                    ASR::expr_t* const_one = ASRUtils::EXPR(make_IntegerConstant_t(al, loc, 1, int_type));
                    dim = ASRUtils::EXPR(ASR::make_IntegerBinOp_t(al, loc,
                        args[1].m_value, ASR::binopType::Add, const_one, int_type, nullptr));
                }
                tmp = ASRUtils::make_ArraySize_t_util(al, loc, var, dim, int_type, nullptr, false);
                return;
            } else if (call_name == "empty") {
                if (x.n_args != 1 || x.n_keywords != 1) {
                    throw SemanticError("empty() expects 1 positional argument for shape"
                        " and 1 keyword argument for 'dtype'",
                        x.base.base.loc);
                }

                ASR::ttype_t* type = nullptr;
                bool is_allocatable = ASRUtils::is_allocatable(assign_asr_target);
                Vec<ASR::dimension_t> dims;
                dims.reserve(al, 0);

                visit_expr(*x.m_args[0]);
                ASR::expr_t* shape = ASRUtils::EXPR(tmp);
                fill_dims_for_asr_type(dims, shape, shape->base.loc, is_allocatable);

                std::string keyword_arg = x.m_keywords[0].m_arg;
                if (keyword_arg != "dtype") {
                    throw SemanticError("Unexpected keyword argument '" + keyword_arg + "', expected 'dtype'",
                                x.m_keywords[0].loc);
                }

                std::string dtype_np = "";
                if( AST::is_a<AST::Name_t>(*x.m_keywords[0].m_value) ) {
                    AST::Name_t* name_t = AST::down_cast<AST::Name_t>(x.m_keywords[0].m_value);
                    dtype_np = name_t->m_id;
                } else {
                    LCOMPILERS_ASSERT(false);
                }

                if (numpy2lpythontypes.find(dtype_np) != numpy2lpythontypes.end()) {
                    dtype_np = numpy2lpythontypes[dtype_np];
                }

                type = get_type_from_var_annotation(dtype_np, x.m_keywords[0].m_value->base.loc, dims);
                if (is_allocatable) {
                    const Location& loc = x.base.base.loc;
                    Vec<ASR::alloc_arg_t> alloc_args_vec;
                    alloc_args_vec.reserve(al, 1);
                    ASR::alloc_arg_t new_arg;
                    new_arg.loc = loc;
                    new_arg.m_len_expr = nullptr;
                    new_arg.m_type = nullptr;
                    new_arg.m_dims = dims.p;
                    new_arg.n_dims = dims.size();
                    new_arg.m_a = assign_asr_target;
                    alloc_args_vec.push_back(al, new_arg);
                    tmp = ASR::make_Allocate_t(al, loc,
                                alloc_args_vec.p, alloc_args_vec.size(),
                                nullptr, nullptr, nullptr);
                } else {
                    Vec<ASR::expr_t*> arr_args;
                    arr_args.reserve(al, 0);
                    tmp = ASRUtils::make_ArrayConstructor_t_util(al, x.base.base.loc,
                        arr_args.p, arr_args.size(), type, ASR::arraystorageType::RowMajor);
                }
                return;
            } else if (call_name == "c_p_pointer") {
                tmp = create_CPtrToPointer(x);
                return;
            } else if( call_name == "p_c_pointer" && !s ) {
                tmp = create_PointerToCPtr(x);
                return;
            } else if (call_name == "empty_c_void_p") {
                // TODO: check that `empty_c_void_p uses` has arguments that are compatible
                // with the type
                ASR::ttype_t* type;
                if (assign_asr_target) {
                    type = ASRUtils::expr_type(assign_asr_target);
                } else {
                    type = ASRUtils::TYPE(ASR::make_CPtr_t(al, x.base.base.loc));
                }
                tmp = ASR::make_PointerNullConstant_t(al, x.base.base.loc, type);
                return;
            } else if (call_name == "cptr_to_u64") {
                parse_args(x, args);
                if (args.size() != 1) {
                    throw SemanticError("cptr_to_u64 accpets exactly 1 argument",
                                        x.base.base.loc);
                }

                ASR::expr_t *var = args[0].m_value;
                ASR::ttype_t *a_type = ASRUtils::expr_type(var);
                if (!ASR::is_a<ASR::CPtr_t>(*a_type)) {
                    throw SemanticError("Argument of type `CPtr` is expected in cptr_to_u64",
                                        x.base.base.loc);
                }
                ASR::ttype_t *u_type = ASRUtils::TYPE(ASR::make_UnsignedInteger_t(al,
                                x.base.base.loc, 8));

                tmp = ASR::make_Cast_t(al, x.base.base.loc,
                    var, ASR::cast_kindType::CPtrToUnsignedInteger, u_type, nullptr);
                return;
            } else if (call_name == "u64_to_cptr") {
                parse_args(x, args);
                if (args.size() != 1) {
                    throw SemanticError("u64_to_cptr accpets exactly 1 argument",
                                        x.base.base.loc);
                }

                ASR::expr_t *var = args[0].m_value;
                ASR::ttype_t *a_type = ASRUtils::expr_type(var);
                if (!ASR::is_a<ASR::UnsignedInteger_t>(*a_type)) {
                    throw SemanticError("Argument of type `u64` is expected in u64_to_cptr",
                                        x.base.base.loc);
                }
                ASR::ttype_t *c_type = ASRUtils::TYPE(ASR::make_CPtr_t(al, x.base.base.loc));

                tmp = ASR::make_Cast_t(al, x.base.base.loc,
                    var, ASR::cast_kindType::UnsignedIntegerToCPtr, c_type, nullptr);
                return;
            } else if (call_name == "TypeVar") {
                // Ignore TypeVar for now, we handle it based on the identifier itself
                tmp = nullptr;
                return;
            } else if (call_name == "callable") {
                parse_args(x, args);
                if (args.size() != 1) {
                    throw SemanticError(call_name + "() takes exactly one argument (" +
                        std::to_string(args.size()) + " given)", x.base.base.loc);
                }
                ASR::ttype_t *type = ASRUtils::TYPE(ASR::make_Logical_t(al, x.base.base.loc, 4));
                ASR::expr_t *arg = args[0].m_value;
                bool result = false;
                if (ASR::is_a<ASR::Var_t>(*arg)) {
                    ASR::symbol_t *t = ASR::down_cast<ASR::Var_t>(arg)->m_v;
                    result = ASR::is_a<ASR::Function_t>(*t);
                }
                tmp = ASR::make_LogicalConstant_t(al, x.base.base.loc, result, type);
                return;
            } else if( call_name == "pointer" ) {
                parse_args(x, args);
                ASR::ttype_t* type_ = ASRUtils::duplicate_type_with_empty_dims(
                    al, ASRUtils::expr_type(args[0].m_value),
                    ASR::array_physical_typeType::DescriptorArray, true);
                ASR::ttype_t *type = ASRUtils::TYPE(ASR::make_Pointer_t(al, x.base.base.loc, type_));
                tmp = ASR::make_GetPointer_t(al, x.base.base.loc, args[0].m_value, type, nullptr);
                return ;
            } else if( call_name.substr(0, 6) == "bitnot" ) {
                parse_args(x, args);
                if (args.size() != 1) {
                    throw SemanticError(call_name + "() expects one argument, provided " + std::to_string(args.size()), x.base.base.loc);
                }
                ASR::expr_t* operand = args[0].m_value;
                ASR::ttype_t *operand_type = ASRUtils::expr_type(operand);
                ASR::expr_t* value = nullptr;
                if (!ASR::is_a<ASR::UnsignedInteger_t>(*operand_type)) {
                    throw SemanticError(call_name + "() expects unsigned integer, provided" + ASRUtils::type_to_str_python(operand_type), x.base.base.loc);
                }
                if (ASRUtils::expr_value(operand) != nullptr) {
                    int64_t op_value = ASR::down_cast<ASR::UnsignedIntegerConstant_t>(
                                            ASRUtils::expr_value(operand))->m_n;
                    uint64_t val = ~uint64_t(op_value);
                    value = ASR::down_cast<ASR::expr_t>(ASR::make_UnsignedIntegerConstant_t(
                        al, x.base.base.loc, val, operand_type));
                }
                tmp = ASR::make_UnsignedIntegerBitNot_t(al, x.base.base.loc, operand, operand_type, value);
                return;
            } else if( call_name == "array" ) {
                parse_args(x, args);
                ASR::ttype_t* type = nullptr;
                if( x.n_keywords > 0) {
                    args.reserve(al, 1);
                    visit_expr_list(x.m_args, x.n_args, args);
                    if( x.n_keywords > 1 ) {
                        throw SemanticError("More than one keyword "
                            "arguments aren't recognised by array",
                            x.base.base.loc);
                    }
                    if( std::string(x.m_keywords[0].m_arg) != "dtype" ) {
                        throw SemanticError("Unrecognised keyword argument, " +
                            std::string(x.m_keywords[0].m_arg), x.base.base.loc);
                    }
                    std::string dtype_np = "";
                    if( AST::is_a<AST::Name_t>(*x.m_keywords[0].m_value) ) {
                        AST::Name_t* name_t = AST::down_cast<AST::Name_t>(x.m_keywords[0].m_value);
                        dtype_np = name_t->m_id;
                    } else {
                        LCOMPILERS_ASSERT(false);
                    }
                    LCOMPILERS_ASSERT(numpy2lpythontypes.find(dtype_np) != numpy2lpythontypes.end());
                    Vec<ASR::dimension_t> dims;
                    dims.n = 0;
                    type = get_type_from_var_annotation(
                        numpy2lpythontypes[dtype_np], x.base.base.loc, dims);
                }
                if( args.size() != 1 ) {
                    throw SemanticError("array accepts only 1 argument for now, got " +
                                        std::to_string(args.size()) + " arguments instead.",
                                        x.base.base.loc);
                }
                ASR::expr_t *arg = args[0].m_value;
                if( type == nullptr ) {
                    type = ASRUtils::expr_type(arg);
                }
                if(ASR::is_a<ASR::ListConstant_t>(*arg)) {
                    type = ASRUtils::get_contained_type(type);
                    ASR::ListConstant_t* list = ASR::down_cast<ASR::ListConstant_t>(arg);
                    ASR::expr_t **m_args = list->m_args;
                    size_t n_args = list->n_args;
                    Vec<ASR::dimension_t> dims;
                    dims.reserve(al, 1);
                    ASR::dimension_t dim;
                    dim.loc = x.base.base.loc;
                    dim.m_length = make_ConstantWithKind(make_IntegerConstant_t,
                        make_Integer_t, n_args, 4, dim.loc);
                    dim.m_start = make_ConstantWithKind(make_IntegerConstant_t,
                        make_Integer_t, 0, 4, dim.loc);
                    dims.push_back(al, dim);
                    type = ASRUtils::make_Array_t_util(al, x.base.base.loc, type, dims.p, dims.size(),
                        ASR::abiType::Source, false, ASR::array_physical_typeType::PointerToDataArray, true);
                    for( size_t i = 0; i < n_args; i++ ) {
                        m_args[i] = CastingUtil::perform_casting(m_args[i], ASRUtils::type_get_past_array(type),
                            al, x.base.base.loc);
                    }
                    tmp = ASRUtils::make_ArrayConstructor_t_util(al, x.base.base.loc, m_args, n_args, type, ASR::arraystorageType::RowMajor);
                } else {
                    throw SemanticError("array accepts only list for now, got " +
                                        ASRUtils::type_to_str(type) + " type.", x.base.base.loc);
                }
                return;
            } else if( call_name == "deepcopy" ) {
                parse_args(x, args);
                if( args.size() != 1 ) {
                    throw SemanticError("deepcopy only accepts one argument, found " +
                                        std::to_string(args.size()) + " instead.",
                                        x.base.base.loc);
                }
                tmp = (ASR::asr_t*) args[0].m_value;
                return ;
            } else if( call_name == "sizeof" ) {

                if( x.n_args + x.n_keywords != 1 ) {
                    throw SemanticError("sizeof only accepts one argument, found " +
                                        std::to_string(x.n_args + x.n_keywords) + " instead.",
                                        x.base.base.loc);
                }
                bool is_allocatable = false, is_const = false;
                ASR::ttype_t* arg_type = ast_expr_to_asr_type(x.base.base.loc, *x.m_args[0],
                                is_allocatable, is_const, false);
                ASR::expr_t* arg = nullptr;
                if( !arg_type ) {
                    visit_expr(*x.m_args[0]);
                    arg = ASRUtils::EXPR(tmp);
                }
                if( arg ) {
                    if( ASR::is_a<ASR::Var_t>(*arg) ) {
                        ASR::Var_t* arg_Var = ASR::down_cast<ASR::Var_t>(arg);
                        ASR::symbol_t* arg_Var_m_v = ASRUtils::symbol_get_past_external(arg_Var->m_v);
                        if( ASR::is_a<ASR::Variable_t>(*arg_Var_m_v) ) {
                            // TODO: Import the underlying struct if arg_type is of Struct type
                            // Ideally if a variable of struct type is being imported then its underlying type
                            // should also be imported automatically. However, the naming of the
                            // underlying struct type might lead to collisions, so importing the type
                            // here seems like a better choice. Should be done later when the case arises.
                            arg_type = ASR::down_cast<ASR::Variable_t>(arg_Var_m_v)->m_type;
                        } else {
                            throw SemanticError("Symbol " + std::to_string(arg_Var_m_v->type) +
                                                " is not yet supported in sizeof.",
                                                x.base.base.loc);
                        }
                    }
                }
                ASR::ttype_t* size_type = ASRUtils::TYPE(ASR::make_Integer_t(al, x.base.base.loc, 8));
                tmp = ASR::make_SizeOfType_t(al, x.base.base.loc,
                                             arg_type, size_type, nullptr);
                return ;
            }  else if( call_name == "field" ) {
                if (x.n_args != 0) {
                    throw SemanticError("'field' expects only keyword arguments", x.base.base.loc);
                }

                if (x.n_keywords != 1) {
                    throw SemanticError("'field' expects one keyword argument", x.base.base.loc);
                }

                args.reserve(al, 1);
                visit_expr_list(x.m_args, x.n_args, args);

                if( std::string(x.m_keywords[0].m_arg) != "default_factory" && std::string(x.m_keywords[0].m_arg) != "default" ) {
                    throw SemanticError("Unrecognised keyword argument, " +
                        std::string(x.m_keywords[0].m_arg), x.base.base.loc);
                }

                if ( std::string(x.m_keywords[0].m_arg) == "default_factory") {
                    if (!AST::is_a<AST::Lambda_t>(*x.m_keywords[0].m_value)) {
                        throw SemanticError("Only lambda functions currently supported as default_factory value", x.base.base.loc);
                    }

                    AST::Lambda_t* lambda_fn = AST::down_cast<AST::Lambda_t>(x.m_keywords[0].m_value);
                    this->visit_expr(*lambda_fn->m_body);
                } else {
                    // field has default argument provided
                    this->visit_expr(*x.m_keywords[0].m_value);
                }
                return ;
            } else if(
                        call_name == "f64" ||
                        call_name == "f32" ||
                        call_name == "i64" ||
                        call_name == "i32" ||
                        call_name == "i16" ||
                        call_name == "i8"  ||
                        call_name == "u64" ||
                        call_name == "u32" ||
                        call_name == "u16" ||
                        call_name == "u8"  ||
                        call_name == "c32" ||
                        call_name == "c64" ||
                        call_name == "S"
                    ) {
                parse_args(x, args);
                ASR::ttype_t* target_type = nullptr;
                if( call_name == "i8" ) {
                    target_type = ASRUtils::TYPE(ASR::make_Integer_t(al, x.base.base.loc, 1));
                } else if( call_name == "i16" ) {
                    target_type = ASRUtils::TYPE(ASR::make_Integer_t(al, x.base.base.loc, 2));
                } else if( call_name == "i32" ) {
                    target_type = ASRUtils::TYPE(ASR::make_Integer_t(al, x.base.base.loc, 4));
                } else if( call_name == "i64" ) {
                    target_type = ASRUtils::TYPE(ASR::make_Integer_t(al, x.base.base.loc, 8));
                } else if( call_name == "u8" ) {
                    target_type = ASRUtils::TYPE(ASR::make_UnsignedInteger_t(al, x.base.base.loc, 1));
                } else if( call_name == "u16" ) {
                    target_type = ASRUtils::TYPE(ASR::make_UnsignedInteger_t(al, x.base.base.loc, 2));
                } else if( call_name == "u32" ) {
                    target_type = ASRUtils::TYPE(ASR::make_UnsignedInteger_t(al, x.base.base.loc, 4));
                } else if( call_name == "u64" ) {
                    target_type = ASRUtils::TYPE(ASR::make_UnsignedInteger_t(al, x.base.base.loc, 8));
                } else if( call_name == "f32" ) {
                    target_type = ASRUtils::TYPE(ASR::make_Real_t(al, x.base.base.loc, 4));
                } else if( call_name == "f64" ) {
                    target_type = ASRUtils::TYPE(ASR::make_Real_t(al, x.base.base.loc, 8));
                } else if( call_name == "c32" ) {
                    target_type = ASRUtils::TYPE(ASR::make_Complex_t(al, x.base.base.loc, 4));
                } else if( call_name == "c64" ) {
                    target_type = ASRUtils::TYPE(ASR::make_Complex_t(al, x.base.base.loc, 8));
                } else if( call_name == "S" ) {
                    target_type = ASRUtils::TYPE(ASR::make_SymbolicExpression_t(al, x.base.base.loc));
                }
                ASR::expr_t* arg = args[0].m_value;
                if (ASR::is_a<ASR::UnsignedInteger_t>(*target_type)) {
                    int64_t value_int;
                    if( ASRUtils::extract_value(ASRUtils::expr_value(arg), value_int) ) {
                        if (value_int < 0) {
                            throw SemanticError("Cannot cast negative value to unsigned integer ",
                                                x.base.base.loc);
                        }
                    }
                }
                cast_helper(target_type, arg, x.base.base.loc, true);
                tmp = (ASR::asr_t*) arg;
                return ;
            } else if (intrinsic_node_handler.is_present(call_name)) {
                parse_args(x, args);
                tmp = intrinsic_node_handler.get_intrinsic_node(call_name, al,
                                        x.base.base.loc, args);
                return;
            } else {
                // The function was not found and it is not intrinsic
                throw SemanticError("Function '" + call_name + "' is not declared and not intrinsic",
                    x.base.base.loc);
            }
            } // end of "comment"
        }

        parse_args(x, args);
        tmp = make_call_helper(al, s, current_scope, args, call_name, x.base.base.loc,
                               x.m_args, x.n_args, x.m_keywords, x.n_keywords);
    }

    void visit_Global(const AST::Global_t &/*x*/) {
        tmp = nullptr;
    }
};

Result<ASR::TranslationUnit_t*> body_visitor(Allocator &al, LocationManager &lm, const AST::Module_t &ast,
        diag::Diagnostics &diagnostics,
        ASR::asr_t *unit, bool main_module, std::string module_name,
        std::map<int, ASR::symbol_t*> &ast_overload,
        bool allow_implicit_casting)
{
    BodyVisitor b(al, lm, unit, diagnostics, main_module, module_name, ast_overload, allow_implicit_casting);
    try {
        b.visit_Module(ast);
    } catch (const SemanticError &e) {
        Error error;
        diagnostics.diagnostics.push_back(e.d);
        return error;
    } catch (const SemanticAbort &) {
        Error error;
        return error;
    }
    ASR::TranslationUnit_t *tu = ASR::down_cast2<ASR::TranslationUnit_t>(unit);
    return tu;
}

std::string get_parent_dir(const std::string &path) {
    int idx = path.size()-1;
    while (idx >= 0 && path[idx] != '/' && path[idx] != '\\') idx--;
    if (idx == -1) {
        return "";
    }
    return path.substr(0,idx);
}

Result<ASR::TranslationUnit_t*> python_ast_to_asr(Allocator &al, LocationManager &lm, SymbolTable* symtab,
    AST::ast_t &ast, diag::Diagnostics &diagnostics, CompilerOptions &compiler_options,
    bool main_module, std::string module_name, std::string file_path, bool allow_implicit_casting)
{
    std::map<int, ASR::symbol_t*> ast_overload;
    std::string parent_dir = get_parent_dir(file_path);
    AST::Module_t *ast_m = AST::down_cast2<AST::Module_t>(&ast);

    ASR::asr_t *unit;
    auto res = symbol_table_visitor(al, lm, symtab, *ast_m, diagnostics, main_module, module_name,
        ast_overload, parent_dir, compiler_options.import_paths, allow_implicit_casting);
    if (res.ok) {
        unit = res.result;
    } else {
        return res.error;
    }
    ASR::TranslationUnit_t *tu = ASR::down_cast2<ASR::TranslationUnit_t>(unit);
    if (compiler_options.po.dump_all_passes) {
        std::ofstream outfile ("pass_00_initial_asr_01.clj");
        outfile << ";; ASR after SymbolTable Visitor\n" << pickle(*tu, false, true, compiler_options.po.with_intrinsic_mods) << "\n";
        outfile.close();
    }
    if (compiler_options.po.dump_fortran) {
        LCompilers::Result<std::string> fortran_code = LCompilers::asr_to_fortran(*tu, diagnostics, false, 4);
        if (!fortran_code.ok) {
            LCOMPILERS_ASSERT(diagnostics.has_error());
            throw LCompilersException("Fortran code could not be generated after symbol_table_visitor");
        }
        std::ofstream outfile ("pass_fortran_00_initial_code_01.f90");
        outfile << "! Fortran code after SymbolTable Visitor\n" << fortran_code.result << "\n";
        outfile.close();
    }
#if defined(WITH_LFORTRAN_ASSERT)
        if (!asr_verify(*tu, true, diagnostics)) {
            std::cerr << diagnostics.render2();
            throw LCompilersException("Verify failed");
        };
#endif

    if (!compiler_options.symtab_only) {
        auto res2 = body_visitor(al, lm, *ast_m, diagnostics, unit, main_module, module_name,
            ast_overload, allow_implicit_casting);
        if (res2.ok) {
            tu = res2.result;
        } else {
            return res2.error;
        }
        if (compiler_options.po.dump_all_passes) {
            std::ofstream outfile ("pass_00_initial_asr_02.clj");
            outfile << ";; Initial ASR after Body Visitor\n" << pickle(*tu, false, true, compiler_options.po.with_intrinsic_mods) << "\n";
            outfile.close();
        }
        if (compiler_options.po.dump_fortran) {
            LCompilers::Result<std::string> fortran_code = LCompilers::asr_to_fortran(*tu, diagnostics, false, 4);
            if (!fortran_code.ok) {
                LCOMPILERS_ASSERT(diagnostics.has_error());
                throw LCompilersException("Fortran code could not be generated after body_visitor");
            }
            std::ofstream outfile ("pass_fortran_00_initial_code_02.f90");
            outfile << "! Fortran code after Body Visitor\n" << fortran_code.result << "\n";
            outfile.close();
        }
#if defined(WITH_LFORTRAN_ASSERT)
        diag::Diagnostics diagnostics;
        if (!asr_verify(*tu, true, diagnostics)) {
            std::cerr << diagnostics.render2();
            throw LCompilersException("Verify failed");
        };
#endif
    }

    if (main_module && !compiler_options.po.disable_main) {
        // If it is a main module, turn it into a program
        // Note: we can modify this behavior for interactive mode later

        Vec<ASR::stmt_t*> prog_body;
        prog_body.reserve(al, 1);
        SetChar prog_dep;
        prog_dep.reserve(al, 1);
        SymbolTable *program_scope = al.make_new<SymbolTable>(tu->m_symtab);

        std::string mod_name = "__main__";
        ASR::symbol_t *mod_sym = tu->m_symtab->resolve_symbol(mod_name);
        LCOMPILERS_ASSERT(mod_sym);
        ASR::Module_t *mod = ASR::down_cast<ASR::Module_t>(mod_sym);
        LCOMPILERS_ASSERT(mod);
        std::vector<ASR::asr_t*> tmp_vec;
        get_calls_to_global_init_and_stmts(al, tu->base.base.loc, program_scope, mod, tmp_vec);

        for (auto i:tmp_vec) {
            prog_body.push_back(al, ASRUtils::STMT(i));
        }

        if (prog_body.size() > 0) {
            prog_dep.push_back(al, s2c(al, mod_name));
        }

        std::string prog_name = "main_program";
        ASR::asr_t *prog = ASR::make_Program_t(
            al, tu->base.base.loc,
            /* a_symtab */ program_scope,
            /* a_name */ s2c(al, prog_name),
            prog_dep.p,
            prog_dep.n,
            /* a_body */ prog_body.p,
            /* n_body */ prog_body.n);
        tu->m_symtab->add_symbol(prog_name, ASR::down_cast<ASR::symbol_t>(prog));

        #if defined(WITH_LFORTRAN_ASSERT)
            diag::Diagnostics diagnostics;
            if (!asr_verify(*tu, true, diagnostics)) {
                std::cerr << diagnostics.render2();
                throw LCompilersException("Verify failed");
            };
        #endif
    }

    return tu;
}

} // namespace LCompilers::LPython<|MERGE_RESOLUTION|>--- conflicted
+++ resolved
@@ -1749,7 +1749,6 @@
                     is_allocatable, is_const, raise_error, abi, is_argument);
                 return ASRUtils::TYPE(ASR::make_Pointer_t(al, loc, type));
             } else if (var_annotation == "Const") {
-<<<<<<< HEAD
                 ASR::ttype_t *type = ast_expr_to_asr_type(loc, *s->m_slice,
                     is_allocatable, raise_error, abi, is_argument);
                 if (ASR::is_a<ASR::Tuple_t>(*type)) {
@@ -1758,12 +1757,9 @@
                 else if (ASR::is_a<ASR::Character_t>(*type)) {
                     throw SemanticError("'Const' not required as strings are already immutable", loc);
                 }
-                return ASRUtils::TYPE(ASR::make_Const_t(al, loc, type));
-=======
                 is_const = true;
                 return ast_expr_to_asr_type(loc, *s->m_slice,
                     is_allocatable, is_const, raise_error, abi, is_argument);
->>>>>>> 69b826e5
             } else {
                 AST::expr_t* dim_info = s->m_slice;
 
