--- conflicted
+++ resolved
@@ -67,13 +67,8 @@
 
     ASR::asr_t* get_attribute(ASR::expr_t *e, std::string attr_name,
             Allocator &al, const Location &loc, Vec<ASR::expr_t*> &args, diag::Diagnostics &diag) {
-<<<<<<< HEAD
-        ASR::ttype_t *type = ASRUtils::expr_type(e);
-        std::string class_name = get_type_name(ASRUtils::type_get_past_const(type));
-=======
         ASR::ttype_t *type = ASRUtils::type_get_past_const(ASRUtils::expr_type(e));
         std::string class_name = get_type_name(type);
->>>>>>> db6ed141
         if (class_name == "") {
             throw SemanticError("Type name is not implemented yet.", loc);
         }
