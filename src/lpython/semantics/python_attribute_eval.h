#ifndef LPYTHON_ATTRIBUTE_EVAL_H
#define LPYTHON_ATTRIBUTE_EVAL_H


#include <libasr/asr.h>
#include <libasr/string_utils.h>
#include <lpython/utils.h>
#include <lpython/semantics/semantic_exception.h>
#include <libasr/pass/intrinsic_function_registry.h>

namespace LCompilers::LPython {

struct AttributeHandler {

    typedef ASR::asr_t* (*attribute_eval_callback)(ASR::expr_t*, Allocator &,
                                const Location &, Vec<ASR::expr_t*> &, diag::Diagnostics &);

    std::map<std::string, attribute_eval_callback> attribute_map;
    std::set<std::string> modify_attr_set;

    AttributeHandler() {
        attribute_map = {
            {"int@bit_length", &eval_int_bit_length},
            {"array@size", &eval_array_size},
            {"list@append", &eval_list_append},
            {"list@remove", &eval_list_remove},
            {"list@count", &eval_list_count},
            {"list@index", &eval_list_index},
            {"list@reverse", &eval_list_reverse},
            {"list@pop", &eval_list_pop},
            {"list@clear", &eval_list_clear},
            {"list@insert", &eval_list_insert},
            {"set@pop", &eval_set_pop},
            {"set@add", &eval_set_add},
            {"set@remove", &eval_set_remove},
            {"dict@get", &eval_dict_get},
            {"dict@pop", &eval_dict_pop}
        };

        modify_attr_set = {"list@append", "list@remove",
            "list@reverse", "list@clear", "list@insert", "list@pop",
            "set@pop", "set@add", "set@remove", "dict@pop"};
    }

    std::string get_type_name(ASR::ttype_t *t) {
        if (ASR::is_a<ASR::List_t>(*t)) {
            return "list";
        } else if (ASR::is_a<ASR::Set_t>(*t)) {
            return "set";
        } else if (ASR::is_a<ASR::Dict_t>(*t)) {
            return "dict";
        } else if (ASRUtils::is_array(t)) {
            return "array";
        } else if (ASR::is_a<ASR::Integer_t>(*t)) {
            return "int";
        }
        return "";
    }

    ASR::asr_t* get_attribute(ASR::expr_t *e, std::string attr_name,
            Allocator &al, const Location &loc, Vec<ASR::expr_t*> &args, diag::Diagnostics &diag) {
        ASR::ttype_t *type = ASRUtils::expr_type(e);
        std::string class_name = get_type_name(type);
        if (class_name == "") {
            throw SemanticError("Type name is not implemented yet.", loc);
        }
        std::string key = class_name + "@" + attr_name;
        if (modify_attr_set.find(key) != modify_attr_set.end()) {
            ASR::Variable_t* v = ASRUtils::EXPR2VAR(e);
            if (v->m_intent == ASRUtils::intent_in) {
                throw SemanticError("Modifying input function parameter `"
                            + std::string(v->m_name) + "` is not allowed", loc);
            }
        }
        auto search = attribute_map.find(key);
        if (search != attribute_map.end()) {
            attribute_eval_callback cb = search->second;
            return cb(e, al, loc, args, diag);
        } else {
            throw SemanticError(class_name + "." + attr_name + " is not implemented yet",
                loc);
        }
    }

    static ASR::asr_t* eval_int_bit_length(ASR::expr_t *s, Allocator &al, const Location &loc,
            Vec<ASR::expr_t*> &args, diag::Diagnostics &/*diag*/) {
        if (args.size() != 0) {
            throw SemanticError("int.bit_length() takes no arguments", loc);
        }
        int int_kind = ASRUtils::extract_kind_from_ttype_t(ASRUtils::expr_type(s));
        ASR::ttype_t *int_type = ASRUtils::TYPE(ASR::make_Integer_t(al, loc, int_kind));
        return ASR::make_IntegerBitLen_t(al, loc, s, int_type, nullptr);
    }

    static ASR::asr_t* eval_array_size(ASR::expr_t *s, Allocator &al, const Location &loc,
            Vec<ASR::expr_t*> &args, diag::Diagnostics &/*diag*/) {
        if (args.size() != 0) {
            throw SemanticError("array.size() takes no arguments", loc);
        }
        ASR::ttype_t *int_type = ASRUtils::TYPE(ASR::make_Integer_t(al, loc, 4));
        return ASR::make_ArraySize_t(al, loc, s, nullptr, int_type, nullptr);
    }

    static ASR::asr_t* eval_list_append(ASR::expr_t *s, Allocator &al, const Location &loc,
            Vec<ASR::expr_t*> &args, diag::Diagnostics &diag) {
        if (args.size() != 1) {
            throw SemanticError("append() takes exactly one argument",
                loc);
        }
        ASR::ttype_t *type = ASRUtils::expr_type(s);
        ASR::ttype_t *list_type = ASR::down_cast<ASR::List_t>(type)->m_type;
        ASR::ttype_t *ele_type = ASRUtils::expr_type(args[0]);
        if (!ASRUtils::check_equal_type(ele_type, list_type)) {
            std::string fnd = ASRUtils::type_to_str_python(ele_type);
            std::string org = ASRUtils::type_to_str_python(list_type);
            diag.add(diag::Diagnostic(
                "Type mismatch in 'append', the types must be compatible",
                diag::Level::Error, diag::Stage::Semantic, {
                    diag::Label("type mismatch (found: '" + fnd + "', expected: '" + org + "')",
                            {args[0]->base.loc})
                })
            );
            throw SemanticAbort();
        }
        return make_ListAppend_t(al, loc, s, args[0]);
    }

    static ASR::asr_t* eval_list_remove(ASR::expr_t *s, Allocator &al, const Location &loc,
            Vec<ASR::expr_t*> &args, diag::Diagnostics &diag) {
        if (args.size() != 1) {
            throw SemanticError("remove() takes exactly one argument",
                loc);
        }
        ASR::ttype_t *type = ASRUtils::expr_type(s);
        ASR::ttype_t *list_type = ASR::down_cast<ASR::List_t>(type)->m_type;
        ASR::ttype_t *ele_type = ASRUtils::expr_type(args[0]);
        if (!ASRUtils::check_equal_type(ele_type, list_type)) {
            std::string fnd = ASRUtils::type_to_str_python(ele_type);
            std::string org = ASRUtils::type_to_str_python(list_type);
            diag.add(diag::Diagnostic(
                "Type mismatch in 'remove', the types must be compatible",
                diag::Level::Error, diag::Stage::Semantic, {
                    diag::Label("type mismatch (found: '" + fnd + "', expected: '" + org + "')",
                            {args[0]->base.loc})
                })
            );
            throw SemanticAbort();
        }
        return make_ListRemove_t(al, loc, s, args[0]);
    }

    static ASR::asr_t* eval_list_count(ASR::expr_t *s, Allocator &al, const Location &loc,
            Vec<ASR::expr_t*> &args, diag::Diagnostics &diag) {
        if (args.size() != 1) {
            throw SemanticError("count() takes exactly one argument",
                loc);
        }
        ASR::ttype_t *type = ASRUtils::expr_type(s);
        ASR::ttype_t *list_type = ASR::down_cast<ASR::List_t>(type)->m_type;
        ASR::ttype_t *ele_type = ASRUtils::expr_type(args[0]);
        if (!ASRUtils::check_equal_type(ele_type, list_type)) {
            std::string fnd = ASRUtils::type_to_str_python(ele_type);
            std::string org = ASRUtils::type_to_str_python(list_type);
            diag.add(diag::Diagnostic(
                "Type mismatch in 'count', the types must be compatible",
                diag::Level::Error, diag::Stage::Semantic, {
                    diag::Label("type mismatch (found: '" + fnd + "', expected: '" + org + "')",
                            {args[0]->base.loc})
                })
            );
            throw SemanticAbort();
        }
        ASR::ttype_t *to_type = ASRUtils::TYPE(ASR::make_Integer_t(al, loc, 4));
        return make_ListCount_t(al, loc, s, args[0], to_type, nullptr);
    }

    static ASR::asr_t* eval_list_index(ASR::expr_t *s, Allocator &al, const Location &loc,
            Vec<ASR::expr_t*> &args, diag::Diagnostics &/*diag*/) {
        Vec<ASR::expr_t*> args_with_list;
        args_with_list.reserve(al, args.size() + 1);
        args_with_list.push_back(al, s);
        for(size_t i = 0; i < args.size(); i++) {
            args_with_list.push_back(al, args[i]);
        }
        ASRUtils::create_intrinsic_function create_function =
            ASRUtils::IntrinsicFunctionRegistry::get_create_function("list.index");
        return create_function(al, loc, args_with_list, [&](const std::string &msg, const Location &loc)
                                { throw SemanticError(msg, loc); });
    }

    static ASR::asr_t* eval_list_reverse(ASR::expr_t *s, Allocator &al, const Location &loc,
            Vec<ASR::expr_t*> &args, diag::Diagnostics &/*diag*/) {
        Vec<ASR::expr_t*> args_with_list;
        args_with_list.reserve(al, args.size() + 1);
        args_with_list.push_back(al, s);
        for(size_t i = 0; i < args.size(); i++) {
            args_with_list.push_back(al, args[i]);
        }
        ASRUtils::create_intrinsic_function create_function =
            ASRUtils::IntrinsicFunctionRegistry::get_create_function("list.reverse");
        return create_function(al, loc, args_with_list, [&](const std::string &msg, const Location &loc)
                                { throw SemanticError(msg, loc); });
    }

    static ASR::asr_t* eval_list_pop(ASR::expr_t *s, Allocator &al, const Location &loc,
            Vec<ASR::expr_t*> &args, diag::Diagnostics &/*diag*/) {
        Vec<ASR::expr_t*> args_with_list;
        args_with_list.reserve(al, args.size() + 1);
        args_with_list.push_back(al, s);
        for(size_t i = 0; i < args.size(); i++) {
            args_with_list.push_back(al, args[i]);
        }
        ASRUtils::create_intrinsic_function create_function =
            ASRUtils::IntrinsicFunctionRegistry::get_create_function("list.pop");
        return create_function(al, loc, args_with_list, [&](const std::string &msg, const Location &loc)
                                { throw SemanticError(msg, loc); });
    }

    static ASR::asr_t* eval_list_insert(ASR::expr_t *s, Allocator &al, const Location &loc,
            Vec<ASR::expr_t*> &args, diag::Diagnostics &diag) {
            if (args.size() != 2) {
                throw SemanticError("insert() takes exactly two arguments",
                        loc);
            }
            ASR::ttype_t *pos_type = ASRUtils::expr_type(args[0]);
            ASR::ttype_t *int_type = ASRUtils::TYPE(ASR::make_Integer_t(al, loc, 4));
            if (!ASRUtils::check_equal_type(pos_type, int_type)) {
                throw SemanticError("List index should be of integer type",
                                    args[0]->base.loc);
            }

            ASR::ttype_t *ele_type = ASRUtils::expr_type(args[1]);
            ASR::ttype_t *type = ASRUtils::expr_type(s);
            ASR::ttype_t *list_type = ASR::down_cast<ASR::List_t>(type)->m_type;
            if (!ASRUtils::check_equal_type(ele_type, list_type)) {
                std::string fnd = ASRUtils::type_to_str_python(ele_type);
                std::string org = ASRUtils::type_to_str_python(list_type);
                diag.add(diag::Diagnostic(
                    "Type mismatch in 'insert', the types must be compatible",
                    diag::Level::Error, diag::Stage::Semantic, {
                        diag::Label("type mismatch (found: '" + fnd + "', expected: '" + org + "')",
                                {args[0]->base.loc})
                    })
                );
                throw SemanticAbort();
            }
            return make_ListInsert_t(al, loc, s, args[0], args[1]);
    }

<<<<<<< HEAD
=======
    static ASR::asr_t* eval_list_pop(ASR::expr_t *s, Allocator &al, const Location &loc,
            Vec<ASR::expr_t*> &args, diag::Diagnostics &diag) {
            if (args.size() > 1) {
                throw SemanticError("pop() takes atmost one argument",
                        loc);
            }
            ASR::expr_t *idx = nullptr;
            ASR::ttype_t *int_type = ASRUtils::TYPE(ASR::make_Integer_t(al, loc, 4));
            ASR::ttype_t *type = ASRUtils::expr_type(s);
            ASR::ttype_t *list_type = ASR::down_cast<ASR::List_t>(type)->m_type;
            if (args.size() == 1) {
                ASR::ttype_t *pos_type = ASRUtils::expr_type(args[0]);
                if (!ASRUtils::check_equal_type(pos_type, int_type)) {
                    std::string fnd = ASRUtils::type_to_str_python(pos_type);
                    std::string org = ASRUtils::type_to_str_python(int_type);
                    diag.add(diag::Diagnostic(
                        "Type mismatch in 'pop', List index should be of integer type",
                        diag::Level::Error, diag::Stage::Semantic, {
                            diag::Label("type mismatch (found: '" + fnd + "', expected: '" + org + "')",
                                    {args[0]->base.loc})
                        })
                    );
                    throw SemanticAbort();
                }
                idx = args[0];
            } else {
                // default is last index
                idx = (ASR::expr_t*)ASR::make_IntegerConstant_t(al, loc, -1, int_type);
            }

            return make_ListPop_t(al, loc, s, idx, list_type, nullptr);
    }

>>>>>>> 2db6c0ff
    static ASR::asr_t* eval_list_clear(ASR::expr_t *s, Allocator &al,
        const Location &loc, Vec<ASR::expr_t*> &args, diag::Diagnostics & diag) {
            if (args.size() != 0) {
                diag.add(diag::Diagnostic(
                    "Incorrect number of arguments in 'clear', it accepts no argument",
                    diag::Level::Error, diag::Stage::Semantic, {
                        diag::Label("incorrect number of arguments in clear (found: " +
                                    std::to_string(args.size()) + ", expected: 0)",
                                {loc})
                    })
                );
                throw SemanticAbort();
            }

            return make_ListClear_t(al, loc, s);
    }

    static ASR::asr_t* eval_set_pop(ASR::expr_t *s, Allocator &al, const Location &loc,
            Vec<ASR::expr_t*> &args, diag::Diagnostics &/*diag*/) {
        if (args.size() != 0) {
            throw SemanticError("pop() takes no arguments (" + std::to_string(args.size()) + " given)", loc);
        }
        ASR::ttype_t *type = ASRUtils::expr_type(s);
        ASR::ttype_t *set_type = ASR::down_cast<ASR::Set_t>(type)->m_type;

        return make_SetPop_t(al, loc, s, set_type, nullptr);
    }

    static ASR::asr_t* eval_set_add(ASR::expr_t *s, Allocator &al, const Location &loc,
            Vec<ASR::expr_t*> &args, diag::Diagnostics &diag) {
        if (args.size() != 1) {
            throw SemanticError("add() takes exactly one argument", loc);
        }

        ASR::ttype_t *type = ASRUtils::expr_type(s);
        ASR::ttype_t *set_type = ASR::down_cast<ASR::Set_t>(type)->m_type;
        ASR::ttype_t *ele_type = ASRUtils::expr_type(args[0]);
        if (!ASRUtils::check_equal_type(ele_type, set_type)) {
            std::string fnd = ASRUtils::type_to_str_python(ele_type);
            std::string org = ASRUtils::type_to_str_python(set_type);
            diag.add(diag::Diagnostic(
                "Type mismatch in 'add', the types must be compatible",
                diag::Level::Error, diag::Stage::Semantic, {
                    diag::Label("type mismatch (found: '" + fnd + "', expected: '" + org + "')",
                            {args[0]->base.loc})
                })
            );
            throw SemanticAbort();
        }

        return make_SetInsert_t(al, loc, s, args[0]);
    }

    static ASR::asr_t* eval_set_remove(ASR::expr_t *s, Allocator &al, const Location &loc,
            Vec<ASR::expr_t*> &args, diag::Diagnostics &diag) {
        if (args.size() != 1) {
            throw SemanticError("remove() takes exactly one argument", loc);
        }

        ASR::ttype_t *type = ASRUtils::expr_type(s);
        ASR::ttype_t *set_type = ASR::down_cast<ASR::Set_t>(type)->m_type;
        ASR::ttype_t *ele_type = ASRUtils::expr_type(args[0]);
        if (!ASRUtils::check_equal_type(ele_type, set_type)) {
            std::string fnd = ASRUtils::type_to_str_python(ele_type);
            std::string org = ASRUtils::type_to_str_python(set_type);
            diag.add(diag::Diagnostic(
                "Type mismatch in 'remove', the types must be compatible",
                diag::Level::Error, diag::Stage::Semantic, {
                    diag::Label("type mismatch (found: '" + fnd + "', expected: '" + org + "')",
                            {args[0]->base.loc})
                })
            );
            throw SemanticAbort();
        }

        return make_SetRemove_t(al, loc, s, args[0]);
    }

    static ASR::asr_t* eval_dict_get(ASR::expr_t *s, Allocator &al, const Location &loc,
            Vec<ASR::expr_t*> &args, diag::Diagnostics &diag) {
        ASR::expr_t *def = nullptr;
        if (args.size() > 2 || args.size() < 1) {
            throw SemanticError("'get' takes atleast 1 and atmost 2 arguments",
                    loc);
        }
        ASR::ttype_t *type = ASRUtils::expr_type(s);
        ASR::ttype_t *key_type = ASR::down_cast<ASR::Dict_t>(type)->m_key_type;
        ASR::ttype_t *value_type = ASR::down_cast<ASR::Dict_t>(type)->m_value_type;
        if (args.size() == 2) {
            def = args[1];
            if (!ASRUtils::check_equal_type(ASRUtils::expr_type(def), value_type)) {
                std::string vtype = ASRUtils::type_to_str_python(ASRUtils::expr_type(def));
                std::string totype = ASRUtils::type_to_str_python(value_type);
                diag.add(diag::Diagnostic(
                    "Type mismatch in get's default value, the types must be compatible",
                    diag::Level::Error, diag::Stage::Semantic, {
                        diag::Label("type mismatch (found: '" + vtype + "', expected: '" + totype + "')",
                                {def->base.loc})
                    })
                );
                throw SemanticAbort();
            }
        }
        if (!ASRUtils::check_equal_type(ASRUtils::expr_type(args[0]), key_type)) {
            std::string ktype = ASRUtils::type_to_str_python(ASRUtils::expr_type(args[0]));
            std::string totype = ASRUtils::type_to_str_python(key_type);
            diag.add(diag::Diagnostic(
                "Type mismatch in get's key value, the types must be compatible",
                diag::Level::Error, diag::Stage::Semantic, {
                    diag::Label("type mismatch (found: '" + ktype + "', expected: '" + totype + "')",
                            {args[0]->base.loc})
                })
            );
            throw SemanticAbort();
        }
        return make_DictItem_t(al, loc, s, args[0], def, value_type, nullptr);
    }

    static ASR::asr_t* eval_dict_pop(ASR::expr_t *s, Allocator &al, const Location &loc,
            Vec<ASR::expr_t*> &args, diag::Diagnostics &diag) {
        if (args.size() != 1) {
            throw SemanticError("'pop' takes only one argument for now", loc);
        }
        ASR::ttype_t *type = ASRUtils::expr_type(s);
        ASR::ttype_t *key_type = ASR::down_cast<ASR::Dict_t>(type)->m_key_type;
        ASR::ttype_t *value_type = ASR::down_cast<ASR::Dict_t>(type)->m_value_type;
        if (!ASRUtils::check_equal_type(ASRUtils::expr_type(args[0]), key_type)) {
            std::string ktype = ASRUtils::type_to_str_python(ASRUtils::expr_type(args[0]));
            std::string totype = ASRUtils::type_to_str_python(key_type);
            diag.add(diag::Diagnostic(
                "Type mismatch in pop's key value, the types must be compatible",
                diag::Level::Error, diag::Stage::Semantic, {
                    diag::Label("type mismatch (found: '" + ktype + "', expected: '" + totype + "')",
                            {args[0]->base.loc})
                })
            );
            throw SemanticAbort();
        }
        return make_DictPop_t(al, loc, s, args[0], value_type, nullptr);
    }

}; // AttributeHandler

} // namespace LCompilers::LPython

#endif /* LPYTHON_ATTRIBUTE_EVAL_H */<|MERGE_RESOLUTION|>--- conflicted
+++ resolved
@@ -247,42 +247,39 @@
             return make_ListInsert_t(al, loc, s, args[0], args[1]);
     }
 
-<<<<<<< HEAD
-=======
     static ASR::asr_t* eval_list_pop(ASR::expr_t *s, Allocator &al, const Location &loc,
-            Vec<ASR::expr_t*> &args, diag::Diagnostics &diag) {
-            if (args.size() > 1) {
-                throw SemanticError("pop() takes atmost one argument",
-                        loc);
-            }
-            ASR::expr_t *idx = nullptr;
-            ASR::ttype_t *int_type = ASRUtils::TYPE(ASR::make_Integer_t(al, loc, 4));
-            ASR::ttype_t *type = ASRUtils::expr_type(s);
-            ASR::ttype_t *list_type = ASR::down_cast<ASR::List_t>(type)->m_type;
-            if (args.size() == 1) {
-                ASR::ttype_t *pos_type = ASRUtils::expr_type(args[0]);
-                if (!ASRUtils::check_equal_type(pos_type, int_type)) {
-                    std::string fnd = ASRUtils::type_to_str_python(pos_type);
-                    std::string org = ASRUtils::type_to_str_python(int_type);
-                    diag.add(diag::Diagnostic(
-                        "Type mismatch in 'pop', List index should be of integer type",
-                        diag::Level::Error, diag::Stage::Semantic, {
-                            diag::Label("type mismatch (found: '" + fnd + "', expected: '" + org + "')",
-                                    {args[0]->base.loc})
-                        })
-                    );
-                    throw SemanticAbort();
-                }
-                idx = args[0];
-            } else {
-                // default is last index
-                idx = (ASR::expr_t*)ASR::make_IntegerConstant_t(al, loc, -1, int_type);
-            }
-
-            return make_ListPop_t(al, loc, s, idx, list_type, nullptr);
-    }
-
->>>>>>> 2db6c0ff
+        Vec<ASR::expr_t*> &args, diag::Diagnostics &diag) {
+        if (args.size() > 1) {
+            throw SemanticError("pop() takes atmost one argument",
+                    loc);
+        }
+        ASR::expr_t *idx = nullptr;
+        ASR::ttype_t *int_type = ASRUtils::TYPE(ASR::make_Integer_t(al, loc, 4));
+        ASR::ttype_t *type = ASRUtils::expr_type(s);
+        ASR::ttype_t *list_type = ASR::down_cast<ASR::List_t>(type)->m_type;
+        if (args.size() == 1) {
+            ASR::ttype_t *pos_type = ASRUtils::expr_type(args[0]);
+            if (!ASRUtils::check_equal_type(pos_type, int_type)) {
+                std::string fnd = ASRUtils::type_to_str_python(pos_type);
+                std::string org = ASRUtils::type_to_str_python(int_type);
+                diag.add(diag::Diagnostic(
+                    "Type mismatch in 'pop', List index should be of integer type",
+                    diag::Level::Error, diag::Stage::Semantic, {
+                        diag::Label("type mismatch (found: '" + fnd + "', expected: '" + org + "')",
+                                {args[0]->base.loc})
+                    })
+                );
+                throw SemanticAbort();
+            }
+            idx = args[0];
+        } else {
+            // default is last index
+            idx = (ASR::expr_t*)ASR::make_IntegerConstant_t(al, loc, -1, int_type);
+        }
+
+        return make_ListPop_t(al, loc, s, idx, list_type, nullptr);
+    }
+
     static ASR::asr_t* eval_list_clear(ASR::expr_t *s, Allocator &al,
         const Location &loc, Vec<ASR::expr_t*> &args, diag::Diagnostics & diag) {
             if (args.size() != 0) {
