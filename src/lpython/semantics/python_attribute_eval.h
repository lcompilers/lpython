#ifndef LPYTHON_ATTRIBUTE_EVAL_H
#define LPYTHON_ATTRIBUTE_EVAL_H


#include <libasr/asr.h>
#include <libasr/string_utils.h>
#include <lpython/utils.h>
#include <lpython/semantics/semantic_exception.h>
#include <libasr/pass/intrinsic_function_registry.h>

namespace LCompilers::LPython {

struct AttributeHandler {

    typedef ASR::asr_t* (*attribute_eval_callback)(ASR::expr_t*, Allocator &,
                                const Location &, Vec<ASR::expr_t*> &, diag::Diagnostics &);

    std::map<std::string, attribute_eval_callback> attribute_map, symbolic_attribute_map;
    std::set<std::string> modify_attr_set;

    AttributeHandler() {
        attribute_map = {
            {"int@bit_length", &eval_int_bit_length},
            {"array@size", &eval_array_size},
            {"list@append", &eval_list_append},
            {"list@remove", &eval_list_remove},
            {"list@count", &eval_list_count},
            {"list@index", &eval_list_index},
            {"list@reverse", &eval_list_reverse},
            {"list@pop", &eval_list_pop},
            {"list@clear", &eval_list_clear},
            {"list@insert", &eval_list_insert},
            {"set@pop", &eval_set_pop},
            {"set@add", &eval_set_add},
            {"set@remove", &eval_set_remove},
            {"dict@get", &eval_dict_get},
            {"dict@pop", &eval_dict_pop},
            {"dict@keys", &eval_dict_keys},
            {"dict@values", &eval_dict_values}
        };

        modify_attr_set = {"list@append", "list@remove",
            "list@reverse", "list@clear", "list@insert", "list@pop",
            "set@pop", "set@add", "set@remove", "dict@pop"};

        symbolic_attribute_map = {
            {"diff", &eval_symbolic_diff},
            {"expand", &eval_symbolic_expand}
        };
    }

    std::string get_type_name(ASR::ttype_t *t) {
        if (ASR::is_a<ASR::List_t>(*t)) {
            return "list";
        } else if (ASR::is_a<ASR::Set_t>(*t)) {
            return "set";
        } else if (ASR::is_a<ASR::Dict_t>(*t)) {
            return "dict";
        } else if (ASRUtils::is_array(t)) {
            return "array";
        } else if (ASR::is_a<ASR::Integer_t>(*t)) {
            return "int";
        }
        return "";
    }

    ASR::asr_t* get_attribute(ASR::expr_t *e, std::string attr_name,
            Allocator &al, const Location &loc, Vec<ASR::expr_t*> &args, diag::Diagnostics &diag) {
        ASR::ttype_t *type = ASRUtils::expr_type(e);
        std::string class_name = get_type_name(type);
        if (class_name == "") {
            throw SemanticError("Type name is not implemented yet.", loc);
        }
        std::string key = class_name + "@" + attr_name;
        if (modify_attr_set.find(key) != modify_attr_set.end()) {
            ASR::Variable_t* v = ASRUtils::EXPR2VAR(e);
            if (v->m_intent == ASRUtils::intent_in) {
                throw SemanticError("Modifying input function parameter `"
                            + std::string(v->m_name) + "` is not allowed", loc);
            }
        }
        auto search = attribute_map.find(key);
        if (search != attribute_map.end()) {
            attribute_eval_callback cb = search->second;
            return cb(e, al, loc, args, diag);
        } else {
            throw SemanticError(class_name + "." + attr_name + " is not implemented yet",
                loc);
        }
    }

    ASR::asr_t* get_symbolic_attribute(ASR::expr_t *e, std::string attr_name,
            Allocator &al, const Location &loc, Vec<ASR::expr_t*> &args, diag::Diagnostics &diag) {
        std::string key = attr_name;
        auto search = symbolic_attribute_map.find(key);
        if (search != symbolic_attribute_map.end()) {
            attribute_eval_callback cb = search->second;
            return cb(e, al, loc, args, diag);
        } else {
            throw SemanticError("S." + attr_name + " is not implemented yet",
                loc);
        }
    }

    static ASR::asr_t* eval_int_bit_length(ASR::expr_t *s, Allocator &al, const Location &loc,
            Vec<ASR::expr_t*> &args, diag::Diagnostics &/*diag*/) {
        if (args.size() != 0) {
            throw SemanticError("int.bit_length() takes no arguments", loc);
        }
        int int_kind = ASRUtils::extract_kind_from_ttype_t(ASRUtils::expr_type(s));
        ASR::ttype_t *int_type = ASRUtils::TYPE(ASR::make_Integer_t(al, loc, int_kind));
        return ASR::make_IntegerBitLen_t(al, loc, s, int_type, nullptr);
    }

    static ASR::asr_t* eval_array_size(ASR::expr_t *s, Allocator &al, const Location &loc,
            Vec<ASR::expr_t*> &args, diag::Diagnostics &/*diag*/) {
        if (args.size() != 0) {
            throw SemanticError("array.size() takes no arguments", loc);
        }
        ASR::ttype_t *int_type = ASRUtils::TYPE(ASR::make_Integer_t(al, loc, 4));
        return ASRUtils::make_ArraySize_t_util(al, loc, s, nullptr, int_type, nullptr);
    }

    static ASR::asr_t* eval_list_append(ASR::expr_t *s, Allocator &al, const Location &loc,
            Vec<ASR::expr_t*> &args, diag::Diagnostics &diag) {
        if (args.size() != 1) {
            throw SemanticError("append() takes exactly one argument",
                loc);
        }
        ASR::ttype_t *type = ASRUtils::expr_type(s);
        ASR::ttype_t *list_type = ASR::down_cast<ASR::List_t>(type)->m_type;
        ASR::ttype_t *ele_type = ASRUtils::expr_type(args[0]);
        if (!ASRUtils::check_equal_type(ele_type, list_type)) {
            std::string fnd = ASRUtils::type_to_str_python(ele_type);
            std::string org = ASRUtils::type_to_str_python(list_type);
            diag.add(diag::Diagnostic(
                "Type mismatch in 'append', the types must be compatible",
                diag::Level::Error, diag::Stage::Semantic, {
                    diag::Label("type mismatch (found: '" + fnd + "', expected: '" + org + "')",
                            {args[0]->base.loc})
                })
            );
            throw SemanticAbort();
        }
        return make_ListAppend_t(al, loc, s, args[0]);
    }

    static ASR::asr_t* eval_list_remove(ASR::expr_t *s, Allocator &al, const Location &loc,
            Vec<ASR::expr_t*> &args, diag::Diagnostics &diag) {
        if (args.size() != 1) {
            throw SemanticError("remove() takes exactly one argument",
                loc);
        }
        ASR::ttype_t *type = ASRUtils::expr_type(s);
        ASR::ttype_t *list_type = ASR::down_cast<ASR::List_t>(type)->m_type;
        ASR::ttype_t *ele_type = ASRUtils::expr_type(args[0]);
        if (!ASRUtils::check_equal_type(ele_type, list_type)) {
            std::string fnd = ASRUtils::type_to_str_python(ele_type);
            std::string org = ASRUtils::type_to_str_python(list_type);
            diag.add(diag::Diagnostic(
                "Type mismatch in 'remove', the types must be compatible",
                diag::Level::Error, diag::Stage::Semantic, {
                    diag::Label("type mismatch (found: '" + fnd + "', expected: '" + org + "')",
                            {args[0]->base.loc})
                })
            );
            throw SemanticAbort();
        }
        return make_ListRemove_t(al, loc, s, args[0]);
    }

    static ASR::asr_t* eval_list_count(ASR::expr_t *s, Allocator &al, const Location &loc,
            Vec<ASR::expr_t*> &args, diag::Diagnostics &diag) {
        if (args.size() != 1) {
            throw SemanticError("count() takes exactly one argument",
                loc);
        }
        ASR::ttype_t *type = ASRUtils::expr_type(s);
        ASR::ttype_t *list_type = ASR::down_cast<ASR::List_t>(type)->m_type;
        ASR::ttype_t *ele_type = ASRUtils::expr_type(args[0]);
        if (!ASRUtils::check_equal_type(ele_type, list_type)) {
            std::string fnd = ASRUtils::type_to_str_python(ele_type);
            std::string org = ASRUtils::type_to_str_python(list_type);
            diag.add(diag::Diagnostic(
                "Type mismatch in 'count', the types must be compatible",
                diag::Level::Error, diag::Stage::Semantic, {
                    diag::Label("type mismatch (found: '" + fnd + "', expected: '" + org + "')",
                            {args[0]->base.loc})
                })
            );
            throw SemanticAbort();
        }
        ASR::ttype_t *to_type = ASRUtils::TYPE(ASR::make_Integer_t(al, loc, 4));
        return make_ListCount_t(al, loc, s, args[0], to_type, nullptr);
    }

    static ASR::asr_t* eval_list_index(ASR::expr_t *s, Allocator &al, const Location &loc,
            Vec<ASR::expr_t*> &args, diag::Diagnostics &/*diag*/) {
        Vec<ASR::expr_t*> args_with_list;
        args_with_list.reserve(al, args.size() + 1);
        args_with_list.push_back(al, s);
        for(size_t i = 0; i < args.size(); i++) {
            args_with_list.push_back(al, args[i]);
        }
        ASRUtils::create_intrinsic_function create_function =
            ASRUtils::IntrinsicFunctionRegistry::get_create_function("list.index");
        return create_function(al, loc, args_with_list, [&](const std::string &msg, const Location &loc)
                                { throw SemanticError(msg, loc); });
    }

    static ASR::asr_t* eval_list_reverse(ASR::expr_t *s, Allocator &al, const Location &loc,
            Vec<ASR::expr_t*> &args, diag::Diagnostics &/*diag*/) {
        Vec<ASR::expr_t*> args_with_list;
        args_with_list.reserve(al, args.size() + 1);
        args_with_list.push_back(al, s);
        for(size_t i = 0; i < args.size(); i++) {
            args_with_list.push_back(al, args[i]);
        }
        ASRUtils::create_intrinsic_function create_function =
            ASRUtils::IntrinsicFunctionRegistry::get_create_function("list.reverse");
        return create_function(al, loc, args_with_list, [&](const std::string &msg, const Location &loc)
                                { throw SemanticError(msg, loc); });
    }

    static ASR::asr_t* eval_list_pop(ASR::expr_t *s, Allocator &al, const Location &loc,
            Vec<ASR::expr_t*> &args, diag::Diagnostics &/*diag*/) {
        Vec<ASR::expr_t*> args_with_list;
        args_with_list.reserve(al, args.size() + 1);
        args_with_list.push_back(al, s);
        for(size_t i = 0; i < args.size(); i++) {
            args_with_list.push_back(al, args[i]);
        }
        ASRUtils::create_intrinsic_function create_function =
            ASRUtils::IntrinsicFunctionRegistry::get_create_function("list.pop");
        return create_function(al, loc, args_with_list, [&](const std::string &msg, const Location &loc)
                                { throw SemanticError(msg, loc); });
    }

    static ASR::asr_t* eval_list_insert(ASR::expr_t *s, Allocator &al, const Location &loc,
            Vec<ASR::expr_t*> &args, diag::Diagnostics &diag) {
            if (args.size() != 2) {
                throw SemanticError("insert() takes exactly two arguments",
                        loc);
            }
            ASR::ttype_t *pos_type = ASRUtils::expr_type(args[0]);
            ASR::ttype_t *int_type = ASRUtils::TYPE(ASR::make_Integer_t(al, loc, 4));
            if (!ASRUtils::check_equal_type(pos_type, int_type)) {
                throw SemanticError("List index should be of integer type",
                                    args[0]->base.loc);
            }

            ASR::ttype_t *ele_type = ASRUtils::expr_type(args[1]);
            ASR::ttype_t *type = ASRUtils::expr_type(s);
            ASR::ttype_t *list_type = ASR::down_cast<ASR::List_t>(type)->m_type;
            if (!ASRUtils::check_equal_type(ele_type, list_type)) {
                std::string fnd = ASRUtils::type_to_str_python(ele_type);
                std::string org = ASRUtils::type_to_str_python(list_type);
                diag.add(diag::Diagnostic(
                    "Type mismatch in 'insert', the types must be compatible",
                    diag::Level::Error, diag::Stage::Semantic, {
                        diag::Label("type mismatch (found: '" + fnd + "', expected: '" + org + "')",
                                {args[0]->base.loc})
                    })
                );
                throw SemanticAbort();
            }
            return make_ListInsert_t(al, loc, s, args[0], args[1]);
    }

    static ASR::asr_t* eval_list_clear(ASR::expr_t *s, Allocator &al,
        const Location &loc, Vec<ASR::expr_t*> &args, diag::Diagnostics & diag) {
            if (args.size() != 0) {
                diag.add(diag::Diagnostic(
                    "Incorrect number of arguments in 'clear', it accepts no argument",
                    diag::Level::Error, diag::Stage::Semantic, {
                        diag::Label("incorrect number of arguments in clear (found: " +
                                    std::to_string(args.size()) + ", expected: 0)",
                                {loc})
                    })
                );
                throw SemanticAbort();
            }

            return make_ListClear_t(al, loc, s);
    }

    static ASR::asr_t* eval_set_pop(ASR::expr_t *s, Allocator &al, const Location &loc,
            Vec<ASR::expr_t*> &args, diag::Diagnostics &/*diag*/) {
        if (args.size() != 0) {
            throw SemanticError("pop() takes no arguments (" + std::to_string(args.size()) + " given)", loc);
        }
        ASR::ttype_t *type = ASRUtils::expr_type(s);
        ASR::ttype_t *set_type = ASR::down_cast<ASR::Set_t>(type)->m_type;

        return make_SetPop_t(al, loc, s, set_type, nullptr);
    }

    static ASR::asr_t* eval_set_add(ASR::expr_t *s, Allocator &al, const Location &loc,
            Vec<ASR::expr_t*> &args, diag::Diagnostics &/*diag*/) {
        Vec<ASR::expr_t*> args_with_set;
        args_with_set.reserve(al, args.size() + 1);
        args_with_set.push_back(al, s);
        for(size_t i = 0; i < args.size(); i++) {
            args_with_set.push_back(al, args[i]);
        }
        ASRUtils::create_intrinsic_function create_function =
            ASRUtils::IntrinsicFunctionRegistry::get_create_function("set.add");
        return create_function(al, loc, args_with_set, [&](const std::string &msg, const Location &loc)
                                { throw SemanticError(msg, loc); });
    }

    static ASR::asr_t* eval_set_remove(ASR::expr_t *s, Allocator &al, const Location &loc,
            Vec<ASR::expr_t*> &args, diag::Diagnostics &/*diag*/) {
        Vec<ASR::expr_t*> args_with_set;
        args_with_set.reserve(al, args.size() + 1);
        args_with_set.push_back(al, s);
        for(size_t i = 0; i < args.size(); i++) {
            args_with_set.push_back(al, args[i]);
        }
        ASRUtils::create_intrinsic_function create_function =
            ASRUtils::IntrinsicFunctionRegistry::get_create_function("set.remove");
        return create_function(al, loc, args_with_set, [&](const std::string &msg, const Location &loc)
                                { throw SemanticError(msg, loc); });
    }

    static ASR::asr_t* eval_dict_get(ASR::expr_t *s, Allocator &al, const Location &loc,
            Vec<ASR::expr_t*> &args, diag::Diagnostics &diag) {
        ASR::expr_t *def = nullptr;
        if (args.size() > 2 || args.size() < 1) {
            throw SemanticError("'get' takes atleast 1 and atmost 2 arguments",
                    loc);
        }
        ASR::ttype_t *type = ASRUtils::expr_type(s);
        ASR::ttype_t *key_type = ASR::down_cast<ASR::Dict_t>(type)->m_key_type;
        ASR::ttype_t *value_type = ASR::down_cast<ASR::Dict_t>(type)->m_value_type;
        if (args.size() == 2) {
            def = args[1];
            if (!ASRUtils::check_equal_type(ASRUtils::expr_type(def), value_type)) {
                std::string vtype = ASRUtils::type_to_str_python(ASRUtils::expr_type(def));
                std::string totype = ASRUtils::type_to_str_python(value_type);
                diag.add(diag::Diagnostic(
                    "Type mismatch in get's default value, the types must be compatible",
                    diag::Level::Error, diag::Stage::Semantic, {
                        diag::Label("type mismatch (found: '" + vtype + "', expected: '" + totype + "')",
                                {def->base.loc})
                    })
                );
                throw SemanticAbort();
            }
        }
        if (!ASRUtils::check_equal_type(ASRUtils::expr_type(args[0]), key_type)) {
            std::string ktype = ASRUtils::type_to_str_python(ASRUtils::expr_type(args[0]));
            std::string totype = ASRUtils::type_to_str_python(key_type);
            diag.add(diag::Diagnostic(
                "Type mismatch in get's key value, the types must be compatible",
                diag::Level::Error, diag::Stage::Semantic, {
                    diag::Label("type mismatch (found: '" + ktype + "', expected: '" + totype + "')",
                            {args[0]->base.loc})
                })
            );
            throw SemanticAbort();
        }
        return make_DictItem_t(al, loc, s, args[0], def, value_type, nullptr);
    }

    static ASR::asr_t* eval_dict_pop(ASR::expr_t *s, Allocator &al, const Location &loc,
            Vec<ASR::expr_t*> &args, diag::Diagnostics &diag) {
        if (args.size() != 1) {
            throw SemanticError("'pop' takes only one argument for now", loc);
        }
        ASR::ttype_t *type = ASRUtils::expr_type(s);
        ASR::ttype_t *key_type = ASR::down_cast<ASR::Dict_t>(type)->m_key_type;
        ASR::ttype_t *value_type = ASR::down_cast<ASR::Dict_t>(type)->m_value_type;
        if (!ASRUtils::check_equal_type(ASRUtils::expr_type(args[0]), key_type)) {
            std::string ktype = ASRUtils::type_to_str_python(ASRUtils::expr_type(args[0]));
            std::string totype = ASRUtils::type_to_str_python(key_type);
            diag.add(diag::Diagnostic(
                "Type mismatch in pop's key value, the types must be compatible",
                diag::Level::Error, diag::Stage::Semantic, {
                    diag::Label("type mismatch (found: '" + ktype + "', expected: '" + totype + "')",
                            {args[0]->base.loc})
                })
            );
            throw SemanticAbort();
        }
        return make_DictPop_t(al, loc, s, args[0], value_type, nullptr);
    }

<<<<<<< HEAD
    static ASR::asr_t* eval_dict_keys(ASR::expr_t *s, Allocator &al, const Location &loc,
            Vec<ASR::expr_t*> &args, diag::Diagnostics &/*diag*/) {
        Vec<ASR::expr_t*> args_with_dict;
        args_with_dict.reserve(al, args.size() + 1);
        args_with_dict.push_back(al, s);
        for(size_t i = 0; i < args.size(); i++) {
            args_with_dict.push_back(al, args[i]);
        }
        ASRUtils::create_intrinsic_function create_function =
            ASRUtils::IntrinsicFunctionRegistry::get_create_function("dict.keys");
        return create_function(al, loc, args_with_dict, [&](const std::string &msg, const Location &loc)
                                { throw SemanticError(msg, loc); });
    }

    static ASR::asr_t* eval_dict_values(ASR::expr_t *s, Allocator &al, const Location &loc,
            Vec<ASR::expr_t*> &args, diag::Diagnostics &/*diag*/) {
        Vec<ASR::expr_t*> args_with_dict;
        args_with_dict.reserve(al, args.size() + 1);
        args_with_dict.push_back(al, s);
        for(size_t i = 0; i < args.size(); i++) {
            args_with_dict.push_back(al, args[i]);
        }
        ASRUtils::create_intrinsic_function create_function =
            ASRUtils::IntrinsicFunctionRegistry::get_create_function("dict.values");
        return create_function(al, loc, args_with_dict, [&](const std::string &msg, const Location &loc)
=======
    static ASR::asr_t* eval_symbolic_diff(ASR::expr_t *s, Allocator &al, const Location &loc,
            Vec<ASR::expr_t*> &args, diag::Diagnostics &/*diag*/) {
        Vec<ASR::expr_t*> args_with_list;
        args_with_list.reserve(al, args.size() + 1);
        args_with_list.push_back(al, s);
        for(size_t i = 0; i < args.size(); i++) {
            args_with_list.push_back(al, args[i]);
        }
        ASRUtils::create_intrinsic_function create_function =
            ASRUtils::IntrinsicFunctionRegistry::get_create_function("diff");
        return create_function(al, loc, args_with_list, [&](const std::string &msg, const Location &loc)
                                { throw SemanticError(msg, loc); });
    }

    static ASR::asr_t* eval_symbolic_expand(ASR::expr_t *s, Allocator &al, const Location &loc,
            Vec<ASR::expr_t*> &args, diag::Diagnostics &/*diag*/) {
        Vec<ASR::expr_t*> args_with_list;
        args_with_list.reserve(al, args.size() + 1);
        args_with_list.push_back(al, s);
        for(size_t i = 0; i < args.size(); i++) {
            args_with_list.push_back(al, args[i]);
        }
        ASRUtils::create_intrinsic_function create_function =
            ASRUtils::IntrinsicFunctionRegistry::get_create_function("expand");
        return create_function(al, loc, args_with_list, [&](const std::string &msg, const Location &loc)
>>>>>>> d5590904
                                { throw SemanticError(msg, loc); });
    }

}; // AttributeHandler

} // namespace LCompilers::LPython

#endif /* LPYTHON_ATTRIBUTE_EVAL_H */<|MERGE_RESOLUTION|>--- conflicted
+++ resolved
@@ -386,7 +386,6 @@
         return make_DictPop_t(al, loc, s, args[0], value_type, nullptr);
     }
 
-<<<<<<< HEAD
     static ASR::asr_t* eval_dict_keys(ASR::expr_t *s, Allocator &al, const Location &loc,
             Vec<ASR::expr_t*> &args, diag::Diagnostics &/*diag*/) {
         Vec<ASR::expr_t*> args_with_dict;
@@ -412,7 +411,9 @@
         ASRUtils::create_intrinsic_function create_function =
             ASRUtils::IntrinsicFunctionRegistry::get_create_function("dict.values");
         return create_function(al, loc, args_with_dict, [&](const std::string &msg, const Location &loc)
-=======
+                                { throw SemanticError(msg, loc); });
+    }
+
     static ASR::asr_t* eval_symbolic_diff(ASR::expr_t *s, Allocator &al, const Location &loc,
             Vec<ASR::expr_t*> &args, diag::Diagnostics &/*diag*/) {
         Vec<ASR::expr_t*> args_with_list;
@@ -438,7 +439,6 @@
         ASRUtils::create_intrinsic_function create_function =
             ASRUtils::IntrinsicFunctionRegistry::get_create_function("expand");
         return create_function(al, loc, args_with_list, [&](const std::string &msg, const Location &loc)
->>>>>>> d5590904
                                 { throw SemanticError(msg, loc); });
     }
 
