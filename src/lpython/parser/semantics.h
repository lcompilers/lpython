--- conflicted
+++ resolved
@@ -430,13 +430,10 @@
 #define DICT_01(l) make_Dict_t(p.m_a, l, nullptr, 0, nullptr, 0)
 #define DICT_02(dict_list, l) DICT1(p.m_a, l, dict_list)
 #define AWAIT(e, l) make_Await_t(p.m_a, l, EXPR(e))
-<<<<<<< HEAD
-#define STARRED_ARG(e, l) make_Starred_t(p.m_a, l, \
-        EXPR(e), expr_contextType::Load)
-=======
 #define SET(e, l) make_Set_t(p.m_a, l, EXPRS(e), e.size())
 #define NAMEDEXPR(x, y, l) make_NamedExpr_t(p.m_a, l, \
         EXPR(TARGET_ID(x, l)), EXPR(y))
->>>>>>> 6ca725e7
+#define STARRED_ARG(e, l) make_Starred_t(p.m_a, l, \
+        EXPR(e), expr_contextType::Load)
 
 #endif