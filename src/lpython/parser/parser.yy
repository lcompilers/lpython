--- conflicted
+++ resolved
@@ -687,10 +687,6 @@
     ;
 
 expr_list
-<<<<<<< HEAD
-    : expr_list "," expr %prec FOR { $$ = $1; LIST_ADD($$, $3); }
-    | expr %prec "not" { LIST_NEW($$); LIST_ADD($$, $1); }
-=======
     : expr_list "," expr %prec "not" { $$ = $1; LIST_ADD($$, $3); }
     | expr %prec "not" { LIST_NEW($$); LIST_ADD($$, $1); }
     ;
@@ -698,7 +694,6 @@
 expr_for_list
     : expr_for_list "," expr %prec FOR { $$ = $1; LIST_ADD($$, $3); }
     | expr %prec FOR { LIST_NEW($$); LIST_ADD($$, $1); }
->>>>>>> 43fc70c0
     ;
 
 dict
