#include <cmath>

#include <libasr/asr_utils.h>
#include <libasr/asr.h>
#include <libasr/pass/pass_utils.h>
#include <libasr/semantic_exception.h>

namespace LFortran {

class FunctionInstantiator : public ASR::BaseExprStmtDuplicator<FunctionInstantiator>
{
public:
    SymbolTable *func_scope;
    SymbolTable *new_scope;
    std::map<std::string, ASR::ttype_t*> subs;
    std::map<std::string, ASR::symbol_t*> rt_subs;
    std::vector<ASR::Function_t*> rts;

    static std::map<std::string, int> generic_func_nums;
    static std::map<std::string, std::map<std::string, ASR::ttype_t*>> generic_func_subs;

    FunctionInstantiator(Allocator &al, std::map<std::string, ASR::ttype_t*> subs,
            std::map<std::string, ASR::symbol_t*> rt_subs, SymbolTable *func_scope):
        BaseExprStmtDuplicator(al),
        func_scope{func_scope},
        subs{subs},
        rt_subs{rt_subs}
        {}

<<<<<<< HEAD
    ASR::asr_t* instantiate_Function(ASR::Function_t *x, std::string new_func_name) {
        new_scope = al.make_new<SymbolTable>(x->m_symtab->parent);
        
=======
    ASR::asr_t* instantiate_Function(ASR::Function_t *x) {
        SymbolTable *parent_scope = current_scope;
        current_scope = al.make_new<SymbolTable>(x->m_symtab->parent);

>>>>>>> 41bc6fcd
        Vec<ASR::expr_t*> args;
        args.reserve(al, x->n_args);
        for (size_t i=0; i<x->n_args; i++) {
            ASR::Variable_t *param_var = ASR::down_cast<ASR::Variable_t>(
                (ASR::down_cast<ASR::Var_t>(x->m_args[i]))->m_v);
            ASR::ttype_t *param_type = ASRUtils::expr_type(x->m_args[i]);
            ASR::ttype_t *arg_type = substitute_type(param_type);

            Location loc = param_var->base.base.loc;
            std::string var_name = param_var->m_name;
            ASR::intentType s_intent = param_var->m_intent;
            ASR::expr_t *init_expr = nullptr;
            ASR::expr_t *value = nullptr;
            ASR::storage_typeType storage_type = param_var->m_storage;
            ASR::abiType abi_type = param_var->m_abi;
            ASR::accessType s_access = param_var->m_access;
            ASR::presenceType s_presence = param_var->m_presence;
            bool value_attr = param_var->m_value_attr;

            // TODO: Copying variable can be abstracted into a function
            ASR::asr_t *v = ASR::make_Variable_t(al, loc, new_scope,
                s2c(al, var_name), s_intent, init_expr, value, storage_type, arg_type,
                abi_type, s_access, s_presence, value_attr);
            new_scope->add_symbol(var_name, ASR::down_cast<ASR::symbol_t>(v));

            ASR::symbol_t *var = new_scope->get_symbol(var_name);
            args.push_back(al, ASRUtils::EXPR(ASR::make_Var_t(al, x->base.base.loc, var)));
        }

        ASR::expr_t *new_return_var_ref = nullptr;
        if (x->m_return_var != nullptr) {
            ASR::Variable_t *return_var = ASR::down_cast<ASR::Variable_t>(
                (ASR::down_cast<ASR::Var_t>(x->m_return_var))->m_v);
            std::string return_var_name = return_var->m_name;
            ASR::ttype_t *return_param_type = ASRUtils::expr_type(x->m_return_var);
            ASR::ttype_t *return_type = substitute_type(return_param_type);
            ASR::asr_t *new_return_var = ASR::make_Variable_t(al, return_var->base.base.loc,
                new_scope, s2c(al, return_var_name), return_var->m_intent, nullptr, nullptr,
                return_var->m_storage, return_type, return_var->m_abi, return_var->m_access,
                return_var->m_presence, return_var->m_value_attr);
            new_scope->add_symbol(return_var_name, ASR::down_cast<ASR::symbol_t>(new_return_var));
            new_return_var_ref = ASRUtils::EXPR(ASR::make_Var_t(al, x->base.base.loc,
                new_scope->get_symbol(return_var_name)));
        }

        // Rebuild the symbol table
        for (auto const &sym_pair: x->m_symtab->get_scope()) {
            if (new_scope->resolve_symbol(sym_pair.first) == nullptr) {
                ASR::symbol_t *sym = sym_pair.second;
                if (ASR::is_a<ASR::Variable_t>(*sym)) {
                    ASR::ttype_t *new_sym_type = substitute_type(ASRUtils::symbol_type(sym));
                    ASR::Variable_t *var_sym = ASR::down_cast<ASR::Variable_t>(sym);
                    std::string var_sym_name = var_sym->m_name;
                    ASR::asr_t *new_var = ASR::make_Variable_t(al, var_sym->base.base.loc,
                        new_scope, s2c(al, var_sym_name), var_sym->m_intent, nullptr, nullptr,
                        var_sym->m_storage, new_sym_type, var_sym->m_abi, var_sym->m_access,
                        var_sym->m_presence, var_sym->m_value_attr);
                    new_scope->add_symbol(var_sym_name, ASR::down_cast<ASR::symbol_t>(new_var));
                }
            }
        }

        for (size_t i=0; i<x->n_restrictions; i++) {
            rts.push_back(ASR::down_cast<ASR::Function_t>(x->m_restrictions[i]));
        }

        Vec<ASR::stmt_t*> body;
        body.reserve(al, x->n_body);
        for (size_t i=0; i<x->n_body; i++) {
            ASR::stmt_t *new_body = this->duplicate_stmt(x->m_body[i]);
            if (new_body != nullptr) {
                body.push_back(al, new_body);
            }
        }

        ASR::abiType func_abi = x->m_abi;
        ASR::accessType func_access = x->m_access;
        ASR::deftypeType func_deftype = x->m_deftype;
        char *bindc_name = x->m_bindc_name;

        bool func_elemental = x->m_elemental;
        bool func_pure = x->m_pure;
        bool func_module = x->m_module;

        ASR::asr_t *result = ASR::make_Function_t(
            al, x->base.base.loc,
            new_scope, s2c(al, new_func_name),
            args.p, args.size(),
            body.p, body.size(),
            new_return_var_ref,
            func_abi, func_access, func_deftype, bindc_name,
            func_elemental, func_pure, func_module, x->m_inline,
            x->m_static, nullptr, 0, nullptr, 0, false);

        ASR::symbol_t *t = ASR::down_cast<ASR::symbol_t>(result);
        x->m_symtab->parent->add_symbol(new_func_name, t);
        new_scope = func_scope;

        return result;
    }

    ASR::asr_t* duplicate_Var(ASR::Var_t *x) {
        std::string sym_name = ASRUtils::symbol_name(x->m_v);
        ASR::symbol_t *sym = new_scope->get_symbol(sym_name);
        return ASR::make_Var_t(al, x->base.base.loc, sym);
    }

    ASR::asr_t* duplicate_ArrayItem(ASR::ArrayItem_t *x) {
        ASR::expr_t *m_v = duplicate_expr(x->m_v);
        ASR::expr_t *m_value = duplicate_expr(x->m_value);

        Vec<ASR::array_index_t> args;
        args.reserve(al, x->n_args);
        for (size_t i=0; i<x->n_args; i++) {
            args.push_back(al, duplicate_array_index(x->m_args[i]));
        }

        ASR::ttype_t *type = substitute_type(x->m_type);

        return ASR::make_ArrayItem_t(al, x->base.base.loc, m_v, args.p, x->n_args, type, m_value);
    }

    ASR::asr_t* duplicate_ListItem(ASR::ListItem_t *x) {
        ASR::expr_t *m_a = duplicate_expr(x->m_a);
        ASR::expr_t *m_pos = duplicate_expr(x->m_pos);
        ASR::ttype_t *type = substitute_type(x->m_type);
        ASR::expr_t *m_value = duplicate_expr(x->m_value);

        return ASR::make_ListItem_t(al, x->base.base.loc,
            m_a, m_pos, type, m_value);
    }

    ASR::array_index_t duplicate_array_index(ASR::array_index_t x) {
        ASR::expr_t *left = duplicate_expr(x.m_left);
        ASR::expr_t *right = duplicate_expr(x.m_right);
        ASR::expr_t *step = duplicate_expr(x.m_step);
        ASR::array_index_t result;
        result.m_left = left;
        result.m_right = right;
        result.m_step = step;
        return result;
    }

    ASR::asr_t* duplicate_Assignment(ASR::Assignment_t *x) {
        ASR::expr_t *target = duplicate_expr(x->m_target);
        ASR::ttype_t *target_type = substitute_type(ASRUtils::expr_type(x->m_target));
        ASR::expr_t *value = duplicate_expr(x->m_value);
        if (ASRUtils::is_real(*target_type) && ASR::is_a<ASR::IntegerConstant_t>(*x->m_value)) {
            ASR::IntegerConstant_t *int_value = ASR::down_cast<ASR::IntegerConstant_t>(x->m_value);
            if (int_value->m_n == 0) {
                value = ASRUtils::EXPR(ASR::make_RealConstant_t(al, value->base.loc, 0,
                    ASRUtils::duplicate_type(al, target_type)));
            }
        }
        ASR::stmt_t *overloaded = duplicate_stmt(x->m_overloaded);
        return ASR::make_Assignment_t(al, x->base.base.loc, target, value, overloaded);
    }

    ASR::asr_t* duplicate_DoLoop(ASR::DoLoop_t *x) {
        Vec<ASR::stmt_t*> m_body;
        m_body.reserve(al, x->n_body);
        for (size_t i=0; i<x->n_body; i++) {
            m_body.push_back(al, duplicate_stmt(x->m_body[i]));
        }
        ASR::do_loop_head_t head;
        head.m_v = duplicate_expr(x->m_head.m_v);
        head.m_start = duplicate_expr(x->m_head.m_start);
        head.m_end = duplicate_expr(x->m_head.m_end);
        head.m_increment = duplicate_expr(x->m_head.m_increment);
        head.loc = x->m_head.m_v->base.loc;
        return ASR::make_DoLoop_t(al, x->base.base.loc, head, m_body.p, x->n_body);
    }

    ASR::asr_t* duplicate_Cast(ASR::Cast_t *x) {
        ASR::expr_t *arg = duplicate_expr(x->m_arg);
        ASR::ttype_t *type = substitute_type(ASRUtils::expr_type(x->m_arg));
        if (ASRUtils::is_real(*type)) {
            return (ASR::asr_t*) arg;
        }
        return ASRUtils::make_Cast_t_value(al, x->base.base.loc, arg, ASR::cast_kindType::IntegerToReal, x->m_type);
    }

    ASR::asr_t* duplicate_FunctionCall(ASR::FunctionCall_t *x) {
        std::string sym_name = ASRUtils::symbol_name(x->m_name);
        ASR::symbol_t *name = func_scope->resolve_symbol(sym_name);
        Vec<ASR::call_arg_t> args;
        args.reserve(al, x->n_args);
        for (size_t i=0; i<x->n_args; i++) {
            ASR::call_arg_t new_arg;
            new_arg.loc = x->m_args[i].loc;
            new_arg.m_value = duplicate_expr(x->m_args[i].m_value);
            args.push_back(al, new_arg);
        }
        ASR::ttype_t* type = substitute_type(x->m_type);
        ASR::expr_t* value = duplicate_expr(x->m_value);
        ASR::expr_t* dt = duplicate_expr(x->m_dt);
        std::string call_name = ASRUtils::symbol_name(x->m_name);
        for (ASR::Function_t* rt: rts) {
            if (call_name.compare(rt->m_name) == 0) {
                if (rt_subs.find(call_name) == rt_subs.end()) {
                    if (call_name.compare("add") == 0) {
                        ASR::expr_t* left_arg = duplicate_expr(x->m_args[0].m_value);
                        ASR::expr_t* right_arg = duplicate_expr(x->m_args[1].m_value);
                        ASR::ttype_t* left_type = substitute_type(ASRUtils::expr_type(left_arg));
                        ASR::ttype_t* right_type = substitute_type(ASRUtils::expr_type(right_arg));
                        if ((ASRUtils::is_integer(*left_type) && ASRUtils::is_integer(*right_type)) ||
                                (ASRUtils::is_real(*left_type) && ASRUtils::is_real(*right_type))) {
                            return make_BinOp_helper(left_arg, right_arg, ASR::binopType::Add, x->base.base.loc);
                        } else {
                            throw SemanticError("Intrinsic plus not yet supported for this type", x->base.base.loc);
                        }
                    } else if (call_name.compare("zero") == 0) {
                        ASR::expr_t* arg = duplicate_expr(x->m_args[0].m_value);
                        ASR::ttype_t* arg_type = substitute_type(ASRUtils::expr_type(arg));
                        if (ASRUtils::is_integer(*arg_type)) {
                            return ASR::make_IntegerConstant_t(al, x->base.base.loc, 0, arg_type);
                        } else if (ASRUtils::is_real(*arg_type)) {
                            return ASR::make_RealConstant_t(al, x->base.base.loc, 0, arg_type);
                        }
                    } else if (call_name.compare("div") == 0) {
                        ASR::expr_t* left_arg = duplicate_expr(x->m_args[0].m_value);
                        ASR::expr_t* right_arg = duplicate_expr(x->m_args[1].m_value);
                        return make_BinOp_helper(left_arg, right_arg, ASR::binopType::Div, x->base.base.loc);
                    }
                    LFORTRAN_ASSERT(false); // should never happen
                }
                name = rt_subs[call_name];
            }
        }
        if (ASRUtils::is_generic_function(name)) {
            FunctionInstantiator nested_tf(al, subs, rt_subs, func_scope);
            name = nested_tf.get_generic_function(ASR::down_cast<ASR::Function_t>(name));
        }
        return ASR::make_FunctionCall_t(al, x->base.base.loc, name, x->m_original_name,
            args.p, args.size(), type, value, dt);
    }

    ASR::ttype_t* substitute_type(ASR::ttype_t *param_type) {
        if (ASR::is_a<ASR::List_t>(*param_type)) {
            ASR::List_t *tlist = ASR::down_cast<ASR::List_t>(param_type);
            return ASRUtils::TYPE(ASR::make_List_t(al, param_type->base.loc,
                substitute_type(tlist->m_type)));
        }
        if (ASR::is_a<ASR::TypeParameter_t>(*param_type)) {
            ASR::TypeParameter_t *param = ASR::down_cast<ASR::TypeParameter_t>(param_type);
            Vec<ASR::dimension_t> new_dims;
            new_dims.reserve(al, param->n_dims);
            for (size_t i=0; i<param->n_dims; i++) {
                ASR::dimension_t old_dim = param->m_dims[i];
                ASR::dimension_t new_dim;
                new_dim.loc = old_dim.loc;
                new_dim.m_start = duplicate_expr(old_dim.m_start);
                new_dim.m_length = duplicate_expr(old_dim.m_length);
                new_dims.push_back(al, new_dim);
            }
            ASR::ttype_t *t = subs[param->m_param];
            switch (t->type) {
                case ASR::ttypeType::Integer: {
                    ASR::Integer_t* tnew = ASR::down_cast<ASR::Integer_t>(t);
                    return ASRUtils::TYPE(ASR::make_Integer_t(al, t->base.loc,
                            tnew->m_kind, new_dims.p, new_dims.size()));
                }
                case ASR::ttypeType::Real: {
                    ASR::Real_t* tnew = ASR::down_cast<ASR::Real_t>(t);
                    return ASRUtils::TYPE(ASR::make_Real_t(al, t->base.loc,
                            tnew->m_kind, new_dims.p, new_dims.size()));
                }
                case ASR::ttypeType::Character: {
                    ASR::Character_t* tnew = ASR::down_cast<ASR::Character_t>(t);
                    return ASRUtils::TYPE(ASR::make_Character_t(al, t->base.loc,
                                tnew->m_kind, tnew->m_len, tnew->m_len_expr,
                                new_dims.p, new_dims.size()));
                }
                default: return subs[param->m_param];
            }
        }
        return param_type;
    }

    ASR::asr_t* make_BinOp_helper(ASR::expr_t *left, ASR::expr_t *right,
            ASR::binopType op, const Location &loc) {
        ASR::ttype_t *left_type = ASRUtils::expr_type(left);
        ASR::ttype_t *right_type = ASRUtils::expr_type(right);
        ASR::ttype_t *dest_type = nullptr;
        ASR::expr_t *value = nullptr;

        if (op == ASR::binopType::Div) {
            dest_type = ASRUtils::TYPE(ASR::make_Real_t(al, loc, 8, nullptr, 0));
            if (ASRUtils::is_integer(*left_type)) {
                left = ASR::down_cast<ASR::expr_t>(ASRUtils::make_Cast_t_value(
                    al, left->base.loc, left, ASR::cast_kindType::IntegerToReal, dest_type));
            }
            if (ASRUtils::is_integer(*right_type)) {
                if (ASRUtils::expr_value(right) != nullptr) {
                    int64_t val = ASR::down_cast<ASR::IntegerConstant_t>(ASRUtils::expr_value(right))->m_n;
                    if (val == 0) {
                        throw SemanticError("division by zero is not allowed", right->base.loc);
                    }
                }
                right = ASR::down_cast<ASR::expr_t>(ASRUtils::make_Cast_t_value(
                    al, right->base.loc, right, ASR::cast_kindType::IntegerToReal, dest_type));
            } else if (ASRUtils::is_real(*right_type)) {
                if (ASRUtils::expr_value(right) != nullptr) {
                    double val = ASR::down_cast<ASR::RealConstant_t>(ASRUtils::expr_value(right))->m_r;
                    if (val == 0.0) {
                        throw SemanticError("float division by zero is not allowed", right->base.loc);
                    }
                }
            }
        }

        if ((ASRUtils::is_integer(*left_type) || ASRUtils::is_real(*left_type)) &&
                (ASRUtils::is_integer(*right_type) || ASRUtils::is_real(*right_type))) {
            left = cast_helper(ASRUtils::expr_type(right), left);
            right = cast_helper(ASRUtils::expr_type(left), right);
            dest_type = substitute_type(ASRUtils::expr_type(left));
        }

        if (ASRUtils::is_integer(*dest_type)) {
            if (ASRUtils::expr_value(left) != nullptr && ASRUtils::expr_value(right) != nullptr) {
                int64_t left_value = ASR::down_cast<ASR::IntegerConstant_t>(ASRUtils::expr_value(left))->m_n;
                int64_t right_value = ASR::down_cast<ASR::IntegerConstant_t>(ASRUtils::expr_value(right))->m_n;
                int64_t result;
                switch (op) {
                    case (ASR::binopType::Add): { result = left_value + right_value; break; }
                    case (ASR::binopType::Div): { result = left_value / right_value; break; }
                    default: { LFORTRAN_ASSERT(false); } // should never happen
                }
                value = ASR::down_cast<ASR::expr_t>(ASR::make_IntegerConstant_t(al, loc, result, dest_type));
            }
            return ASR::make_IntegerBinOp_t(al, loc, left, op, right, dest_type, value);
        } else if (ASRUtils::is_real(*dest_type)) {
            right = cast_helper(left_type, right);
            dest_type = ASRUtils::expr_type(right);
            if (ASRUtils::expr_value(left) != nullptr && ASRUtils::expr_value(right) != nullptr) {
                double left_value = ASR::down_cast<ASR::RealConstant_t>(ASRUtils::expr_value(left))->m_r;
                double right_value = ASR::down_cast<ASR::RealConstant_t>(ASRUtils::expr_value(right))->m_r;
                double result;
                switch (op) {
                    case (ASR::binopType::Add): { result = left_value + right_value; break; }
                    case (ASR::binopType::Div): { result = left_value / right_value; break; }
                    default: { LFORTRAN_ASSERT(false); }
                }
                value = ASR::down_cast<ASR::expr_t>(ASR::make_RealConstant_t(al, loc, result, dest_type));
            }
            return ASR::make_RealBinOp_t(al, loc, left, op, right, dest_type, value);
        }

        return nullptr;
    }

    ASR::expr_t *cast_helper(ASR::ttype_t *left_type, ASR::expr_t *right,
            bool is_assign=false) {
        ASR::ttype_t *right_type = ASRUtils::type_get_past_pointer(ASRUtils::expr_type(right));
        if (ASRUtils::is_integer(*left_type) && ASRUtils::is_integer(*right_type)) {
            int lkind = ASR::down_cast<ASR::Integer_t>(left_type)->m_kind;
            int rkind = ASR::down_cast<ASR::Integer_t>(right_type)->m_kind;
            if ((is_assign && (lkind != rkind)) || (lkind > rkind)) {
                return ASR::down_cast<ASR::expr_t>(ASRUtils::make_Cast_t_value(
                    al, right->base.loc, right, ASR::cast_kindType::IntegerToInteger,
                    left_type));
            }
        }
        return right;
    }

    /**
     * @brief Check if the generic function has been instantiated with similar
     *        arguments. If not, then instantiate a new function.
     */
    ASR::symbol_t* get_generic_function(ASR::Function_t *func) {
        int new_function_num;
        ASR::symbol_t *t;
        std::string func_name = func->m_name;
        if (generic_func_nums.find(func_name) != generic_func_nums.end()) {
            new_function_num = generic_func_nums[func_name];
            for (int i=0; i<generic_func_nums[func_name]; i++) {
                std::string generic_func_name = "__lpython_generic_" + func_name + "_" + std::to_string(i);
                std::map<std::string, ASR::ttype_t*> subs_check = generic_func_subs[generic_func_name];
                bool defined = true;
                for (auto const &subs_check_pair: subs_check) {
                    if (subs.find(subs_check_pair.first) == subs.end()) {
                        defined = false;
                    }
                    ASR::ttype_t* subs_type = subs[subs_check_pair.first];
                    ASR::ttype_t* subs_check_type = subs_check_pair.second;
                    if (!ASRUtils::check_equal_type(subs_type, subs_check_type)) {
                        defined = false;
                    }
                }
                if (defined) {
                    t = func_scope->resolve_symbol(generic_func_name);
                    return t;
                }
            }
        } else {
            new_function_num = 0;
        }
        generic_func_nums[func_name] = new_function_num + 1;
        std::string new_func_name = "__lpython_generic_" + func_name + "_" + std::to_string(new_function_num);
        generic_func_subs[new_func_name] = subs;
        t = ASR::down_cast<ASR::symbol_t>(this->instantiate_Function(func, new_func_name));
        return t;
    }
};

std::map<std::string, int> FunctionInstantiator::generic_func_nums;
std::map<std::string, std::map<std::string, ASR::ttype_t*>> FunctionInstantiator::generic_func_subs;

ASR::symbol_t* pass_instantiate_generic_function(Allocator &al, std::map<std::string, ASR::ttype_t*> subs,
        std::map<std::string, ASR::symbol_t*> rt_subs, SymbolTable *func_scope, ASR::Function_t *func) {
    FunctionInstantiator tf(al, subs, rt_subs, func_scope);
    return tf.get_generic_function(func);
}

}<|MERGE_RESOLUTION|>--- conflicted
+++ resolved
@@ -27,16 +27,9 @@
         rt_subs{rt_subs}
         {}
 
-<<<<<<< HEAD
     ASR::asr_t* instantiate_Function(ASR::Function_t *x, std::string new_func_name) {
         new_scope = al.make_new<SymbolTable>(x->m_symtab->parent);
         
-=======
-    ASR::asr_t* instantiate_Function(ASR::Function_t *x) {
-        SymbolTable *parent_scope = current_scope;
-        current_scope = al.make_new<SymbolTable>(x->m_symtab->parent);
-
->>>>>>> 41bc6fcd
         Vec<ASR::expr_t*> args;
         args.reserve(al, x->n_args);
         for (size_t i=0; i<x->n_args; i++) {
