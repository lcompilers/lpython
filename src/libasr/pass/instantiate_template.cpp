--- conflicted
+++ resolved
@@ -92,13 +92,8 @@
             }
         }
 
-<<<<<<< HEAD
         for (size_t i=0; i<x->n_restrictions; i++) { 
             rts.push_back(ASR::down_cast<ASR::Function_t>(x->m_restrictions[i])); 
-=======
-        for (size_t i=0; i<x.n_restrictions; i++) {
-            rts.push_back(ASR::down_cast<ASR::Function_t>(x.m_restrictions[i]));
->>>>>>> 0d825edb
         }
 
         Vec<ASR::stmt_t*> body;
@@ -126,13 +121,8 @@
             body.p, body.size(),
             new_return_var_ref,
             func_abi, func_access, func_deftype, bindc_name,
-<<<<<<< HEAD
             func_elemental, func_pure, func_module, x->m_inline,
-            nullptr, 0, nullptr, 0, false);
-=======
-            func_elemental, func_pure, func_module, x.m_inline,
-            x.m_static, nullptr, 0, nullptr, 0, false);
->>>>>>> 0d825edb
+            x->m_static, nullptr, 0, nullptr, 0, false);
 
         ASR::symbol_t *t = ASR::down_cast<ASR::symbol_t>(result);
         x->m_symtab->parent->add_symbol(new_func_name, t);
@@ -237,14 +227,8 @@
         ASR::expr_t* value = duplicate_expr(x->m_value);
         ASR::expr_t* dt = duplicate_expr(x->m_dt);
         std::string call_name = ASRUtils::symbol_name(x->m_name);
-        //std::cout << "--" << std::endl;
         for (ASR::Function_t* rt: rts) {
             if (call_name.compare(rt->m_name) == 0) {
-                /*
-                for (auto const& rt_sub: rt_subs) {
-                    std::cout << rt_sub.first << std::endl;
-                }
-                */
                 if (rt_subs.find(call_name) == rt_subs.end()) {
                     if (call_name.compare("add") == 0) {
                         ASR::expr_t* left_arg = duplicate_expr(x->m_args[0].m_value);
