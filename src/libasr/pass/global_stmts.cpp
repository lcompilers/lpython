--- conflicted
+++ resolved
@@ -119,14 +119,10 @@
                 ASR::abiType::BindC,
                 ASR::Public, ASR::Implementation,
                 nullptr,
-<<<<<<< HEAD
-                false, false, false, 
+                false, false, false, false
                 nullptr, 0,
                 nullptr, 0,
                 false);
-=======
-                false, false, false, false);
->>>>>>> f4d6b110
             std::string sym_name = fn_name;
             if (unit.m_global_scope->get_symbol(sym_name) != nullptr) {
                 throw LCompilersException("Function already defined");
@@ -146,14 +142,10 @@
                 nullptr,
                 ASR::abiType::Source,
                 ASR::Public, ASR::Implementation, nullptr,
-<<<<<<< HEAD
-                false, false, false,
+                false, false, false, false
                 nullptr, 0,
                 nullptr, 0,
                 false);
-=======
-                false, false, false, false);
->>>>>>> f4d6b110
             std::string sym_name = fn_name;
             if (unit.m_global_scope->get_symbol(sym_name) != nullptr) {
                 throw LCompilersException("Function already defined");
