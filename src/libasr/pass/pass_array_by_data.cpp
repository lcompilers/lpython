#include <libasr/asr.h>
#include <libasr/containers.h>
#include <libasr/exception.h>
#include <libasr/asr_utils.h>
#include <libasr/asr_verify.h>
#include <libasr/pass/pass_utils.h>
#include <libasr/pass/pass_array_by_data.h>

#include <vector>
#include <utility>


namespace LFortran {

class PassArrayByDataProcedureVisitor : public PassUtils::PassVisitor<PassArrayByDataProcedureVisitor>
{
    private:

        ASRUtils::ExprStmtDuplicator node_duplicator;
        SymbolTable* current_proc_scope;
        bool is_editing_procedure;

    public:

        std::map< ASR::symbol_t*, std::pair<ASR::symbol_t*, std::vector<size_t>> > proc2newproc;

        PassArrayByDataProcedureVisitor(Allocator& al_) : PassVisitor(al_, nullptr),
        node_duplicator(al_), current_proc_scope(nullptr), is_editing_procedure(false)
        {}

        void visit_Var(const ASR::Var_t& x) {
            if( !is_editing_procedure ) {
                return ;
            }
            ASR::Var_t& xx = const_cast<ASR::Var_t&>(x);
            ASR::symbol_t* x_sym = xx.m_v;
            std::string x_sym_name = std::string(ASRUtils::symbol_name(x_sym));
            if( current_proc_scope->get_symbol(x_sym_name) != x_sym ) {
                xx.m_v = current_proc_scope->get_symbol(x_sym_name);
            }
        }

        void visit_alloc_arg(const ASR::alloc_arg_t& x) {
            PassVisitor::visit_alloc_arg(x);
            if( !is_editing_procedure ) {
                return ;
            }
            ASR::alloc_arg_t& xx = const_cast<ASR::alloc_arg_t&>(x);
            ASR::symbol_t* x_sym = xx.m_a;
            std::string x_sym_name = std::string(ASRUtils::symbol_name(x_sym));
            if( current_proc_scope->get_symbol(x_sym_name) != x_sym ) {
                xx.m_a = current_proc_scope->get_symbol(x_sym_name);
            }
        }

        void visit_FunctionCall(const ASR::FunctionCall_t& x) {
            PassVisitor::visit_FunctionCall(x);
            if( !is_editing_procedure ) {
                return ;
            }
            ASR::FunctionCall_t& xx = const_cast<ASR::FunctionCall_t&>(x);
            ASR::symbol_t* x_sym = xx.m_name;
            std::string x_sym_name = std::string(ASRUtils::symbol_name(x_sym));
            if( current_proc_scope->get_symbol(x_sym_name) != x_sym ) {
                xx.m_name = current_proc_scope->get_symbol(x_sym_name);
            }
        }

        ASR::symbol_t* insert_new_procedure(ASR::Function_t* x, std::vector<size_t>& indices) {
            Vec<ASR::stmt_t*> new_body;
            new_body.reserve(al, x->n_body);
            node_duplicator.allow_procedure_calls = true;
            node_duplicator.allow_reshape = false;
            for( size_t i = 0; i < x->n_body; i++ ) {
                node_duplicator.success = true;
                ASR::stmt_t* new_stmt = node_duplicator.duplicate_stmt(x->m_body[i]);
                if( !node_duplicator.success ) {
                    return nullptr;
                }
                new_body.push_back(al, new_stmt);
            }
            SymbolTable* new_symtab = al.make_new<SymbolTable>(current_scope);
            for( auto& item: x->m_symtab->get_scope() ) {
                ASR::symbol_t* new_arg = nullptr;
                if( ASR::is_a<ASR::Variable_t>(*item.second) ) {
                    ASR::Variable_t* arg = ASR::down_cast<ASR::Variable_t>(item.second);
                    new_arg = ASR::down_cast<ASR::symbol_t>(ASR::make_Variable_t(al,
                                                arg->base.base.loc, new_symtab, s2c(al, item.first),
                                                arg->m_intent, arg->m_symbolic_value, arg->m_value,
                                                arg->m_storage, arg->m_type, arg->m_abi, arg->m_access,
                                                arg->m_presence, arg->m_value_attr));
                } else if( ASR::is_a<ASR::ExternalSymbol_t>(*item.second) ) {
                    ASR::ExternalSymbol_t* arg = ASR::down_cast<ASR::ExternalSymbol_t>(item.second);
                    new_arg = ASR::down_cast<ASR::symbol_t>(ASR::make_ExternalSymbol_t(al, arg->base.base.loc,
                                    new_symtab, s2c(al, item.first), arg->m_external, arg->m_module_name,
                                    arg->m_scope_names, arg->n_scope_names, arg->m_original_name, arg->m_access));
                }
                new_symtab->add_symbol(item.first, new_arg);
            }
            Vec<ASR::expr_t*> new_args;
            std::string suffix = "";
            new_args.reserve(al, x->n_args);
            ASR::expr_t* return_var = nullptr;
            for( size_t i = 0; i < x->n_args + 1; i++ ) {
                ASR::Variable_t* arg = nullptr;
                if( i < x->n_args ) {
                    arg = ASRUtils::EXPR2VAR(x->m_args[i]);
                } else if( x->m_return_var ) {
                    arg = ASRUtils::EXPR2VAR(x->m_return_var);
                } else {
                    break ;
                }
                if( std::find(indices.begin(), indices.end(), i) !=
                    indices.end() ) {
                    suffix += "_" + std::string(arg->m_name);
                }
                ASR::expr_t* new_arg = ASRUtils::EXPR(ASR::make_Var_t(al,
                                        arg->base.base.loc, new_symtab->get_symbol(
                                                        std::string(arg->m_name))));
                if( i < x->n_args ) {
                    new_args.push_back(al, new_arg);
                } else {
                    return_var = new_arg;
                }
            }
            ASR::symbol_t* new_symbol = nullptr;
            std::string new_name = std::string(x->m_name) + suffix;
            if( ASR::is_a<ASR::Function_t>( *((ASR::symbol_t*) x) ) ) {
                std::string new_bindc_name = "";
                if( x->m_bindc_name ) {
                    new_bindc_name = std::string(x->m_bindc_name) + suffix;
                }
                ASR::asr_t* new_subrout = ASR::make_Function_t(al, x->base.base.loc,
                                            new_symtab, s2c(al, new_name), new_args.p,
                                            new_args.size(),  new_body.p, new_body.size(),
                                            return_var, x->m_abi, x->m_access, x->m_deftype,
                                            s2c(al, new_bindc_name), x->m_elemental,
<<<<<<< HEAD
                                            x->m_pure, x->m_module, 
                                            nullptr, 0, nullptr, 0, false);
=======
                                            x->m_pure, x->m_module, x->m_inline);
>>>>>>> f4d6b110
                new_symbol = ASR::down_cast<ASR::symbol_t>(new_subrout);
            }
            current_scope->add_symbol(new_name, new_symbol);
            proc2newproc[(ASR::symbol_t*) x] = std::make_pair(new_symbol, indices);
            return new_symbol;
        }

        void edit_new_procedure(ASR::Function_t* x, std::vector<size_t>& indices) {
            Vec<ASR::expr_t*> new_args;
            new_args.reserve(al, x->n_args);
            for( size_t i = 0; i < x->n_args; i++ ) {
                new_args.push_back(al, x->m_args[i]);
                if( std::find(indices.begin(), indices.end(), i) !=
                    indices.end() ) {
                    ASR::Variable_t* arg = ASRUtils::EXPR2VAR(x->m_args[i]);
                    ASR::dimension_t* dims = nullptr;
                    int n_dims = ASRUtils::extract_dimensions_from_ttype(arg->m_type, dims);
                    Vec<ASR::expr_t*> dim_variables;
                    std::string arg_name = std::string(arg->m_name);
                    PassUtils::create_vars(dim_variables, 2 * n_dims, arg->base.base.loc, al,
                                           x->m_symtab, arg_name, ASR::intentType::In);
                    Vec<ASR::dimension_t> new_dims;
                    new_dims.reserve(al, n_dims);
                    for( int j = 0, k = 0; j < n_dims; j++ ) {
                        ASR::dimension_t new_dim;
                        new_dim.loc = dims[j].loc;
                        new_dim.m_start = dim_variables[k];
                        new_dim.m_length = dim_variables[k + 1];
                        new_dims.push_back(al, new_dim);
                        k += 2;
                    }
                    ASR::ttype_t* new_type = ASRUtils::duplicate_type(al, arg->m_type, &new_dims);
                    arg->m_type = new_type;
                    for( int k = 0; k < 2 * n_dims; k++ ) {
                        new_args.push_back(al, dim_variables[k]);
                    }
                }
            }

            x->m_args = new_args.p;
            x->n_args = new_args.size();

            is_editing_procedure = true;
            current_proc_scope = x->m_symtab;
            for( size_t i = 0; i < x->n_body; i++ ) {
                visit_stmt(*x->m_body[i]);
            }
            is_editing_procedure = false;
            current_proc_scope = nullptr;
        }

        void visit_Program(const ASR::Program_t& x) {
            ASR::Program_t& xx = const_cast<ASR::Program_t&>(x);
            current_scope = xx.m_symtab;
            for( auto& item: xx.m_symtab->get_scope() ) {
                if( ASR::is_a<ASR::Function_t>(*item.second) ) {
                    ASR::Function_t* subrout = ASR::down_cast<ASR::Function_t>(item.second);
                    std::vector<size_t> arg_indices;
                    if( ASRUtils::is_pass_array_by_data_possible(subrout, arg_indices) ) {
                        ASR::symbol_t* sym = insert_new_procedure(subrout, arg_indices);
                        if( sym != nullptr ) {
                            ASR::Function_t* new_subrout = ASR::down_cast<ASR::Function_t>(sym);
                            edit_new_procedure(new_subrout, arg_indices);
                        }
                    }
                }
            }
        }
};

class ReplaceSubroutineCallsVisitor : public PassUtils::PassVisitor<ReplaceSubroutineCallsVisitor>
{
    private:

        PassArrayByDataProcedureVisitor& v;

    public:

        ReplaceSubroutineCallsVisitor(Allocator& al_, PassArrayByDataProcedureVisitor& v_): PassVisitor(al_, nullptr),
        v(v_) {
            pass_result.reserve(al, 1);
        }

        void visit_SubroutineCall(const ASR::SubroutineCall_t& x) {
            ASR::symbol_t* subrout_sym = x.m_name;
            if( v.proc2newproc.find(subrout_sym) == v.proc2newproc.end() ) {
                return ;
            }

            ASR::symbol_t* new_subrout_sym = v.proc2newproc[subrout_sym].first;
            std::vector<size_t>& indices = v.proc2newproc[subrout_sym].second;

            Vec<ASR::call_arg_t> new_args;
            new_args.reserve(al, x.n_args);
            for( size_t i = 0; i < x.n_args; i++ ) {
                new_args.push_back(al, x.m_args[i]);
                if( std::find(indices.begin(), indices.end(), i) == indices.end() ) {
                    continue ;
                }

                Vec<ASR::expr_t*> dim_vars;
                dim_vars.reserve(al, 2);
                ASRUtils::get_dimensions(x.m_args[i].m_value, dim_vars, al);
                for( size_t j = 0; j < dim_vars.size(); j++ ) {
                    ASR::call_arg_t dim_var;
                    dim_var.loc = dim_vars[j]->base.loc;
                    dim_var.m_value = dim_vars[j];
                    new_args.push_back(al, dim_var);
                }
            }

            ASR::stmt_t* new_call = ASRUtils::STMT(ASR::make_SubroutineCall_t(al,
                                        x.base.base.loc, new_subrout_sym, new_subrout_sym,
                                        new_args.p, new_args.size(), x.m_dt, nullptr, 0));
            pass_result.push_back(al, new_call);
        }
};

class ReplaceFunctionCalls: public ASR::BaseExprReplacer<ReplaceFunctionCalls> {

    private:

    Allocator& al;
    PassArrayByDataProcedureVisitor& v;

    public:

    ReplaceFunctionCalls(Allocator& al_, PassArrayByDataProcedureVisitor& v_) : al(al_), v(v_)
    {}

    void replace_FunctionCall(ASR::FunctionCall_t* x) {
        ASR::symbol_t* subrout_sym = x->m_name;
        if( v.proc2newproc.find(subrout_sym) == v.proc2newproc.end() ) {
            return ;
        }

        ASR::symbol_t* new_func_sym = v.proc2newproc[subrout_sym].first;
        std::vector<size_t>& indices = v.proc2newproc[subrout_sym].second;

        Vec<ASR::call_arg_t> new_args;
        new_args.reserve(al, x->n_args);
        for( size_t i = 0; i < x->n_args; i++ ) {
            new_args.push_back(al, x->m_args[i]);
            if( std::find(indices.begin(), indices.end(), i) == indices.end() ) {
                continue ;
            }

            Vec<ASR::expr_t*> dim_vars;
            dim_vars.reserve(al, 2);
            ASRUtils::get_dimensions(x->m_args[i].m_value, dim_vars, al);
            for( size_t j = 0; j < dim_vars.size(); j++ ) {
                ASR::call_arg_t dim_var;
                dim_var.loc = dim_vars[j]->base.loc;
                dim_var.m_value = dim_vars[j];
                new_args.push_back(al, dim_var);
            }
        }

        ASR::expr_t* new_call = ASRUtils::EXPR(ASR::make_FunctionCall_t(al,
                                    x->base.base.loc, new_func_sym, new_func_sym,
                                    new_args.p, new_args.size(), x->m_type, nullptr,
                                    x->m_dt, nullptr, 0));
        *current_expr = new_call;
    }

};

class ReplaceFunctionCallsVisitor : public ASR::CallReplacerOnExpressionsVisitor<ReplaceFunctionCallsVisitor>
{
    private:

        ReplaceFunctionCalls replacer;

    public:

        ReplaceFunctionCallsVisitor(Allocator& al_,
            PassArrayByDataProcedureVisitor& v_) : replacer(al_, v_) {}

        void call_replacer() {
            replacer.current_expr = current_expr;
            replacer.replace_expr(*current_expr);
        }

};

class RemoveArrayByDescriptorProceduresVisitor : public PassUtils::PassVisitor<RemoveArrayByDescriptorProceduresVisitor>
{
    private:

        PassArrayByDataProcedureVisitor& v;

    public:

        RemoveArrayByDescriptorProceduresVisitor(Allocator& al_, PassArrayByDataProcedureVisitor& v_):
            PassVisitor(al_, nullptr), v(v_) {}

        void visit_Program(const ASR::Program_t& x) {
            ASR::Program_t& xx = const_cast<ASR::Program_t&>(x);
            current_scope = xx.m_symtab;

            for( auto& item: current_scope->get_scope() ) {
                if( v.proc2newproc.find(item.second) != v.proc2newproc.end() ) {
                    current_scope->erase_symbol(ASRUtils::symbol_name(item.second));
                }
            }
        }

};

void pass_array_by_data(Allocator &al, ASR::TranslationUnit_t &unit,
                        const LCompilers::PassOptions& /*pass_options*/) {
    PassArrayByDataProcedureVisitor v(al);
    v.visit_TranslationUnit(unit);
    ReplaceSubroutineCallsVisitor u(al, v);
    u.visit_TranslationUnit(unit);
    ReplaceFunctionCallsVisitor w(al, v);
    w.visit_TranslationUnit(unit);
    RemoveArrayByDescriptorProceduresVisitor x(al,v);
    x.visit_TranslationUnit(unit);
    LFORTRAN_ASSERT(asr_verify(unit));
}

} // namespace LFortran<|MERGE_RESOLUTION|>--- conflicted
+++ resolved
@@ -135,12 +135,8 @@
                                             new_args.size(),  new_body.p, new_body.size(),
                                             return_var, x->m_abi, x->m_access, x->m_deftype,
                                             s2c(al, new_bindc_name), x->m_elemental,
-<<<<<<< HEAD
-                                            x->m_pure, x->m_module, 
+                                            x->m_pure, x->m_module, x->m_inline,
                                             nullptr, 0, nullptr, 0, false);
-=======
-                                            x->m_pure, x->m_module, x->m_inline);
->>>>>>> f4d6b110
                 new_symbol = ASR::down_cast<ASR::symbol_t>(new_subrout);
             }
             current_scope->add_symbol(new_name, new_symbol);
