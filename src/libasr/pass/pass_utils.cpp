--- conflicted
+++ resolved
@@ -540,12 +540,8 @@
                 /* nullptr, 0, */ body.p, body.size(), nullptr,
                 ASR::abiType::Source, ASR::accessType::Public,
                 ASR::deftypeType::Implementation,
-<<<<<<< HEAD
-                nullptr, false, false, false,
+                nullptr, false, false, false, false,
                 nullptr, 0, nullptr, 0, false);
-=======
-                nullptr, false, false, false, false);
->>>>>>> f4d6b110
             global_scope->add_symbol(vector_copy_name, ASR::down_cast<ASR::symbol_t>(vector_copy_asr));
             return ASR::down_cast<ASR::symbol_t>(vector_copy_asr);
         }
