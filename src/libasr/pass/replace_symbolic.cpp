#include <libasr/asr.h>
#include <libasr/containers.h>
#include <libasr/exception.h>
#include <libasr/asr_utils.h>
#include <libasr/asr_verify.h>
#include <libasr/pass/replace_symbolic.h>
#include <libasr/pass/pass_utils.h>
#include <libasr/pass/intrinsic_function_registry.h>

namespace LCompilers {

using ASR::down_cast;
using ASR::is_a;

class SymEngine_Stack {
public:
    std::vector<std::string> stack;
    int stack_top = -1;
    int count = 0;

    SymEngine_Stack() {}

    std::string push() {
        std::string var;
        var = "stack" + std::to_string(count);
        stack.push_back(var);
        stack_top++;
        count++;
        return stack[stack_top];
    }

    std::string pop() {
        std::string top = stack[stack_top];
        stack_top--;
        stack.pop_back();
        return top;
    }
};

class ReplaceSymbolicVisitor : public PassUtils::PassVisitor<ReplaceSymbolicVisitor>
{
public:
    ReplaceSymbolicVisitor(Allocator &al_) :
    PassVisitor(al_, nullptr) {
        pass_result.reserve(al, 1);
    }
    std::vector<std::string> symbolic_dependencies;
    std::set<ASR::symbol_t*> symbolic_vars_to_free;
    std::set<ASR::symbol_t*> symbolic_vars_to_omit;
    SymEngine_Stack symengine_stack;

    /********************************** Utils *********************************/
    #define BASIC_CONST(SYM, name)                                              \
        case LCompilers::ASRUtils::IntrinsicScalarFunctions::Symbolic##SYM: {   \
            pass_result.push_back(al, basic_const(loc,                          \
                "basic_const_"#name, target));                                  \
            break; }

    #define BASIC_BINOP(SYM, name)                                              \
        case LCompilers::ASRUtils::IntrinsicScalarFunctions::Symbolic##SYM: {   \
            pass_result.push_back(al, basic_binop(loc, "basic_"#name, target,   \
                    x->m_args[0], x->m_args[1]));                               \
            break; }

    #define BASIC_UNARYOP(SYM, name)                                            \
        case LCompilers::ASRUtils::IntrinsicScalarFunctions::Symbolic##SYM: {   \
            pass_result.push_back(al, basic_unaryop(loc, "basic_"#name,         \
                    target, x->m_args[0]));                                     \
            break; }

    #define BASIC_ATTR(SYM, N)                                                  \
        case LCompilers::ASRUtils::IntrinsicScalarFunctions::Symbolic##SYM: {   \
            ASR::expr_t* function_call = basic_get_type(loc,                    \
                intrinsic_func->m_args[0]);                                     \
            return iEq(function_call, i32(N)); }

    ASR::stmt_t *SubroutineCall(const Location &loc, ASR::symbol_t *sym,
            std::vector<ASR::expr_t *> args) {
        Vec<ASR::call_arg_t> call_args; call_args.reserve(al, args.size());
        for (auto &x: args) {
            ASR::call_arg_t call_arg;
            call_arg.loc = loc;
            call_arg.m_value = x;
            call_args.push_back(al, call_arg);
        }
        return ASRUtils::STMT(ASR::make_SubroutineCall_t(al, loc, sym,
            sym, call_args.p, call_args.n, nullptr));
    }

    ASR::expr_t *FunctionCall(const Location &loc, ASR::symbol_t *sym,
            std::vector<ASR::expr_t *> args, ASR::ttype_t *return_type) {
        Vec<ASR::call_arg_t> call_args; call_args.reserve(al, args.size());
        for (auto &x: args) {
            ASR::call_arg_t call_arg;
            call_arg.loc = loc;
            call_arg.m_value = x;
            call_args.push_back(al, call_arg);
        }
        return ASRUtils::EXPR(ASRUtils::make_FunctionCall_t_util(al, loc,
            sym, sym, call_args.p, call_args.n, return_type, nullptr, nullptr));
    }

    ASR::symbol_t *create_bindc_function(const Location &loc,
            const std::string &fn_name, std::vector<ASR::ttype_t *> args_type,
            ASR::ttype_t *return_type=nullptr) {
        ASRUtils::ASRBuilder b(al, loc);
        symbolic_dependencies.push_back(fn_name);
        ASR::symbol_t* fn_sym = current_scope->resolve_symbol(fn_name);
        if ( !fn_sym ) {
            std::string header = "symengine/cwrapper.h";
            SymbolTable *fn_symtab = al.make_new<SymbolTable>(current_scope->parent);

            Vec<ASR::expr_t*> args; args.reserve(al, 1); int i = 1;
            for (auto &type: args_type) {
                std::string arg_name = "x_0" + std::to_string(i); i++;
                args.push_back(al, b.Variable(fn_symtab, arg_name, type,
                    ASR::intentType::In, ASR::abiType::BindC, true));
            }
            ASR::expr_t *return_var = nullptr;
            if ( return_type ) {
                char *return_var_name = s2c(al, "_lpython_return_variable");
                return_var = b.Variable(fn_symtab, return_var_name, return_type,
                    ASR::intentType::ReturnVar, ASR::abiType::BindC, false);
            }

            Vec<ASR::stmt_t *> body; body.reserve(al, 1);
            SetChar dep; dep.reserve(al, 1);
            fn_sym = ASR::down_cast<ASR::symbol_t>( ASRUtils::make_Function_t_util(
                al, loc, fn_symtab, s2c(al, fn_name), dep.p, dep.n, args.p, args.n,
                body.p, body.n, return_var, ASR::abiType::BindC, ASR::accessType::Public,
                ASR::deftypeType::Interface, s2c(al, fn_name), false, false, false,
                false, false, nullptr, 0, false, false, false, s2c(al, header)));
            current_scope->parent->add_symbol(fn_name, fn_sym);
        }
        return fn_sym;
    }

    ASR::stmt_t *basic_new_stack(const Location &loc, ASR::expr_t *x) {
        ASR::symbol_t* basic_new_stack_sym = create_bindc_function(loc, "basic_new_stack",
            {ASRUtils::TYPE(ASR::make_CPtr_t(al, loc))});
        return SubroutineCall(loc, basic_new_stack_sym, {x});
    }

    ASR::stmt_t *basic_free_stack(const Location &loc, ASR::expr_t *x) {
        ASR::symbol_t* basic_free_stack_sym = create_bindc_function(loc, "basic_free_stack",
            {ASRUtils::TYPE(ASR::make_CPtr_t(al, loc))});
        return SubroutineCall(loc, basic_free_stack_sym, {x});
    }

    ASR::expr_t *basic_new_heap(const Location& loc) {
        ASR::symbol_t* basic_new_heap_sym = create_bindc_function(loc,
            "basic_new_heap", {}, ASRUtils::TYPE((ASR::make_CPtr_t(al, loc))));
        Vec<ASR::call_arg_t> call_args; call_args.reserve(al, 1);
        return FunctionCall(loc, basic_new_heap_sym, {},
            ASRUtils::TYPE(ASR::make_CPtr_t(al, loc)));
    }

    ASR::stmt_t* basic_get_args(const Location& loc, ASR::expr_t *x, ASR::expr_t *y) {
        ASR::ttype_t *type = ASRUtils::TYPE(ASR::make_CPtr_t(al, loc));
        ASR::symbol_t* basic_get_args_sym = create_bindc_function(loc,
            "basic_get_args", {type, type});
        return SubroutineCall(loc, basic_get_args_sym, {x, y});
    }

    ASR::expr_t *vecbasic_new(const Location& loc) {
        ASR::symbol_t* vecbasic_new_sym = create_bindc_function(loc,
            "vecbasic_new", {}, ASRUtils::TYPE((ASR::make_CPtr_t(al, loc))));
        Vec<ASR::call_arg_t> call_args; call_args.reserve(al, 1);
        return FunctionCall(loc, vecbasic_new_sym, {},
            ASRUtils::TYPE(ASR::make_CPtr_t(al, loc)));
    }

    ASR::stmt_t* vecbasic_get(const Location& loc, ASR::expr_t *x, ASR::expr_t *y, ASR::expr_t *z) {
        ASR::ttype_t *cptr_type = ASRUtils::TYPE(ASR::make_CPtr_t(al, loc));
        ASR::symbol_t* vecbasic_get_sym = create_bindc_function(loc, "vecbasic_get",
            {cptr_type, ASRUtils::TYPE(ASR::make_Integer_t(al, loc, 4)), cptr_type});
        return SubroutineCall(loc, vecbasic_get_sym, {x, y, z});
    }

    ASR::expr_t *vecbasic_size(const Location& loc, ASR::expr_t *x) {
        ASR::symbol_t* vecbasic_size_sym = create_bindc_function(loc,
            "vecbasic_size", {ASRUtils::TYPE(ASR::make_CPtr_t(al, loc))},
            ASRUtils::TYPE(ASR::make_Integer_t(al, loc, 4)));
        return FunctionCall(loc, vecbasic_size_sym, {x},
            ASRUtils::TYPE(ASR::make_Integer_t(al, loc, 4)));
    }

    ASR::stmt_t* basic_assign(const Location& loc,
            ASR::expr_t *target, ASR::expr_t *value) {
        ASR::ttype_t *cptr_type = ASRUtils::TYPE(ASR::make_CPtr_t(al, loc));
        ASR::symbol_t* basic_assign_sym = create_bindc_function(loc, "basic_assign",
            {cptr_type, cptr_type});
        return SubroutineCall(loc, basic_assign_sym, {target, value});
    }

    ASR::expr_t* basic_str(const Location& loc, ASR::expr_t *x) {
        ASR::symbol_t* basic_str_sym = create_bindc_function(loc,
            "basic_str", {ASRUtils::TYPE(ASR::make_CPtr_t(al, loc))},
            ASRUtils::TYPE(ASR::make_Character_t(al, loc, 1, -2, nullptr)));
        return FunctionCall(loc, basic_str_sym, {x},
            ASRUtils::TYPE(ASR::make_Character_t(al, loc, 1, -2, nullptr)));
    }

    ASR::expr_t* basic_get_type(const Location& loc, ASR::expr_t* value) {
        ASR::symbol_t* basic_get_type_sym = create_bindc_function(loc,
            "basic_get_type", {ASRUtils::TYPE(ASR::make_CPtr_t(al, loc))},
            ASRUtils::TYPE(ASR::make_Integer_t(al, loc, 4)));
        return FunctionCall(loc, basic_get_type_sym, {handle_argument(al, loc, value)},
            ASRUtils::TYPE(ASR::make_Integer_t(al, loc, 4)));
    }

    ASR::expr_t* basic_compare(const Location& loc,
            std::string fn_name, ASR::expr_t *left, ASR::expr_t *right) {
        ASR::symbol_t* basic_compare_sym = create_bindc_function(loc,
            fn_name, {ASRUtils::TYPE(ASR::make_CPtr_t(al, loc)), ASRUtils::TYPE(ASR::make_CPtr_t(al, loc))},
            ASRUtils::TYPE(ASR::make_Logical_t(al, loc, 4)));
        return FunctionCall(loc, basic_compare_sym, {handle_argument(al, loc, left),
            handle_argument(al, loc, right)}, ASRUtils::TYPE(ASR::make_Logical_t(al, loc, 4)));
    }

    ASR::stmt_t* integer_set_si(const Location& loc, ASR::expr_t *target,
            ASR::expr_t *value) {
        ASR::symbol_t* integer_set_si_sym = create_bindc_function(loc,
            "integer_set_si", {ASRUtils::TYPE(ASR::make_CPtr_t(al, loc)),
            ASRUtils::TYPE(ASR::make_Integer_t(al, loc, 8))});
        return SubroutineCall(loc, integer_set_si_sym, {target, value});
    }

    ASR::stmt_t *symbol_set(const Location &loc, ASR::expr_t *target, ASR::expr_t *value) {
        ASR::symbol_t* symbol_set_sym = create_bindc_function(loc, "symbol_set",
            {ASRUtils::TYPE(ASR::make_CPtr_t(al, loc)), ASRUtils::TYPE(
            ASR::make_Character_t(al, loc, 1, -2, nullptr))});
        return SubroutineCall(loc, symbol_set_sym, {target, value});
    }

    ASR::stmt_t *basic_const(const Location &loc,
            const std::string &fn_name, ASR::expr_t* value) {
        ASR::symbol_t* basic_const_sym = create_bindc_function(loc, fn_name,
            {ASRUtils::TYPE(ASR::make_CPtr_t(al, loc))});
        return SubroutineCall(loc, basic_const_sym, {value});
    }

    ASR::stmt_t *basic_binop(const Location &loc, const std::string &fn_name,
            ASR::expr_t* target, ASR::expr_t* op_01, ASR::expr_t* op_02) {
        ASR::ttype_t *cptr_type = ASRUtils::TYPE(ASR::make_CPtr_t(al, loc));
        ASR::symbol_t* basic_binop_sym = create_bindc_function(loc, fn_name,
            {cptr_type, cptr_type, cptr_type});
        return SubroutineCall(loc, basic_binop_sym, {target,
            handle_argument(al, loc, op_01), handle_argument(al, loc, op_02)});
    }

    ASR::stmt_t *basic_unaryop(const Location &loc, const std::string &fn_name,
            ASR::expr_t* target, ASR::expr_t* op_01) {
        ASR::symbol_t* basic_unaryop_sym = create_bindc_function(loc, fn_name,
            {ASRUtils::TYPE(ASR::make_CPtr_t(al, loc)), ASRUtils::TYPE(
            ASR::make_CPtr_t(al, loc))});
        return SubroutineCall(loc, basic_unaryop_sym, {target,
            handle_argument(al, loc, op_01)});
    }

    ASR::expr_t *basic_has_symbol(const Location &loc, ASR::expr_t *value_01, ASR::expr_t *value_02) {
        ASR::symbol_t* basic_has_symbol_sym = create_bindc_function(loc,
            "basic_has_symbol", {ASRUtils::TYPE(ASR::make_CPtr_t(al, loc)), ASRUtils::TYPE(ASR::make_CPtr_t(al, loc))},
            ASRUtils::TYPE(ASR::make_Logical_t(al, loc, 4)));
        return FunctionCall(loc, basic_has_symbol_sym,
            {handle_argument(al, loc, value_01), handle_argument(al, loc, value_02)},
            ASRUtils::TYPE(ASR::make_Logical_t(al, loc, 4)));
    }

    static inline bool is_logical_intrinsic_symbolic(ASR::expr_t* expr) {
        if (ASR::is_a<ASR::IntrinsicScalarFunction_t>(*expr)) {
            ASR::IntrinsicScalarFunction_t* intrinsic_func = ASR::down_cast<ASR::IntrinsicScalarFunction_t>(expr);
            int64_t intrinsic_id = intrinsic_func->m_intrinsic_id;
            switch (static_cast<LCompilers::ASRUtils::IntrinsicScalarFunctions>(intrinsic_id)) {
                case LCompilers::ASRUtils::IntrinsicScalarFunctions::SymbolicHasSymbolQ:
                case LCompilers::ASRUtils::IntrinsicScalarFunctions::SymbolicAddQ:
                case LCompilers::ASRUtils::IntrinsicScalarFunctions::SymbolicMulQ:
                case LCompilers::ASRUtils::IntrinsicScalarFunctions::SymbolicPowQ:
                case LCompilers::ASRUtils::IntrinsicScalarFunctions::SymbolicLogQ:
                case LCompilers::ASRUtils::IntrinsicScalarFunctions::SymbolicSinQ:
                    return true;
                default:
                    return false;
            }
        }
        return true;
    }
    /********************************** Utils *********************************/

    void visit_Function(const ASR::Function_t &x) {
        // FIXME: this is a hack, we need to pass in a non-const `x`,
        // which requires to generate a TransformVisitor.
        ASR::Function_t &xx = const_cast<ASR::Function_t&>(x);
        SymbolTable* current_scope_copy = this->current_scope;
        this->current_scope = xx.m_symtab;

        ASR::ttype_t* f_signature= xx.m_function_signature;
        ASR::FunctionType_t *f_type = ASR::down_cast<ASR::FunctionType_t>(f_signature);
        ASR::ttype_t *CPtr_type = ASRUtils::TYPE(ASR::make_CPtr_t(al, xx.base.base.loc));
        for (size_t i = 0; i < f_type->n_arg_types; ++i) {
            if (f_type->m_arg_types[i]->type == ASR::ttypeType::SymbolicExpression) {
                f_type->m_arg_types[i] = CPtr_type;
            } else if (f_type->m_arg_types[i]->type == ASR::ttypeType::List) {
                ASR::List_t* list = ASR::down_cast<ASR::List_t>(f_type->m_arg_types[i]);
                if (list->m_type->type == ASR::ttypeType::SymbolicExpression){
                    ASR::ttype_t* list_type = ASRUtils::TYPE(ASR::make_List_t(al, xx.base.base.loc, CPtr_type));
                    f_type->m_arg_types[i] = list_type;
                }
            }
        }

        for (auto &item : x.m_symtab->get_scope()) {
            if (ASR::is_a<ASR::Variable_t>(*item.second)) {
                ASR::Variable_t *s = ASR::down_cast<ASR::Variable_t>(item.second);
                this->visit_Variable(*s);
            }
        }
        transform_stmts(xx.m_body, xx.n_body);

        // freeing out variables
        if (!symbolic_vars_to_free.empty()) {
            Vec<ASR::stmt_t*> func_body;
            func_body.from_pointer_n_copy(al, xx.m_body, xx.n_body);

            for (ASR::symbol_t* symbol : symbolic_vars_to_free) {
                func_body.push_back(al, basic_free_stack(x.base.base.loc,
                    ASRUtils::EXPR(ASR::make_Var_t(al, x.base.base.loc, symbol))));
            }

            xx.n_body = func_body.size();
            xx.m_body = func_body.p;
            symbolic_vars_to_free.clear();
        }

        SetChar function_dependencies;
        function_dependencies.from_pointer_n_copy(al, xx.m_dependencies, xx.n_dependencies);
        for( size_t i = 0; i < symbolic_dependencies.size(); i++ ) {
            function_dependencies.push_back(al, s2c(al, symbolic_dependencies[i]));
        }
        symbolic_dependencies.clear();
        xx.n_dependencies = function_dependencies.size();
        xx.m_dependencies = function_dependencies.p;
        this->current_scope = current_scope_copy;
    }

    void visit_Variable(const ASR::Variable_t& x) {
        ASR::Variable_t& xx = const_cast<ASR::Variable_t&>(x);
        if (xx.m_type->type == ASR::ttypeType::SymbolicExpression) {
            std::string var_name = xx.m_name;
            std::string placeholder = "_" + std::string(var_name);

            ASR::ttype_t *CPtr_type = ASRUtils::TYPE(ASR::make_CPtr_t(al, xx.base.base.loc));
            xx.m_type = CPtr_type;
            if (xx.m_intent == ASR::intentType::Local) {
                symbolic_vars_to_free.insert(ASR::down_cast<ASR::symbol_t>((ASR::asr_t*)&xx));
            }
            if(xx.m_intent == ASR::intentType::In){
                symbolic_vars_to_omit.insert(ASR::down_cast<ASR::symbol_t>((ASR::asr_t*)&xx));
            }

            if(xx.m_intent == ASR::intentType::Local){
                ASR::ttype_t *type2 = ASRUtils::TYPE(ASR::make_Integer_t(al, xx.base.base.loc, 8));
                ASR::symbol_t* sym2 = ASR::down_cast<ASR::symbol_t>(
                    ASR::make_Variable_t(al, xx.base.base.loc, current_scope,
                                        s2c(al, placeholder), nullptr, 0,
                                        xx.m_intent, nullptr,
                                        nullptr, xx.m_storage,
                                        type2, nullptr, xx.m_abi,
                                        xx.m_access, xx.m_presence,
                                        xx.m_value_attr));

                current_scope->add_symbol(s2c(al, placeholder), sym2);
                ASR::symbol_t* var_sym = current_scope->get_symbol(var_name);
                ASR::symbol_t* placeholder_sym = current_scope->get_symbol(placeholder);
                ASR::expr_t* target1 = ASRUtils::EXPR(ASR::make_Var_t(al, xx.base.base.loc, placeholder_sym));
                ASR::expr_t* target2 = ASRUtils::EXPR(ASR::make_Var_t(al, xx.base.base.loc, var_sym));

                // statement 1
                ASR::expr_t* value1 = ASRUtils::EXPR(ASR::make_Cast_t(al, xx.base.base.loc,
                    ASRUtils::EXPR(ASR::make_IntegerConstant_t(al, xx.base.base.loc, 0,
                    ASRUtils::TYPE(ASR::make_Integer_t(al, xx.base.base.loc, 4)))),
                    (ASR::cast_kindType)ASR::cast_kindType::IntegerToInteger, type2,
                    ASRUtils::EXPR(ASR::make_IntegerConstant_t(al, xx.base.base.loc, 0, type2))));

                // statement 2
                ASR::expr_t* value2 = ASRUtils::EXPR(ASR::make_PointerNullConstant_t(al, xx.base.base.loc, CPtr_type));

                // statement 3
                ASR::expr_t* get_pointer_node = ASRUtils::EXPR(ASR::make_GetPointer_t(al, xx.base.base.loc,
                    target1, ASRUtils::TYPE(ASR::make_Pointer_t(al, xx.base.base.loc, type2)), nullptr));
                ASR::expr_t* value3 = ASRUtils::EXPR(ASR::make_PointerToCPtr_t(al, xx.base.base.loc, get_pointer_node,
                    CPtr_type, nullptr));

                // defining the assignment statement
                ASR::stmt_t* stmt1 = ASRUtils::STMT(ASR::make_Assignment_t(al, xx.base.base.loc, target1, value1, nullptr));
                ASR::stmt_t* stmt2 = ASRUtils::STMT(ASR::make_Assignment_t(al, xx.base.base.loc, target2, value2, nullptr));
                ASR::stmt_t* stmt3 = ASRUtils::STMT(ASR::make_Assignment_t(al, xx.base.base.loc, target2, value3, nullptr));
                // statement 4
                ASR::stmt_t* stmt4 = basic_new_stack(x.base.base.loc, target2);

                pass_result.push_back(al, stmt1);
                pass_result.push_back(al, stmt2);
                pass_result.push_back(al, stmt3);
                pass_result.push_back(al, stmt4);
            }
        } else if (xx.m_type->type == ASR::ttypeType::List) {
            ASR::List_t* list = ASR::down_cast<ASR::List_t>(xx.m_type);
            if (list->m_type->type == ASR::ttypeType::SymbolicExpression){
                ASR::ttype_t *CPtr_type = ASRUtils::TYPE(ASR::make_CPtr_t(al, xx.base.base.loc));
                ASR::ttype_t* list_type = ASRUtils::TYPE(ASR::make_List_t(al, xx.base.base.loc, CPtr_type));
                xx.m_type = list_type;
            }
        }
    }

    ASR::expr_t* handle_argument(Allocator &al, const Location &loc, ASR::expr_t* arg) {
        if (ASR::is_a<ASR::Var_t>(*arg)) {
            return arg;
        } else if (ASR::is_a<ASR::IntrinsicScalarFunction_t>(*arg)) {
            this->visit_IntrinsicFunction(*ASR::down_cast<ASR::IntrinsicScalarFunction_t>(arg));
        } else if (ASR::is_a<ASR::Cast_t>(*arg)) {
            this->visit_Cast(*ASR::down_cast<ASR::Cast_t>(arg));
        } else {
            LCOMPILERS_ASSERT(false);
        }
        ASR::symbol_t* var_sym = current_scope->get_symbol(symengine_stack.pop());
        return ASRUtils::EXPR(ASR::make_Var_t(al, loc, var_sym));
    }

    void process_intrinsic_function(const Location &loc,
            ASR::IntrinsicScalarFunction_t* x, ASR::expr_t* target) {
        int64_t intrinsic_id = x->m_intrinsic_id;
        switch (static_cast<LCompilers::ASRUtils::IntrinsicScalarFunctions>(intrinsic_id)) {
            case LCompilers::ASRUtils::IntrinsicScalarFunctions::SymbolicSymbol: {
                pass_result.push_back(al, symbol_set(loc, target, x->m_args[0]));
                break;
            }
            BASIC_CONST(Pi, pi)
            BASIC_CONST(E, E)
            BASIC_BINOP(Add, add)
            BASIC_BINOP(Sub, sub)
            BASIC_BINOP(Mul, mul)
            BASIC_BINOP(Div, div)
            BASIC_BINOP(Pow, pow)
            BASIC_BINOP(Diff, diff)
            BASIC_UNARYOP(Sin, sin)
            BASIC_UNARYOP(Cos, cos)
            BASIC_UNARYOP(Log, log)
            BASIC_UNARYOP(Exp, exp)
            BASIC_UNARYOP(Abs, abs)
            BASIC_UNARYOP(Expand, expand)
            case LCompilers::ASRUtils::IntrinsicScalarFunctions::SymbolicGetArgument: {
                // Define necessary function symbols
                ASR::expr_t* value1 = handle_argument(al, loc, x->m_args[0]);

                // Define necessary variables
                ASR::ttype_t* CPtr_type = ASRUtils::TYPE(ASR::make_CPtr_t(al, loc));
                std::string args_str = current_scope->get_unique_name("_lcompilers_symbolic_argument_container");
                ASR::symbol_t* args_sym = ASR::down_cast<ASR::symbol_t>(ASR::make_Variable_t(
                    al, loc, current_scope, s2c(al, args_str), nullptr, 0, ASR::intentType::Local,
                    nullptr, nullptr, ASR::storage_typeType::Default, CPtr_type, nullptr,
                    ASR::abiType::BindC, ASR::Public, ASR::presenceType::Required, false));
                current_scope->add_symbol(args_str, args_sym);

                // Statement 1
                ASR::expr_t* args = ASRUtils::EXPR(ASR::make_Var_t(al, loc, args_sym));
                ASR::expr_t* function_call1 = vecbasic_new(loc);
                ASR::stmt_t* stmt1 = ASRUtils::STMT(ASR::make_Assignment_t(al, loc, args, function_call1, nullptr));
                pass_result.push_back(al, stmt1);

                // Statement 2
                pass_result.push_back(al, basic_get_args(loc, value1, args));

                // Statement 3
                ASR::expr_t* function_call2 = vecbasic_size(loc, args);
                ASR::expr_t* test = ASRUtils::EXPR(ASR::make_IntegerCompare_t(al, loc, function_call2, ASR::cmpopType::Gt,
                        x->m_args[1], ASRUtils::TYPE(ASR::make_Logical_t(al, loc, 4)), nullptr));
                std::string error_str = "tuple index out of range";
                ASR::ttype_t *str_type = ASRUtils::TYPE(ASR::make_Character_t(al, loc,
                        1, error_str.size(), nullptr));
                ASR::expr_t* error = ASRUtils::EXPR(ASR::make_StringConstant_t(al, loc, s2c(al, error_str), str_type));
                ASR::stmt_t *stmt3 = ASRUtils::STMT(ASR::make_Assert_t(al, loc, test, error));
                pass_result.push_back(al, stmt3);

                // Statement 4
                pass_result.push_back(al, vecbasic_get(loc, args, x->m_args[1], target));
                break;
            }
            default: {
                throw LCompilersException("IntrinsicFunction: `"
                    + ASRUtils::get_intrinsic_name(intrinsic_id)
                    + "` is not implemented");
            }
        }
    }

    ASR::expr_t* process_attributes(const Location &loc, ASR::expr_t* expr) {
        if (ASR::is_a<ASR::IntrinsicScalarFunction_t>(*expr)) {
            ASR::IntrinsicScalarFunction_t* intrinsic_func = ASR::down_cast<ASR::IntrinsicScalarFunction_t>(expr);
            int64_t intrinsic_id = intrinsic_func->m_intrinsic_id;
            switch (static_cast<LCompilers::ASRUtils::IntrinsicScalarFunctions>(intrinsic_id)) {
                case LCompilers::ASRUtils::IntrinsicScalarFunctions::SymbolicHasSymbolQ: {
                    return basic_has_symbol(loc, intrinsic_func->m_args[0],
                        intrinsic_func->m_args[1]);
                }
                // (sym_name, n) where n = 16, 15, ... as the right value of the
                // IntegerCompare node as it represents SYMENGINE_ADD through SYMENGINE_ENUM
                BASIC_ATTR(AddQ, 16)
                BASIC_ATTR(MulQ, 15)
                BASIC_ATTR(PowQ, 17)
                BASIC_ATTR(LogQ, 29)
                BASIC_ATTR(SinQ, 35)
                default: {
                    throw LCompilersException("IntrinsicFunction: `"
                        + ASRUtils::get_intrinsic_name(intrinsic_id)
                        + "` is not implemented");
                }
            }
        }
        return expr;
    }

    void visit_Assignment(const ASR::Assignment_t &x) {
        if (ASR::is_a<ASR::Var_t>(*x.m_value) && ASR::is_a<ASR::CPtr_t>(*ASRUtils::expr_type(x.m_value))) {
            ASR::symbol_t *v = ASR::down_cast<ASR::Var_t>(x.m_value)->m_v;
            if ((symbolic_vars_to_free.find(v) == symbolic_vars_to_free.end()) &&
                (symbolic_vars_to_omit.find(v) == symbolic_vars_to_omit.end())) return;
            ASR::symbol_t* var_sym = ASR::down_cast<ASR::Var_t>(x.m_value)->m_v;
            pass_result.push_back(al, basic_assign(x.base.base.loc, x.m_target,
                ASRUtils::EXPR(ASR::make_Var_t(al, x.base.base.loc, var_sym))));
        } else if (ASR::is_a<ASR::IntrinsicScalarFunction_t>(*x.m_value)) {
            ASR::IntrinsicScalarFunction_t* intrinsic_func = ASR::down_cast<ASR::IntrinsicScalarFunction_t>(x.m_value);
            if (intrinsic_func->m_type->type == ASR::ttypeType::SymbolicExpression) {
                process_intrinsic_function(x.base.base.loc, intrinsic_func, x.m_target);
            } else if (intrinsic_func->m_type->type == ASR::ttypeType::Logical) {
                if (is_logical_intrinsic_symbolic(x.m_value)) {
                    ASR::expr_t* function_call = process_attributes(x.base.base.loc, x.m_value);
                    ASR::stmt_t* stmt = ASRUtils::STMT(ASR::make_Assignment_t(al, x.base.base.loc, x.m_target, function_call, nullptr));
                    pass_result.push_back(al, stmt);
                }
            }
        } else if (ASR::is_a<ASR::Cast_t>(*x.m_value)) {
            ASR::Cast_t* cast_t = ASR::down_cast<ASR::Cast_t>(x.m_value);
            if (cast_t->m_kind == ASR::cast_kindType::IntegerToSymbolicExpression) {
                ASR::expr_t* cast_arg = cast_t->m_arg;
                ASR::expr_t* cast_value = cast_t->m_value;
                if (ASR::is_a<ASR::Var_t>(*cast_arg)) {
                    ASR::ttype_t* cast_type = ASRUtils::TYPE(ASR::make_Integer_t(al, x.base.base.loc, 8));
                    ASR::expr_t* value = ASRUtils::EXPR(ASR::make_Cast_t(al, x.base.base.loc, cast_arg,
                        (ASR::cast_kindType)ASR::cast_kindType::IntegerToInteger, cast_type, nullptr));
                    pass_result.push_back(al, integer_set_si(x.base.base.loc, x.m_target, value));
                } else if (ASR::is_a<ASR::IntrinsicScalarFunction_t>(*cast_value)) {
                    ASR::IntrinsicScalarFunction_t* intrinsic_func = ASR::down_cast<ASR::IntrinsicScalarFunction_t>(cast_value);
                    int64_t intrinsic_id = intrinsic_func->m_intrinsic_id;
                    if (static_cast<LCompilers::ASRUtils::IntrinsicScalarFunctions>(intrinsic_id) ==
                        LCompilers::ASRUtils::IntrinsicScalarFunctions::SymbolicInteger) {
                        int const_value = 0;
                        if (ASR::is_a<ASR::IntegerConstant_t>(*cast_arg)){
                            ASR::IntegerConstant_t* const_int = ASR::down_cast<ASR::IntegerConstant_t>(cast_arg);
                            const_value = const_int->m_n;
                        }
                        if (ASR::is_a<ASR::IntegerUnaryMinus_t>(*cast_arg)){
                            ASR::IntegerUnaryMinus_t *const_int_minus = ASR::down_cast<ASR::IntegerUnaryMinus_t>(cast_arg);
                            ASR::IntegerConstant_t* const_int = ASR::down_cast<ASR::IntegerConstant_t>(const_int_minus->m_value);
                            const_value = const_int->m_n;
                        }

                        ASR::ttype_t* cast_type = ASRUtils::TYPE(ASR::make_Integer_t(al, x.base.base.loc, 8));
                        ASR::expr_t* value = ASRUtils::EXPR(ASR::make_Cast_t(al, x.base.base.loc, cast_arg,
                            (ASR::cast_kindType)ASR::cast_kindType::IntegerToInteger, cast_type,
                            ASRUtils::EXPR(ASR::make_IntegerConstant_t(al, x.base.base.loc, const_value, cast_type))));
                        pass_result.push_back(al, integer_set_si(x.base.base.loc, x.m_target, value));
                    }
                }
            }
        } else if (ASR::is_a<ASR::ListConstant_t>(*x.m_value)) {
            ASR::ListConstant_t* list_constant = ASR::down_cast<ASR::ListConstant_t>(x.m_value);
            if (list_constant->m_type->type == ASR::ttypeType::List) {
                ASR::List_t* list = ASR::down_cast<ASR::List_t>(list_constant->m_type);

                if (list->m_type->type == ASR::ttypeType::SymbolicExpression){
                    if(ASR::is_a<ASR::Var_t>(*x.m_target)) {
                        ASR::symbol_t *v = ASR::down_cast<ASR::Var_t>(x.m_target)->m_v;
                        if (ASR::is_a<ASR::Variable_t>(*v)) {
                            // Step1: Add the placeholder for the list variable to the scope
                            ASRUtils::ASRBuilder b(al, x.base.base.loc);
                            ASR::ttype_t* CPtr_type = ASRUtils::TYPE(ASR::make_CPtr_t(al, x.base.base.loc));
                            ASR::ttype_t* list_type = ASRUtils::TYPE(ASR::make_List_t(al, x.base.base.loc, CPtr_type));
                            ASR::Variable_t *list_variable = ASR::down_cast<ASR::Variable_t>(v);
                            std::string list_name = list_variable->m_name;
                            std::string placeholder = "_" + std::string(list_name);

                            ASR::symbol_t* placeholder_sym = ASR::down_cast<ASR::symbol_t>(
                                ASR::make_Variable_t(al, list_variable->base.base.loc, current_scope,
                                                    s2c(al, placeholder), nullptr, 0,
                                                    list_variable->m_intent, nullptr,
                                                    nullptr, list_variable->m_storage,
                                                    list_type, nullptr, list_variable->m_abi,
                                                    list_variable->m_access, list_variable->m_presence,
                                                    list_variable->m_value_attr));

                            current_scope->add_symbol(s2c(al, placeholder), placeholder_sym);
                            ASR::expr_t* placeholder_target = ASRUtils::EXPR(ASR::make_Var_t(al, x.base.base.loc, placeholder_sym));

                            Vec<ASR::expr_t*> temp_list1, temp_list2;
                            temp_list1.reserve(al, list_constant->n_args + 1);
                            temp_list2.reserve(al, list_constant->n_args + 1);

                            for (size_t i = 0; i < list_constant->n_args; ++i) {
                                ASR::expr_t* value = handle_argument(al, x.base.base.loc,  list_constant->m_args[i]);
                                temp_list1.push_back(al, value);
                            }

                            ASR::expr_t* temp_list_const1 = ASRUtils::EXPR(ASR::make_ListConstant_t(al, x.base.base.loc, temp_list1.p,
                                            temp_list1.size(), list_type));
                            ASR::stmt_t* stmt1 = ASRUtils::STMT(ASR::make_Assignment_t(al, x.base.base.loc, placeholder_target, temp_list_const1, nullptr));
                            pass_result.push_back(al, stmt1);

                            // Step2: Add the empty list variable
                            ASR::expr_t* temp_list_const2 = ASRUtils::EXPR(ASR::make_ListConstant_t(al, x.base.base.loc, temp_list2.p,
                                            temp_list2.size(), list_type));
                            ASR::stmt_t* stmt2 = ASRUtils::STMT(ASR::make_Assignment_t(al, x.base.base.loc, x.m_target, temp_list_const2, nullptr));
                            pass_result.push_back(al, stmt2);

                            // Step3: Add the list index to the function scope
                            std::string symbolic_list_index = current_scope->get_unique_name("symbolic_list_index");
                            ASR::ttype_t* int32_type = ASRUtils::TYPE(ASR::make_Integer_t(al, x.base.base.loc, 4));
                            ASR::symbol_t* index_sym = ASR::down_cast<ASR::symbol_t>(
                                ASR::make_Variable_t(al, x.base.base.loc, current_scope, s2c(al, symbolic_list_index),
                                nullptr, 0, ASR::intentType::Local, nullptr, nullptr, ASR::storage_typeType::Default,
                                int32_type, nullptr, ASR::abiType::Source, ASR::Public, ASR::presenceType::Required, false));
                            current_scope->add_symbol(symbolic_list_index, index_sym);
                            ASR::expr_t* index = ASRUtils::EXPR(ASR::make_Var_t(al, x.base.base.loc, index_sym));
                            ASR::stmt_t* stmt3 = ASRUtils::STMT(ASR::make_Assignment_t(al, x.base.base.loc, index,
                                ASRUtils::EXPR(ASR::make_IntegerConstant_t(al, x.base.base.loc, 0, int32_type)), nullptr));
                            pass_result.push_back(al, stmt3);

                            // Step4: Add the DoLoop for appending elements into the list
                            std::string block_name = current_scope->get_unique_name("block");
                            SymbolTable* block_symtab = al.make_new<SymbolTable>(current_scope);
                            char *tmp_var_name = s2c(al, "tmp");
                            ASR::expr_t* tmp_var = b.Variable(block_symtab, tmp_var_name, CPtr_type,
                                ASR::intentType::Local, ASR::abiType::Source, false);
                            Vec<ASR::stmt_t*> block_body; block_body.reserve(al, 1);
                            ASR::stmt_t* block_stmt1 = ASRUtils::STMT(ASR::make_Assignment_t(al, x.base.base.loc, tmp_var,
                                basic_new_heap(x.base.base.loc), nullptr));
                            block_body.push_back(al, block_stmt1);
                            ASR::stmt_t* block_stmt2 = ASRUtils::STMT(ASR::make_ListAppend_t(al, x.base.base.loc, x.m_target, tmp_var));
                            block_body.push_back(al, block_stmt2);
                            block_body.push_back(al, basic_assign(x.base.base.loc, ASRUtils::EXPR(ASR::make_ListItem_t(al,
                                x.base.base.loc, x.m_target, index, CPtr_type, nullptr)), ASRUtils::EXPR(ASR::make_ListItem_t(al,
                                x.base.base.loc, placeholder_target, index, CPtr_type, nullptr))));
                            ASR::symbol_t* block = ASR::down_cast<ASR::symbol_t>(ASR::make_Block_t(al, x.base.base.loc,
                                                block_symtab, s2c(al, block_name), block_body.p, block_body.n));
                            current_scope->add_symbol(block_name, block);
                            ASR::stmt_t* block_call = ASRUtils::STMT(ASR::make_BlockCall_t(
                                al, x.base.base.loc, -1, block));
                            std::vector<ASR::stmt_t*> do_loop_body;
                            do_loop_body.push_back(block_call);
                            ASR::stmt_t* stmt4 = b.DoLoop(index, ASRUtils::EXPR(ASR::make_IntegerConstant_t(al, x.base.base.loc, 0, int32_type)),
                                ASRUtils::EXPR(ASR::make_IntegerBinOp_t(al, x.base.base.loc,
                                ASRUtils::EXPR(ASR::make_ListLen_t(al, x.base.base.loc, placeholder_target, int32_type, nullptr)), ASR::binopType::Sub,
                                ASRUtils::EXPR(ASR::make_IntegerConstant_t(al, x.base.base.loc, 1, int32_type)), int32_type, nullptr)),
                                do_loop_body, ASRUtils::EXPR(ASR::make_IntegerConstant_t(al, x.base.base.loc, 1, int32_type)));
                            pass_result.push_back(al, stmt4);
                        }
                    }
                }
            }
        } else if (ASR::is_a<ASR::ListItem_t>(*x.m_value)) {
            ASR::ListItem_t* list_item = ASR::down_cast<ASR::ListItem_t>(x.m_value);
            if (list_item->m_type->type == ASR::ttypeType::SymbolicExpression) {
                ASR::expr_t *value = ASRUtils::EXPR(ASR::make_ListItem_t(al,
                    x.base.base.loc, list_item->m_a, list_item->m_pos,
                    ASRUtils::TYPE(ASR::make_CPtr_t(al, x.base.base.loc)), nullptr));
                pass_result.push_back(al, basic_assign(x.base.base.loc, x.m_target, value));
            }
        } else if (ASR::is_a<ASR::SymbolicCompare_t>(*x.m_value)) {
            ASR::SymbolicCompare_t *s = ASR::down_cast<ASR::SymbolicCompare_t>(x.m_value);
            if (s->m_op == ASR::cmpopType::Eq || s->m_op == ASR::cmpopType::NotEq) {
                ASR::expr_t* function_call = nullptr;
                if (s->m_op == ASR::cmpopType::Eq) {
                    function_call = basic_compare(x.base.base.loc, "basic_eq", s->m_left, s->m_right);
                } else {
                    function_call = basic_compare(x.base.base.loc, "basic_neq", s->m_left, s->m_right);
                }
                ASR::stmt_t* stmt = ASRUtils::STMT(ASR::make_Assignment_t(al, x.base.base.loc, x.m_target, function_call, nullptr));
                pass_result.push_back(al, stmt);
            }
        }
    }

    void visit_If(const ASR::If_t& x) {
        ASR::If_t& xx = const_cast<ASR::If_t&>(x);
        transform_stmts(xx.m_body, xx.n_body);
        transform_stmts(xx.m_orelse, xx.n_orelse);
        if (ASR::is_a<ASR::IntrinsicScalarFunction_t>(*xx.m_test)) {
            ASR::IntrinsicScalarFunction_t* intrinsic_func = ASR::down_cast<ASR::IntrinsicScalarFunction_t>(xx.m_test);
            if (intrinsic_func->m_type->type == ASR::ttypeType::Logical) {
                if (is_logical_intrinsic_symbolic(xx.m_test)) {
                    ASR::expr_t* function_call = process_attributes(xx.base.base.loc, xx.m_test);
                    xx.m_test = function_call;
                }
            }
        } else if (ASR::is_a<ASR::LogicalNot_t>(*xx.m_test)) {
            ASR::LogicalNot_t* logical_not = ASR::down_cast<ASR::LogicalNot_t>(xx.m_test);
            if (ASR::is_a<ASR::IntrinsicScalarFunction_t>(*logical_not->m_arg)) {
                ASR::IntrinsicScalarFunction_t* intrinsic_func = ASR::down_cast<ASR::IntrinsicScalarFunction_t>(logical_not->m_arg);
                if (intrinsic_func->m_type->type == ASR::ttypeType::Logical) {
                    if (is_logical_intrinsic_symbolic(logical_not->m_arg)) {
                        ASR::expr_t* function_call = process_attributes(xx.base.base.loc, logical_not->m_arg);
                        ASR::expr_t* new_logical_not = ASRUtils::EXPR(ASR::make_LogicalNot_t(al, xx.base.base.loc, function_call,
                            logical_not->m_type, logical_not->m_value));
                        xx.m_test = new_logical_not;
                    }
                }
            }
        } else if (ASR::is_a<ASR::SymbolicCompare_t>(*xx.m_test)) {
            ASR::SymbolicCompare_t *s = ASR::down_cast<ASR::SymbolicCompare_t>(xx.m_test);
            ASR::expr_t* function_call = nullptr;
            if (s->m_op == ASR::cmpopType::Eq) {
                function_call = basic_compare(xx.base.base.loc, "basic_eq", s->m_left, s->m_right);
            } else {
                function_call = basic_compare(xx.base.base.loc, "basic_neq", s->m_left, s->m_right);
            }
            ASR::stmt_t* stmt = ASRUtils::STMT(ASR::make_If_t(al, xx.base.base.loc, function_call,
                xx.m_body, xx.n_body, xx.m_orelse, xx.n_orelse));
            pass_result.push_back(al, stmt);
        }
    }

    void visit_SubroutineCall(const ASR::SubroutineCall_t &x) {
        Vec<ASR::call_arg_t> call_args;
        call_args.reserve(al, 1);

        for (size_t i=0; i<x.n_args; i++) {
            ASR::expr_t* val = x.m_args[i].m_value;
            if (val && ASR::is_a<ASR::IntrinsicScalarFunction_t>(*val) && ASR::is_a<ASR::SymbolicExpression_t>(*ASRUtils::expr_type(val))) {
                ASR::IntrinsicScalarFunction_t* intrinsic_func = ASR::down_cast<ASR::IntrinsicScalarFunction_t>(val);
                ASR::ttype_t *type = ASRUtils::TYPE(ASR::make_SymbolicExpression_t(al, x.base.base.loc));
                std::string symengine_var = symengine_stack.push();
                ASR::symbol_t *arg = ASR::down_cast<ASR::symbol_t>(ASR::make_Variable_t(
                    al, x.base.base.loc, current_scope, s2c(al, symengine_var), nullptr, 0, ASR::intentType::Local,
                    nullptr, nullptr, ASR::storage_typeType::Default, type, nullptr,
                    ASR::abiType::BindC, ASR::Public, ASR::presenceType::Required, false));
                current_scope->add_symbol(s2c(al, symengine_var), arg);
                for (auto &item : current_scope->get_scope()) {
                    if (ASR::is_a<ASR::Variable_t>(*item.second)) {
                        ASR::Variable_t *s = ASR::down_cast<ASR::Variable_t>(item.second);
                        this->visit_Variable(*s);
                    }
                }

                ASR::expr_t* target = ASRUtils::EXPR(ASR::make_Var_t(al, x.base.base.loc, arg));
                process_intrinsic_function(x.base.base.loc, intrinsic_func, target);

                ASR::call_arg_t call_arg;
                call_arg.loc = x.base.base.loc;
                call_arg.m_value = target;
                call_args.push_back(al, call_arg);
            } else if (val && ASR::is_a<ASR::Cast_t>(*val)) {
                ASR::Cast_t* cast_t = ASR::down_cast<ASR::Cast_t>(val);
                if(cast_t->m_kind != ASR::cast_kindType::IntegerToSymbolicExpression) return;
                this->visit_Cast(*cast_t);
                ASR::symbol_t *var_sym = current_scope->get_symbol(symengine_stack.pop());
                ASR::expr_t* target = ASRUtils::EXPR(ASR::make_Var_t(al, x.base.base.loc, var_sym));

                ASR::call_arg_t call_arg;
                call_arg.loc = x.base.base.loc;
                call_arg.m_value = target;
                call_args.push_back(al, call_arg);
            } else {
                call_args.push_back(al, x.m_args[i]);
            }
        }
        ASR::stmt_t* stmt = ASRUtils::STMT(ASR::make_SubroutineCall_t(al, x.base.base.loc, x.m_name,
            x.m_name, call_args.p, call_args.n, x.m_dt));
        pass_result.push_back(al, stmt);
    }

    void visit_Print(const ASR::Print_t &x) {
        std::vector<ASR::expr_t*> print_tmp;
        for (size_t i=0; i<x.n_values; i++) {
            ASR::expr_t* val = x.m_values[i];
            if (ASR::is_a<ASR::Var_t>(*val) && ASR::is_a<ASR::CPtr_t>(*ASRUtils::expr_type(val))) {
                ASR::symbol_t *v = ASR::down_cast<ASR::Var_t>(val)->m_v;
                if ((symbolic_vars_to_free.find(v) == symbolic_vars_to_free.end()) &&
                    (symbolic_vars_to_omit.find(v) == symbolic_vars_to_omit.end())) return;
                print_tmp.push_back(basic_str(x.base.base.loc, val));
            } else if (ASR::is_a<ASR::IntrinsicScalarFunction_t>(*val)) {
                ASR::IntrinsicScalarFunction_t* intrinsic_func = ASR::down_cast<ASR::IntrinsicScalarFunction_t>(val);
                if (ASR::is_a<ASR::SymbolicExpression_t>(*ASRUtils::expr_type(val))) {
                    ASR::ttype_t *type = ASRUtils::TYPE(ASR::make_SymbolicExpression_t(al, x.base.base.loc));
                    std::string symengine_var = symengine_stack.push();
                    ASR::symbol_t *arg = ASR::down_cast<ASR::symbol_t>(ASR::make_Variable_t(
                        al, x.base.base.loc, current_scope, s2c(al, symengine_var), nullptr, 0, ASR::intentType::Local,
                        nullptr, nullptr, ASR::storage_typeType::Default, type, nullptr,
                        ASR::abiType::BindC, ASR::Public, ASR::presenceType::Required, false));
                    current_scope->add_symbol(s2c(al, symengine_var), arg);
                    for (auto &item : current_scope->get_scope()) {
                        if (ASR::is_a<ASR::Variable_t>(*item.second)) {
                            ASR::Variable_t *s = ASR::down_cast<ASR::Variable_t>(item.second);
                            this->visit_Variable(*s);
                        }
                    }

                    ASR::expr_t* target = ASRUtils::EXPR(ASR::make_Var_t(al, x.base.base.loc, arg));
                    process_intrinsic_function(x.base.base.loc, intrinsic_func, target);

                    // Now create the FunctionCall node for basic_str
                    print_tmp.push_back(basic_str(x.base.base.loc, target));
                } else if (ASR::is_a<ASR::Logical_t>(*ASRUtils::expr_type(val))) {
                    if (is_logical_intrinsic_symbolic(val)) {
                        ASR::expr_t* function_call = process_attributes(x.base.base.loc, val);
                        print_tmp.push_back(function_call);
                    }
                }
            } else if (ASR::is_a<ASR::Cast_t>(*val)) {
                ASR::Cast_t* cast_t = ASR::down_cast<ASR::Cast_t>(val);
                if(cast_t->m_kind != ASR::cast_kindType::IntegerToSymbolicExpression) return;
                this->visit_Cast(*cast_t);
                ASR::symbol_t *var_sym = current_scope->get_symbol(symengine_stack.pop());
                ASR::expr_t* target = ASRUtils::EXPR(ASR::make_Var_t(al, x.base.base.loc, var_sym));

                // Now create the FunctionCall node for basic_str
                print_tmp.push_back(basic_str(x.base.base.loc, target));
            } else if (ASR::is_a<ASR::SymbolicCompare_t>(*val)) {
                ASR::SymbolicCompare_t *s = ASR::down_cast<ASR::SymbolicCompare_t>(val);
                if (s->m_op == ASR::cmpopType::Eq || s->m_op == ASR::cmpopType::NotEq) {
                    ASR::expr_t* function_call = nullptr;
                    if (s->m_op == ASR::cmpopType::Eq) {
                        function_call = basic_compare(x.base.base.loc, "basic_eq", s->m_left, s->m_right);
                    } else {
                        function_call = basic_compare(x.base.base.loc, "basic_neq", s->m_left, s->m_right);
                    }
                    print_tmp.push_back(function_call);
                }
            } else if (ASR::is_a<ASR::ListItem_t>(*val)) {
                ASR::ListItem_t* list_item = ASR::down_cast<ASR::ListItem_t>(val);
                if (list_item->m_type->type == ASR::ttypeType::SymbolicExpression) {
                    ASR::expr_t *value = ASRUtils::EXPR(ASR::make_ListItem_t(al,
                        x.base.base.loc, list_item->m_a, list_item->m_pos,
                        ASRUtils::TYPE(ASR::make_CPtr_t(al, x.base.base.loc)), nullptr));
                    print_tmp.push_back(basic_str(x.base.base.loc, value));
                }
            } else {
                print_tmp.push_back(x.m_values[i]);
            }
        }
        if (!print_tmp.empty()) {
            Vec<ASR::expr_t*> tmp_vec;
            tmp_vec.reserve(al, print_tmp.size());
            for (auto &e: print_tmp) {
                tmp_vec.push_back(al, e);
            }
            ASR::stmt_t *print_stmt = ASRUtils::STMT(
                ASR::make_Print_t(al, x.base.base.loc, tmp_vec.p, tmp_vec.size(),
                            x.m_separator, x.m_end));
            print_tmp.clear();
            pass_result.push_back(al, print_stmt);
        }
    }

    void visit_IntrinsicFunction(const ASR::IntrinsicScalarFunction_t &x) {
        if(x.m_type && x.m_type->type == ASR::ttypeType::SymbolicExpression) {
            ASR::ttype_t *type = ASRUtils::TYPE(ASR::make_SymbolicExpression_t(al, x.base.base.loc));
            std::string symengine_var = symengine_stack.push();
            ASR::symbol_t *arg = ASR::down_cast<ASR::symbol_t>(ASR::make_Variable_t(
                al, x.base.base.loc, current_scope, s2c(al, symengine_var), nullptr, 0, ASR::intentType::Local,
                nullptr, nullptr, ASR::storage_typeType::Default, type, nullptr,
                ASR::abiType::BindC, ASR::Public, ASR::presenceType::Required, false));
            current_scope->add_symbol(s2c(al, symengine_var), arg);
            for (auto &item : current_scope->get_scope()) {
                if (ASR::is_a<ASR::Variable_t>(*item.second)) {
                    ASR::Variable_t *s = ASR::down_cast<ASR::Variable_t>(item.second);
                    this->visit_Variable(*s);
                }
            }

            ASR::IntrinsicScalarFunction_t &xx = const_cast<ASR::IntrinsicScalarFunction_t&>(x);
            ASR::expr_t* target = ASRUtils::EXPR(ASR::make_Var_t(al, x.base.base.loc, arg));
            process_intrinsic_function(x.base.base.loc, &xx, target);
        }
    }

    void visit_Cast(const ASR::Cast_t &x) {
        if(x.m_kind != ASR::cast_kindType::IntegerToSymbolicExpression) return;

        ASR::ttype_t *type = ASRUtils::TYPE(ASR::make_SymbolicExpression_t(al, x.base.base.loc));
        std::string symengine_var = symengine_stack.push();
        ASR::symbol_t *arg = ASR::down_cast<ASR::symbol_t>(ASR::make_Variable_t(
            al, x.base.base.loc, current_scope, s2c(al, symengine_var), nullptr, 0, ASR::intentType::Local,
            nullptr, nullptr, ASR::storage_typeType::Default, type, nullptr,
            ASR::abiType::BindC, ASR::Public, ASR::presenceType::Required, false));
        current_scope->add_symbol(s2c(al, symengine_var), arg);
        for (auto &item : current_scope->get_scope()) {
            if (ASR::is_a<ASR::Variable_t>(*item.second)) {
                ASR::Variable_t *s = ASR::down_cast<ASR::Variable_t>(item.second);
                this->visit_Variable(*s);
            }
        }

        ASR::expr_t* target = ASRUtils::EXPR(ASR::make_Var_t(al, x.base.base.loc, arg));
        ASR::expr_t* cast_arg = x.m_arg;
        ASR::expr_t* cast_value = x.m_value;
        if (ASR::is_a<ASR::IntrinsicScalarFunction_t>(*cast_value)) {
            ASR::IntrinsicScalarFunction_t* intrinsic_func = ASR::down_cast<ASR::IntrinsicScalarFunction_t>(cast_value);
            int64_t intrinsic_id = intrinsic_func->m_intrinsic_id;
            if (static_cast<LCompilers::ASRUtils::IntrinsicScalarFunctions>(intrinsic_id) ==
                LCompilers::ASRUtils::IntrinsicScalarFunctions::SymbolicInteger) {
                int const_value = 0;
                if (ASR::is_a<ASR::IntegerConstant_t>(*cast_arg)){
                    ASR::IntegerConstant_t* const_int = ASR::down_cast<ASR::IntegerConstant_t>(cast_arg);
                    const_value = const_int->m_n;
                }
                if (ASR::is_a<ASR::IntegerUnaryMinus_t>(*cast_arg)){
                    ASR::IntegerUnaryMinus_t *const_int_minus = ASR::down_cast<ASR::IntegerUnaryMinus_t>(cast_arg);
                    ASR::IntegerConstant_t* const_int = ASR::down_cast<ASR::IntegerConstant_t>(const_int_minus->m_value);
                    const_value = const_int->m_n;
                }

                ASR::ttype_t* cast_type = ASRUtils::TYPE(ASR::make_Integer_t(al, x.base.base.loc, 8));
                ASR::expr_t* value = ASRUtils::EXPR(ASR::make_Cast_t(al, x.base.base.loc, cast_arg,
                    (ASR::cast_kindType)ASR::cast_kindType::IntegerToInteger, cast_type,
                    ASRUtils::EXPR(ASR::make_IntegerConstant_t(al, x.base.base.loc, const_value, cast_type))));
                pass_result.push_back(al, integer_set_si(x.base.base.loc, target, value));
            }
        }
    }

    ASR::expr_t* process_with_basic_str(const Location &loc, const ASR::expr_t *expr) {
            ASR::symbol_t *var_sym = nullptr;
            if (ASR::is_a<ASR::Var_t>(*expr)) {
                var_sym = ASR::down_cast<ASR::Var_t>(expr)->m_v;
            } else if (ASR::is_a<ASR::IntrinsicScalarFunction_t>(*expr)) {
                ASR::IntrinsicScalarFunction_t* intrinsic_func = ASR::down_cast<ASR::IntrinsicScalarFunction_t>(expr);
                this->visit_IntrinsicFunction(*intrinsic_func);
                var_sym = current_scope->get_symbol(symengine_stack.pop());
            } else if (ASR::is_a<ASR::Cast_t>(*expr)) {
                ASR::Cast_t* cast_t = ASR::down_cast<ASR::Cast_t>(expr);
                this->visit_Cast(*cast_t);
                var_sym = current_scope->get_symbol(symengine_stack.pop());
            } else {
                LCOMPILERS_ASSERT(false);
            }

            ASR::expr_t* target = ASRUtils::EXPR(ASR::make_Var_t(al, loc, var_sym));
            // Now create the FunctionCall node for basic_str and return
            return basic_str(loc, target);
    }

    void visit_Assert(const ASR::Assert_t &x) {
        ASR::expr_t* left_tmp = nullptr;
        ASR::expr_t* right_tmp = nullptr;
        if (ASR::is_a<ASR::LogicalCompare_t>(*x.m_test)) {
            ASR::LogicalCompare_t *l = ASR::down_cast<ASR::LogicalCompare_t>(x.m_test);
            if (is_logical_intrinsic_symbolic(l->m_left) && is_logical_intrinsic_symbolic(l->m_right)) {
                left_tmp = process_attributes(x.base.base.loc, l->m_left);
                right_tmp = process_attributes(x.base.base.loc, l->m_right);
                ASR::expr_t* test =  ASRUtils::EXPR(ASR::make_LogicalCompare_t(al, x.base.base.loc, left_tmp,
                    l->m_op, right_tmp, l->m_type, l->m_value));

                ASR::stmt_t *assert_stmt = ASRUtils::STMT(ASR::make_Assert_t(al, x.base.base.loc, test, x.m_msg));
                pass_result.push_back(al, assert_stmt);
            }
        } else if (ASR::is_a<ASR::SymbolicCompare_t>(*x.m_test)) {
            ASR::SymbolicCompare_t* s = ASR::down_cast<ASR::SymbolicCompare_t>(x.m_test);
            if (s->m_op == ASR::cmpopType::Eq || s->m_op == ASR::cmpopType::NotEq) {
                ASR::expr_t* function_call = nullptr;
                if (s->m_op == ASR::cmpopType::Eq) {
                    function_call = basic_compare(x.base.base.loc, "basic_eq", s->m_left, s->m_right);
                } else {
                    function_call = basic_compare(x.base.base.loc, "basic_neq", s->m_left, s->m_right);
                }
                ASR::stmt_t *assert_stmt = ASRUtils::STMT(ASR::make_Assert_t(al, x.base.base.loc, function_call, x.m_msg));
                pass_result.push_back(al, assert_stmt);
            }
        } else if (ASR::is_a<ASR::IntrinsicScalarFunction_t>(*x.m_test)) {
            ASR::IntrinsicScalarFunction_t* intrinsic_func = ASR::down_cast<ASR::IntrinsicScalarFunction_t>(x.m_test);
            if (intrinsic_func->m_type->type == ASR::ttypeType::Logical) {
                if (is_logical_intrinsic_symbolic(x.m_test)) {
                    ASR::expr_t* test = process_attributes(x.base.base.loc, x.m_test);
                    ASR::stmt_t *assert_stmt = ASRUtils::STMT(ASR::make_Assert_t(al, x.base.base.loc, test, x.m_msg));
                    pass_result.push_back(al, assert_stmt);
                }
            }
        } else if (ASR::is_a<ASR::LogicalBinOp_t>(*x.m_test)) {
            ASR::LogicalBinOp_t* binop = ASR::down_cast<ASR::LogicalBinOp_t>(x.m_test);
            if (ASR::is_a<ASR::SymbolicCompare_t>(*binop->m_left) && ASR::is_a<ASR::SymbolicCompare_t>(*binop->m_right)) {
                ASR::SymbolicCompare_t *s1 = ASR::down_cast<ASR::SymbolicCompare_t>(binop->m_left);
                left_tmp = process_with_basic_str(x.base.base.loc, s1->m_left);
                right_tmp = process_with_basic_str(x.base.base.loc, s1->m_right);
                ASR::expr_t* test1 =  ASRUtils::EXPR(ASR::make_StringCompare_t(al, x.base.base.loc, left_tmp,
                    s1->m_op, right_tmp, s1->m_type, s1->m_value));

                ASR::SymbolicCompare_t *s2 = ASR::down_cast<ASR::SymbolicCompare_t>(binop->m_right);
                left_tmp = process_with_basic_str(x.base.base.loc, s2->m_left);
                right_tmp = process_with_basic_str(x.base.base.loc, s2->m_right);
                ASR::expr_t* test2 =  ASRUtils::EXPR(ASR::make_StringCompare_t(al, x.base.base.loc, left_tmp,
                    s2->m_op, right_tmp, s2->m_type, s2->m_value));

                ASR::expr_t *cond = ASRUtils::EXPR(ASR::make_LogicalBinOp_t(al, x.base.base.loc,
                    test1, ASR::logicalbinopType::Or, test2, binop->m_type, binop->m_value));
                ASR::stmt_t *assert_stmt = ASRUtils::STMT(ASR::make_Assert_t(al, x.base.base.loc, cond, x.m_msg));
                pass_result.push_back(al, assert_stmt);
            }
        }
    }

    void visit_WhileLoop(const ASR::WhileLoop_t &x) {
        ASR::WhileLoop_t &xx = const_cast<ASR::WhileLoop_t&>(x);
        transform_stmts(xx.m_body, xx.n_body);
        if (ASR::is_a<ASR::IntrinsicScalarFunction_t>(*xx.m_test)) {
            ASR::IntrinsicScalarFunction_t* intrinsic_func = ASR::down_cast<ASR::IntrinsicScalarFunction_t>(xx.m_test);
            if (intrinsic_func->m_type->type == ASR::ttypeType::Logical) {
                ASR::expr_t* function_call = process_attributes(xx.base.base.loc, xx.m_test);
                xx.m_test = function_call;
            }
        }
    }

    void visit_Return(const ASR::Return_t &x) {
        // freeing out variables
        if (!symbolic_vars_to_free.empty()){
            for (ASR::symbol_t* symbol : symbolic_vars_to_free) {
                pass_result.push_back(al, basic_free_stack(x.base.base.loc,
                    ASRUtils::EXPR(ASR::make_Var_t(al, x.base.base.loc, symbol))));
            }
<<<<<<< HEAD
            symbolic_vars_to_free.clear();
            for (ASR::symbol_t* symbol : symbolic_vars_to_omit) {
                symbolic_vars_to_free.insert(symbol);
            }
=======
            pass_result.push_back(al, ASRUtils::STMT(ASR::make_Return_t(al, x.base.base.loc)));
>>>>>>> 55c145be
        }
    }
};

void pass_replace_symbolic(Allocator &al, ASR::TranslationUnit_t &unit,
                            const LCompilers::PassOptions& /*pass_options*/) {
    ReplaceSymbolicVisitor v(al);
    v.visit_TranslationUnit(unit);
}

} // namespace LCompilers<|MERGE_RESOLUTION|>--- conflicted
+++ resolved
@@ -1026,14 +1026,7 @@
                 pass_result.push_back(al, basic_free_stack(x.base.base.loc,
                     ASRUtils::EXPR(ASR::make_Var_t(al, x.base.base.loc, symbol))));
             }
-<<<<<<< HEAD
-            symbolic_vars_to_free.clear();
-            for (ASR::symbol_t* symbol : symbolic_vars_to_omit) {
-                symbolic_vars_to_free.insert(symbol);
-            }
-=======
             pass_result.push_back(al, ASRUtils::STMT(ASR::make_Return_t(al, x.base.base.loc)));
->>>>>>> 55c145be
         }
     }
 };
