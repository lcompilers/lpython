#include <libasr/asr.h>
#include <libasr/containers.h>
#include <libasr/exception.h>
#include <libasr/asr_utils.h>
#include <libasr/asr_verify.h>
#include <libasr/pass/replace_symbolic.h>
#include <libasr/pass/pass_utils.h>
#include <libasr/pass/intrinsic_function_registry.h>

namespace LCompilers {

using ASR::down_cast;
using ASR::is_a;

class SymEngine_Stack {
public:
    std::vector<std::string> stack;
    int stack_top = -1;
    int count = 0;

    SymEngine_Stack() {}

    std::string push() {
        std::string var;
        var = "stack" + std::to_string(count);
        stack.push_back(var);
        stack_top++;
        count++;
        return stack[stack_top];
    }

    std::string pop() {
        std::string top = stack[stack_top];
        stack_top--;
        stack.pop_back();
        return top;
    }
};

class ReplaceSymbolicVisitor : public PassUtils::PassVisitor<ReplaceSymbolicVisitor>
{
public:
    ReplaceSymbolicVisitor(Allocator &al_) :
    PassVisitor(al_, nullptr) {
        pass_result.reserve(al, 1);
    }
    std::vector<std::string> symbolic_dependencies;
    std::set<ASR::symbol_t*> symbolic_vars_to_free;
    std::set<ASR::symbol_t*> symbolic_vars_to_omit;
    SymEngine_Stack symengine_stack;

    void visit_Function(const ASR::Function_t &x) {
        // FIXME: this is a hack, we need to pass in a non-const `x`,
        // which requires to generate a TransformVisitor.
        ASR::Function_t &xx = const_cast<ASR::Function_t&>(x);
        SymbolTable* current_scope_copy = this->current_scope;
        this->current_scope = xx.m_symtab;
        SymbolTable* module_scope = this->current_scope->parent;

        ASR::ttype_t* f_signature= xx.m_function_signature;
        ASR::FunctionType_t *f_type = ASR::down_cast<ASR::FunctionType_t>(f_signature);
        ASR::ttype_t *type1 = ASRUtils::TYPE(ASR::make_CPtr_t(al, xx.base.base.loc));
        for (size_t i = 0; i < f_type->n_arg_types; ++i) {
            if (f_type->m_arg_types[i]->type == ASR::ttypeType::SymbolicExpression) {
                f_type->m_arg_types[i] = type1;
            }
        }

        for (auto &item : x.m_symtab->get_scope()) {
            if (ASR::is_a<ASR::Variable_t>(*item.second)) {
                ASR::Variable_t *s = ASR::down_cast<ASR::Variable_t>(item.second);
                this->visit_Variable(*s);
            }
        }
        transform_stmts(xx.m_body, xx.n_body);

        SetChar function_dependencies;
        function_dependencies.n = 0;
        function_dependencies.reserve(al, 1);
        for( size_t i = 0; i < xx.n_dependencies; i++ ) {
            function_dependencies.push_back(al, xx.m_dependencies[i]);
        }
        for( size_t i = 0; i < symbolic_dependencies.size(); i++ ) {
            function_dependencies.push_back(al, s2c(al, symbolic_dependencies[i]));
        }
        symbolic_dependencies.clear();
        xx.n_dependencies = function_dependencies.size();
        xx.m_dependencies = function_dependencies.p;
        this->current_scope = current_scope_copy;

        // freeing out variables
        std::string new_name = "basic_free_stack";
        ASR::symbol_t* basic_free_stack_sym = module_scope->get_symbol(new_name);
        Vec<ASR::stmt_t*> func_body;
        func_body.from_pointer_n_copy(al, xx.m_body, xx.n_body);

        for (ASR::symbol_t* symbol : symbolic_vars_to_free) {
            if (symbolic_vars_to_omit.find(symbol) != symbolic_vars_to_omit.end()) continue;
            Vec<ASR::call_arg_t> call_args;
            call_args.reserve(al, 1);
            ASR::call_arg_t call_arg;
            call_arg.loc = xx.base.base.loc;
            call_arg.m_value = ASRUtils::EXPR(ASR::make_Var_t(al, xx.base.base.loc, symbol));
            call_args.push_back(al, call_arg);
            ASR::stmt_t* stmt = ASRUtils::STMT(ASR::make_SubroutineCall_t(al, xx.base.base.loc, basic_free_stack_sym,
                basic_free_stack_sym, call_args.p, call_args.n, nullptr));
            func_body.push_back(al, stmt);
        }

        xx.n_body = func_body.size();
        xx.m_body = func_body.p;
        symbolic_vars_to_free.clear();
    }

    void visit_Variable(const ASR::Variable_t& x) {
        ASR::Variable_t& xx = const_cast<ASR::Variable_t&>(x);
        if (xx.m_type->type == ASR::ttypeType::SymbolicExpression) {
            SymbolTable* module_scope = current_scope->parent;
            std::string var_name = xx.m_name;
            std::string placeholder = "_" + std::string(var_name);

            ASR::ttype_t *type1 = ASRUtils::TYPE(ASR::make_CPtr_t(al, xx.base.base.loc));
            xx.m_type = type1;
            symbolic_vars_to_free.insert(ASR::down_cast<ASR::symbol_t>((ASR::asr_t*)&xx));
            if(xx.m_intent == ASR::intentType::In){
                symbolic_vars_to_omit.insert(ASR::down_cast<ASR::symbol_t>((ASR::asr_t*)&xx));
            }

            if(xx.m_intent == ASR::intentType::Local){
                ASR::ttype_t *type2 = ASRUtils::TYPE(ASR::make_Integer_t(al, xx.base.base.loc, 8));
                ASR::symbol_t* sym2 = ASR::down_cast<ASR::symbol_t>(
                    ASR::make_Variable_t(al, xx.base.base.loc, current_scope,
                                        s2c(al, placeholder), nullptr, 0,
                                        xx.m_intent, nullptr,
                                        nullptr, xx.m_storage,
                                        type2, nullptr, xx.m_abi,
                                        xx.m_access, xx.m_presence,
                                        xx.m_value_attr));

                current_scope->add_symbol(s2c(al, placeholder), sym2);

                std::string new_name = "basic_new_stack";
                symbolic_dependencies.push_back(new_name);
                if (!module_scope->get_symbol(new_name)) {
                    std::string header = "symengine/cwrapper.h";
                    SymbolTable *fn_symtab = al.make_new<SymbolTable>(module_scope);

                    Vec<ASR::expr_t*> args;
                    {
                        args.reserve(al, 1);
                        ASR::symbol_t *arg = ASR::down_cast<ASR::symbol_t>(ASR::make_Variable_t(
                            al, xx.base.base.loc, fn_symtab, s2c(al, "x"), nullptr, 0, ASR::intentType::In,
                            nullptr, nullptr, ASR::storage_typeType::Default, type1, nullptr,
                            ASR::abiType::BindC, ASR::Public, ASR::presenceType::Required, true));
                        fn_symtab->add_symbol(s2c(al, "x"), arg);
                        args.push_back(al, ASRUtils::EXPR(ASR::make_Var_t(al, xx.base.base.loc, arg)));
                    }

                    Vec<ASR::stmt_t*> body;
                    body.reserve(al, 1);

                    Vec<char *> dep;
                    dep.reserve(al, 1);

                    ASR::asr_t* new_subrout = ASRUtils::make_Function_t_util(al, xx.base.base.loc,
                        fn_symtab, s2c(al, new_name), dep.p, dep.n, args.p, args.n, body.p, body.n,
                        nullptr, ASR::abiType::BindC, ASR::accessType::Public,
                        ASR::deftypeType::Interface, s2c(al, new_name), false, false, false,
                        false, false, nullptr, 0, false, false, false, s2c(al, header));
                    ASR::symbol_t *new_symbol = ASR::down_cast<ASR::symbol_t>(new_subrout);
                    module_scope->add_symbol(new_name, new_symbol);
                }

                new_name = "basic_free_stack";
                symbolic_dependencies.push_back(new_name);
                if (!module_scope->get_symbol(new_name)) {
                    std::string header = "symengine/cwrapper.h";
                    SymbolTable *fn_symtab = al.make_new<SymbolTable>(module_scope);

                    Vec<ASR::expr_t*> args;
                    {
                        args.reserve(al, 1);
                        ASR::symbol_t *arg = ASR::down_cast<ASR::symbol_t>(ASR::make_Variable_t(
                            al, xx.base.base.loc, fn_symtab, s2c(al, "x"), nullptr, 0, ASR::intentType::In,
                            nullptr, nullptr, ASR::storage_typeType::Default, type1, nullptr,
                            ASR::abiType::BindC, ASR::Public, ASR::presenceType::Required, true));
                        fn_symtab->add_symbol(s2c(al, "x"), arg);
                        args.push_back(al, ASRUtils::EXPR(ASR::make_Var_t(al, xx.base.base.loc, arg)));
                    }

                    Vec<ASR::stmt_t*> body;
                    body.reserve(al, 1);

                    Vec<char *> dep;
                    dep.reserve(al, 1);

                    ASR::asr_t* new_subrout = ASRUtils::make_Function_t_util(al, xx.base.base.loc,
                        fn_symtab, s2c(al, new_name), dep.p, dep.n, args.p, args.n, body.p, body.n,
                        nullptr, ASR::abiType::BindC, ASR::accessType::Public,
                        ASR::deftypeType::Interface, s2c(al, new_name), false, false, false,
                        false, false, nullptr, 0, false, false, false, s2c(al, header));
                    ASR::symbol_t *new_symbol = ASR::down_cast<ASR::symbol_t>(new_subrout);
                    module_scope->add_symbol(new_name, new_symbol);
                }

                ASR::symbol_t* var_sym = current_scope->get_symbol(var_name);
                ASR::symbol_t* placeholder_sym = current_scope->get_symbol(placeholder);
                ASR::expr_t* target1 = ASRUtils::EXPR(ASR::make_Var_t(al, xx.base.base.loc, placeholder_sym));
                ASR::expr_t* target2 = ASRUtils::EXPR(ASR::make_Var_t(al, xx.base.base.loc, var_sym));

                // statement 1
                ASR::expr_t* value1 = ASRUtils::EXPR(ASR::make_Cast_t(al, xx.base.base.loc,
                    ASRUtils::EXPR(ASR::make_IntegerConstant_t(al, xx.base.base.loc, 0,
                    ASRUtils::TYPE(ASR::make_Integer_t(al, xx.base.base.loc, 4)))),
                    (ASR::cast_kindType)ASR::cast_kindType::IntegerToInteger, type2,
                    ASRUtils::EXPR(ASR::make_IntegerConstant_t(al, xx.base.base.loc, 0, type2))));

                // statement 2
                ASR::expr_t* value2 = ASRUtils::EXPR(ASR::make_PointerNullConstant_t(al, xx.base.base.loc, type1));

                // statement 3
                ASR::expr_t* get_pointer_node = ASRUtils::EXPR(ASR::make_GetPointer_t(al, xx.base.base.loc,
                    target1, ASRUtils::TYPE(ASR::make_Pointer_t(al, xx.base.base.loc, type2)), nullptr));
                ASR::expr_t* value3 = ASRUtils::EXPR(ASR::make_PointerToCPtr_t(al, xx.base.base.loc, get_pointer_node,
                    type1, nullptr));

                // statement 4
                ASR::symbol_t* basic_new_stack_sym = module_scope->get_symbol("basic_new_stack");
                Vec<ASR::call_arg_t> call_args;
                call_args.reserve(al, 1);
                ASR::call_arg_t call_arg;
                call_arg.loc = xx.base.base.loc;
                call_arg.m_value = target2;
                call_args.push_back(al, call_arg);

                // defining the assignment statement
                ASR::stmt_t* stmt1 = ASRUtils::STMT(ASR::make_Assignment_t(al, xx.base.base.loc, target1, value1, nullptr));
                ASR::stmt_t* stmt2 = ASRUtils::STMT(ASR::make_Assignment_t(al, xx.base.base.loc, target2, value2, nullptr));
                ASR::stmt_t* stmt3 = ASRUtils::STMT(ASR::make_Assignment_t(al, xx.base.base.loc, target2, value3, nullptr));
                ASR::stmt_t* stmt4 = ASRUtils::STMT(ASR::make_SubroutineCall_t(al, xx.base.base.loc, basic_new_stack_sym,
                    basic_new_stack_sym, call_args.p, call_args.n, nullptr));

                pass_result.push_back(al, stmt1);
                pass_result.push_back(al, stmt2);
                pass_result.push_back(al, stmt3);
                pass_result.push_back(al, stmt4);
            }
        }
    }

    void perform_symbolic_binary_operation(Allocator &al, const Location &loc, SymbolTable* module_scope,
        const std::string& new_name, ASR::expr_t* value1, ASR::expr_t* value2, ASR::expr_t* value3) {
        symbolic_dependencies.push_back(new_name);
        if (!module_scope->get_symbol(new_name)) {
            std::string header = "symengine/cwrapper.h";
            SymbolTable* fn_symtab = al.make_new<SymbolTable>(module_scope);

            Vec<ASR::expr_t*> args;
            args.reserve(al, 3);
            ASR::symbol_t* arg1 = ASR::down_cast<ASR::symbol_t>(ASR::make_Variable_t(
                al, loc, fn_symtab, s2c(al, "x"), nullptr, 0, ASR::intentType::In,
                nullptr, nullptr, ASR::storage_typeType::Default, ASRUtils::TYPE(ASR::make_CPtr_t(al, loc)),
                nullptr, ASR::abiType::BindC, ASR::Public, ASR::presenceType::Required, true));
            fn_symtab->add_symbol(s2c(al, "x"), arg1);
            args.push_back(al, ASRUtils::EXPR(ASR::make_Var_t(al, loc, arg1)));
            ASR::symbol_t* arg2 = ASR::down_cast<ASR::symbol_t>(ASR::make_Variable_t(
                al, loc, fn_symtab, s2c(al, "y"), nullptr, 0, ASR::intentType::In,
                nullptr, nullptr, ASR::storage_typeType::Default, ASRUtils::TYPE(ASR::make_CPtr_t(al, loc)),
                nullptr, ASR::abiType::BindC, ASR::Public, ASR::presenceType::Required, true));
            fn_symtab->add_symbol(s2c(al, "y"), arg2);
            args.push_back(al, ASRUtils::EXPR(ASR::make_Var_t(al, loc, arg2)));
            ASR::symbol_t* arg3 = ASR::down_cast<ASR::symbol_t>(ASR::make_Variable_t(
                al, loc, fn_symtab, s2c(al, "z"), nullptr, 0, ASR::intentType::In,
                nullptr, nullptr, ASR::storage_typeType::Default, ASRUtils::TYPE(ASR::make_CPtr_t(al, loc)),
                nullptr, ASR::abiType::BindC, ASR::Public, ASR::presenceType::Required, true));
            fn_symtab->add_symbol(s2c(al, "z"), arg3);
            args.push_back(al, ASRUtils::EXPR(ASR::make_Var_t(al, loc, arg3)));

            Vec<ASR::stmt_t*> body;
            body.reserve(al, 1);

            Vec<char*> dep;
            dep.reserve(al, 1);

            ASR::asr_t* new_subrout = ASRUtils::make_Function_t_util(al, loc,
                fn_symtab, s2c(al, new_name), dep.p, dep.n, args.p, args.n, body.p, body.n,
                nullptr, ASR::abiType::BindC, ASR::accessType::Public,
                ASR::deftypeType::Interface, s2c(al, new_name), false, false, false,
                false, false, nullptr, 0, false, false, false, s2c(al, header));
            ASR::symbol_t* new_symbol = ASR::down_cast<ASR::symbol_t>(new_subrout);
            module_scope->add_symbol(s2c(al, new_name), new_symbol);
        }

        ASR::symbol_t* func_sym = module_scope->get_symbol(new_name);
        Vec<ASR::call_arg_t> call_args;
        call_args.reserve(al, 3);
        ASR::call_arg_t call_arg1, call_arg2, call_arg3;
        call_arg1.loc = loc;
        call_arg1.m_value = value1;
        call_arg2.loc = loc;
        call_arg2.m_value = value2;
        call_arg3.loc = loc;
        call_arg3.m_value = value3;
        call_args.push_back(al, call_arg1);
        call_args.push_back(al, call_arg2);
        call_args.push_back(al, call_arg3);

        ASR::stmt_t* stmt = ASRUtils::STMT(ASR::make_SubroutineCall_t(al, loc, func_sym,
            func_sym, call_args.p, call_args.n, nullptr));
        pass_result.push_back(al, stmt);
    }

    void perform_symbolic_unary_operation(Allocator &al, const Location &loc, SymbolTable* module_scope,
        const std::string& new_name, ASR::expr_t* value1, ASR::expr_t* value2) {
        symbolic_dependencies.push_back(new_name);
        if (!module_scope->get_symbol(new_name)) {
            std::string header = "symengine/cwrapper.h";
            SymbolTable* fn_symtab = al.make_new<SymbolTable>(module_scope);

            Vec<ASR::expr_t*> args;
            args.reserve(al, 2);
            ASR::symbol_t* arg1 = ASR::down_cast<ASR::symbol_t>(ASR::make_Variable_t(
                al, loc, fn_symtab, s2c(al, "x"), nullptr, 0, ASR::intentType::In,
                nullptr, nullptr, ASR::storage_typeType::Default, ASRUtils::TYPE(ASR::make_CPtr_t(al, loc)),
                nullptr, ASR::abiType::BindC, ASR::Public, ASR::presenceType::Required, true));
            fn_symtab->add_symbol(s2c(al, "x"), arg1);
            args.push_back(al, ASRUtils::EXPR(ASR::make_Var_t(al, loc, arg1)));
            ASR::symbol_t* arg2 = ASR::down_cast<ASR::symbol_t>(ASR::make_Variable_t(
                al, loc, fn_symtab, s2c(al, "y"), nullptr, 0, ASR::intentType::In,
                nullptr, nullptr, ASR::storage_typeType::Default, ASRUtils::TYPE(ASR::make_CPtr_t(al, loc)),
                nullptr, ASR::abiType::BindC, ASR::Public, ASR::presenceType::Required, true));
            fn_symtab->add_symbol(s2c(al, "y"), arg2);
            args.push_back(al, ASRUtils::EXPR(ASR::make_Var_t(al, loc, arg2)));

            Vec<ASR::stmt_t*> body;
            body.reserve(al, 1);

            Vec<char*> dep;
            dep.reserve(al, 1);

            ASR::asr_t* new_subrout = ASRUtils::make_Function_t_util(al, loc,
                fn_symtab, s2c(al, new_name), dep.p, dep.n, args.p, args.n, body.p, body.n,
                nullptr, ASR::abiType::BindC, ASR::accessType::Public,
                ASR::deftypeType::Interface, s2c(al, new_name), false, false, false,
                false, false, nullptr, 0, false, false, false, s2c(al, header));
            ASR::symbol_t* new_symbol = ASR::down_cast<ASR::symbol_t>(new_subrout);
            module_scope->add_symbol(s2c(al, new_name), new_symbol);
        }

        ASR::symbol_t* func_sym = module_scope->get_symbol(new_name);
        Vec<ASR::call_arg_t> call_args;
        call_args.reserve(al, 2);
        ASR::call_arg_t call_arg1, call_arg2;
        call_arg1.loc = loc;
        call_arg1.m_value = value1;
        call_arg2.loc = loc;
        call_arg2.m_value = value2;
        call_args.push_back(al, call_arg1);
        call_args.push_back(al, call_arg2);

        ASR::stmt_t* stmt = ASRUtils::STMT(ASR::make_SubroutineCall_t(al, loc, func_sym,
            func_sym, call_args.p, call_args.n, nullptr));
        pass_result.push_back(al, stmt);
    }

    ASR::expr_t* handle_argument(Allocator &al, const Location &loc, ASR::expr_t* arg) {
        if (ASR::is_a<ASR::Var_t>(*arg)) {
            return arg;
        } else if (ASR::is_a<ASR::IntrinsicScalarFunction_t>(*arg)) {
            this->visit_IntrinsicFunction(*ASR::down_cast<ASR::IntrinsicScalarFunction_t>(arg));
        } else if (ASR::is_a<ASR::Cast_t>(*arg)) {
            this->visit_Cast(*ASR::down_cast<ASR::Cast_t>(arg));
        } else {
            LCOMPILERS_ASSERT(false);
        }
        ASR::symbol_t* var_sym = current_scope->get_symbol(symengine_stack.pop());
        return ASRUtils::EXPR(ASR::make_Var_t(al, loc, var_sym));
    }

    void process_binary_operator(Allocator &al,  const Location &loc, ASR::IntrinsicScalarFunction_t* x, SymbolTable* module_scope,
        const std::string& new_name, ASR::expr_t* target) {
            ASR::expr_t* value1 = handle_argument(al, loc, x->m_args[0]);
            ASR::expr_t* value2 = handle_argument(al, loc, x->m_args[1]);
            perform_symbolic_binary_operation(al, loc, module_scope, new_name, target, value1, value2);
    }

    void process_unary_operator(Allocator &al,  const Location &loc, ASR::IntrinsicScalarFunction_t* x, SymbolTable* module_scope,
        const std::string& new_name, ASR::expr_t* target) {
            ASR::expr_t* value1 = handle_argument(al, loc, x->m_args[0]);
            perform_symbolic_unary_operation(al, loc, module_scope, new_name, target, value1);
    }

    void process_intrinsic_function(Allocator &al,  const Location &loc, ASR::IntrinsicScalarFunction_t* x, SymbolTable* module_scope,
        ASR::expr_t* target){
        int64_t intrinsic_id = x->m_intrinsic_id;
        switch (static_cast<LCompilers::ASRUtils::IntrinsicScalarFunctions>(intrinsic_id)) {
            case LCompilers::ASRUtils::IntrinsicScalarFunctions::SymbolicPi: {
                std::string new_name = "basic_const_pi";
                symbolic_dependencies.push_back(new_name);
                if (!module_scope->get_symbol(new_name)) {
                    std::string header = "symengine/cwrapper.h";
                    SymbolTable* fn_symtab = al.make_new<SymbolTable>(module_scope);

                    Vec<ASR::expr_t*> args;
                    args.reserve(al, 1);
                    ASR::symbol_t* arg = ASR::down_cast<ASR::symbol_t>(ASR::make_Variable_t(
                        al, loc, fn_symtab, s2c(al, "x"), nullptr, 0, ASR::intentType::In,
                        nullptr, nullptr, ASR::storage_typeType::Default, ASRUtils::TYPE(ASR::make_CPtr_t(al, loc)),
                        nullptr, ASR::abiType::BindC, ASR::Public, ASR::presenceType::Required, true));
                    fn_symtab->add_symbol(s2c(al, "x"), arg);
                    args.push_back(al, ASRUtils::EXPR(ASR::make_Var_t(al, loc, arg)));

                    Vec<ASR::stmt_t*> body;
                    body.reserve(al, 1);

                    Vec<char*> dep;
                    dep.reserve(al, 1);

                    ASR::asr_t* new_subrout = ASRUtils::make_Function_t_util(al, loc,
                        fn_symtab, s2c(al, new_name), dep.p, dep.n, args.p, args.n, body.p, body.n,
                        nullptr, ASR::abiType::BindC, ASR::accessType::Public,
                        ASR::deftypeType::Interface, s2c(al, new_name), false, false, false,
                        false, false, nullptr, 0, false, false, false, s2c(al, header));
                    ASR::symbol_t* new_symbol = ASR::down_cast<ASR::symbol_t>(new_subrout);
                    module_scope->add_symbol(s2c(al, new_name), new_symbol);
                }

                // Create the function call statement for basic_const_pi
                ASR::symbol_t* basic_const_pi_sym = module_scope->get_symbol(new_name);
                Vec<ASR::call_arg_t> call_args;
                call_args.reserve(al, 1);
                ASR::call_arg_t call_arg;
                call_arg.loc = loc;
                call_arg.m_value = target;
                call_args.push_back(al, call_arg);

                ASR::stmt_t* stmt = ASRUtils::STMT(ASR::make_SubroutineCall_t(al, loc, basic_const_pi_sym,
                    basic_const_pi_sym, call_args.p, call_args.n, nullptr));
                pass_result.push_back(al, stmt);
                break;
            }
            case LCompilers::ASRUtils::IntrinsicScalarFunctions::SymbolicSymbol: {
                std::string new_name = "symbol_set";
                symbolic_dependencies.push_back(new_name);
                if (!module_scope->get_symbol(new_name)) {
                    std::string header = "symengine/cwrapper.h";
                    SymbolTable* fn_symtab = al.make_new<SymbolTable>(module_scope);

                    Vec<ASR::expr_t*> args;
                    args.reserve(al, 1);
                    ASR::symbol_t* arg1 = ASR::down_cast<ASR::symbol_t>(ASR::make_Variable_t(
                        al, loc, fn_symtab, s2c(al, "x"), nullptr, 0, ASR::intentType::In,
                        nullptr, nullptr, ASR::storage_typeType::Default, ASRUtils::TYPE(ASR::make_CPtr_t(al, loc)),
                        nullptr, ASR::abiType::BindC, ASR::Public, ASR::presenceType::Required, true));
                    fn_symtab->add_symbol(s2c(al, "x"), arg1);
                    args.push_back(al, ASRUtils::EXPR(ASR::make_Var_t(al, loc, arg1)));
                    ASR::symbol_t* arg2 = ASR::down_cast<ASR::symbol_t>(ASR::make_Variable_t(
                        al, loc, fn_symtab, s2c(al, "s"), nullptr, 0, ASR::intentType::In,
                        nullptr, nullptr, ASR::storage_typeType::Default, ASRUtils::TYPE(ASR::make_Character_t(al, loc, 1, -2, nullptr)),
                        nullptr, ASR::abiType::BindC, ASR::Public, ASR::presenceType::Required, true));
                    fn_symtab->add_symbol(s2c(al, "s"), arg2);
                    args.push_back(al, ASRUtils::EXPR(ASR::make_Var_t(al, loc, arg2)));

                    Vec<ASR::stmt_t*> body;
                    body.reserve(al, 1);

                    Vec<char*> dep;
                    dep.reserve(al, 1);

                    ASR::asr_t* new_subrout = ASRUtils::make_Function_t_util(al, loc,
                        fn_symtab, s2c(al, new_name), dep.p, dep.n, args.p, args.n, body.p, body.n,
                        nullptr, ASR::abiType::BindC, ASR::accessType::Public,
                        ASR::deftypeType::Interface, s2c(al, new_name), false, false, false,
                        false, false, nullptr, 0, false, false, false, s2c(al, header));
                    ASR::symbol_t* new_symbol = ASR::down_cast<ASR::symbol_t>(new_subrout);
                    module_scope->add_symbol(s2c(al, new_name), new_symbol);
                }

                ASR::symbol_t* symbol_set_sym = module_scope->get_symbol(new_name);
                Vec<ASR::call_arg_t> call_args;
                call_args.reserve(al, 2);
                ASR::call_arg_t call_arg1, call_arg2;
                call_arg1.loc = loc;
                call_arg1.m_value = target;
                call_arg2.loc = loc;
                call_arg2.m_value = x->m_args[0];
                call_args.push_back(al, call_arg1);
                call_args.push_back(al, call_arg2);

                ASR::stmt_t* stmt = ASRUtils::STMT(ASR::make_SubroutineCall_t(al, loc, symbol_set_sym,
                    symbol_set_sym, call_args.p, call_args.n, nullptr));
                pass_result.push_back(al, stmt);
                break;
            }
            case LCompilers::ASRUtils::IntrinsicScalarFunctions::SymbolicAdd: {
                process_binary_operator(al, loc, x, module_scope, "basic_add", target);
                break;
            }
            case LCompilers::ASRUtils::IntrinsicScalarFunctions::SymbolicSub: {
                process_binary_operator(al, loc, x, module_scope, "basic_sub", target);
                break;
            }
            case LCompilers::ASRUtils::IntrinsicScalarFunctions::SymbolicMul: {
                process_binary_operator(al, loc, x, module_scope, "basic_mul", target);
                break;
            }
            case LCompilers::ASRUtils::IntrinsicScalarFunctions::SymbolicDiv: {
                process_binary_operator(al, loc, x, module_scope, "basic_div", target);
                break;
            }
            case LCompilers::ASRUtils::IntrinsicScalarFunctions::SymbolicPow: {
                process_binary_operator(al, loc, x, module_scope, "basic_pow", target);
                break;
            }
            case LCompilers::ASRUtils::IntrinsicScalarFunctions::SymbolicDiff: {
                process_binary_operator(al, loc, x, module_scope, "basic_diff", target);
                break;
            }
            case LCompilers::ASRUtils::IntrinsicScalarFunctions::SymbolicSin: {
                process_unary_operator(al, loc, x, module_scope, "basic_sin", target);
                break;
            }
            case LCompilers::ASRUtils::IntrinsicScalarFunctions::SymbolicCos: {
                process_unary_operator(al, loc, x, module_scope, "basic_cos", target);
                break;
            }
            case LCompilers::ASRUtils::IntrinsicScalarFunctions::SymbolicLog: {
                process_unary_operator(al, loc, x, module_scope, "basic_log", target);
                break;
            }
            case LCompilers::ASRUtils::IntrinsicScalarFunctions::SymbolicExp: {
                process_unary_operator(al, loc, x, module_scope, "basic_exp", target);
                break;
            }
            case LCompilers::ASRUtils::IntrinsicScalarFunctions::SymbolicAbs: {
                process_unary_operator(al, loc, x, module_scope, "basic_abs", target);
                break;
            }
            case LCompilers::ASRUtils::IntrinsicScalarFunctions::SymbolicExpand: {
                process_unary_operator(al, loc, x, module_scope, "basic_expand", target);
                break;
            }
            default: {
                throw LCompilersException("IntrinsicFunction: `"
                    + ASRUtils::get_intrinsic_name(intrinsic_id)
                    + "` is not implemented");
            }
        }
    }

    ASR::symbol_t* declare_basic_assign_function(Allocator& al, const Location& loc, SymbolTable* module_scope) {
        std::string name = "basic_assign";
        symbolic_dependencies.push_back(name);
        if (!module_scope->get_symbol(name)) {
            std::string header = "symengine/cwrapper.h";
            SymbolTable* fn_symtab = al.make_new<SymbolTable>(module_scope);

            Vec<ASR::expr_t*> args;
            args.reserve(al, 2);
            ASR::symbol_t* arg1 = ASR::down_cast<ASR::symbol_t>(ASR::make_Variable_t(
                al, loc, fn_symtab, s2c(al, "x"), nullptr, 0, ASR::intentType::In,
                nullptr, nullptr, ASR::storage_typeType::Default, ASRUtils::TYPE(ASR::make_CPtr_t(al, loc)),
                nullptr, ASR::abiType::BindC, ASR::Public, ASR::presenceType::Required, true));
            fn_symtab->add_symbol(s2c(al, "x"), arg1);
            args.push_back(al, ASRUtils::EXPR(ASR::make_Var_t(al, loc, arg1)));
            ASR::symbol_t* arg2 = ASR::down_cast<ASR::symbol_t>(ASR::make_Variable_t(
                al, loc, fn_symtab, s2c(al, "y"), nullptr, 0, ASR::intentType::In,
                nullptr, nullptr, ASR::storage_typeType::Default, ASRUtils::TYPE(ASR::make_CPtr_t(al, loc)),
                nullptr, ASR::abiType::BindC, ASR::Public, ASR::presenceType::Required, true));
            fn_symtab->add_symbol(s2c(al, "y"), arg2);
            args.push_back(al, ASRUtils::EXPR(ASR::make_Var_t(al, loc, arg2)));

            Vec<ASR::stmt_t*> body;
            body.reserve(al, 1);

            Vec<char*> dep;
            dep.reserve(al, 1);

            ASR::asr_t* subrout = ASRUtils::make_Function_t_util(al, loc,
                fn_symtab, s2c(al, name), dep.p, dep.n, args.p, args.n, body.p, body.n,
                nullptr, ASR::abiType::BindC, ASR::accessType::Public,
                ASR::deftypeType::Interface, s2c(al, name), false, false, false,
                false, false, nullptr, 0, false, false, false, s2c(al, header));
            ASR::symbol_t* symbol = ASR::down_cast<ASR::symbol_t>(subrout);
            module_scope->add_symbol(s2c(al, name), symbol);
        }
        return module_scope->get_symbol(name);
    }

    ASR::symbol_t* declare_basic_str_function(Allocator& al, const Location& loc, SymbolTable* module_scope) {
        std::string name = "basic_str";
        symbolic_dependencies.push_back(name);
        if (!module_scope->get_symbol(name)) {
            std::string header = "symengine/cwrapper.h";
            SymbolTable* fn_symtab = al.make_new<SymbolTable>(module_scope);

            Vec<ASR::expr_t*> args;
            args.reserve(al, 1);
            ASR::symbol_t* arg1 = ASR::down_cast<ASR::symbol_t>(ASR::make_Variable_t(
                al, loc, fn_symtab, s2c(al, "_lpython_return_variable"), nullptr, 0, ASR::intentType::ReturnVar,
                nullptr, nullptr, ASR::storage_typeType::Default, ASRUtils::TYPE(ASR::make_Character_t(al, loc, 1, -2, nullptr)),
                nullptr, ASR::abiType::BindC, ASR::Public, ASR::presenceType::Required, false));
            fn_symtab->add_symbol(s2c(al, "_lpython_return_variable"), arg1);
            ASR::symbol_t* arg2 = ASR::down_cast<ASR::symbol_t>(ASR::make_Variable_t(
                al, loc, fn_symtab, s2c(al, "x"), nullptr, 0, ASR::intentType::In,
                nullptr, nullptr, ASR::storage_typeType::Default, ASRUtils::TYPE(ASR::make_CPtr_t(al, loc)),
                nullptr, ASR::abiType::BindC, ASR::Public, ASR::presenceType::Required, true));
            fn_symtab->add_symbol(s2c(al, "x"), arg2);
            args.push_back(al, ASRUtils::EXPR(ASR::make_Var_t(al, loc, arg2)));

            Vec<ASR::stmt_t*> body;
            body.reserve(al, 1);

            Vec<char*> dep;
            dep.reserve(al, 1);

            ASR::expr_t* return_var = ASRUtils::EXPR(ASR::make_Var_t(al, loc, fn_symtab->get_symbol("_lpython_return_variable")));
            ASR::asr_t* subrout = ASRUtils::make_Function_t_util(al, loc,
                fn_symtab, s2c(al, name), dep.p, dep.n, args.p, args.n, body.p, body.n,
                return_var, ASR::abiType::BindC, ASR::accessType::Public,
                ASR::deftypeType::Interface, s2c(al, name), false, false, false,
                false, false, nullptr, 0, false, false, false, s2c(al, header));
            ASR::symbol_t* symbol = ASR::down_cast<ASR::symbol_t>(subrout);
            module_scope->add_symbol(s2c(al, name), symbol);
        }
        return module_scope->get_symbol(name);
    }

    ASR::symbol_t* declare_integer_set_si_function(Allocator& al, const Location& loc, SymbolTable* module_scope) {
        std::string name = "integer_set_si";
        symbolic_dependencies.push_back(name);
        if (!module_scope->get_symbol(name)) {
            std::string header = "symengine/cwrapper.h";
            SymbolTable* fn_symtab = al.make_new<SymbolTable>(module_scope);

            Vec<ASR::expr_t*> args;
            args.reserve(al, 2);
            ASR::symbol_t* arg1 = ASR::down_cast<ASR::symbol_t>(ASR::make_Variable_t(
                al, loc, fn_symtab, s2c(al, "x"), nullptr, 0, ASR::intentType::In,
                nullptr, nullptr, ASR::storage_typeType::Default, ASRUtils::TYPE(ASR::make_CPtr_t(al, loc)),
                nullptr, ASR::abiType::BindC, ASR::Public, ASR::presenceType::Required, true));
            fn_symtab->add_symbol(s2c(al, "x"), arg1);
            args.push_back(al, ASRUtils::EXPR(ASR::make_Var_t(al, loc, arg1)));
            ASR::symbol_t* arg2 = ASR::down_cast<ASR::symbol_t>(ASR::make_Variable_t(
                al, loc, fn_symtab, s2c(al, "y"), nullptr, 0, ASR::intentType::In,
                nullptr, nullptr, ASR::storage_typeType::Default, ASRUtils::TYPE(ASR::make_Integer_t(al, loc, 8)),
                nullptr, ASR::abiType::BindC, ASR::Public, ASR::presenceType::Required, true));
            fn_symtab->add_symbol(s2c(al, "y"), arg2);
            args.push_back(al, ASRUtils::EXPR(ASR::make_Var_t(al, loc, arg2)));

            Vec<ASR::stmt_t*> body;
            body.reserve(al, 1);

            Vec<char*> dep;
            dep.reserve(al, 1);

            ASR::asr_t* subrout = ASRUtils::make_Function_t_util(al, loc,
                fn_symtab, s2c(al, name), dep.p, dep.n, args.p, args.n, body.p, body.n,
                nullptr, ASR::abiType::BindC, ASR::accessType::Public,
                ASR::deftypeType::Interface, s2c(al, name), false, false, false,
                false, false, nullptr, 0, false, false, false, s2c(al, header));
            ASR::symbol_t* symbol = ASR::down_cast<ASR::symbol_t>(subrout);
            module_scope->add_symbol(s2c(al, name), symbol);
        }
        return module_scope->get_symbol(name);
    }

    ASR::symbol_t* declare_basic_eq_function(Allocator& al, const Location& loc, SymbolTable* module_scope) {
        std::string name = "basic_eq";
        symbolic_dependencies.push_back(name);
        if (!module_scope->get_symbol(name)) {
            std::string header = "symengine/cwrapper.h";
            SymbolTable* fn_symtab = al.make_new<SymbolTable>(module_scope);

            Vec<ASR::expr_t*> args;
            args.reserve(al, 1);
            ASR::symbol_t* arg1 = ASR::down_cast<ASR::symbol_t>(ASR::make_Variable_t(
                al, loc, fn_symtab, s2c(al, "_lpython_return_variable"), nullptr, 0, ASR::intentType::ReturnVar,
                nullptr, nullptr, ASR::storage_typeType::Default, ASRUtils::TYPE(ASR::make_Logical_t(al, loc, 4)),
                nullptr, ASR::abiType::BindC, ASR::Public, ASR::presenceType::Required, false));
            fn_symtab->add_symbol(s2c(al, "_lpython_return_variable"), arg1);
            ASR::symbol_t* arg2 = ASR::down_cast<ASR::symbol_t>(ASR::make_Variable_t(
                al, loc, fn_symtab, s2c(al, "x"), nullptr, 0, ASR::intentType::In,
                nullptr, nullptr, ASR::storage_typeType::Default, ASRUtils::TYPE(ASR::make_CPtr_t(al, loc)),
                nullptr, ASR::abiType::BindC, ASR::Public, ASR::presenceType::Required, true));
            fn_symtab->add_symbol(s2c(al, "x"), arg2);
            args.push_back(al, ASRUtils::EXPR(ASR::make_Var_t(al, loc, arg2)));
            ASR::symbol_t* arg3 = ASR::down_cast<ASR::symbol_t>(ASR::make_Variable_t(
                al, loc, fn_symtab, s2c(al, "y"), nullptr, 0, ASR::intentType::In,
                nullptr, nullptr, ASR::storage_typeType::Default, ASRUtils::TYPE(ASR::make_CPtr_t(al, loc)),
                nullptr, ASR::abiType::BindC, ASR::Public, ASR::presenceType::Required, true));
            fn_symtab->add_symbol(s2c(al, "y"), arg3);
            args.push_back(al, ASRUtils::EXPR(ASR::make_Var_t(al, loc, arg3)));

            Vec<ASR::stmt_t*> body;
            body.reserve(al, 1);

            Vec<char*> dep;
            dep.reserve(al, 1);

            ASR::expr_t* return_var = ASRUtils::EXPR(ASR::make_Var_t(al, loc, fn_symtab->get_symbol("_lpython_return_variable")));
            ASR::asr_t* subrout = ASRUtils::make_Function_t_util(al, loc,
                fn_symtab, s2c(al, name), dep.p, dep.n, args.p, args.n, body.p, body.n,
                return_var, ASR::abiType::BindC, ASR::accessType::Public,
                ASR::deftypeType::Interface, s2c(al, name), false, false, false,
                false, false, nullptr, 0, false, false, false, s2c(al, header));
            ASR::symbol_t* symbol = ASR::down_cast<ASR::symbol_t>(subrout);
            module_scope->add_symbol(s2c(al, name), symbol);
        }
        return module_scope->get_symbol(name);
    }

    ASR::symbol_t* declare_basic_neq_function(Allocator& al, const Location& loc, SymbolTable* module_scope) {
        std::string name = "basic_neq";
        symbolic_dependencies.push_back(name);
        if (!module_scope->get_symbol(name)) {
            std::string header = "symengine/cwrapper.h";
            SymbolTable* fn_symtab = al.make_new<SymbolTable>(module_scope);

            Vec<ASR::expr_t*> args;
            args.reserve(al, 1);
            ASR::symbol_t* arg1 = ASR::down_cast<ASR::symbol_t>(ASR::make_Variable_t(
                al, loc, fn_symtab, s2c(al, "_lpython_return_variable"), nullptr, 0, ASR::intentType::ReturnVar,
                nullptr, nullptr, ASR::storage_typeType::Default, ASRUtils::TYPE(ASR::make_Logical_t(al, loc, 4)),
                nullptr, ASR::abiType::BindC, ASR::Public, ASR::presenceType::Required, false));
            fn_symtab->add_symbol(s2c(al, "_lpython_return_variable"), arg1);
            ASR::symbol_t* arg2 = ASR::down_cast<ASR::symbol_t>(ASR::make_Variable_t(
                al, loc, fn_symtab, s2c(al, "x"), nullptr, 0, ASR::intentType::In,
                nullptr, nullptr, ASR::storage_typeType::Default, ASRUtils::TYPE(ASR::make_CPtr_t(al, loc)),
                nullptr, ASR::abiType::BindC, ASR::Public, ASR::presenceType::Required, true));
            fn_symtab->add_symbol(s2c(al, "x"), arg2);
            args.push_back(al, ASRUtils::EXPR(ASR::make_Var_t(al, loc, arg2)));
            ASR::symbol_t* arg3 = ASR::down_cast<ASR::symbol_t>(ASR::make_Variable_t(
                al, loc, fn_symtab, s2c(al, "y"), nullptr, 0, ASR::intentType::In,
                nullptr, nullptr, ASR::storage_typeType::Default, ASRUtils::TYPE(ASR::make_CPtr_t(al, loc)),
                nullptr, ASR::abiType::BindC, ASR::Public, ASR::presenceType::Required, true));
            fn_symtab->add_symbol(s2c(al, "y"), arg3);
            args.push_back(al, ASRUtils::EXPR(ASR::make_Var_t(al, loc, arg3)));

            Vec<ASR::stmt_t*> body;
            body.reserve(al, 1);

            Vec<char*> dep;
            dep.reserve(al, 1);

            ASR::expr_t* return_var = ASRUtils::EXPR(ASR::make_Var_t(al, loc, fn_symtab->get_symbol("_lpython_return_variable")));
            ASR::asr_t* subrout = ASRUtils::make_Function_t_util(al, loc,
                fn_symtab, s2c(al, name), dep.p, dep.n, args.p, args.n, body.p, body.n,
                return_var, ASR::abiType::BindC, ASR::accessType::Public,
                ASR::deftypeType::Interface, s2c(al, name), false, false, false,
                false, false, nullptr, 0, false, false, false, s2c(al, header));
            ASR::symbol_t* symbol = ASR::down_cast<ASR::symbol_t>(subrout);
            module_scope->add_symbol(s2c(al, name), symbol);
        }
        return module_scope->get_symbol(name);
    }

    ASR::expr_t* process_attributes(Allocator &al, const Location &loc, ASR::expr_t* expr,
        SymbolTable* module_scope) {
        if (ASR::is_a<ASR::IntrinsicScalarFunction_t>(*expr)) {
            ASR::IntrinsicScalarFunction_t* intrinsic_func = ASR::down_cast<ASR::IntrinsicScalarFunction_t>(expr);
            int64_t intrinsic_id = intrinsic_func->m_intrinsic_id;
            switch (static_cast<LCompilers::ASRUtils::IntrinsicScalarFunctions>(intrinsic_id)) {
                case LCompilers::ASRUtils::IntrinsicScalarFunctions::SymbolicHasSymbolQ: {
                    std::string name = "basic_has_symbol";
                    symbolic_dependencies.push_back(name);
                    if (!module_scope->get_symbol(name)) {
                        std::string header = "symengine/cwrapper.h";
                        SymbolTable* fn_symtab = al.make_new<SymbolTable>(module_scope);

                        Vec<ASR::expr_t*> args;
                        args.reserve(al, 1);
                        ASR::symbol_t* arg1 = ASR::down_cast<ASR::symbol_t>(ASR::make_Variable_t(
                            al, loc, fn_symtab, s2c(al, "_lpython_return_variable"), nullptr, 0, ASR::intentType::ReturnVar,
                            nullptr, nullptr, ASR::storage_typeType::Default, ASRUtils::TYPE(ASR::make_Logical_t(al, loc, 4)),
                            nullptr, ASR::abiType::BindC, ASR::Public, ASR::presenceType::Required, false));
                        fn_symtab->add_symbol(s2c(al, "_lpython_return_variable"), arg1);
                        ASR::symbol_t* arg2 = ASR::down_cast<ASR::symbol_t>(ASR::make_Variable_t(
                            al, loc, fn_symtab, s2c(al, "x"), nullptr, 0, ASR::intentType::In,
                            nullptr, nullptr, ASR::storage_typeType::Default, ASRUtils::TYPE(ASR::make_CPtr_t(al, loc)),
                            nullptr, ASR::abiType::BindC, ASR::Public, ASR::presenceType::Required, true));
                        fn_symtab->add_symbol(s2c(al, "x"), arg2);
                        args.push_back(al, ASRUtils::EXPR(ASR::make_Var_t(al, loc, arg2)));
                        ASR::symbol_t* arg3 = ASR::down_cast<ASR::symbol_t>(ASR::make_Variable_t(
                            al, loc, fn_symtab, s2c(al, "y"), nullptr, 0, ASR::intentType::In,
                            nullptr, nullptr, ASR::storage_typeType::Default, ASRUtils::TYPE(ASR::make_CPtr_t(al, loc)),
                            nullptr, ASR::abiType::BindC, ASR::Public, ASR::presenceType::Required, true));
                        fn_symtab->add_symbol(s2c(al, "y"), arg3);
                        args.push_back(al, ASRUtils::EXPR(ASR::make_Var_t(al, loc, arg3)));

                        Vec<ASR::stmt_t*> body;
                        body.reserve(al, 1);

                        Vec<char*> dep;
                        dep.reserve(al, 1);

                        ASR::expr_t* return_var = ASRUtils::EXPR(ASR::make_Var_t(al, loc, fn_symtab->get_symbol("_lpython_return_variable")));
                        ASR::asr_t* subrout = ASRUtils::make_Function_t_util(al, loc,
                            fn_symtab, s2c(al, name), dep.p, dep.n, args.p, args.n, body.p, body.n,
                            return_var, ASR::abiType::BindC, ASR::accessType::Public,
                            ASR::deftypeType::Interface, s2c(al, name), false, false, false,
                            false, false, nullptr, 0, false, false, false, s2c(al, header));
                        ASR::symbol_t* symbol = ASR::down_cast<ASR::symbol_t>(subrout);
                        module_scope->add_symbol(s2c(al, name), symbol);
                    }

                    ASR::symbol_t* basic_has_symbol = module_scope->get_symbol(name);
                    ASR::expr_t* value1 = handle_argument(al, loc, intrinsic_func->m_args[0]);
                    ASR::expr_t* value2 = handle_argument(al, loc, intrinsic_func->m_args[1]);
                    Vec<ASR::call_arg_t> call_args;
                    call_args.reserve(al, 1);
                    ASR::call_arg_t call_arg1, call_arg2;
                    call_arg1.loc = loc;
                    call_arg1.m_value = value1;
                    call_args.push_back(al, call_arg1);
                    call_arg2.loc = loc;
                    call_arg2.m_value = value2;
                    call_args.push_back(al, call_arg2);
                    return ASRUtils::EXPR(ASRUtils::make_FunctionCall_t_util(al, loc,
                        basic_has_symbol, basic_has_symbol, call_args.p, call_args.n,
                        ASRUtils::TYPE(ASR::make_Logical_t(al, loc, 4)), nullptr, nullptr));
                    break;
                }
                default: {
                    throw LCompilersException("IntrinsicFunction: `"
                        + ASRUtils::get_intrinsic_name(intrinsic_id)
                        + "` is not implemented");
                }
            }
        }
        return expr;
    }

    void visit_Assignment(const ASR::Assignment_t &x) {
        SymbolTable* module_scope = current_scope->parent;
        if (ASR::is_a<ASR::Var_t>(*x.m_value) && ASR::is_a<ASR::CPtr_t>(*ASRUtils::expr_type(x.m_value))) {
            ASR::symbol_t *v = ASR::down_cast<ASR::Var_t>(x.m_value)->m_v;
            if (symbolic_vars_to_free.find(v) == symbolic_vars_to_free.end()) return;
            ASR::symbol_t* basic_assign_sym = declare_basic_assign_function(al, x.base.base.loc, module_scope);
            ASR::symbol_t* var_sym = ASR::down_cast<ASR::Var_t>(x.m_value)->m_v;
            ASR::expr_t* target = ASRUtils::EXPR(ASR::make_Var_t(al, x.base.base.loc, var_sym));

            Vec<ASR::call_arg_t> call_args;
            call_args.reserve(al, 2);
            ASR::call_arg_t call_arg1, call_arg2;
            call_arg1.loc = x.base.base.loc;
            call_arg1.m_value = x.m_target;
            call_arg2.loc = x.base.base.loc;
            call_arg2.m_value = target;
            call_args.push_back(al, call_arg1);
            call_args.push_back(al, call_arg2);
            ASR::stmt_t* stmt = ASRUtils::STMT(ASR::make_SubroutineCall_t(al, x.base.base.loc, basic_assign_sym,
                basic_assign_sym, call_args.p, call_args.n, nullptr));
            pass_result.push_back(al, stmt);
        } else if (ASR::is_a<ASR::IntrinsicScalarFunction_t>(*x.m_value)) {
            ASR::IntrinsicScalarFunction_t* intrinsic_func = ASR::down_cast<ASR::IntrinsicScalarFunction_t>(x.m_value);
            if (intrinsic_func->m_type->type == ASR::ttypeType::SymbolicExpression) {
                process_intrinsic_function(al, x.base.base.loc, intrinsic_func, module_scope, x.m_target);
            } else if (intrinsic_func->m_type->type == ASR::ttypeType::Logical) {
                ASR::expr_t* function_call = process_attributes(al, x.base.base.loc, x.m_value, module_scope);
                ASR::stmt_t* stmt = ASRUtils::STMT(ASR::make_Assignment_t(al, x.base.base.loc, x.m_target, function_call, nullptr));
                pass_result.push_back(al, stmt);
            }
        } else if (ASR::is_a<ASR::Cast_t>(*x.m_value)) {
            ASR::Cast_t* cast_t = ASR::down_cast<ASR::Cast_t>(x.m_value);
            if (cast_t->m_kind == ASR::cast_kindType::IntegerToSymbolicExpression) {
                ASR::expr_t* cast_arg = cast_t->m_arg;
                ASR::expr_t* cast_value = cast_t->m_value;
                if (ASR::is_a<ASR::Var_t>(*cast_arg)) {
                    ASR::symbol_t* integer_set_sym = declare_integer_set_si_function(al, x.base.base.loc, module_scope);
                    ASR::ttype_t* cast_type = ASRUtils::TYPE(ASR::make_Integer_t(al, x.base.base.loc, 8));
                    ASR::expr_t* value = ASRUtils::EXPR(ASR::make_Cast_t(al, x.base.base.loc, cast_arg,
                        (ASR::cast_kindType)ASR::cast_kindType::IntegerToInteger, cast_type, nullptr));
                    Vec<ASR::call_arg_t> call_args;
                    call_args.reserve(al, 2);
                    ASR::call_arg_t call_arg1, call_arg2;
                    call_arg1.loc = x.base.base.loc;
                    call_arg1.m_value = x.m_target;
                    call_arg2.loc = x.base.base.loc;
                    call_arg2.m_value = value;
                    call_args.push_back(al, call_arg1);
                    call_args.push_back(al, call_arg2);
                    ASR::stmt_t* stmt = ASRUtils::STMT(ASR::make_SubroutineCall_t(al, x.base.base.loc, integer_set_sym,
                        integer_set_sym, call_args.p, call_args.n, nullptr));
                    pass_result.push_back(al, stmt);
                } else if (ASR::is_a<ASR::IntrinsicScalarFunction_t>(*cast_value)) {
                    ASR::IntrinsicScalarFunction_t* intrinsic_func = ASR::down_cast<ASR::IntrinsicScalarFunction_t>(cast_value);
                    int64_t intrinsic_id = intrinsic_func->m_intrinsic_id;
                    if (static_cast<LCompilers::ASRUtils::IntrinsicScalarFunctions>(intrinsic_id) ==
                        LCompilers::ASRUtils::IntrinsicScalarFunctions::SymbolicInteger) {
                        int const_value = 0;
                        if (ASR::is_a<ASR::IntegerConstant_t>(*cast_arg)){
                            ASR::IntegerConstant_t* const_int = ASR::down_cast<ASR::IntegerConstant_t>(cast_arg);
                            const_value = const_int->m_n;
                        }
                        if (ASR::is_a<ASR::IntegerUnaryMinus_t>(*cast_arg)){
                            ASR::IntegerUnaryMinus_t *const_int_minus = ASR::down_cast<ASR::IntegerUnaryMinus_t>(cast_arg);
                            ASR::IntegerConstant_t* const_int = ASR::down_cast<ASR::IntegerConstant_t>(const_int_minus->m_value);
                            const_value = const_int->m_n;
                        }

                        ASR::symbol_t* integer_set_sym = declare_integer_set_si_function(al, x.base.base.loc, module_scope);
                        ASR::ttype_t* cast_type = ASRUtils::TYPE(ASR::make_Integer_t(al, x.base.base.loc, 8));
                        ASR::expr_t* value = ASRUtils::EXPR(ASR::make_Cast_t(al, x.base.base.loc, cast_arg,
                            (ASR::cast_kindType)ASR::cast_kindType::IntegerToInteger, cast_type,
                            ASRUtils::EXPR(ASR::make_IntegerConstant_t(al, x.base.base.loc, const_value, cast_type))));
                        Vec<ASR::call_arg_t> call_args;
                        call_args.reserve(al, 2);
                        ASR::call_arg_t call_arg1, call_arg2;
                        call_arg1.loc = x.base.base.loc;
                        call_arg1.m_value = x.m_target;
                        call_arg2.loc = x.base.base.loc;
                        call_arg2.m_value = value;
                        call_args.push_back(al, call_arg1);
                        call_args.push_back(al, call_arg2);

                        ASR::stmt_t* stmt = ASRUtils::STMT(ASR::make_SubroutineCall_t(al, x.base.base.loc, integer_set_sym,
                            integer_set_sym, call_args.p, call_args.n, nullptr));
                        pass_result.push_back(al, stmt);
                    }
                }
            }
<<<<<<< HEAD
        } else if (ASR::is_a<ASR::ListConstant_t>(*x.m_value)) {
            ASR::ListConstant_t* list_constant = ASR::down_cast<ASR::ListConstant_t>(x.m_value);
            if (list_constant->m_type->type == ASR::ttypeType::List) {
                ASR::List_t* list = ASR::down_cast<ASR::List_t>(list_constant->m_type);
                if (list->m_type->type == ASR::ttypeType::SymbolicExpression){
                    Vec<ASR::expr_t*> temp_list;
                    temp_list.reserve(al, list_constant->n_args + 1);

                    for (size_t i = 0; i < list_constant->n_args; ++i) {
                        ASR::expr_t* value = handle_argument(al, x.base.base.loc,  list_constant->m_args[i]);
                        temp_list.push_back(al, value);
                    }

                    ASR::ttype_t* type = ASRUtils::TYPE(ASR::make_CPtr_t(al, x.base.base.loc));
                    ASR::ttype_t* list_type = ASRUtils::TYPE(ASR::make_List_t(al, x.base.base.loc, type));
                    ASR::expr_t* temp_list_const = ASRUtils::EXPR(ASR::make_ListConstant_t(al, x.base.base.loc, temp_list.p,
                                    temp_list.size(), list_type));
                    ASR::stmt_t* stmt = ASRUtils::STMT(ASR::make_Assignment_t(al, x.base.base.loc, x.m_target, temp_list_const, nullptr));
                    pass_result.push_back(al, stmt);
                }
=======
        } else if (ASR::is_a<ASR::SymbolicCompare_t>(*x.m_value)) {
            ASR::SymbolicCompare_t *s = ASR::down_cast<ASR::SymbolicCompare_t>(x.m_value);
            if (s->m_op == ASR::cmpopType::Eq || s->m_op == ASR::cmpopType::NotEq) {
                ASR::symbol_t* sym = nullptr;
                if (s->m_op == ASR::cmpopType::Eq) {
                    sym = declare_basic_eq_function(al, x.base.base.loc, module_scope);
                } else {
                    sym = declare_basic_neq_function(al, x.base.base.loc, module_scope);
                }
                ASR::expr_t* value1 = handle_argument(al, x.base.base.loc, s->m_left);
                ASR::expr_t* value2 = handle_argument(al, x.base.base.loc, s->m_right);

                Vec<ASR::call_arg_t> call_args;
                call_args.reserve(al, 1);
                ASR::call_arg_t call_arg1, call_arg2;
                call_arg1.loc = x.base.base.loc;
                call_arg1.m_value = value1;
                call_args.push_back(al, call_arg1);
                call_arg2.loc = x.base.base.loc;
                call_arg2.m_value = value2;
                call_args.push_back(al, call_arg2);

                ASR::expr_t* function_call = ASRUtils::EXPR(ASRUtils::make_FunctionCall_t_util(al, x.base.base.loc,
                    sym, sym, call_args.p, call_args.n, ASRUtils::TYPE(ASR::make_Logical_t(al, x.base.base.loc, 4)), nullptr, nullptr));
                ASR::stmt_t* stmt = ASRUtils::STMT(ASR::make_Assignment_t(al, x.base.base.loc, x.m_target, function_call, nullptr));
                pass_result.push_back(al, stmt);
>>>>>>> ac652271
            }
        }
    }

    void visit_SubroutineCall(const ASR::SubroutineCall_t &x) {
        SymbolTable* module_scope = current_scope->parent;
        Vec<ASR::call_arg_t> call_args;
        call_args.reserve(al, 1);

        for (size_t i=0; i<x.n_args; i++) {
            ASR::expr_t* val = x.m_args[i].m_value;
            if (ASR::is_a<ASR::IntrinsicScalarFunction_t>(*val) && ASR::is_a<ASR::SymbolicExpression_t>(*ASRUtils::expr_type(val))) {
                ASR::IntrinsicScalarFunction_t* intrinsic_func = ASR::down_cast<ASR::IntrinsicScalarFunction_t>(val);
                ASR::ttype_t *type = ASRUtils::TYPE(ASR::make_SymbolicExpression_t(al, x.base.base.loc));
                std::string symengine_var = symengine_stack.push();
                ASR::symbol_t *arg = ASR::down_cast<ASR::symbol_t>(ASR::make_Variable_t(
                    al, x.base.base.loc, current_scope, s2c(al, symengine_var), nullptr, 0, ASR::intentType::Local,
                    nullptr, nullptr, ASR::storage_typeType::Default, type, nullptr,
                    ASR::abiType::BindC, ASR::Public, ASR::presenceType::Required, false));
                current_scope->add_symbol(s2c(al, symengine_var), arg);
                for (auto &item : current_scope->get_scope()) {
                    if (ASR::is_a<ASR::Variable_t>(*item.second)) {
                        ASR::Variable_t *s = ASR::down_cast<ASR::Variable_t>(item.second);
                        this->visit_Variable(*s);
                    }
                }

                ASR::expr_t* target = ASRUtils::EXPR(ASR::make_Var_t(al, x.base.base.loc, arg));
                process_intrinsic_function(al, x.base.base.loc, intrinsic_func, module_scope, target);

                ASR::call_arg_t call_arg;
                call_arg.loc = x.base.base.loc;
                call_arg.m_value = target;
                call_args.push_back(al, call_arg);
            } else if (ASR::is_a<ASR::Cast_t>(*val)) {
                ASR::Cast_t* cast_t = ASR::down_cast<ASR::Cast_t>(val);
                if(cast_t->m_kind != ASR::cast_kindType::IntegerToSymbolicExpression) return;
                this->visit_Cast(*cast_t);
                ASR::symbol_t *var_sym = current_scope->get_symbol(symengine_stack.pop());
                ASR::expr_t* target = ASRUtils::EXPR(ASR::make_Var_t(al, x.base.base.loc, var_sym));

                ASR::call_arg_t call_arg;
                call_arg.loc = x.base.base.loc;
                call_arg.m_value = target;
                call_args.push_back(al, call_arg);
            } else {
                call_args.push_back(al, x.m_args[i]);
            }
        }
        ASR::stmt_t* stmt = ASRUtils::STMT(ASR::make_SubroutineCall_t(al, x.base.base.loc, x.m_name,
            x.m_name, call_args.p, call_args.n, nullptr));
        pass_result.push_back(al, stmt);
    }

    void visit_Print(const ASR::Print_t &x) {
        std::vector<ASR::expr_t*> print_tmp;
        SymbolTable* module_scope = current_scope->parent;
        for (size_t i=0; i<x.n_values; i++) {
            ASR::expr_t* val = x.m_values[i];
            if (ASR::is_a<ASR::Var_t>(*val) && ASR::is_a<ASR::CPtr_t>(*ASRUtils::expr_type(val))) {
                ASR::symbol_t *v = ASR::down_cast<ASR::Var_t>(val)->m_v;
                if (symbolic_vars_to_free.find(v) == symbolic_vars_to_free.end()) return;
                ASR::symbol_t* basic_str_sym = declare_basic_str_function(al, x.base.base.loc, module_scope);

                // Extract the symbol from value (Var)
                ASR::symbol_t* var_sym = ASR::down_cast<ASR::Var_t>(val)->m_v;
                ASR::expr_t* target = ASRUtils::EXPR(ASR::make_Var_t(al, x.base.base.loc, var_sym));

                // Now create the FunctionCall node for basic_str
                Vec<ASR::call_arg_t> call_args;
                call_args.reserve(al, 1);
                ASR::call_arg_t call_arg;
                call_arg.loc = x.base.base.loc;
                call_arg.m_value = target;
                call_args.push_back(al, call_arg);
                ASR::expr_t* function_call = ASRUtils::EXPR(ASRUtils::make_FunctionCall_t_util(al, x.base.base.loc,
                    basic_str_sym, basic_str_sym, call_args.p, call_args.n,
                    ASRUtils::TYPE(ASR::make_Character_t(al, x.base.base.loc, 1, -2, nullptr)), nullptr, nullptr));
                print_tmp.push_back(function_call);
            } else if (ASR::is_a<ASR::IntrinsicScalarFunction_t>(*val)) {
                ASR::IntrinsicScalarFunction_t* intrinsic_func = ASR::down_cast<ASR::IntrinsicScalarFunction_t>(val);
                if (ASR::is_a<ASR::SymbolicExpression_t>(*ASRUtils::expr_type(val))) {
                    ASR::ttype_t *type = ASRUtils::TYPE(ASR::make_SymbolicExpression_t(al, x.base.base.loc));
                    std::string symengine_var = symengine_stack.push();
                    ASR::symbol_t *arg = ASR::down_cast<ASR::symbol_t>(ASR::make_Variable_t(
                        al, x.base.base.loc, current_scope, s2c(al, symengine_var), nullptr, 0, ASR::intentType::Local,
                        nullptr, nullptr, ASR::storage_typeType::Default, type, nullptr,
                        ASR::abiType::BindC, ASR::Public, ASR::presenceType::Required, false));
                    current_scope->add_symbol(s2c(al, symengine_var), arg);
                    for (auto &item : current_scope->get_scope()) {
                        if (ASR::is_a<ASR::Variable_t>(*item.second)) {
                            ASR::Variable_t *s = ASR::down_cast<ASR::Variable_t>(item.second);
                            this->visit_Variable(*s);
                        }
                    }

                    ASR::expr_t* target = ASRUtils::EXPR(ASR::make_Var_t(al, x.base.base.loc, arg));
                    process_intrinsic_function(al, x.base.base.loc, intrinsic_func, module_scope, target);

                    // Now create the FunctionCall node for basic_str
                    ASR::symbol_t* basic_str_sym = declare_basic_str_function(al, x.base.base.loc, module_scope);
                    Vec<ASR::call_arg_t> call_args;
                    call_args.reserve(al, 1);
                    ASR::call_arg_t call_arg;
                    call_arg.loc = x.base.base.loc;
                    call_arg.m_value = target;
                    call_args.push_back(al, call_arg);
                    ASR::expr_t* function_call = ASRUtils::EXPR(ASRUtils::make_FunctionCall_t_util(al, x.base.base.loc,
                        basic_str_sym, basic_str_sym, call_args.p, call_args.n,
                        ASRUtils::TYPE(ASR::make_Character_t(al, x.base.base.loc, 1, -2, nullptr)), nullptr, nullptr));
                    print_tmp.push_back(function_call);
                } else if (ASR::is_a<ASR::Logical_t>(*ASRUtils::expr_type(val))) {
                    ASR::expr_t* function_call = process_attributes(al, x.base.base.loc, val, module_scope);
                    print_tmp.push_back(function_call);
                }
            } else if (ASR::is_a<ASR::Cast_t>(*val)) {
                ASR::Cast_t* cast_t = ASR::down_cast<ASR::Cast_t>(val);
                if(cast_t->m_kind != ASR::cast_kindType::IntegerToSymbolicExpression) return;
                this->visit_Cast(*cast_t);
                ASR::symbol_t *var_sym = current_scope->get_symbol(symengine_stack.pop());
                ASR::expr_t* target = ASRUtils::EXPR(ASR::make_Var_t(al, x.base.base.loc, var_sym));

                // Now create the FunctionCall node for basic_str
                ASR::symbol_t* basic_str_sym = declare_basic_str_function(al, x.base.base.loc, module_scope);
                Vec<ASR::call_arg_t> call_args;
                call_args.reserve(al, 1);
                ASR::call_arg_t call_arg;
                call_arg.loc = x.base.base.loc;
                call_arg.m_value = target;
                call_args.push_back(al, call_arg);
                ASR::expr_t* function_call = ASRUtils::EXPR(ASRUtils::make_FunctionCall_t_util(al, x.base.base.loc,
                    basic_str_sym, basic_str_sym, call_args.p, call_args.n,
                    ASRUtils::TYPE(ASR::make_Character_t(al, x.base.base.loc, 1, -2, nullptr)), nullptr, nullptr));
                print_tmp.push_back(function_call);
            } else if (ASR::is_a<ASR::SymbolicCompare_t>(*val)) {
                ASR::SymbolicCompare_t *s = ASR::down_cast<ASR::SymbolicCompare_t>(val);
                if (s->m_op == ASR::cmpopType::Eq || s->m_op == ASR::cmpopType::NotEq) {
                    ASR::symbol_t* sym = nullptr;
                    if (s->m_op == ASR::cmpopType::Eq) {
                        sym = declare_basic_eq_function(al, x.base.base.loc, module_scope);
                    } else {
                        sym = declare_basic_neq_function(al, x.base.base.loc, module_scope);
                    }
                    ASR::expr_t* value1 = handle_argument(al, x.base.base.loc, s->m_left);
                    ASR::expr_t* value2 = handle_argument(al, x.base.base.loc, s->m_right);

                    Vec<ASR::call_arg_t> call_args;
                    call_args.reserve(al, 1);
                    ASR::call_arg_t call_arg1, call_arg2;
                    call_arg1.loc = x.base.base.loc;
                    call_arg1.m_value = value1;
                    call_args.push_back(al, call_arg1);
                    call_arg2.loc = x.base.base.loc;
                    call_arg2.m_value = value2;
                    call_args.push_back(al, call_arg2);

                    ASR::expr_t* function_call = ASRUtils::EXPR(ASRUtils::make_FunctionCall_t_util(al, x.base.base.loc,
                        sym, sym, call_args.p, call_args.n, ASRUtils::TYPE(ASR::make_Logical_t(al, x.base.base.loc, 4)), nullptr, nullptr));
                    print_tmp.push_back(function_call);
                }
            } else {
                print_tmp.push_back(x.m_values[i]);
            }
        }
        if (!print_tmp.empty()) {
            Vec<ASR::expr_t*> tmp_vec;
            tmp_vec.reserve(al, print_tmp.size());
            for (auto &e: print_tmp) {
                tmp_vec.push_back(al, e);
            }
            ASR::stmt_t *print_stmt = ASRUtils::STMT(
                ASR::make_Print_t(al, x.base.base.loc, nullptr, tmp_vec.p, tmp_vec.size(),
                            x.m_separator, x.m_end));
            print_tmp.clear();
            pass_result.push_back(al, print_stmt);
        }
    }

    void visit_IntrinsicFunction(const ASR::IntrinsicScalarFunction_t &x) {
        if(x.m_type && x.m_type->type == ASR::ttypeType::SymbolicExpression) {
            SymbolTable* module_scope = current_scope->parent;

            ASR::ttype_t *type = ASRUtils::TYPE(ASR::make_SymbolicExpression_t(al, x.base.base.loc));
            std::string symengine_var = symengine_stack.push();
            ASR::symbol_t *arg = ASR::down_cast<ASR::symbol_t>(ASR::make_Variable_t(
                al, x.base.base.loc, current_scope, s2c(al, symengine_var), nullptr, 0, ASR::intentType::Local,
                nullptr, nullptr, ASR::storage_typeType::Default, type, nullptr,
                ASR::abiType::BindC, ASR::Public, ASR::presenceType::Required, false));
            current_scope->add_symbol(s2c(al, symengine_var), arg);
            for (auto &item : current_scope->get_scope()) {
                if (ASR::is_a<ASR::Variable_t>(*item.second)) {
                    ASR::Variable_t *s = ASR::down_cast<ASR::Variable_t>(item.second);
                    this->visit_Variable(*s);
                }
            }

            ASR::IntrinsicScalarFunction_t &xx = const_cast<ASR::IntrinsicScalarFunction_t&>(x);
            ASR::expr_t* target = ASRUtils::EXPR(ASR::make_Var_t(al, x.base.base.loc, arg));
            process_intrinsic_function(al, x.base.base.loc, &xx, module_scope, target);
        }
    }

    void visit_Cast(const ASR::Cast_t &x) {
        if(x.m_kind != ASR::cast_kindType::IntegerToSymbolicExpression) return;
        SymbolTable* module_scope = current_scope->parent;

        ASR::ttype_t *type = ASRUtils::TYPE(ASR::make_SymbolicExpression_t(al, x.base.base.loc));
        std::string symengine_var = symengine_stack.push();
        ASR::symbol_t *arg = ASR::down_cast<ASR::symbol_t>(ASR::make_Variable_t(
            al, x.base.base.loc, current_scope, s2c(al, symengine_var), nullptr, 0, ASR::intentType::Local,
            nullptr, nullptr, ASR::storage_typeType::Default, type, nullptr,
            ASR::abiType::BindC, ASR::Public, ASR::presenceType::Required, false));
        current_scope->add_symbol(s2c(al, symengine_var), arg);
        for (auto &item : current_scope->get_scope()) {
            if (ASR::is_a<ASR::Variable_t>(*item.second)) {
                ASR::Variable_t *s = ASR::down_cast<ASR::Variable_t>(item.second);
                this->visit_Variable(*s);
            }
        }

        ASR::expr_t* target = ASRUtils::EXPR(ASR::make_Var_t(al, x.base.base.loc, arg));
        ASR::expr_t* cast_arg = x.m_arg;
        ASR::expr_t* cast_value = x.m_value;
        if (ASR::is_a<ASR::IntrinsicScalarFunction_t>(*cast_value)) {
            ASR::IntrinsicScalarFunction_t* intrinsic_func = ASR::down_cast<ASR::IntrinsicScalarFunction_t>(cast_value);
            int64_t intrinsic_id = intrinsic_func->m_intrinsic_id;
            if (static_cast<LCompilers::ASRUtils::IntrinsicScalarFunctions>(intrinsic_id) ==
                LCompilers::ASRUtils::IntrinsicScalarFunctions::SymbolicInteger) {
                int const_value = 0;
                if (ASR::is_a<ASR::IntegerConstant_t>(*cast_arg)){
                    ASR::IntegerConstant_t* const_int = ASR::down_cast<ASR::IntegerConstant_t>(cast_arg);
                    const_value = const_int->m_n;
                }
                if (ASR::is_a<ASR::IntegerUnaryMinus_t>(*cast_arg)){
                    ASR::IntegerUnaryMinus_t *const_int_minus = ASR::down_cast<ASR::IntegerUnaryMinus_t>(cast_arg);
                    ASR::IntegerConstant_t* const_int = ASR::down_cast<ASR::IntegerConstant_t>(const_int_minus->m_value);
                    const_value = const_int->m_n;
                }

                ASR::symbol_t* integer_set_sym = declare_integer_set_si_function(al, x.base.base.loc, module_scope);
                ASR::ttype_t* cast_type = ASRUtils::TYPE(ASR::make_Integer_t(al, x.base.base.loc, 8));
                ASR::expr_t* value = ASRUtils::EXPR(ASR::make_Cast_t(al, x.base.base.loc, cast_arg,
                    (ASR::cast_kindType)ASR::cast_kindType::IntegerToInteger, cast_type,
                    ASRUtils::EXPR(ASR::make_IntegerConstant_t(al, x.base.base.loc, const_value, cast_type))));
                Vec<ASR::call_arg_t> call_args;
                call_args.reserve(al, 2);
                ASR::call_arg_t call_arg1, call_arg2;
                call_arg1.loc = x.base.base.loc;
                call_arg1.m_value = target;
                call_arg2.loc = x.base.base.loc;
                call_arg2.m_value = value;
                call_args.push_back(al, call_arg1);
                call_args.push_back(al, call_arg2);

                ASR::stmt_t* stmt = ASRUtils::STMT(ASR::make_SubroutineCall_t(al, x.base.base.loc, integer_set_sym,
                    integer_set_sym, call_args.p, call_args.n, nullptr));
                pass_result.push_back(al, stmt);
            }
        }
    }

    ASR::expr_t* process_with_basic_str(Allocator &al, const Location &loc, const ASR::expr_t* expr,
        ASR::symbol_t* basic_str_sym) {
            ASR::symbol_t *var_sym = nullptr;
            if (ASR::is_a<ASR::Var_t>(*expr)) {
                var_sym = ASR::down_cast<ASR::Var_t>(expr)->m_v;
            } else if (ASR::is_a<ASR::IntrinsicScalarFunction_t>(*expr)) {
                ASR::IntrinsicScalarFunction_t* intrinsic_func = ASR::down_cast<ASR::IntrinsicScalarFunction_t>(expr);
                this->visit_IntrinsicFunction(*intrinsic_func);
                var_sym = current_scope->get_symbol(symengine_stack.pop());
            } else if (ASR::is_a<ASR::Cast_t>(*expr)) {
                ASR::Cast_t* cast_t = ASR::down_cast<ASR::Cast_t>(expr);
                this->visit_Cast(*cast_t);
                var_sym = current_scope->get_symbol(symengine_stack.pop());
            }

            ASR::expr_t* target = ASRUtils::EXPR(ASR::make_Var_t(al, loc, var_sym));
            // Now create the FunctionCall node for basic_str
            Vec<ASR::call_arg_t> call_args;
            call_args.reserve(al, 1);
            ASR::call_arg_t call_arg;
            call_arg.loc = loc;
            call_arg.m_value = target;
            call_args.push_back(al, call_arg);
            ASR::expr_t* function_call = ASRUtils::EXPR(ASRUtils::make_FunctionCall_t_util(al, loc,
                basic_str_sym, basic_str_sym, call_args.p, call_args.n,
                ASRUtils::TYPE(ASR::make_Character_t(al, loc, 1, -2, nullptr)), nullptr, nullptr));
            return function_call;
    }

    void visit_Assert(const ASR::Assert_t &x) {
        SymbolTable* module_scope = current_scope->parent;
        ASR::expr_t* left_tmp = nullptr;
        ASR::expr_t* right_tmp = nullptr;
        if (ASR::is_a<ASR::LogicalCompare_t>(*x.m_test)) {
            ASR::LogicalCompare_t *l = ASR::down_cast<ASR::LogicalCompare_t>(x.m_test);

            left_tmp = process_attributes(al, x.base.base.loc, l->m_left, module_scope);
            right_tmp = process_attributes(al, x.base.base.loc, l->m_right, module_scope);
            ASR::expr_t* test =  ASRUtils::EXPR(ASR::make_LogicalCompare_t(al, x.base.base.loc, left_tmp,
                l->m_op, right_tmp, l->m_type, l->m_value));

            ASR::stmt_t *assert_stmt = ASRUtils::STMT(ASR::make_Assert_t(al, x.base.base.loc, test, x.m_msg));
            pass_result.push_back(al, assert_stmt);
        } else if(ASR::is_a<ASR::SymbolicCompare_t>(*x.m_test)) {
            ASR::SymbolicCompare_t *s = ASR::down_cast<ASR::SymbolicCompare_t>(x.m_test);
            SymbolTable* module_scope = current_scope->parent;
            ASR::expr_t* left_tmp = nullptr;
            ASR::expr_t* right_tmp = nullptr;

            ASR::symbol_t* basic_str_sym = declare_basic_str_function(al, x.base.base.loc, module_scope);
            left_tmp = process_with_basic_str(al, x.base.base.loc, s->m_left, basic_str_sym);
            right_tmp = process_with_basic_str(al, x.base.base.loc, s->m_right, basic_str_sym);
            ASR::expr_t* test =  ASRUtils::EXPR(ASR::make_StringCompare_t(al, x.base.base.loc, left_tmp,
                s->m_op, right_tmp, s->m_type, s->m_value));

            ASR::stmt_t *assert_stmt = ASRUtils::STMT(ASR::make_Assert_t(al, x.base.base.loc, test, x.m_msg));
            pass_result.push_back(al, assert_stmt);
        }
    }
};

void pass_replace_symbolic(Allocator &al, ASR::TranslationUnit_t &unit,
                            const LCompilers::PassOptions& /*pass_options*/) {
    ReplaceSymbolicVisitor v(al);
    v.visit_TranslationUnit(unit);
}

} // namespace LCompilers<|MERGE_RESOLUTION|>--- conflicted
+++ resolved
@@ -920,7 +920,6 @@
                     }
                 }
             }
-<<<<<<< HEAD
         } else if (ASR::is_a<ASR::ListConstant_t>(*x.m_value)) {
             ASR::ListConstant_t* list_constant = ASR::down_cast<ASR::ListConstant_t>(x.m_value);
             if (list_constant->m_type->type == ASR::ttypeType::List) {
@@ -941,7 +940,6 @@
                     ASR::stmt_t* stmt = ASRUtils::STMT(ASR::make_Assignment_t(al, x.base.base.loc, x.m_target, temp_list_const, nullptr));
                     pass_result.push_back(al, stmt);
                 }
-=======
         } else if (ASR::is_a<ASR::SymbolicCompare_t>(*x.m_value)) {
             ASR::SymbolicCompare_t *s = ASR::down_cast<ASR::SymbolicCompare_t>(x.m_value);
             if (s->m_op == ASR::cmpopType::Eq || s->m_op == ASR::cmpopType::NotEq) {
@@ -968,7 +966,6 @@
                     sym, sym, call_args.p, call_args.n, ASRUtils::TYPE(ASR::make_Logical_t(al, x.base.base.loc, 4)), nullptr, nullptr));
                 ASR::stmt_t* stmt = ASRUtils::STMT(ASR::make_Assignment_t(al, x.base.base.loc, x.m_target, function_call, nullptr));
                 pass_result.push_back(al, stmt);
->>>>>>> ac652271
             }
         }
     }
