#ifndef LFORTRAN_PASS_INTRINSIC_FUNCTION_REGISTRY_H
#define LFORTRAN_PASS_INTRINSIC_FUNCTION_REGISTRY_H

#include <libasr/asr.h>
#include <libasr/containers.h>
#include <libasr/asr_utils.h>
#include <libasr/pass/pass_utils.h>

#include <cmath>
#include <string>

namespace LCompilers {

namespace ASRUtils {

/*
To add a new function implementation,

1. Create a new namespace like, `Sin`, `LogGamma` in this file.
2. In the above created namespace add `eval_*`, `instantiate_*`, and `create_*`.
3. Then register in the maps present in `IntrinsicFunctionRegistry`.

You can use helper macros and define your own helper macros to reduce
the code size.
*/

typedef ASR::expr_t* (*impl_function)(
    Allocator&, const Location &,
    SymbolTable*, Vec<ASR::ttype_t*>&,
    Vec<ASR::call_arg_t>&, int64_t, ASR::expr_t*);

typedef ASR::expr_t* (*eval_intrinsic_function)(
    Allocator&, const Location &,
    Vec<ASR::expr_t*>&);

typedef ASR::asr_t* (*create_intrinsic_function)(
    Allocator&, const Location&,
    Vec<ASR::expr_t*>&,
    const std::function<void (const std::string &, const Location &)>);

enum class IntrinsicFunctions : int64_t {
    Sin,
    Cos,
    Tan,
    Asin,
    Acos,
    Atan,
    Sinh,
    Cosh,
    Tanh,
    Gamma,
    LogGamma,
    Abs,
    Exp,
    Exp2,
    Expm1,
    Any,
    ListIndex,
<<<<<<< HEAD
    Partition,
=======
    ListReverse,
>>>>>>> 6a147a15
    // ...
};


class ASRBuilder {
    private:

    Allocator& al;
    // TODO: use the location to point C++ code in `intrinsic_function_registry`
    const Location &loc;

    public:

    ASRBuilder(Allocator& al_, const Location& loc_): al(al_), loc(loc_) {}

    #define declare_basic_variables(name)                                       \
        std::string fn_name = scope->get_unique_name(name);                     \
        SymbolTable *fn_symtab = al.make_new<SymbolTable>(scope);               \
        ASRBuilder b(al, loc);                                                  \
        Vec<ASR::expr_t*> args; args.reserve(al, 1);                            \
        Vec<ASR::stmt_t*> body; body.reserve(al, 1);                            \
        SetChar dep; dep.reserve(al, 1);

    // Symbols -----------------------------------------------------------------
    ASR::expr_t *Variable(SymbolTable *symtab, std::string var_name,
            ASR::ttype_t *type, ASR::intentType intent,
            ASR::abiType abi=ASR::abiType::Source, bool a_value_attr=false) {
        ASR::symbol_t* sym = ASR::down_cast<ASR::symbol_t>(
            ASR::make_Variable_t(al, loc, symtab, s2c(al, var_name), nullptr, 0,
            intent, nullptr, nullptr, ASR::storage_typeType::Default, type, abi,
            ASR::Public, ASR::presenceType::Required, a_value_attr));
        symtab->add_symbol(s2c(al, var_name), sym);
        return ASRUtils::EXPR(ASR::make_Var_t(al, loc, sym));
    }

    #define declare(var_name, type, intent)                                     \
        b.Variable(fn_symtab, var_name, type, ASR::intentType::intent)

    #define fill_func_arg(arg_name, type) {                              \
        auto arg = declare(arg_name, type, In);                                 \
        args.push_back(al, arg); }

    #define make_Function_t(name, symtab, dep, args, body, return_var, abi,     \
            deftype, bindc_name)                                                \
        ASR::down_cast<ASR::symbol_t>( ASRUtils::make_Function_t_util(al, loc,  \
        symtab, s2c(al, name), dep.p, dep.n, args.p, args.n, body.p, body.n,    \
        return_var, ASR::abiType::abi, ASR::accessType::Public,                 \
        ASR::deftypeType::deftype, bindc_name, false, false, false, false,      \
        false, nullptr, 0, nullptr, 0, false, false, false));

    #define make_Function_Without_ReturnVar_t(name, symtab, dep, args, body,    \
            abi, deftype, bindc_name)                                           \
        ASR::down_cast<ASR::symbol_t>( ASRUtils::make_Function_t_util(al, loc,  \
        symtab, s2c(al, name), dep.p, dep.n, args.p, args.n, body.p, body.n,    \
        nullptr, ASR::abiType::abi, ASR::accessType::Public,                    \
        ASR::deftypeType::deftype, bindc_name, false, false, false, false,      \
        false, nullptr, 0, nullptr, 0, false, false, false));

    // Types -------------------------------------------------------------------
    #define int32        TYPE(ASR::make_Integer_t(al, loc, 4, nullptr, 0))
    #define logical      TYPE(ASR::make_Logical_t(al, loc, 4, nullptr, 0))
    #define character(x) TYPE(ASR::make_Character_t(al, loc, 1, x, nullptr,    \
        nullptr, 0))
    #define List(x)      TYPE(ASR::make_List_t(al, loc, x))
    ASR::ttype_t *Tuple(std::vector<ASR::ttype_t*> tuple_type) {
        Vec<ASR::ttype_t*> m_tuple_type; m_tuple_type.reserve(al, 3);
        for (auto &x: tuple_type) {
            m_tuple_type.push_back(al, x);
        }
        return TYPE(ASR::make_Tuple_t(al, loc, m_tuple_type.p, m_tuple_type.n));
    }

    // Expressions -------------------------------------------------------------
    #define i32(x)   EXPR(ASR::make_IntegerConstant_t(al, loc, x, int32))
    #define i32_n(x) EXPR(ASR::make_IntegerUnaryMinus_t(al, loc, i32(abs(x)),   \
        int32, i32(x)))
    #define bool32(x)  EXPR(ASR::make_LogicalConstant_t(al, loc, x, logical))

    #define ListItem(x, pos, type) EXPR(ASR::make_ListItem_t(al, loc, x, pos,   \
        type, nullptr))
    #define ListAppend(x, val) STMT(ASR::make_ListAppend_t(al, loc, x, val))

    #define StringSection(s, start, end) EXPR(ASR::make_StringSection_t(al, loc,\
        s, start, end, nullptr, character(-2), nullptr))
    #define StringItem(x, idx) EXPR(ASR::make_StringItem_t(al, loc, x, idx,     \
        character(-2), nullptr))
    #define StringConstant(s, type) EXPR(ASR::make_StringConstant_t(al, loc,    \
        s2c(al, s), type))
    #define StringLen(s) EXPR(ASR::make_StringLen_t(al, loc, s, int32, nullptr))

    #define iAdd(left, right) EXPR(ASR::make_IntegerBinOp_t(al, loc, left,      \
        ASR::binopType::Add, right, int32, nullptr))
    #define iSub(left, right) EXPR(ASR::make_IntegerBinOp_t(al, loc, left,      \
        ASR::binopType::Sub, right, int32, nullptr))

    #define And(x, y) EXPR(ASR::make_LogicalBinOp_t(al, loc, x,                 \
        ASR::logicalbinopType::And, y, logical, nullptr))
    #define Not(x)    EXPR(ASR::make_LogicalNot_t(al, loc, x, logical, nullptr))

    #define iEq(x, y) EXPR(ASR::make_IntegerCompare_t(al, loc, x,               \
        ASR::cmpopType::Eq, y, logical, nullptr))
    #define sEq(x, y) EXPR(ASR::make_StringCompare_t(al, loc, x,                \
        ASR::cmpopType::Eq, y, logical, nullptr))
    #define iNotEq(x, y) EXPR(ASR::make_IntegerCompare_t(al, loc, x,            \
        ASR::cmpopType::NotEq, y, logical, nullptr))
    #define sNotEq(x, y) EXPR(ASR::make_StringCompare_t(al, loc, x,             \
        ASR::cmpopType::NotEq, y, logical, nullptr))
    #define iLt(x, y) EXPR(ASR::make_IntegerCompare_t(al, loc, x,               \
        ASR::cmpopType::Lt, y, logical, nullptr))
    #define iLtE(x, y) EXPR(ASR::make_IntegerCompare_t(al, loc, x,              \
        ASR::cmpopType::LtE, y, logical, nullptr))
    #define iGtE(x, y) EXPR(ASR::make_IntegerCompare_t(al, loc, x,              \
        ASR::cmpopType::GtE, y, logical, nullptr))

    ASR::stmt_t *If(ASR::expr_t *a_test, std::vector<ASR::stmt_t*> if_body,
            std::vector<ASR::stmt_t*> else_body) {
        Vec<ASR::stmt_t*> m_if_body; m_if_body.reserve(al, 1);
        for (auto &x: if_body) m_if_body.push_back(al, x);

        Vec<ASR::stmt_t*> m_else_body; m_else_body.reserve(al, 1);
        for (auto &x: else_body) m_else_body.push_back(al, x);

        return STMT(ASR::make_If_t(al, loc, a_test, m_if_body.p, m_if_body.n,
            m_else_body.p, m_else_body.n));
    }

    ASR::stmt_t *While(ASR::expr_t *a_test, std::vector<ASR::stmt_t*> body) {
        Vec<ASR::stmt_t*> m_body; m_body.reserve(al, 1);
        for (auto &x: body) m_body.push_back(al, x);

        return STMT(ASR::make_WhileLoop_t(al, loc, nullptr, a_test,
            m_body.p, m_body.n));
    }

    ASR::expr_t *TupleConstant(std::vector<ASR::expr_t*> ele, ASR::ttype_t *type) {
        Vec<ASR::expr_t*> m_ele; m_ele.reserve(al, 3);
        for (auto &x: ele) m_ele.push_back(al, x);
        return EXPR(ASR::make_TupleConstant_t(al, loc, m_ele.p, m_ele.n, type));
    }

    #define make_Compare(Constructor, left, op, right, loc) ASRUtils::EXPR(ASR::Constructor( \
        al, loc, left, op, right, \
        ASRUtils::TYPE(ASR::make_Logical_t( \
            al, loc, 4, nullptr, 0)), nullptr)); \

    #define create_ElementalBinOp(OpType, BinOpName, OpName) case ASR::ttypeType::OpType: { \
        return ASRUtils::EXPR(ASR::BinOpName(al, loc, \
                left, ASR::binopType::OpName, right, \
                ASRUtils::expr_type(left), nullptr)); \
    } \

    ASR::expr_t* ElementalAdd(ASR::expr_t* left, ASR::expr_t* right,
        const Location& loc) {
        switch (ASRUtils::expr_type(left)->type) {
            create_ElementalBinOp(Real, make_RealBinOp_t, Add)
            create_ElementalBinOp(Integer, make_IntegerBinOp_t, Add)
            create_ElementalBinOp(Complex, make_ComplexBinOp_t, Add)
            default: {
                throw LCompilersException("Expression type, " +
                                          std::to_string(left->type) +
                                          " not yet supported");
            }
        }
    }

    ASR::expr_t* ElementalPow(ASR::expr_t* left, ASR::expr_t* right,
        const Location& loc) {
        switch (ASRUtils::expr_type(left)->type) {
            create_ElementalBinOp(Real, make_RealBinOp_t, Pow)
            create_ElementalBinOp(Integer, make_IntegerBinOp_t, Pow)
            create_ElementalBinOp(Complex, make_ComplexBinOp_t, Pow)
            default: {
                throw LCompilersException("Expression type, " +
                                          std::to_string(left->type) +
                                          " not yet supported");
            }
        }
    }

    ASR::expr_t* ElementalOr(ASR::expr_t* left, ASR::expr_t* right,
        const Location& loc) {
        return ASRUtils::EXPR(ASR::make_LogicalBinOp_t(al, loc,
            left, ASR::Or, right,
            ASRUtils::TYPE(ASR::make_Logical_t( al, loc, 4,
                nullptr, 0)), nullptr));
    }

    ASR::expr_t* Or(ASR::expr_t* left, ASR::expr_t* right,
        const Location& loc) {
        return ASRUtils::EXPR(ASR::make_LogicalBinOp_t(al, loc,
            left, ASR::Or, right, ASRUtils::expr_type(left),
            nullptr));
    }

    ASR::expr_t* Call(ASR::symbol_t* s, Vec<ASR::call_arg_t>& args,
                      ASR::ttype_t* return_type) {
        return ASRUtils::EXPR(ASR::make_FunctionCall_t(al, loc,
                s, s, args.p, args.size(), return_type, nullptr, nullptr));
    }

    ASR::expr_t* Call(ASR::symbol_t* s, Vec<ASR::expr_t *>& args,
                      ASR::ttype_t* return_type) {
        Vec<ASR::call_arg_t> args_; args_.reserve(al, 2);
        visit_expr_list(al, args, args_);
        return ASRUtils::EXPR(ASR::make_FunctionCall_t(al, loc,
                s, s, args_.p, args_.size(), return_type, nullptr, nullptr));
    }

    ASR::expr_t* Call(ASR::symbol_t* s, Vec<ASR::call_arg_t>& args,
                      ASR::ttype_t* return_type, ASR::expr_t* value) {
        return ASRUtils::EXPR(ASR::make_FunctionCall_t(al, loc,
                s, s, args.p, args.size(), return_type, value, nullptr));
    }

    // Statements --------------------------------------------------------------
    #define Return() STMT(ASR::make_Return_t(al, loc))
    #define Assignment(lhs, rhs) ASRUtils::STMT(ASR::make_Assignment_t(al, loc, \
        lhs, rhs, nullptr))

    template <typename LOOP_BODY>
    ASR::stmt_t* create_do_loop(
        const Location& loc, int rank, ASR::expr_t* array,
        SymbolTable* scope, Vec<ASR::expr_t*>& idx_vars,
        Vec<ASR::stmt_t*>& doloop_body, LOOP_BODY loop_body) {
        PassUtils::create_idx_vars(idx_vars, rank, loc, al, scope, "_i");

        ASR::stmt_t* doloop = nullptr;
        for( int i = (int) idx_vars.size() - 1; i >= 0; i-- ) {
            ASR::do_loop_head_t head;
            head.m_v = idx_vars[i];
            head.m_start = PassUtils::get_bound(array, i + 1, "lbound", al);
            head.m_end = PassUtils::get_bound(array, i + 1, "ubound", al);
            head.m_increment = nullptr;

            head.loc = head.m_v->base.loc;
            doloop_body.reserve(al, 1);
            if( doloop == nullptr ) {
                loop_body();
            } else {
                doloop_body.push_back(al, doloop);
            }
            doloop = ASRUtils::STMT(ASR::make_DoLoop_t(al, loc, nullptr,
                        head, doloop_body.p, doloop_body.size()));
        }
        return doloop;
    }

    template <typename LOOP_BODY>
    ASR::stmt_t* create_do_loop(
        const Location& loc, ASR::expr_t* array,
        Vec<ASR::expr_t*>& loop_vars, std::vector<int>& loop_dims,
        Vec<ASR::stmt_t*>& doloop_body, LOOP_BODY loop_body) {

        ASR::stmt_t* doloop = nullptr;
        for( int i = (int) loop_vars.size() - 1; i >= 0; i-- ) {
            ASR::do_loop_head_t head;
            head.m_v = loop_vars[i];
            head.m_start = PassUtils::get_bound(array, loop_dims[i], "lbound", al);
            head.m_end = PassUtils::get_bound(array, loop_dims[i], "ubound", al);
            head.m_increment = nullptr;

            head.loc = head.m_v->base.loc;
            doloop_body.reserve(al, 1);
            if( doloop == nullptr ) {
                loop_body();
            } else {
                doloop_body.push_back(al, doloop);
            }
            doloop = ASRUtils::STMT(ASR::make_DoLoop_t(al, loc, nullptr,
                        head, doloop_body.p, doloop_body.size()));
        }
        return doloop;
    }

    template <typename INIT, typename LOOP_BODY>
    void generate_reduction_intrinsic_stmts_for_scalar_output(const Location& loc,
    ASR::expr_t* array, SymbolTable* fn_scope,
    Vec<ASR::stmt_t*>& fn_body, Vec<ASR::expr_t*>& idx_vars,
    Vec<ASR::stmt_t*>& doloop_body, INIT init_stmts, LOOP_BODY loop_body) {
        init_stmts();
        int rank = ASRUtils::extract_n_dims_from_ttype(ASRUtils::expr_type(array));
        ASR::stmt_t* doloop = create_do_loop(loc,
            rank, array, fn_scope, idx_vars, doloop_body,
            loop_body);
        fn_body.push_back(al, doloop);
    }

    template <typename INIT, typename LOOP_BODY>
    void generate_reduction_intrinsic_stmts_for_array_output(const Location& loc,
        ASR::expr_t* array, ASR::expr_t* dim, SymbolTable* fn_scope,
        Vec<ASR::stmt_t*>& fn_body, Vec<ASR::expr_t*>& idx_vars,
        Vec<ASR::expr_t*>& target_idx_vars, Vec<ASR::stmt_t*>& doloop_body,
        INIT init_stmts, LOOP_BODY loop_body) {
        init_stmts();
        int n_dims = ASRUtils::extract_n_dims_from_ttype(ASRUtils::expr_type(array));
        ASR::stmt_t** else_ = nullptr;
        size_t else_n = 0;
        idx_vars.reserve(al, n_dims);
        PassUtils::create_idx_vars(idx_vars, n_dims, loc, al, fn_scope, "_j");
        for( int i = 1; i <= n_dims; i++ ) {
            ASR::expr_t* current_dim = i32(i);
            ASR::expr_t* test_expr = make_Compare(make_IntegerCompare_t, dim,
                                        ASR::cmpopType::Eq, current_dim, loc);

            Vec<ASR::expr_t*> loop_vars;
            std::vector<int> loop_dims;
            loop_dims.reserve(n_dims);
            loop_vars.reserve(al, n_dims);
            target_idx_vars.reserve(al, n_dims - 1);
            for( int j = 1; j <= n_dims; j++ ) {
                if( j == i ) {
                    continue ;
                }
                target_idx_vars.push_back(al, idx_vars[j - 1]);
                loop_dims.push_back(j);
                loop_vars.push_back(al, idx_vars[j - 1]);
            }
            loop_dims.push_back(i);
            loop_vars.push_back(al, idx_vars[i - 1]);

            ASR::stmt_t* doloop = create_do_loop(loc,
            array, loop_vars, loop_dims, doloop_body,
            loop_body);
            Vec<ASR::stmt_t*> if_body;
            if_body.reserve(al, 1);
            if_body.push_back(al, doloop);
            ASR::stmt_t* if_ = ASRUtils::STMT(ASR::make_If_t(al, loc, test_expr,
                                if_body.p, if_body.size(), else_, else_n));
            Vec<ASR::stmt_t*> if_else_if;
            if_else_if.reserve(al, 1);
            if_else_if.push_back(al, if_);
            else_ = if_else_if.p;
            else_n = if_else_if.size();
        }
        fn_body.push_back(al, else_[0]);
    }

};

namespace UnaryIntrinsicFunction {

static inline ASR::expr_t* instantiate_functions(Allocator &al,
        const Location &loc, SymbolTable *scope, std::string new_name,
        ASR::ttype_t *arg_type, Vec<ASR::call_arg_t>& new_args, int64_t /*overload_id*/,
        ASR::expr_t *value) {
    std::string c_func_name;
    switch (arg_type->type) {
        case ASR::ttypeType::Complex : {
            if (ASRUtils::extract_kind_from_ttype_t(arg_type) == 4) {
                c_func_name = "_lfortran_c" + new_name;
            } else {
                c_func_name = "_lfortran_z" + new_name;
            }
            break;
        }
        default : {
            if (ASRUtils::extract_kind_from_ttype_t(arg_type) == 4) {
                c_func_name = "_lfortran_s" + new_name;
            } else {
                c_func_name = "_lfortran_d" + new_name;
            }
        }
    }
    new_name = "_lcompilers_" + new_name + "_" + type_to_str_python(arg_type);

    declare_basic_variables(new_name);
    if (scope->get_symbol(new_name)) {
        ASR::symbol_t *s = scope->get_symbol(new_name);
        ASR::Function_t *f = ASR::down_cast<ASR::Function_t>(s);
        return b.Call(s, new_args, expr_type(f->m_return_var), value);
    }
    fill_func_arg("x", arg_type);
    auto result = declare(new_name, arg_type, ReturnVar);

    {
        SymbolTable *fn_symtab_1 = al.make_new<SymbolTable>(fn_symtab);
        Vec<ASR::expr_t*> args_1;
        {
            args_1.reserve(al, 1);
            ASR::expr_t *arg = b.Variable(fn_symtab_1, "x", arg_type,
                ASR::intentType::In, ASR::abiType::BindC, true);
            args_1.push_back(al, arg);
        }

        ASR::expr_t *return_var_1 = b.Variable(fn_symtab_1, c_func_name,
            arg_type, ASRUtils::intent_return_var, ASR::abiType::BindC, false);

        SetChar dep_1; dep_1.reserve(al, 1);
        Vec<ASR::stmt_t*> body_1; body_1.reserve(al, 1);
        ASR::symbol_t *s = make_Function_t(c_func_name, fn_symtab_1, dep_1, args_1,
            body_1, return_var_1, BindC, Interface, s2c(al, c_func_name));
        fn_symtab->add_symbol(c_func_name, s);
        dep.push_back(al, s2c(al, c_func_name));
        body.push_back(al, Assignment(result, b.Call(s, args, arg_type)));
    }

    ASR::symbol_t *new_symbol = make_Function_t(fn_name, fn_symtab, dep, args,
        body, result, Source, Implementation, nullptr);
    scope->add_symbol(fn_name, new_symbol);
    return b.Call(new_symbol, new_args, arg_type, value);
}

static inline ASR::asr_t* create_UnaryFunction(Allocator& al, const Location& loc,
    Vec<ASR::expr_t*>& args, eval_intrinsic_function eval_function,
    int64_t intrinsic_id, int64_t overload_id, ASR::ttype_t* type) {
    ASR::expr_t *value = nullptr;
    ASR::expr_t *arg_value = ASRUtils::expr_value(args[0]);
    if (arg_value) {
        Vec<ASR::expr_t*> arg_values;
        arg_values.reserve(al, 1);
        arg_values.push_back(al, arg_value);
        value = eval_function(al, loc, arg_values);
    }

    return ASR::make_IntrinsicFunction_t(al, loc, intrinsic_id,
        args.p, args.n, overload_id, type, value);
}

static inline ASR::symbol_t *create_KMP_function(Allocator &al,
        const Location &loc, SymbolTable *scope)
{
    /*
     * Knuth-Morris-Pratt (KMP) string-matching
     * This function takes two parameters:
     *     the sub-string or pattern string and the target string,
     * then returns the position of the first occurrence of the
     * string in the pattern.
     */
    declare_basic_variables("KMP_string_matching");
    fill_func_arg("target_string", character(-2));
    fill_func_arg("pattern", character(-2));

    auto result = declare("result", int32, ReturnVar);
    auto pi_len = declare("pi_len", int32, Local);
    auto i = declare("i", int32, Local);
    auto j = declare("j", int32, Local);
    auto s_len = declare("s_len", int32, Local);
    auto pat_len = declare("pat_len", int32, Local);
    auto flag = declare("flag", logical, Local);
    auto lps = declare("lps", List(int32), Local);

    body.push_back(al, Assignment(s_len, StringLen(args[0])));
    body.push_back(al, Assignment(pat_len, StringLen(args[1])));
    body.push_back(al, Assignment(result, i32_n(-1)));
    body.push_back(al, b.If(iEq(pat_len, i32(0)), {
            Assignment(result, i32(0)), Return()
        }, {
            b.If(iEq(s_len, i32(0)), { Return() }, {})
        }));
    body.push_back(al, Assignment(lps,
        EXPR(ASR::make_ListConstant_t(al, loc, nullptr, 0, List(int32)))));
    body.push_back(al, Assignment(i, i32(0)));
    body.push_back(al, b.While(iLtE(i, iSub(pat_len, i32(1))), {
        Assignment(i, iAdd(i, i32(1))),
        ListAppend(lps, i32(0))
    }));
    body.push_back(al, Assignment(flag, bool32(false)));
    body.push_back(al, Assignment(i, i32(1)));
    body.push_back(al, Assignment(pi_len, i32(0)));
    body.push_back(al, b.While(iLt(i, pat_len), {
        b.If(sEq(StringItem(args[1], iAdd(i, i32(1))),
                 StringItem(args[1], iAdd(pi_len, i32(1)))), {
            Assignment(pi_len, iAdd(pi_len, i32(1))),
            Assignment(ListItem(lps, i, int32), pi_len),
            Assignment(i, iAdd(i, i32(1)))
        }, {
            b.If(iNotEq(pi_len, i32(0)), {
                Assignment(pi_len, ListItem(lps, iSub(pi_len, i32(1)), int32))
            }, {
                Assignment(i, iAdd(i, i32(1)))
            })
        })
    }));
    body.push_back(al, Assignment(j, i32(0)));
    body.push_back(al, Assignment(i, i32(0)));
    body.push_back(al, b.While(And(iGtE(iSub(s_len, i),
            iSub(pat_len, j)), Not(flag)), {
        b.If(sEq(StringItem(args[1], iAdd(j, i32(1))),
                StringItem(args[0], iAdd(i, i32(1)))), {
            Assignment(i, iAdd(i, i32(1))),
            Assignment(j, iAdd(j, i32(1)))
        }, {}),
        b.If(iEq(j, pat_len), {
            Assignment(result, iSub(i, j)),
            Assignment(flag, bool32(true)),
            Assignment(j, ListItem(lps, iSub(j, i32(1)), int32))
        }, {
            b.If(And(iLt(i, s_len), sNotEq(StringItem(args[1], iAdd(j, i32(1))),
                    StringItem(args[0], iAdd(i, i32(1))))), {
                b.If(iNotEq(j, i32(0)), {
                    Assignment(j, ListItem(lps, iSub(j, i32(1)), int32))
                }, {
                    Assignment(i, iAdd(i, i32(1)))
                })
            }, {})
        })
    }));
    body.push_back(al, Return());
    ASR::symbol_t *fn_sym = make_Function_t(fn_name, fn_symtab, dep, args,
        body, result, Source, Implementation, nullptr);
    scope->add_symbol(fn_name, fn_sym);
    return fn_sym;
}

} // namespace UnaryIntrinsicFunction

#define instantiate_UnaryFunctionArgs Allocator &al, const Location &loc,    \
    SymbolTable *scope, Vec<ASR::ttype_t*>& arg_types,    \
    Vec<ASR::call_arg_t>& new_args, int64_t overload_id, ASR::expr_t* compile_time_value    \

#define instantiate_UnaryFunctionBody(Y)    \
    LCOMPILERS_ASSERT(arg_types.size() == 1);    \
    ASR::ttype_t* arg_type = arg_types[0];    \
    return UnaryIntrinsicFunction::instantiate_functions(    \
        al, loc, scope, #Y, arg_type, new_args, overload_id,    \
        compile_time_value);    \

namespace LogGamma {

static inline ASR::expr_t *eval_log_gamma(Allocator &al, const Location &loc, Vec<ASR::expr_t*>& args) {
    double rv = ASR::down_cast<ASR::RealConstant_t>(args[0])->m_r;
    double val = lgamma(rv);
    ASR::ttype_t *t = ASRUtils::expr_type(args[0]);
    return ASRUtils::EXPR(ASR::make_RealConstant_t(al, loc, val, t));
}

static inline ASR::asr_t* create_LogGamma(Allocator& al, const Location& loc,
    Vec<ASR::expr_t*>& args,
    const std::function<void (const std::string &, const Location &)> err) {
    ASR::ttype_t *type = ASRUtils::expr_type(args[0]);

    if (!ASRUtils::is_real(*type)) {
        err("`x` argument of `log_gamma` must be real",
            args[0]->base.loc);
    }

    return UnaryIntrinsicFunction::create_UnaryFunction(al, loc, args,
            eval_log_gamma, static_cast<int64_t>(ASRUtils::IntrinsicFunctions::LogGamma),
            0, type);
}

static inline ASR::expr_t* instantiate_LogGamma (instantiate_UnaryFunctionArgs) {
    instantiate_UnaryFunctionBody(log_gamma)
}

} // namespace LogGamma

// `X` is the name of the function in the IntrinsicFunctions enum and we use
// the same name for `create_X` and other places
// `stdeval` is the name of the function in the `std` namespace for compile
//  numerical time evaluation
// `lcompilers_name` is the name that we use in the C runtime library
#define create_trig(X, stdeval, lcompilers_name)                                \
namespace X {                                                                   \
    static inline ASR::expr_t *eval_##X(Allocator &al,                          \
            const Location &loc, Vec<ASR::expr_t*>& args) {                     \
        LCOMPILERS_ASSERT(args.size() == 1);                                    \
        double rv;                                                              \
        ASR::ttype_t *t = ASRUtils::expr_type(args[0]);                         \
        if( ASRUtils::extract_value(args[0], rv) ) {                            \
            double val = std::stdeval(rv);                                      \
            return ASRUtils::EXPR(ASR::make_RealConstant_t(al, loc, val, t));   \
        } else {                                                                \
            std::complex<double> crv;                                           \
            if( ASRUtils::extract_value(args[0], crv) ) {                       \
                std::complex<double> val = std::stdeval(crv);                   \
                return ASRUtils::EXPR(ASR::make_ComplexConstant_t(              \
                    al, loc, val.real(), val.imag(), t));                       \
            }                                                                   \
        }                                                                       \
        return nullptr;                                                         \
    }                                                                           \
    static inline ASR::asr_t* create_##X(Allocator& al, const Location& loc,    \
        Vec<ASR::expr_t*>& args,                                                \
        const std::function<void (const std::string &, const Location &)> err)  \
    {                                                                           \
        ASR::ttype_t *type = ASRUtils::expr_type(args[0]);                      \
        if (!ASRUtils::is_real(*type) && !ASRUtils::is_complex(*type)) {        \
            err("`x` argument of `"#X"` must be real or complex",               \
                args[0]->base.loc);                                             \
        }                                                                       \
        return UnaryIntrinsicFunction::create_UnaryFunction(al, loc, args,      \
                eval_##X, static_cast<int64_t>(ASRUtils::IntrinsicFunctions::X),\
                0, type);                                                       \
    }                                                                           \
    static inline ASR::expr_t* instantiate_##X (Allocator &al,                  \
        const Location &loc, SymbolTable *scope,                                \
        Vec<ASR::ttype_t*>& arg_types, Vec<ASR::call_arg_t>& new_args,          \
         int64_t overload_id, ASR::expr_t* compile_time_value)                  \
    {                                                                           \
        LCOMPILERS_ASSERT(arg_types.size() == 1);                               \
        ASR::ttype_t* arg_type = arg_types[0];                                  \
        return UnaryIntrinsicFunction::instantiate_functions(al, loc, scope,    \
            #lcompilers_name, arg_type, new_args, overload_id,                  \
            compile_time_value);                                                \
    }                                                                           \
} // namespace X

create_trig(Sin, sin, sin)
create_trig(Cos, cos, cos)
create_trig(Tan, tan, tan)
create_trig(Asin, asin, asin)
create_trig(Acos, acos, acos)
create_trig(Atan, atan, atan)
create_trig(Sinh, sinh, sinh)
create_trig(Cosh, cosh, cosh)
create_trig(Tanh, tanh, tanh)

namespace Abs {

    static inline ASR::expr_t *eval_Abs(Allocator &al, const Location &loc,
            Vec<ASR::expr_t*> &args) {
        LCOMPILERS_ASSERT(ASRUtils::all_args_evaluated(args));
        ASR::expr_t* arg = args[0];
        ASR::ttype_t* t = ASRUtils::expr_type(args[0]);
        if (ASRUtils::is_real(*t)) {
            double rv = ASR::down_cast<ASR::RealConstant_t>(arg)->m_r;
            double val = std::abs(rv);
            return ASR::down_cast<ASR::expr_t>(ASR::make_RealConstant_t(
                al, loc, val, t));
        } else if (ASRUtils::is_integer(*t)) {
            int64_t rv = ASR::down_cast<ASR::IntegerConstant_t>(arg)->m_n;
            int64_t val = std::abs(rv);
            return ASR::down_cast<ASR::expr_t>(ASR::make_IntegerConstant_t(
                al, loc, val, t));
        } else if (ASRUtils::is_complex(*t)) {
            double re = ASR::down_cast<ASR::ComplexConstant_t>(arg)->m_re;
            double im = ASR::down_cast<ASR::ComplexConstant_t>(arg)->m_im;
            std::complex<double> x(re, im);
            double result = std::abs(x);
            ASR::ttype_t *real_type = TYPE(ASR::make_Real_t(al, t->base.loc,
                ASRUtils::extract_kind_from_ttype_t(t), nullptr, 0));
            return ASR::down_cast<ASR::expr_t>(ASR::make_RealConstant_t(
                al, loc, result, real_type));
        } else {
            return nullptr;
        }
    }

    static inline ASR::asr_t* create_Abs(Allocator& al, const Location& loc,
            Vec<ASR::expr_t*>& args,
            const std::function<void (const std::string &, const Location &)> err) {
        if (args.size() != 1) {
            err("Intrinsic abs function accepts exactly 1 argument", loc);
        }
        ASR::ttype_t *type = ASRUtils::expr_type(args[0]);
        if (!ASRUtils::is_integer(*type) && !ASRUtils::is_real(*type)
                && !ASRUtils::is_complex(*type)) {
            err("Argument of the abs function must be Integer, Real or Complex",
                args[0]->base.loc);
        }
        if (is_complex(*type)) {
            type = TYPE(ASR::make_Real_t(al, type->base.loc,
                ASRUtils::extract_kind_from_ttype_t(type), nullptr, 0));
        }
        return UnaryIntrinsicFunction::create_UnaryFunction(al, loc, args, eval_Abs,
            static_cast<int64_t>(ASRUtils::IntrinsicFunctions::Abs), 0, type);
    }

    static inline ASR::expr_t* instantiate_Abs(Allocator &al, const Location &loc,
            SymbolTable *scope, Vec<ASR::ttype_t*>& arg_types,
            Vec<ASR::call_arg_t>& new_args, int64_t /*overload_id*/, ASR::expr_t* compile_time_value) {
        std::string func_name = "_lcompilers_abs_" + type_to_str_python(arg_types[0]);
        ASR::ttype_t *return_type = arg_types[0];
        declare_basic_variables(func_name);
        if (scope->get_symbol(func_name)) {
            ASR::symbol_t *s = scope->get_symbol(func_name);
            ASR::Function_t *f = ASR::down_cast<ASR::Function_t>(s);
            return b.Call(s, new_args, expr_type(f->m_return_var),
                compile_time_value);
        }
        fill_func_arg("x", arg_types[0]);
        auto result = declare(func_name, return_type, ReturnVar);

        if (is_integer(*arg_types[0]) || is_real(*arg_types[0])) {
            /*
             * if (x >= 0) then
             *     r = x
             * else
             *     r = -x
             * end if
             */
            ASR::expr_t *test;
            ASR::expr_t *negative_x;
            if (is_integer(*arg_types[0])) {
                test = EXPR(ASR::make_IntegerCompare_t(al, loc, args[0],
                    ASR::cmpopType::GtE, EXPR(ASR::make_IntegerConstant_t(al,
                    loc, 0, arg_types[0])), arg_types[0], nullptr));
                negative_x = EXPR(ASR::make_IntegerUnaryMinus_t(al, loc, args[0],
                    arg_types[0], nullptr));
            } else {
                test = EXPR(ASR::make_RealCompare_t(al, loc, args[0],
                    ASR::cmpopType::GtE, EXPR(ASR::make_RealConstant_t(al,
                    loc, 0.0, arg_types[0])), arg_types[0], nullptr));
                negative_x = EXPR(ASR::make_RealUnaryMinus_t(al, loc, args[0],
                    arg_types[0], nullptr));
            }

            Vec<ASR::stmt_t *> if_body; if_body.reserve(al, 1);
            if_body.push_back(al, Assignment(result, args[0]));
            Vec<ASR::stmt_t *> else_body; else_body.reserve(al, 1);
            else_body.push_back(al, Assignment(result, negative_x));
            body.push_back(al, STMT(ASR::make_If_t(al, loc, test,
                if_body.p, if_body.n, else_body.p, else_body.n)));
        } else {
            // * Complex type: `r = (real(x)**2 + aimag(x)**2)**0.5`
            ASR::ttype_t *real_type = TYPE(ASR::make_Real_t(al, loc,
                extract_kind_from_ttype_t(arg_types[0]), nullptr, 0));
            ASR::symbol_t *sym_result = ASR::down_cast<ASR::Var_t>(result)->m_v;
            ASR::Variable_t *r_var = ASR::down_cast<ASR::Variable_t>(sym_result);
            r_var->m_type = return_type = real_type;
            ASR::expr_t *aimag_of_x;
            {
                std::string c_func_name;
                if (ASRUtils::extract_kind_from_ttype_t(arg_types[0]) == 4) {
                    c_func_name = "_lfortran_caimag";
                } else {
                    c_func_name = "_lfortran_zaimag";
                }
                SymbolTable *fn_symtab_1 = al.make_new<SymbolTable>(fn_symtab);
                Vec<ASR::expr_t*> args_1;
                {
                    args_1.reserve(al, 1);
                    auto arg = b.Variable(fn_symtab_1, "x", arg_types[0],
                        ASR::intentType::In, ASR::abiType::BindC, true);
                    args_1.push_back(al, arg);
                }

                auto return_var_1 = b.Variable(fn_symtab_1, c_func_name, real_type,
                    ASR::intentType::ReturnVar, ASR::abiType::BindC, false);

                SetChar dep_1; dep_1.reserve(al, 1);
                Vec<ASR::stmt_t*> body_1; body_1.reserve(al, 1);
                ASR::symbol_t *s = make_Function_t(c_func_name, fn_symtab_1, dep_1, args_1,
                    body_1, return_var_1, BindC, Interface, s2c(al, c_func_name));
                fn_symtab->add_symbol(c_func_name, s);
                dep.push_back(al, s2c(al, c_func_name));
                aimag_of_x = b.Call(s, args, real_type);
            }
            ASR::expr_t *constant_two = EXPR(ASR::make_RealConstant_t(al, loc,
                2.0, real_type));
            ASR::expr_t *constant_point_five = EXPR(ASR::make_RealConstant_t(
                al, loc, 0.5, real_type));
            ASR::expr_t *real_of_x = EXPR(ASR::make_Cast_t(al, loc, args[0],
                ASR::cast_kindType::ComplexToReal, real_type, nullptr));

            ASR::expr_t *bin_op_1 = EXPR(ASR::make_RealBinOp_t(al, loc, real_of_x,
                ASR::binopType::Pow, constant_two, real_type, nullptr));
            ASR::expr_t *bin_op_2 = EXPR(ASR::make_RealBinOp_t(al, loc, aimag_of_x,
                ASR::binopType::Pow, constant_two, real_type, nullptr));

            bin_op_1 = EXPR(ASR::make_RealBinOp_t(al, loc, bin_op_1,
                ASR::binopType::Add, bin_op_2, real_type, nullptr));

            body.push_back(al, Assignment(result, EXPR(ASR::make_RealBinOp_t(al,
                loc, bin_op_1, ASR::binopType::Pow, constant_point_five,
                real_type, nullptr))));
        }

        ASR::symbol_t *f_sym = make_Function_t(fn_name, fn_symtab, dep, args,
            body, result, Source, Implementation, nullptr);
        scope->add_symbol(fn_name, f_sym);
        return b.Call(f_sym, new_args, return_type, compile_time_value);
    }

} // namespace Abs

#define create_exp_macro(X, stdeval)                                                      \
namespace X {                                                                             \
    static inline ASR::expr_t* eval_##X(Allocator &al, const Location &loc,               \
            Vec<ASR::expr_t*> &args) {                                                    \
        LCOMPILERS_ASSERT(ASRUtils::all_args_evaluated(args));                            \
        double rv;                                                                        \
        ASR::ttype_t* t = ASRUtils::expr_type(args[0]);                                   \
        if( ASRUtils::extract_value(args[0], rv) ) {                                      \
            double val = std::stdeval(rv);                                                \
            return ASRUtils::EXPR(ASR::make_RealConstant_t(al, loc, val, t));             \
        }                                                                                 \
        return nullptr;                                                                   \
    }                                                                                     \
    static inline ASR::asr_t* create_##X(Allocator& al, const Location& loc,              \
            Vec<ASR::expr_t*>& args,                                                      \
            const std::function<void (const std::string &, const Location &)> err) {      \
        if (args.size() != 1) {                                                           \
            err("Intrinsic function `"#X"` accepts exactly 1 argument", loc);             \
        }                                                                                 \
        ASR::ttype_t *type = ASRUtils::expr_type(args[0]);                                \
        if (!ASRUtils::is_real(*type)) {                                                  \
            err("Argument of the `"#X"` function must be Real",                           \
                args[0]->base.loc);                                                       \
        }                                                                                 \
        return UnaryIntrinsicFunction::create_UnaryFunction(al, loc, args, eval_##X,      \
            static_cast<int64_t>(ASRUtils::IntrinsicFunctions::X), 0, type);              \
    }                                                                                     \
} // namespace X                                                                          

create_exp_macro(Exp, exp)
create_exp_macro(Exp2, exp2)
create_exp_macro(Expm1, expm1)

namespace ListIndex {

static inline ASR::expr_t *eval_list_index(Allocator &/*al*/,
    const Location &/*loc*/, Vec<ASR::expr_t*>& /*args*/) {
    // TODO: To be implemented for ListConstant expression
    return nullptr;
}

static inline ASR::asr_t* create_ListIndex(Allocator& al, const Location& loc,
    Vec<ASR::expr_t*>& args,
    const std::function<void (const std::string &, const Location &)> err) {
    if (args.size() != 2) {
        // Support start and end arguments by overloading ListIndex
        // intrinsic. We need 3 overload IDs,
        // 0 - only list and element
        // 1 - list, element and start
        // 2 - list, element, start and end
        // list, element and end case is not possible as list.index
        // doesn't accept keyword arguments
        err("For now index() takes exactly one argument", loc);
    }

    ASR::expr_t* list_expr = args[0];
    ASR::ttype_t *type = ASRUtils::expr_type(list_expr);
    ASR::ttype_t *list_type = ASR::down_cast<ASR::List_t>(type)->m_type;
    ASR::ttype_t *ele_type = ASRUtils::expr_type(args[1]);
    if (!ASRUtils::check_equal_type(ele_type, list_type)) {
        std::string fnd = ASRUtils::get_type_code(ele_type);
        std::string org = ASRUtils::get_type_code(list_type);
        err(
            "Type mismatch in 'index', the types must be compatible "
            "(found: '" + fnd + "', expected: '" + org + "')", loc);
    }
    Vec<ASR::expr_t*> arg_values;
    arg_values.reserve(al, args.size());
    for( size_t i = 0; i < args.size(); i++ ) {
        arg_values.push_back(al, ASRUtils::expr_value(args[i]));
    }
    ASR::expr_t* compile_time_value = eval_list_index(al, loc, arg_values);
    ASR::ttype_t *to_type = ASRUtils::TYPE(ASR::make_Integer_t(al, loc,
                            4, nullptr, 0));
    return ASR::make_IntrinsicFunction_t(al, loc,
            static_cast<int64_t>(ASRUtils::IntrinsicFunctions::ListIndex),
            args.p, args.size(), 0, to_type, compile_time_value);
}

} // namespace ListIndex

namespace ListReverse {

static inline ASR::expr_t *eval_list_reverse(Allocator &/*al*/,
    const Location &/*loc*/, Vec<ASR::expr_t*>& /*args*/) {
    // TODO: To be implemented for ListConstant expression
    return nullptr;
}

static inline ASR::asr_t* create_ListReverse(Allocator& al, const Location& loc,
    Vec<ASR::expr_t*>& args,
    const std::function<void (const std::string &, const Location &)> err) {
    if (args.size() != 1) {
        err("list.reverse() takes no arguments", loc);
    }

    Vec<ASR::expr_t*> arg_values;
    arg_values.reserve(al, args.size());
    for( size_t i = 0; i < args.size(); i++ ) {
        arg_values.push_back(al, ASRUtils::expr_value(args[i]));
    }
    ASR::expr_t* compile_time_value = eval_list_reverse(al, loc, arg_values);
    return ASR::make_Expr_t(al, loc,
            ASRUtils::EXPR(ASR::make_IntrinsicFunction_t(al, loc,
            static_cast<int64_t>(ASRUtils::IntrinsicFunctions::ListReverse),
            args.p, args.size(), 0, nullptr, compile_time_value)));
}

} // namespace ListReverse

namespace Any {

static inline ASR::expr_t *eval_Any(Allocator & /*al*/,
    const Location & /*loc*/, Vec<ASR::expr_t*>& /*args*/) {
    return nullptr;
}

static inline ASR::asr_t* create_Any(
    Allocator& al, const Location& loc, Vec<ASR::expr_t*>& args,
    const std::function<void (const std::string &, const Location &)> err) {
    int64_t overload_id = 0;
    if(args.size() != 1 && args.size() != 2) {
        err("any intrinsic accepts a maximum of two arguments, found "
                    + std::to_string(args.size()), loc);
    }

    ASR::expr_t* array = args[0];
    if( ASRUtils::extract_n_dims_from_ttype(ASRUtils::expr_type(array)) == 0 ) {
        err("mask argument to any must be an array and must not be a scalar",
            args[0]->base.loc);
    }

    // TODO: Add a check for range of values axis can take
    // if axis is available at compile time

    ASR::expr_t *value = nullptr;
    Vec<ASR::expr_t*> arg_values;
    arg_values.reserve(al, 2);
    ASR::expr_t *array_value = ASRUtils::expr_value(array);
    arg_values.push_back(al, array_value);
    if( args.size() == 2 ) {
        ASR::expr_t* axis = args[1];
        ASR::expr_t *axis_value = ASRUtils::expr_value(axis);
        arg_values.push_back(al, axis_value);
    }
    value = eval_Any(al, loc, arg_values);

    ASR::ttype_t* logical_return_type = nullptr;
    if( args.size() == 1 ) {
        overload_id = 0;
        logical_return_type = ASRUtils::TYPE(ASR::make_Logical_t(
                                al, loc, 4, nullptr, 0));
    } else if( args.size() == 2 ) {
        overload_id = 1;
        Vec<ASR::dimension_t> dims;
        size_t n_dims = ASRUtils::extract_n_dims_from_ttype(ASRUtils::expr_type(array));
        dims.reserve(al, (int) n_dims - 1);
        for( int i = 0; i < (int) n_dims - 1; i++ ) {
            ASR::dimension_t dim;
            dim.loc = array->base.loc;
            dim.m_length = nullptr;
            dim.m_start = nullptr;
            dims.push_back(al, dim);
        }
        logical_return_type = ASRUtils::TYPE(ASR::make_Logical_t(al, loc, 4, dims.p, dims.size()));
    }

    return ASR::make_IntrinsicFunction_t(al, loc,
        static_cast<int64_t>(ASRUtils::IntrinsicFunctions::Any),
        args.p, args.n, overload_id, logical_return_type, value);
}

static inline void generate_body_for_scalar_output(Allocator& al, const Location& loc,
    ASR::expr_t* array, ASR::expr_t* return_var, SymbolTable* fn_scope,
    Vec<ASR::stmt_t*>& fn_body) {
    ASRBuilder builder(al, loc);
    Vec<ASR::expr_t*> idx_vars;
    Vec<ASR::stmt_t*> doloop_body;
    builder.generate_reduction_intrinsic_stmts_for_scalar_output(loc,
        array, fn_scope, fn_body, idx_vars, doloop_body,
        [=, &al, &fn_body] () {
            ASR::expr_t* logical_false = bool32(false);
            ASR::stmt_t* return_var_init = Assignment(return_var, logical_false);
            fn_body.push_back(al, return_var_init);
        },
        [=, &al, &idx_vars, &doloop_body, &builder] () {
            ASR::expr_t* array_ref = PassUtils::create_array_ref(array, idx_vars, al);
            ASR::expr_t* logical_or = builder.Or(return_var, array_ref, loc);
            ASR::stmt_t* loop_invariant = Assignment(return_var, logical_or);
            doloop_body.push_back(al, loop_invariant);
        }
    );
}

static inline void generate_body_for_array_output(Allocator& al, const Location& loc,
    ASR::expr_t* array, ASR::expr_t* dim, ASR::expr_t* result,
    SymbolTable* fn_scope, Vec<ASR::stmt_t*>& fn_body) {
    ASRBuilder builder(al, loc);
    Vec<ASR::expr_t*> idx_vars, target_idx_vars;
    Vec<ASR::stmt_t*> doloop_body;
    builder.generate_reduction_intrinsic_stmts_for_array_output(
        loc, array, dim, fn_scope, fn_body,
        idx_vars, target_idx_vars, doloop_body,
        [=, &al, &fn_body] {
            ASR::expr_t* logical_false = bool32(false);
            ASR::stmt_t* result_init = Assignment(result, logical_false);
            fn_body.push_back(al, result_init);
        },
        [=, &al, &idx_vars, &target_idx_vars, &doloop_body, &result, &builder] () {
            ASR::expr_t* result_ref = PassUtils::create_array_ref(result, target_idx_vars, al);
            ASR::expr_t* array_ref = PassUtils::create_array_ref(array, idx_vars, al);
            ASR::expr_t* logical_or = builder.ElementalOr(result_ref, array_ref, loc);
            ASR::stmt_t* loop_invariant = Assignment(result_ref, logical_or);
            doloop_body.push_back(al, loop_invariant);
        });
}

static inline ASR::expr_t* instantiate_Any(Allocator &al, const Location &loc,
    SymbolTable *scope, Vec<ASR::ttype_t*>& arg_types,
    Vec<ASR::call_arg_t>& new_args, int64_t overload_id,
    ASR::expr_t* compile_time_value) {

    ASR::ttype_t* arg_type = arg_types[0];
    int kind = ASRUtils::extract_kind_from_ttype_t(arg_type);
    int rank = ASRUtils::extract_n_dims_from_ttype(arg_type);
    std::string new_name = "any_" + std::to_string(kind) +
                            "_" + std::to_string(rank) +
                            "_" + std::to_string(overload_id);
    declare_basic_variables(new_name);
    // Check if Function is already defined.
    {
        std::string new_func_name = new_name;
        int i = 1;
        while (scope->get_symbol(new_func_name) != nullptr) {
            ASR::symbol_t *s = scope->get_symbol(new_func_name);
            ASR::Function_t *f = ASR::down_cast<ASR::Function_t>(s);
            int orig_array_rank = ASRUtils::extract_n_dims_from_ttype(
                                    ASRUtils::expr_type(f->m_args[0]));
            if (ASRUtils::types_equal(ASRUtils::expr_type(f->m_args[0]),
                    arg_type) && orig_array_rank == rank) {
                ASR::ttype_t* return_type = nullptr;
                if( f->m_return_var ) {
                    return_type = ASRUtils::expr_type(f->m_return_var);
                } else {
                    return_type = ASRUtils::expr_type(f->m_args[(int) f->n_args - 1]);
                }
                return b.Call(s, new_args, return_type, compile_time_value);
            } else {
                new_func_name += std::to_string(i);
                i++;
            }
        }
    }
    ASR::ttype_t* logical_return_type = ASRUtils::TYPE(ASR::make_Logical_t(
                                            al, loc, 4, nullptr, 0));
    int result_dims = 0;
    {
        ASR::ttype_t* mask_type = ASRUtils::duplicate_type_with_empty_dims(al, arg_type);
        fill_func_arg("mask", mask_type);
        if( overload_id == 1 ) {
            ASR::ttype_t* dim_type = ASRUtils::expr_type(new_args[1].m_value);
            LCOMPILERS_ASSERT(ASR::is_a<ASR::Integer_t>(*dim_type));
            int kind = ASRUtils::extract_kind_from_ttype_t(dim_type);
            LCOMPILERS_ASSERT(kind == 4);
            fill_func_arg("dim", dim_type);

            Vec<ASR::dimension_t> dims;
            size_t n_dims = ASRUtils::extract_n_dims_from_ttype(arg_type);
            dims.reserve(al, (int) n_dims - 1);
            for( int i = 0; i < (int) n_dims - 1; i++ ) {
                ASR::dimension_t dim;
                dim.loc = new_args[0].m_value->base.loc;
                dim.m_length = nullptr;
                dim.m_start = nullptr;
                dims.push_back(al, dim);
            }
            result_dims = dims.size();
            logical_return_type = ASRUtils::TYPE(ASR::make_Logical_t(
                                    al, loc, 4, dims.p, dims.size()));
            if( result_dims > 0 ) {
                auto result_arg = declare("result", logical_return_type, Out);
                args.push_back(al, result_arg);
            }
        }
    }

    ASR::expr_t* return_var = nullptr;
    if( result_dims == 0 ) {
        auto return_var_ = declare(new_name, logical_return_type, ReturnVar);
        return_var = return_var_;
    }

    if( overload_id == 0 || return_var ) {
        generate_body_for_scalar_output(al, loc, args[0], return_var, fn_symtab, body);
    } else if( overload_id == 1 ) {
        generate_body_for_array_output(al, loc, args[0], args[1], args[2], fn_symtab, body);
    } else {
        LCOMPILERS_ASSERT(false);
    }
    // TODO: fill dependencies

    ASR::symbol_t *new_symbol = nullptr;
    if( return_var ) {
        new_symbol = make_Function_t(fn_name, fn_symtab, dep, args,
            body, return_var, Source, Implementation, nullptr);
    } else {
        new_symbol = make_Function_Without_ReturnVar_t(
            fn_name, fn_symtab, dep, args,
            body, Source, Implementation, nullptr);
    }
    scope->add_symbol(fn_name, new_symbol);
    return b.Call(new_symbol, new_args, logical_return_type, compile_time_value);
}

} // namespace Any

namespace Partition {

    static inline ASR::expr_t* eval_Partition(Allocator &al, const Location &loc,
            std::string &s_var, std::string &sep) {
        /*
            using KMP algorithm to find separator inside string
            res_tuple: stores the resulting 3-tuple expression --->
            (if separator exist)           tuple:   (left of separator, separator, right of separator)
            (if separator does not exist)  tuple:   (string, "", "")
            res_tuple_type: stores the type of each expression present in resulting 3-tuple
        */
        ASRBuilder b(al, loc);
        int sep_pos = ASRUtils::KMP_string_match(s_var, sep);
        std::string first_res, second_res, third_res;
        if(sep_pos == -1) {
            /* seperator does not exist */
            first_res = s_var;
            second_res = "";
            third_res = "";
        } else {
            first_res = s_var.substr(0, sep_pos);
            second_res = sep;
            third_res = s_var.substr(sep_pos + sep.size());
        }

        Vec<ASR::expr_t *> res_tuple; res_tuple.reserve(al, 3);
        ASR::ttype_t *first_res_type = character(first_res.size());
        ASR::ttype_t *second_res_type = character(second_res.size());
        ASR::ttype_t *third_res_type = character(third_res.size());
        return b.TupleConstant({ StringConstant(first_res, first_res_type),
            StringConstant(second_res, second_res_type),
            StringConstant(third_res, third_res_type) },
            b.Tuple({first_res_type, second_res_type, third_res_type}));
    }

    static inline ASR::asr_t *create_partition(Allocator &al, const Location &loc,
            Vec<ASR::expr_t*> &args, ASR::expr_t *s_var,
            const std::function<void (const std::string &, const Location &)> err) {
        ASRBuilder b(al, loc);
        if (args.size() != 1) {
            err("str.partition() takes exactly one argument", loc);
        }
        ASR::expr_t *arg = args[0];
        if (!ASRUtils::is_character(*expr_type(arg))) {
            err("str.partition() takes one arguments of type: str", arg->base.loc);
        }

        Vec<ASR::expr_t *> e_args; e_args.reserve(al, 2);
        e_args.push_back(al, s_var);
        e_args.push_back(al, arg);

        ASR::ttype_t *return_type = b.Tuple({character(-2), character(-2), character(-2)});
        ASR::expr_t *value = nullptr;
        if (ASR::is_a<ASR::StringConstant_t>(*s_var)
         && ASR::is_a<ASR::StringConstant_t>(*arg)) {
            std::string s_sep = ASR::down_cast<ASR::StringConstant_t>(arg)->m_s;
            std::string s_str = ASR::down_cast<ASR::StringConstant_t>(s_var)->m_s;
            if (s_sep.size() == 0) {
                err("Separator cannot be an empty string", arg->base.loc);
            }
            value = eval_Partition(al, loc, s_str, s_sep);
        }

        return ASR::make_IntrinsicFunction_t(al, loc,
            static_cast<int64_t>(ASRUtils::IntrinsicFunctions::Partition),
            e_args.p, e_args.n, 0, return_type, value);
    }

    static inline ASR::expr_t *instantiate_Partition(Allocator &al,
        const Location &loc, SymbolTable *scope,
        Vec<ASR::ttype_t*>& /*arg_types*/, Vec<ASR::call_arg_t>& new_args,
        int64_t /*overload_id*/, ASR::expr_t* compile_time_value)
    {
        // TODO: show runtime error for empty separator or pattern
        declare_basic_variables("_lpython_str_partition");
        fill_func_arg("target_string", character(-2));
        fill_func_arg("pattern", character(-2));

        ASR::ttype_t *return_type = b.Tuple({character(-2), character(-2), character(-2)});
        auto result = declare("result", return_type, ReturnVar);
        auto index = declare("index", int32, Local);
        body.push_back(al, Assignment(index, b.Call(UnaryIntrinsicFunction::
            create_KMP_function(al, loc, scope), args, int32)));
        body.push_back(al, b.If(iEq(index, i32_n(-1)), {
                Assignment(result, b.TupleConstant({ args[0],
                    StringConstant("", character(0)),
                    StringConstant("", character(0)) },
                b.Tuple({character(-2), character(0), character(0)})))
            }, {
                Assignment(result, b.TupleConstant({
                    StringSection(args[0], i32(0), index), args[1],
                    StringSection(args[0], iAdd(index, StringLen(args[1])),
                        StringLen(args[0]))}, return_type))
            }));
        body.push_back(al, Return());
        ASR::symbol_t *fn_sym = make_Function_t(fn_name, fn_symtab, dep, args,
            body, result, Source, Implementation, nullptr);
        scope->add_symbol(fn_name, fn_sym);
        return b.Call(fn_sym, new_args, return_type, compile_time_value);
    }
} // namespace Partition

namespace IntrinsicFunctionRegistry {

    static const std::map<int64_t, impl_function>& intrinsic_function_by_id_db = {
        {static_cast<int64_t>(ASRUtils::IntrinsicFunctions::LogGamma),
            &LogGamma::instantiate_LogGamma},

        {static_cast<int64_t>(ASRUtils::IntrinsicFunctions::Sin),
            &Sin::instantiate_Sin},
        {static_cast<int64_t>(ASRUtils::IntrinsicFunctions::Cos),
            &Cos::instantiate_Cos},
        {static_cast<int64_t>(ASRUtils::IntrinsicFunctions::Tan),
            &Tan::instantiate_Tan},
        {static_cast<int64_t>(ASRUtils::IntrinsicFunctions::Asin),
            &Asin::instantiate_Asin},
        {static_cast<int64_t>(ASRUtils::IntrinsicFunctions::Acos),
            &Acos::instantiate_Acos},
        {static_cast<int64_t>(ASRUtils::IntrinsicFunctions::Atan),
            &Atan::instantiate_Atan},
        {static_cast<int64_t>(ASRUtils::IntrinsicFunctions::Sinh),
            &Sinh::instantiate_Sinh},
        {static_cast<int64_t>(ASRUtils::IntrinsicFunctions::Cosh),
            &Cosh::instantiate_Cosh},
        {static_cast<int64_t>(ASRUtils::IntrinsicFunctions::Tanh),
            &Tanh::instantiate_Tanh},
        {static_cast<int64_t>(ASRUtils::IntrinsicFunctions::Abs),
            &Abs::instantiate_Abs},
        {static_cast<int64_t>(ASRUtils::IntrinsicFunctions::Any),
            &Any::instantiate_Any},
        {static_cast<int64_t>(ASRUtils::IntrinsicFunctions::Partition),
            &Partition::instantiate_Partition}
    };

    static const std::map<int64_t, std::string>& intrinsic_function_id_to_name = {
        {static_cast<int64_t>(ASRUtils::IntrinsicFunctions::LogGamma),
            "log_gamma"},

        {static_cast<int64_t>(ASRUtils::IntrinsicFunctions::Sin),
            "sin"},
        {static_cast<int64_t>(ASRUtils::IntrinsicFunctions::Cos),
            "cos"},
        {static_cast<int64_t>(ASRUtils::IntrinsicFunctions::Tan),
            "tan"},
        {static_cast<int64_t>(ASRUtils::IntrinsicFunctions::Asin),
            "asin"},
        {static_cast<int64_t>(ASRUtils::IntrinsicFunctions::Acos),
            "acos"},
        {static_cast<int64_t>(ASRUtils::IntrinsicFunctions::Atan),
            "atan"},
        {static_cast<int64_t>(ASRUtils::IntrinsicFunctions::Sinh),
            "sinh"},
        {static_cast<int64_t>(ASRUtils::IntrinsicFunctions::Cosh),
            "cosh"},
        {static_cast<int64_t>(ASRUtils::IntrinsicFunctions::Tanh),
            "tanh"},
        {static_cast<int64_t>(ASRUtils::IntrinsicFunctions::Abs),
            "abs"},
        {static_cast<int64_t>(ASRUtils::IntrinsicFunctions::Exp),
            "exp"},
        {static_cast<int64_t>(ASRUtils::IntrinsicFunctions::Exp2),
            "exp2"},
        {static_cast<int64_t>(ASRUtils::IntrinsicFunctions::Expm1),
            "expm1"},
        {static_cast<int64_t>(ASRUtils::IntrinsicFunctions::ListIndex),
            "list.index"},
        {static_cast<int64_t>(ASRUtils::IntrinsicFunctions::ListReverse),
            "list.reverse"}
    };

    static const std::map<std::string,
        std::pair<create_intrinsic_function,
                    eval_intrinsic_function>>& intrinsic_function_by_name_db = {
                {"log_gamma", {&LogGamma::create_LogGamma, &LogGamma::eval_log_gamma}},
                {"sin", {&Sin::create_Sin, &Sin::eval_Sin}},
                {"cos", {&Cos::create_Cos, &Cos::eval_Cos}},
                {"tan", {&Tan::create_Tan, &Tan::eval_Tan}},
                {"asin", {&Asin::create_Asin, &Asin::eval_Asin}},
                {"acos", {&Acos::create_Acos, &Acos::eval_Acos}},
                {"atan", {&Atan::create_Atan, &Atan::eval_Atan}},
                {"sinh", {&Sinh::create_Sinh, &Sinh::eval_Sinh}},
                {"cosh", {&Cosh::create_Cosh, &Cosh::eval_Cosh}},
                {"tanh", {&Tanh::create_Tanh, &Tanh::eval_Tanh}},
                {"abs", {&Abs::create_Abs, &Abs::eval_Abs}},
                {"exp", {&Exp::create_Exp, &Exp::eval_Exp}},
                {"exp2", {&Exp2::create_Exp2, &Exp2::eval_Exp2}},
                {"expm1", {&Expm1::create_Expm1, &Expm1::eval_Expm1}},
                {"any", {&Any::create_Any, &Any::eval_Any}},
                {"list.index", {&ListIndex::create_ListIndex, &ListIndex::eval_list_index}},
                {"list.reverse", {&ListReverse::create_ListReverse, &ListReverse::eval_list_reverse}},
    };

    static inline bool is_intrinsic_function(const std::string& name) {
        return intrinsic_function_by_name_db.find(name) != intrinsic_function_by_name_db.end();
    }

    static inline bool is_intrinsic_function(int64_t id) {
        return intrinsic_function_by_id_db.find(id) != intrinsic_function_by_id_db.end();
    }

    static inline bool is_elemental(int64_t id) {
        ASRUtils::IntrinsicFunctions id_ = static_cast<ASRUtils::IntrinsicFunctions>(id);
        return ( id_ == ASRUtils::IntrinsicFunctions::Abs ||
                 id_ == ASRUtils::IntrinsicFunctions::Cos ||
                 id_ == ASRUtils::IntrinsicFunctions::Gamma ||
                 id_ == ASRUtils::IntrinsicFunctions::LogGamma ||
                 id_ == ASRUtils::IntrinsicFunctions::Sin ||
                 id_ == ASRUtils::IntrinsicFunctions::Exp ||
                 id_ == ASRUtils::IntrinsicFunctions::Exp2 ||
                 id_ == ASRUtils::IntrinsicFunctions::Expm1 );
    }

    /*
        The function gives the index of the dim a.k.a axis argument
        for the intrinsic with the given id. Most of the time
        dim is specified via second argument (i.e., index 1) but
        still its better to encapsulate it in the following
        function and then call it to get the index of the dim
        argument whenever needed. This helps in limiting
        the API changes of the intrinsic to this function only.
    */
    static inline int get_dim_index(ASRUtils::IntrinsicFunctions id) {
        if( id == ASRUtils::IntrinsicFunctions::Any ) {
            return 1;
        } else {
            LCOMPILERS_ASSERT(false);
        }
        return -1;
    }

    static inline create_intrinsic_function get_create_function(const std::string& name) {
        return intrinsic_function_by_name_db.at(name).first;
    }

    static inline impl_function get_instantiate_function(int64_t id) {
        if( intrinsic_function_by_id_db.find(id) == intrinsic_function_by_id_db.end() ) {
            return nullptr;
        }
        return intrinsic_function_by_id_db.at(id);
    }

    static inline std::string get_intrinsic_function_name(int64_t id) {
        if( intrinsic_function_id_to_name.find(id) == intrinsic_function_id_to_name.end() ) {
            throw LCompilersException("IntrinsicFunction with ID " + std::to_string(id) +
                                      " has no name registered for it");
        }
        return intrinsic_function_id_to_name.at(id);
    }

} // namespace IntrinsicFunctionRegistry

#define INTRINSIC_NAME_CASE(X)                                         \
    case (static_cast<int64_t>(ASRUtils::IntrinsicFunctions::X)) : {   \
        return #X;                                                     \
    }

inline std::string get_intrinsic_name(int x) {
    switch (x) {
        INTRINSIC_NAME_CASE(Sin)
        INTRINSIC_NAME_CASE(Cos)
        INTRINSIC_NAME_CASE(Tan)
        INTRINSIC_NAME_CASE(Asin)
        INTRINSIC_NAME_CASE(Acos)
        INTRINSIC_NAME_CASE(Atan)
        INTRINSIC_NAME_CASE(Sinh)
        INTRINSIC_NAME_CASE(Cosh)
        INTRINSIC_NAME_CASE(Tanh)
        INTRINSIC_NAME_CASE(Gamma)
        INTRINSIC_NAME_CASE(LogGamma)
        INTRINSIC_NAME_CASE(Abs)
        INTRINSIC_NAME_CASE(Exp)
        INTRINSIC_NAME_CASE(Exp2)
        INTRINSIC_NAME_CASE(Expm1)
        INTRINSIC_NAME_CASE(Any)
        INTRINSIC_NAME_CASE(ListIndex)
<<<<<<< HEAD
        INTRINSIC_NAME_CASE(Partition)
=======
        INTRINSIC_NAME_CASE(ListReverse)
>>>>>>> 6a147a15
        default : {
            throw LCompilersException("pickle: intrinsic_id not implemented");
        }
    }
}

} // namespace ASRUtils

} // namespace LCompilers

#endif // LFORTRAN_PASS_INTRINSIC_FUNCTION_REGISTRY_H<|MERGE_RESOLUTION|>--- conflicted
+++ resolved
@@ -56,11 +56,8 @@
     Expm1,
     Any,
     ListIndex,
-<<<<<<< HEAD
     Partition,
-=======
     ListReverse,
->>>>>>> 6a147a15
     // ...
 };
 
@@ -1419,11 +1416,8 @@
         INTRINSIC_NAME_CASE(Expm1)
         INTRINSIC_NAME_CASE(Any)
         INTRINSIC_NAME_CASE(ListIndex)
-<<<<<<< HEAD
         INTRINSIC_NAME_CASE(Partition)
-=======
         INTRINSIC_NAME_CASE(ListReverse)
->>>>>>> 6a147a15
         default : {
             throw LCompilersException("pickle: intrinsic_id not implemented");
         }
