#ifndef LFORTRAN_PASS_INTRINSIC_FUNCTION_REGISTRY_H
#define LFORTRAN_PASS_INTRINSIC_FUNCTION_REGISTRY_H

#include <libasr/asr.h>
#include <libasr/containers.h>
#include <libasr/asr_utils.h>
#include <libasr/pass/pass_utils.h>

#include <cmath>
#include <string>
#include <tuple>

namespace LCompilers {

namespace ASRUtils {

/*
To add a new function implementation,

1. Create a new namespace like, `Sin`, `LogGamma` in this file.
2. In the above created namespace add `eval_*`, `instantiate_*`, and `create_*`.
3. Then register in the maps present in `IntrinsicFunctionRegistry`.

You can use helper macros and define your own helper macros to reduce
the code size.
*/

typedef ASR::expr_t* (*impl_function)(
    Allocator&, const Location &,
    SymbolTable*, Vec<ASR::ttype_t*>&,
    Vec<ASR::call_arg_t>&, int64_t, ASR::expr_t*);

typedef ASR::expr_t* (*eval_intrinsic_function)(
    Allocator&, const Location &,
    Vec<ASR::expr_t*>&);

typedef ASR::asr_t* (*create_intrinsic_function)(
    Allocator&, const Location&,
    Vec<ASR::expr_t*>&,
    const std::function<void (const std::string &, const Location &)>);

typedef void (*verify_function)(
    const ASR::IntrinsicFunction_t&,
    diag::Diagnostics&);

enum class IntrinsicFunctions : int64_t {
    Sin,
    Cos,
    Tan,
    Asin,
    Acos,
    Atan,
    Sinh,
    Cosh,
    Tanh,
    Gamma,
    LogGamma,
    Abs,
    Exp,
    Exp2,
    Expm1,
    Any,
    ListIndex,
    Partition,
    ListReverse,
<<<<<<< HEAD
    ListPop,
=======
    Sum,
>>>>>>> 0b31cff6
    // ...
};


class ASRBuilder {
    private:

    Allocator& al;
    // TODO: use the location to point C++ code in `intrinsic_function_registry`
    const Location &loc;

    public:

    ASRBuilder(Allocator& al_, const Location& loc_): al(al_), loc(loc_) {}

    #define make_ConstantWithKind(Constructor, TypeConstructor, value, kind, loc) ASRUtils::EXPR( \
        ASR::Constructor( al, loc, value, \
            ASRUtils::TYPE(ASR::TypeConstructor(al, loc, 4, nullptr, 0)))) \

    #define make_ConstantWithType(Constructor, value, type, loc) ASRUtils::EXPR( \
        ASR::Constructor(al, loc, value, type)) \

    #define declare_basic_variables(name)                                       \
        std::string fn_name = scope->get_unique_name(name);                     \
        SymbolTable *fn_symtab = al.make_new<SymbolTable>(scope);               \
        ASRBuilder b(al, loc);                                                  \
        Vec<ASR::expr_t*> args; args.reserve(al, 1);                            \
        Vec<ASR::stmt_t*> body; body.reserve(al, 1);                            \
        SetChar dep; dep.reserve(al, 1);

    // Symbols -----------------------------------------------------------------
    ASR::expr_t *Variable(SymbolTable *symtab, std::string var_name,
            ASR::ttype_t *type, ASR::intentType intent,
            ASR::abiType abi=ASR::abiType::Source, bool a_value_attr=false) {
        ASR::symbol_t* sym = ASR::down_cast<ASR::symbol_t>(
            ASR::make_Variable_t(al, loc, symtab, s2c(al, var_name), nullptr, 0,
            intent, nullptr, nullptr, ASR::storage_typeType::Default, type, nullptr, abi,
            ASR::Public, ASR::presenceType::Required, a_value_attr));
        symtab->add_symbol(s2c(al, var_name), sym);
        return ASRUtils::EXPR(ASR::make_Var_t(al, loc, sym));
    }

    #define declare(var_name, type, intent)                                     \
        b.Variable(fn_symtab, var_name, type, ASR::intentType::intent)

    #define fill_func_arg(arg_name, type) {                              \
        auto arg = declare(arg_name, type, In);                                 \
        args.push_back(al, arg); }

    #define make_Function_t(name, symtab, dep, args, body, return_var, abi,     \
            deftype, bindc_name)                                                \
        ASR::down_cast<ASR::symbol_t>( ASRUtils::make_Function_t_util(al, loc,  \
        symtab, s2c(al, name), dep.p, dep.n, args.p, args.n, body.p, body.n,    \
        return_var, ASR::abiType::abi, ASR::accessType::Public,                 \
        ASR::deftypeType::deftype, bindc_name, false, false, false, false,      \
        false, nullptr, 0, nullptr, 0, false, false, false));

    #define make_Function_Without_ReturnVar_t(name, symtab, dep, args, body,    \
            abi, deftype, bindc_name)                                           \
        ASR::down_cast<ASR::symbol_t>( ASRUtils::make_Function_t_util(al, loc,  \
        symtab, s2c(al, name), dep.p, dep.n, args.p, args.n, body.p, body.n,    \
        nullptr, ASR::abiType::abi, ASR::accessType::Public,                    \
        ASR::deftypeType::deftype, bindc_name, false, false, false, false,      \
        false, nullptr, 0, nullptr, 0, false, false, false));

    // Types -------------------------------------------------------------------
    #define int32        TYPE(ASR::make_Integer_t(al, loc, 4, nullptr, 0))
    #define logical      TYPE(ASR::make_Logical_t(al, loc, 4, nullptr, 0))
    #define character(x) TYPE(ASR::make_Character_t(al, loc, 1, x, nullptr,    \
        nullptr, 0))
    #define List(x)      TYPE(ASR::make_List_t(al, loc, x))
    ASR::ttype_t *Tuple(std::vector<ASR::ttype_t*> tuple_type) {
        Vec<ASR::ttype_t*> m_tuple_type; m_tuple_type.reserve(al, 3);
        for (auto &x: tuple_type) {
            m_tuple_type.push_back(al, x);
        }
        return TYPE(ASR::make_Tuple_t(al, loc, m_tuple_type.p, m_tuple_type.n));
    }

    // Expressions -------------------------------------------------------------
    #define i32(x)   EXPR(ASR::make_IntegerConstant_t(al, loc, x, int32))
    #define i32_n(x) EXPR(ASR::make_IntegerUnaryMinus_t(al, loc, i32(abs(x)),   \
        int32, i32(x)))
    #define bool32(x)  EXPR(ASR::make_LogicalConstant_t(al, loc, x, logical))

    #define ListItem(x, pos, type) EXPR(ASR::make_ListItem_t(al, loc, x, pos,   \
        type, nullptr))
    #define ListAppend(x, val) STMT(ASR::make_ListAppend_t(al, loc, x, val))

    #define StringSection(s, start, end) EXPR(ASR::make_StringSection_t(al, loc,\
        s, start, end, nullptr, character(-2), nullptr))
    #define StringItem(x, idx) EXPR(ASR::make_StringItem_t(al, loc, x, idx,     \
        character(-2), nullptr))
    #define StringConstant(s, type) EXPR(ASR::make_StringConstant_t(al, loc,    \
        s2c(al, s), type))
    #define StringLen(s) EXPR(ASR::make_StringLen_t(al, loc, s, int32, nullptr))

    #define iAdd(left, right) EXPR(ASR::make_IntegerBinOp_t(al, loc, left,      \
        ASR::binopType::Add, right, int32, nullptr))
    #define iSub(left, right) EXPR(ASR::make_IntegerBinOp_t(al, loc, left,      \
        ASR::binopType::Sub, right, int32, nullptr))

    #define And(x, y) EXPR(ASR::make_LogicalBinOp_t(al, loc, x,                 \
        ASR::logicalbinopType::And, y, logical, nullptr))
    #define Not(x)    EXPR(ASR::make_LogicalNot_t(al, loc, x, logical, nullptr))

    #define iEq(x, y) EXPR(ASR::make_IntegerCompare_t(al, loc, x,               \
        ASR::cmpopType::Eq, y, logical, nullptr))
    #define sEq(x, y) EXPR(ASR::make_StringCompare_t(al, loc, x,                \
        ASR::cmpopType::Eq, y, logical, nullptr))
    #define iNotEq(x, y) EXPR(ASR::make_IntegerCompare_t(al, loc, x,            \
        ASR::cmpopType::NotEq, y, logical, nullptr))
    #define sNotEq(x, y) EXPR(ASR::make_StringCompare_t(al, loc, x,             \
        ASR::cmpopType::NotEq, y, logical, nullptr))
    #define iLt(x, y) EXPR(ASR::make_IntegerCompare_t(al, loc, x,               \
        ASR::cmpopType::Lt, y, logical, nullptr))
    #define iLtE(x, y) EXPR(ASR::make_IntegerCompare_t(al, loc, x,              \
        ASR::cmpopType::LtE, y, logical, nullptr))
    #define iGtE(x, y) EXPR(ASR::make_IntegerCompare_t(al, loc, x,              \
        ASR::cmpopType::GtE, y, logical, nullptr))

    ASR::stmt_t *If(ASR::expr_t *a_test, std::vector<ASR::stmt_t*> if_body,
            std::vector<ASR::stmt_t*> else_body) {
        Vec<ASR::stmt_t*> m_if_body; m_if_body.reserve(al, 1);
        for (auto &x: if_body) m_if_body.push_back(al, x);

        Vec<ASR::stmt_t*> m_else_body; m_else_body.reserve(al, 1);
        for (auto &x: else_body) m_else_body.push_back(al, x);

        return STMT(ASR::make_If_t(al, loc, a_test, m_if_body.p, m_if_body.n,
            m_else_body.p, m_else_body.n));
    }

    ASR::stmt_t *While(ASR::expr_t *a_test, std::vector<ASR::stmt_t*> body) {
        Vec<ASR::stmt_t*> m_body; m_body.reserve(al, 1);
        for (auto &x: body) m_body.push_back(al, x);

        return STMT(ASR::make_WhileLoop_t(al, loc, nullptr, a_test,
            m_body.p, m_body.n));
    }

    ASR::expr_t *TupleConstant(std::vector<ASR::expr_t*> ele, ASR::ttype_t *type) {
        Vec<ASR::expr_t*> m_ele; m_ele.reserve(al, 3);
        for (auto &x: ele) m_ele.push_back(al, x);
        return EXPR(ASR::make_TupleConstant_t(al, loc, m_ele.p, m_ele.n, type));
    }

    #define make_Compare(Constructor, left, op, right, loc) ASRUtils::EXPR(ASR::Constructor( \
        al, loc, left, op, right, \
        ASRUtils::TYPE(ASR::make_Logical_t( \
            al, loc, 4, nullptr, 0)), nullptr)); \

    #define create_ElementalBinOp(OpType, BinOpName, OpName, value) case ASR::ttypeType::OpType: { \
        return ASRUtils::EXPR(ASR::BinOpName(al, loc, \
                left, ASR::binopType::OpName, right, \
                ASRUtils::expr_type(left), value)); \
    } \

    ASR::expr_t* ElementalAdd(ASR::expr_t* left, ASR::expr_t* right,
        const Location& loc, ASR::expr_t* value=nullptr) {
        switch (ASRUtils::expr_type(left)->type) {
            create_ElementalBinOp(Real, make_RealBinOp_t, Add, value)
            create_ElementalBinOp(Integer, make_IntegerBinOp_t, Add, value)
            create_ElementalBinOp(Complex, make_ComplexBinOp_t, Add, value)
            default: {
                throw LCompilersException("Expression type, " +
                                          std::to_string(left->type) +
                                          " not yet supported");
            }
        }
    }

    ASR::expr_t* ElementalSub(ASR::expr_t* left, ASR::expr_t* right,
        const Location& loc, ASR::expr_t* value=nullptr) {
        switch (ASRUtils::expr_type(left)->type) {
            create_ElementalBinOp(Real, make_RealBinOp_t, Sub, value)
            create_ElementalBinOp(Integer, make_IntegerBinOp_t, Sub, value)
            create_ElementalBinOp(Complex, make_ComplexBinOp_t, Sub, value)
            default: {
                throw LCompilersException("Expression type, " +
                                          std::to_string(left->type) +
                                          " not yet supported");
            }
        }
    }

    ASR::expr_t* ElementalDiv(ASR::expr_t* left, ASR::expr_t* right,
        const Location& loc, ASR::expr_t* value=nullptr) {
        switch (ASRUtils::expr_type(left)->type) {
            create_ElementalBinOp(Real, make_RealBinOp_t, Div, value)
            create_ElementalBinOp(Integer, make_IntegerBinOp_t, Div, value)
            create_ElementalBinOp(Complex, make_ComplexBinOp_t, Div, value)
            default: {
                throw LCompilersException("Expression type, " +
                                          std::to_string(left->type) +
                                          " not yet supported");
            }
        }
    }

    ASR::expr_t* ElementalPow(ASR::expr_t* left, ASR::expr_t* right,
        const Location& loc, ASR::expr_t* value=nullptr) {
        switch (ASRUtils::expr_type(left)->type) {
            create_ElementalBinOp(Real, make_RealBinOp_t, Pow, value)
            create_ElementalBinOp(Integer, make_IntegerBinOp_t, Pow, value)
            create_ElementalBinOp(Complex, make_ComplexBinOp_t, Pow, value)
            default: {
                throw LCompilersException("Expression type, " +
                                          std::to_string(left->type) +
                                          " not yet supported");
            }
        }
    }

    ASR::expr_t* ElementalOr(ASR::expr_t* left, ASR::expr_t* right,
        const Location& loc) {
        return ASRUtils::EXPR(ASR::make_LogicalBinOp_t(al, loc,
            left, ASR::Or, right,
            ASRUtils::TYPE(ASR::make_Logical_t( al, loc, 4,
                nullptr, 0)), nullptr));
    }

    ASR::expr_t* Or(ASR::expr_t* left, ASR::expr_t* right,
        const Location& loc) {
        return ASRUtils::EXPR(ASR::make_LogicalBinOp_t(al, loc,
            left, ASR::Or, right, ASRUtils::expr_type(left),
            nullptr));
    }

    ASR::expr_t* Call(ASR::symbol_t* s, Vec<ASR::call_arg_t>& args,
                      ASR::ttype_t* return_type) {
        return ASRUtils::EXPR(ASR::make_FunctionCall_t(al, loc,
                s, s, args.p, args.size(), return_type, nullptr, nullptr));
    }

    ASR::expr_t* Call(ASR::symbol_t* s, Vec<ASR::expr_t *>& args,
                      ASR::ttype_t* return_type) {
        Vec<ASR::call_arg_t> args_; args_.reserve(al, 2);
        visit_expr_list(al, args, args_);
        return ASRUtils::EXPR(ASR::make_FunctionCall_t(al, loc,
                s, s, args_.p, args_.size(), return_type, nullptr, nullptr));
    }

    ASR::expr_t* Call(ASR::symbol_t* s, Vec<ASR::call_arg_t>& args,
                      ASR::ttype_t* return_type, ASR::expr_t* value) {
        return ASRUtils::EXPR(ASR::make_FunctionCall_t(al, loc,
                s, s, args.p, args.size(), return_type, value, nullptr));
    }

    // Statements --------------------------------------------------------------
    #define Return() STMT(ASR::make_Return_t(al, loc))
    #define Assignment(lhs, rhs) ASRUtils::STMT(ASR::make_Assignment_t(al, loc, \
        lhs, rhs, nullptr))

    template <typename LOOP_BODY>
    ASR::stmt_t* create_do_loop(
        const Location& loc, int rank, ASR::expr_t* array,
        SymbolTable* scope, Vec<ASR::expr_t*>& idx_vars,
        Vec<ASR::stmt_t*>& doloop_body, LOOP_BODY loop_body) {
        PassUtils::create_idx_vars(idx_vars, rank, loc, al, scope, "_i");

        ASR::stmt_t* doloop = nullptr;
        for( int i = (int) idx_vars.size() - 1; i >= 0; i-- ) {
            ASR::do_loop_head_t head;
            head.m_v = idx_vars[i];
            head.m_start = PassUtils::get_bound(array, i + 1, "lbound", al);
            head.m_end = PassUtils::get_bound(array, i + 1, "ubound", al);
            head.m_increment = nullptr;

            head.loc = head.m_v->base.loc;
            doloop_body.reserve(al, 1);
            if( doloop == nullptr ) {
                loop_body();
            } else {
                doloop_body.push_back(al, doloop);
            }
            doloop = ASRUtils::STMT(ASR::make_DoLoop_t(al, loc, nullptr,
                        head, doloop_body.p, doloop_body.size()));
        }
        return doloop;
    }

    template <typename LOOP_BODY>
    ASR::stmt_t* create_do_loop(
        const Location& loc, ASR::expr_t* array,
        Vec<ASR::expr_t*>& loop_vars, std::vector<int>& loop_dims,
        Vec<ASR::stmt_t*>& doloop_body, LOOP_BODY loop_body) {

        ASR::stmt_t* doloop = nullptr;
        for( int i = (int) loop_vars.size() - 1; i >= 0; i-- ) {
            ASR::do_loop_head_t head;
            head.m_v = loop_vars[i];
            head.m_start = PassUtils::get_bound(array, loop_dims[i], "lbound", al);
            head.m_end = PassUtils::get_bound(array, loop_dims[i], "ubound", al);
            head.m_increment = nullptr;

            head.loc = head.m_v->base.loc;
            doloop_body.reserve(al, 1);
            if( doloop == nullptr ) {
                loop_body();
            } else {
                doloop_body.push_back(al, doloop);
            }
            doloop = ASRUtils::STMT(ASR::make_DoLoop_t(al, loc, nullptr,
                        head, doloop_body.p, doloop_body.size()));
        }
        return doloop;
    }

    template <typename INIT, typename LOOP_BODY>
    void generate_reduction_intrinsic_stmts_for_scalar_output(const Location& loc,
    ASR::expr_t* array, SymbolTable* fn_scope,
    Vec<ASR::stmt_t*>& fn_body, Vec<ASR::expr_t*>& idx_vars,
    Vec<ASR::stmt_t*>& doloop_body, INIT init_stmts, LOOP_BODY loop_body) {
        init_stmts();
        int rank = ASRUtils::extract_n_dims_from_ttype(ASRUtils::expr_type(array));
        ASR::stmt_t* doloop = create_do_loop(loc,
            rank, array, fn_scope, idx_vars, doloop_body,
            loop_body);
        fn_body.push_back(al, doloop);
    }

    template <typename INIT, typename LOOP_BODY>
    void generate_reduction_intrinsic_stmts_for_array_output(const Location& loc,
        ASR::expr_t* array, ASR::expr_t* dim, SymbolTable* fn_scope,
        Vec<ASR::stmt_t*>& fn_body, Vec<ASR::expr_t*>& idx_vars,
        Vec<ASR::expr_t*>& target_idx_vars, Vec<ASR::stmt_t*>& doloop_body,
        INIT init_stmts, LOOP_BODY loop_body) {
        init_stmts();
        int n_dims = ASRUtils::extract_n_dims_from_ttype(ASRUtils::expr_type(array));
        ASR::stmt_t** else_ = nullptr;
        size_t else_n = 0;
        idx_vars.reserve(al, n_dims);
        PassUtils::create_idx_vars(idx_vars, n_dims, loc, al, fn_scope, "_j");
        for( int i = 1; i <= n_dims; i++ ) {
            ASR::expr_t* current_dim = i32(i);
            ASR::expr_t* test_expr = make_Compare(make_IntegerCompare_t, dim,
                                        ASR::cmpopType::Eq, current_dim, loc);

            Vec<ASR::expr_t*> loop_vars;
            std::vector<int> loop_dims;
            loop_dims.reserve(n_dims);
            loop_vars.reserve(al, n_dims);
            target_idx_vars.reserve(al, n_dims - 1);
            for( int j = 1; j <= n_dims; j++ ) {
                if( j == i ) {
                    continue ;
                }
                target_idx_vars.push_back(al, idx_vars[j - 1]);
                loop_dims.push_back(j);
                loop_vars.push_back(al, idx_vars[j - 1]);
            }
            loop_dims.push_back(i);
            loop_vars.push_back(al, idx_vars[i - 1]);

            ASR::stmt_t* doloop = create_do_loop(loc,
            array, loop_vars, loop_dims, doloop_body,
            loop_body);
            Vec<ASR::stmt_t*> if_body;
            if_body.reserve(al, 1);
            if_body.push_back(al, doloop);
            ASR::stmt_t* if_ = ASRUtils::STMT(ASR::make_If_t(al, loc, test_expr,
                                if_body.p, if_body.size(), else_, else_n));
            Vec<ASR::stmt_t*> if_else_if;
            if_else_if.reserve(al, 1);
            if_else_if.push_back(al, if_);
            else_ = if_else_if.p;
            else_n = if_else_if.size();
        }
        fn_body.push_back(al, else_[0]);
    }

};

namespace UnaryIntrinsicFunction {

static inline ASR::expr_t* instantiate_functions(Allocator &al,
        const Location &loc, SymbolTable *scope, std::string new_name,
        ASR::ttype_t *arg_type, Vec<ASR::call_arg_t>& new_args, int64_t /*overload_id*/,
        ASR::expr_t *value) {
    std::string c_func_name;
    switch (arg_type->type) {
        case ASR::ttypeType::Complex : {
            if (ASRUtils::extract_kind_from_ttype_t(arg_type) == 4) {
                c_func_name = "_lfortran_c" + new_name;
            } else {
                c_func_name = "_lfortran_z" + new_name;
            }
            break;
        }
        default : {
            if (ASRUtils::extract_kind_from_ttype_t(arg_type) == 4) {
                c_func_name = "_lfortran_s" + new_name;
            } else {
                c_func_name = "_lfortran_d" + new_name;
            }
        }
    }
    new_name = "_lcompilers_" + new_name + "_" + type_to_str_python(arg_type);

    declare_basic_variables(new_name);
    if (scope->get_symbol(new_name)) {
        ASR::symbol_t *s = scope->get_symbol(new_name);
        ASR::Function_t *f = ASR::down_cast<ASR::Function_t>(s);
        return b.Call(s, new_args, expr_type(f->m_return_var), value);
    }
    fill_func_arg("x", arg_type);
    auto result = declare(new_name, arg_type, ReturnVar);

    {
        SymbolTable *fn_symtab_1 = al.make_new<SymbolTable>(fn_symtab);
        Vec<ASR::expr_t*> args_1;
        {
            args_1.reserve(al, 1);
            ASR::expr_t *arg = b.Variable(fn_symtab_1, "x", arg_type,
                ASR::intentType::In, ASR::abiType::BindC, true);
            args_1.push_back(al, arg);
        }

        ASR::expr_t *return_var_1 = b.Variable(fn_symtab_1, c_func_name,
            arg_type, ASRUtils::intent_return_var, ASR::abiType::BindC, false);

        SetChar dep_1; dep_1.reserve(al, 1);
        Vec<ASR::stmt_t*> body_1; body_1.reserve(al, 1);
        ASR::symbol_t *s = make_Function_t(c_func_name, fn_symtab_1, dep_1, args_1,
            body_1, return_var_1, BindC, Interface, s2c(al, c_func_name));
        fn_symtab->add_symbol(c_func_name, s);
        dep.push_back(al, s2c(al, c_func_name));
        body.push_back(al, Assignment(result, b.Call(s, args, arg_type)));
    }

    ASR::symbol_t *new_symbol = make_Function_t(fn_name, fn_symtab, dep, args,
        body, result, Source, Implementation, nullptr);
    scope->add_symbol(fn_name, new_symbol);
    return b.Call(new_symbol, new_args, arg_type, value);
}

static inline ASR::asr_t* create_UnaryFunction(Allocator& al, const Location& loc,
    Vec<ASR::expr_t*>& args, eval_intrinsic_function eval_function,
    int64_t intrinsic_id, int64_t overload_id, ASR::ttype_t* type) {
    ASR::expr_t *value = nullptr;
    ASR::expr_t *arg_value = ASRUtils::expr_value(args[0]);
    if (arg_value) {
        Vec<ASR::expr_t*> arg_values;
        arg_values.reserve(al, 1);
        arg_values.push_back(al, arg_value);
        value = eval_function(al, loc, arg_values);
    }

    return ASR::make_IntrinsicFunction_t(al, loc, intrinsic_id,
        args.p, args.n, overload_id, type, value);
}

static inline ASR::symbol_t *create_KMP_function(Allocator &al,
        const Location &loc, SymbolTable *scope)
{
    /*
     * Knuth-Morris-Pratt (KMP) string-matching
     * This function takes two parameters:
     *     the sub-string or pattern string and the target string,
     * then returns the position of the first occurrence of the
     * string in the pattern.
     */
    declare_basic_variables("KMP_string_matching");
    fill_func_arg("target_string", character(-2));
    fill_func_arg("pattern", character(-2));

    auto result = declare("result", int32, ReturnVar);
    auto pi_len = declare("pi_len", int32, Local);
    auto i = declare("i", int32, Local);
    auto j = declare("j", int32, Local);
    auto s_len = declare("s_len", int32, Local);
    auto pat_len = declare("pat_len", int32, Local);
    auto flag = declare("flag", logical, Local);
    auto lps = declare("lps", List(int32), Local);

    body.push_back(al, Assignment(s_len, StringLen(args[0])));
    body.push_back(al, Assignment(pat_len, StringLen(args[1])));
    body.push_back(al, Assignment(result, i32_n(-1)));
    body.push_back(al, b.If(iEq(pat_len, i32(0)), {
            Assignment(result, i32(0)), Return()
        }, {
            b.If(iEq(s_len, i32(0)), { Return() }, {})
        }));
    body.push_back(al, Assignment(lps,
        EXPR(ASR::make_ListConstant_t(al, loc, nullptr, 0, List(int32)))));
    body.push_back(al, Assignment(i, i32(0)));
    body.push_back(al, b.While(iLtE(i, iSub(pat_len, i32(1))), {
        Assignment(i, iAdd(i, i32(1))),
        ListAppend(lps, i32(0))
    }));
    body.push_back(al, Assignment(flag, bool32(false)));
    body.push_back(al, Assignment(i, i32(1)));
    body.push_back(al, Assignment(pi_len, i32(0)));
    body.push_back(al, b.While(iLt(i, pat_len), {
        b.If(sEq(StringItem(args[1], iAdd(i, i32(1))),
                 StringItem(args[1], iAdd(pi_len, i32(1)))), {
            Assignment(pi_len, iAdd(pi_len, i32(1))),
            Assignment(ListItem(lps, i, int32), pi_len),
            Assignment(i, iAdd(i, i32(1)))
        }, {
            b.If(iNotEq(pi_len, i32(0)), {
                Assignment(pi_len, ListItem(lps, iSub(pi_len, i32(1)), int32))
            }, {
                Assignment(i, iAdd(i, i32(1)))
            })
        })
    }));
    body.push_back(al, Assignment(j, i32(0)));
    body.push_back(al, Assignment(i, i32(0)));
    body.push_back(al, b.While(And(iGtE(iSub(s_len, i),
            iSub(pat_len, j)), Not(flag)), {
        b.If(sEq(StringItem(args[1], iAdd(j, i32(1))),
                StringItem(args[0], iAdd(i, i32(1)))), {
            Assignment(i, iAdd(i, i32(1))),
            Assignment(j, iAdd(j, i32(1)))
        }, {}),
        b.If(iEq(j, pat_len), {
            Assignment(result, iSub(i, j)),
            Assignment(flag, bool32(true)),
            Assignment(j, ListItem(lps, iSub(j, i32(1)), int32))
        }, {
            b.If(And(iLt(i, s_len), sNotEq(StringItem(args[1], iAdd(j, i32(1))),
                    StringItem(args[0], iAdd(i, i32(1))))), {
                b.If(iNotEq(j, i32(0)), {
                    Assignment(j, ListItem(lps, iSub(j, i32(1)), int32))
                }, {
                    Assignment(i, iAdd(i, i32(1)))
                })
            }, {})
        })
    }));
    body.push_back(al, Return());
    ASR::symbol_t *fn_sym = make_Function_t(fn_name, fn_symtab, dep, args,
        body, result, Source, Implementation, nullptr);
    scope->add_symbol(fn_name, fn_sym);
    return fn_sym;
}

static inline void verify_args(const ASR::IntrinsicFunction_t& x, diag::Diagnostics& diagnostics) {
    const Location& loc = x.base.base.loc;
    ASRUtils::require_impl(x.n_args == 1,
        "Elemental intrinsics must have only 1 input argument",
        loc, diagnostics);

    ASR::ttype_t* input_type = ASRUtils::expr_type(x.m_args[0]);
    ASR::ttype_t* output_type = x.m_type;
    ASRUtils::require_impl(ASRUtils::check_equal_type(input_type, output_type, true),
        "The input and output type of elemental intrinsics must exactly match, input type: " +
        ASRUtils::get_type_code(input_type) + " output type: " + ASRUtils::get_type_code(output_type),
        loc, diagnostics);
}

} // namespace UnaryIntrinsicFunction

#define instantiate_UnaryFunctionArgs Allocator &al, const Location &loc,    \
    SymbolTable *scope, Vec<ASR::ttype_t*>& arg_types,    \
    Vec<ASR::call_arg_t>& new_args, int64_t overload_id, ASR::expr_t* compile_time_value    \

#define instantiate_UnaryFunctionBody(Y)    \
    LCOMPILERS_ASSERT(arg_types.size() == 1);    \
    ASR::ttype_t* arg_type = arg_types[0];    \
    return UnaryIntrinsicFunction::instantiate_functions(    \
        al, loc, scope, #Y, arg_type, new_args, overload_id,    \
        compile_time_value);    \

namespace LogGamma {

static inline ASR::expr_t *eval_log_gamma(Allocator &al, const Location &loc, Vec<ASR::expr_t*>& args) {
    double rv = ASR::down_cast<ASR::RealConstant_t>(args[0])->m_r;
    double val = lgamma(rv);
    ASR::ttype_t *t = ASRUtils::expr_type(args[0]);
    return make_ConstantWithType(make_RealConstant_t, val, t, loc);
}

static inline ASR::asr_t* create_LogGamma(Allocator& al, const Location& loc,
    Vec<ASR::expr_t*>& args,
    const std::function<void (const std::string &, const Location &)> err) {
    ASR::ttype_t *type = ASRUtils::expr_type(args[0]);

    if (!ASRUtils::is_real(*type)) {
        err("`x` argument of `log_gamma` must be real",
            args[0]->base.loc);
    }

    return UnaryIntrinsicFunction::create_UnaryFunction(al, loc, args,
            eval_log_gamma, static_cast<int64_t>(ASRUtils::IntrinsicFunctions::LogGamma),
            0, type);
}

static inline ASR::expr_t* instantiate_LogGamma (instantiate_UnaryFunctionArgs) {
    instantiate_UnaryFunctionBody(log_gamma)
}

} // namespace LogGamma

// `X` is the name of the function in the IntrinsicFunctions enum and we use
// the same name for `create_X` and other places
// `stdeval` is the name of the function in the `std` namespace for compile
//  numerical time evaluation
// `lcompilers_name` is the name that we use in the C runtime library
#define create_trig(X, stdeval, lcompilers_name)                                \
namespace X {                                                                   \
    static inline ASR::expr_t *eval_##X(Allocator &al,                          \
            const Location &loc, Vec<ASR::expr_t*>& args) {                     \
        LCOMPILERS_ASSERT(args.size() == 1);                                    \
        double rv;                                                              \
        ASR::ttype_t *t = ASRUtils::expr_type(args[0]);                         \
        if( ASRUtils::extract_value(args[0], rv) ) {                            \
            double val = std::stdeval(rv);                                      \
            return make_ConstantWithType(make_RealConstant_t, val, t, loc);  \
        } else {                                                                \
            std::complex<double> crv;                                           \
            if( ASRUtils::extract_value(args[0], crv) ) {                       \
                std::complex<double> val = std::stdeval(crv);                   \
                return ASRUtils::EXPR(ASR::make_ComplexConstant_t(              \
                    al, loc, val.real(), val.imag(), t));                       \
            }                                                                   \
        }                                                                       \
        return nullptr;                                                         \
    }                                                                           \
    static inline ASR::asr_t* create_##X(Allocator& al, const Location& loc,    \
        Vec<ASR::expr_t*>& args,                                                \
        const std::function<void (const std::string &, const Location &)> err)  \
    {                                                                           \
        ASR::ttype_t *type = ASRUtils::expr_type(args[0]);                      \
        if (!ASRUtils::is_real(*type) && !ASRUtils::is_complex(*type)) {        \
            err("`x` argument of `"#X"` must be real or complex",               \
                args[0]->base.loc);                                             \
        }                                                                       \
        return UnaryIntrinsicFunction::create_UnaryFunction(al, loc, args,      \
                eval_##X, static_cast<int64_t>(ASRUtils::IntrinsicFunctions::X),\
                0, type);                                                       \
    }                                                                           \
    static inline ASR::expr_t* instantiate_##X (Allocator &al,                  \
        const Location &loc, SymbolTable *scope,                                \
        Vec<ASR::ttype_t*>& arg_types, Vec<ASR::call_arg_t>& new_args,          \
         int64_t overload_id, ASR::expr_t* compile_time_value)                  \
    {                                                                           \
        LCOMPILERS_ASSERT(arg_types.size() == 1);                               \
        ASR::ttype_t* arg_type = arg_types[0];                                  \
        return UnaryIntrinsicFunction::instantiate_functions(al, loc, scope,    \
            #lcompilers_name, arg_type, new_args, overload_id,                  \
            compile_time_value);                                                \
    }                                                                           \
} // namespace X

create_trig(Sin, sin, sin)
create_trig(Cos, cos, cos)
create_trig(Tan, tan, tan)
create_trig(Asin, asin, asin)
create_trig(Acos, acos, acos)
create_trig(Atan, atan, atan)
create_trig(Sinh, sinh, sinh)
create_trig(Cosh, cosh, cosh)
create_trig(Tanh, tanh, tanh)

namespace Abs {

    static inline void verify_args(const ASR::IntrinsicFunction_t& x, diag::Diagnostics& diagnostics) {
        const Location& loc = x.base.base.loc;
        ASRUtils::require_impl(x.n_args == 1,
            "Elemental intrinsics must have only 1 input argument",
            loc, diagnostics);

        ASR::ttype_t* input_type = ASRUtils::expr_type(x.m_args[0]);
        ASR::ttype_t* output_type = x.m_type;
        std::string input_type_str = ASRUtils::get_type_code(input_type);
        std::string output_type_str = ASRUtils::get_type_code(output_type);
        if( ASR::is_a<ASR::Complex_t>(*ASRUtils::type_get_past_pointer(input_type)) ) {
            ASRUtils::require_impl(ASR::is_a<ASR::Real_t>(*output_type),
                "Abs intrinsic must return output of real for complex input, found: " + output_type_str,
                loc, diagnostics);
            int input_kind = ASRUtils::extract_kind_from_ttype_t(input_type);
            int output_kind = ASRUtils::extract_kind_from_ttype_t(output_type);
            ASRUtils::require_impl(input_kind == output_kind,
                "The input and output type of Abs intrinsic must be of same kind, input kind: " +
                std::to_string(input_kind) + " output kind: " + std::to_string(output_kind),
                loc, diagnostics);
            ASR::dimension_t *input_dims, *output_dims;
            size_t input_n_dims = ASRUtils::extract_dimensions_from_ttype(input_type, input_dims);
            size_t output_n_dims = ASRUtils::extract_dimensions_from_ttype(output_type, output_dims);
            ASRUtils::require_impl(ASRUtils::dimensions_equal(input_dims, input_n_dims, output_dims, output_n_dims),
                "The dimensions of input and output arguments of Abs intrinsic must be same, input: " +
                input_type_str + " output: " + output_type_str, loc, diagnostics);
        } else {
            ASRUtils::require_impl(ASRUtils::check_equal_type(input_type, output_type, true),
                "The input and output type of elemental intrinsics must exactly match, input type: " +
                input_type_str + " output type: " + output_type_str, loc, diagnostics);
        }
    }

    static ASR::expr_t *eval_Abs(Allocator &al, const Location &loc,
            Vec<ASR::expr_t*> &args) {
        LCOMPILERS_ASSERT(ASRUtils::all_args_evaluated(args));
        ASR::expr_t* arg = args[0];
        ASR::ttype_t* t = ASRUtils::expr_type(args[0]);
        if (ASRUtils::is_real(*t)) {
            double rv = ASR::down_cast<ASR::RealConstant_t>(arg)->m_r;
            double val = std::abs(rv);
            return make_ConstantWithType(make_RealConstant_t, val, t, loc);
        } else if (ASRUtils::is_integer(*t)) {
            int64_t rv = ASR::down_cast<ASR::IntegerConstant_t>(arg)->m_n;
            int64_t val = std::abs(rv);
            return make_ConstantWithType(make_IntegerConstant_t, val, t, loc);
        } else if (ASRUtils::is_complex(*t)) {
            double re = ASR::down_cast<ASR::ComplexConstant_t>(arg)->m_re;
            double im = ASR::down_cast<ASR::ComplexConstant_t>(arg)->m_im;
            std::complex<double> x(re, im);
            double result = std::abs(x);
            return make_ConstantWithType(make_RealConstant_t, result, t, loc);
        } else {
            return nullptr;
        }
    }

    static inline ASR::asr_t* create_Abs(Allocator& al, const Location& loc,
            Vec<ASR::expr_t*>& args,
            const std::function<void (const std::string &, const Location &)> err) {
        if (args.size() != 1) {
            err("Intrinsic abs function accepts exactly 1 argument", loc);
        }
        ASR::ttype_t *type = ASRUtils::expr_type(args[0]);
        if (!ASRUtils::is_integer(*type) && !ASRUtils::is_real(*type)
                && !ASRUtils::is_complex(*type)) {
            err("Argument of the abs function must be Integer, Real or Complex",
                args[0]->base.loc);
        }
        if (is_complex(*type)) {
            type = TYPE(ASR::make_Real_t(al, type->base.loc,
                ASRUtils::extract_kind_from_ttype_t(type), nullptr, 0));
        }
        return UnaryIntrinsicFunction::create_UnaryFunction(al, loc, args, eval_Abs,
            static_cast<int64_t>(ASRUtils::IntrinsicFunctions::Abs), 0, type);
    }

    static inline ASR::expr_t* instantiate_Abs(Allocator &al, const Location &loc,
            SymbolTable *scope, Vec<ASR::ttype_t*>& arg_types,
            Vec<ASR::call_arg_t>& new_args, int64_t /*overload_id*/, ASR::expr_t* compile_time_value) {
        std::string func_name = "_lcompilers_abs_" + type_to_str_python(arg_types[0]);
        ASR::ttype_t *return_type = arg_types[0];
        declare_basic_variables(func_name);
        if (scope->get_symbol(func_name)) {
            ASR::symbol_t *s = scope->get_symbol(func_name);
            ASR::Function_t *f = ASR::down_cast<ASR::Function_t>(s);
            return b.Call(s, new_args, expr_type(f->m_return_var),
                                compile_time_value);
        }
        fill_func_arg("x", arg_types[0]);

        auto result = declare(func_name, return_type, ReturnVar);

        if (is_integer(*arg_types[0]) || is_real(*arg_types[0])) {
            /*
             * if (x >= 0) then
             *     r = x
             * else
             *     r = -x
             * end if
             */
            ASR::expr_t *test;
            ASR::expr_t *negative_x;
            if (is_integer(*arg_types[0])) {
                ASR::expr_t* zero = make_ConstantWithType(make_IntegerConstant_t, 0, arg_types[0], loc);
                test = make_Compare(make_IntegerCompare_t, args[0],
                                    ASR::cmpopType::GtE, zero, loc);
                negative_x = EXPR(ASR::make_IntegerUnaryMinus_t(al, loc, args[0],
                    arg_types[0], nullptr));
            } else {
                ASR::expr_t* zero = make_ConstantWithType(make_RealConstant_t, 0.0, arg_types[0], loc);
                test = make_Compare(make_RealCompare_t, args[0],
                                    ASR::cmpopType::GtE, zero, loc);
                negative_x = EXPR(ASR::make_RealUnaryMinus_t(al, loc, args[0],
                    arg_types[0], nullptr));
            }

            Vec<ASR::stmt_t *> if_body; if_body.reserve(al, 1);
            if_body.push_back(al, Assignment(result, args[0]));
            Vec<ASR::stmt_t *> else_body; else_body.reserve(al, 1);
            else_body.push_back(al, Assignment(result, negative_x));
            body.push_back(al, STMT(ASR::make_If_t(al, loc, test,
                if_body.p, if_body.n, else_body.p, else_body.n)));
        } else {
            // * Complex type: `r = (real(x)**2 + aimag(x)**2)**0.5`
            ASR::ttype_t *real_type = TYPE(ASR::make_Real_t(al, loc,
                                        ASRUtils::extract_kind_from_ttype_t(arg_types[0]),
                                        nullptr, 0));
            ASR::symbol_t *sym_result = ASR::down_cast<ASR::Var_t>(result)->m_v;
            ASR::Variable_t *r_var = ASR::down_cast<ASR::Variable_t>(sym_result);
            r_var->m_type = return_type = real_type;
            ASR::expr_t *aimag_of_x;
            {
                std::string c_func_name;
                if (ASRUtils::extract_kind_from_ttype_t(arg_types[0]) == 4) {
                    c_func_name = "_lfortran_caimag";
                } else {
                    c_func_name = "_lfortran_zaimag";
                }
                SymbolTable *fn_symtab_1 = al.make_new<SymbolTable>(fn_symtab);
                Vec<ASR::expr_t*> args_1;
                {
                    args_1.reserve(al, 1);
                    auto arg = b.Variable(fn_symtab_1, "x", arg_types[0],
                        ASR::intentType::In, ASR::abiType::BindC, true);
                    args_1.push_back(al, arg);
                }

                auto return_var_1 = b.Variable(fn_symtab_1, c_func_name, real_type,
                    ASR::intentType::ReturnVar, ASR::abiType::BindC, false);

                SetChar dep_1; dep_1.reserve(al, 1);
                Vec<ASR::stmt_t*> body_1; body_1.reserve(al, 1);
                ASR::symbol_t *s = make_Function_t(c_func_name, fn_symtab_1, dep_1, args_1,
                    body_1, return_var_1, BindC, Interface, s2c(al, c_func_name));
                fn_symtab->add_symbol(c_func_name, s);
                dep.push_back(al, s2c(al, c_func_name));
                Vec<ASR::call_arg_t> call_args;
                {
                    call_args.reserve(al, 1);
                    ASR::call_arg_t arg;
                    arg.m_value = args[0];
                    call_args.push_back(al, arg);
                }
                aimag_of_x = b.Call(s, call_args, real_type);
            }
            ASR::expr_t *constant_two = make_ConstantWithType(make_RealConstant_t, 2.0, real_type, loc);
            ASR::expr_t *constant_point_five = make_ConstantWithType(make_RealConstant_t, 0.5, real_type, loc);
            ASR::expr_t *real_of_x = EXPR(ASR::make_Cast_t(al, loc, args[0],
                ASR::cast_kindType::ComplexToReal, real_type, nullptr));

            ASR::expr_t *bin_op_1 = b.ElementalPow(real_of_x, constant_two, loc);
            ASR::expr_t *bin_op_2 = b.ElementalPow(aimag_of_x, constant_two, loc);

            bin_op_1 = b.ElementalAdd(bin_op_1, bin_op_2, loc);

            body.push_back(al, Assignment(result,
                b.ElementalPow(bin_op_1, constant_point_five, loc)));
        }

        ASR::symbol_t *f_sym = make_Function_t(func_name, fn_symtab, dep, args,
            body, result, Source, Implementation, nullptr);
        scope->add_symbol(func_name, f_sym);
        return b.Call(f_sym, new_args, return_type, compile_time_value);
    }

} // namespace Abs

#define create_exp_macro(X, stdeval)                                                      \
namespace X {                                                                             \
    static inline ASR::expr_t* eval_##X(Allocator &al, const Location &loc,               \
            Vec<ASR::expr_t*> &args) {                                                    \
        LCOMPILERS_ASSERT(ASRUtils::all_args_evaluated(args));                            \
        double rv;                                                                        \
        ASR::ttype_t* t = ASRUtils::expr_type(args[0]);                                   \
        if( ASRUtils::extract_value(args[0], rv) ) {                                      \
            double val = std::stdeval(rv);                                                \
            return ASRUtils::EXPR(ASR::make_RealConstant_t(al, loc, val, t));             \
        }                                                                                 \
        return nullptr;                                                                   \
    }                                                                                     \
    static inline ASR::asr_t* create_##X(Allocator& al, const Location& loc,              \
            Vec<ASR::expr_t*>& args,                                                      \
            const std::function<void (const std::string &, const Location &)> err) {      \
        if (args.size() != 1) {                                                           \
            err("Intrinsic function `"#X"` accepts exactly 1 argument", loc);             \
        }                                                                                 \
        ASR::ttype_t *type = ASRUtils::expr_type(args[0]);                                \
        if (!ASRUtils::is_real(*type)) {                                                  \
            err("Argument of the `"#X"` function must be either Real",                    \
                args[0]->base.loc);                                                       \
        }                                                                                 \
        return UnaryIntrinsicFunction::create_UnaryFunction(al, loc, args, eval_##X,      \
            static_cast<int64_t>(ASRUtils::IntrinsicFunctions::X), 0, type);              \
    }                                                                                     \
} // namespace X

create_exp_macro(Exp, exp)
create_exp_macro(Exp2, exp2)
create_exp_macro(Expm1, expm1)

namespace ListIndex {

static inline void verify_args(const ASR::IntrinsicFunction_t& x, diag::Diagnostics& diagnostics) {
    ASRUtils::require_impl(x.n_args == 2, "Call to list.index must have exactly two arguments",
        x.base.base.loc, diagnostics);
    ASRUtils::require_impl(ASR::is_a<ASR::List_t>(*ASRUtils::expr_type(x.m_args[0])) &&
        ASRUtils::check_equal_type(ASRUtils::expr_type(x.m_args[1]),
            ASRUtils::get_contained_type(ASRUtils::expr_type(x.m_args[0]))),
        "First argument to list.index must be of list type and "
        "second argument must be of same type as list elemental type",
        x.base.base.loc, diagnostics);
    ASRUtils::require_impl(ASR::is_a<ASR::Integer_t>(*x.m_type),
        "Return type of list.index must be an integer",
        x.base.base.loc, diagnostics);
}

static inline ASR::expr_t *eval_list_index(Allocator &/*al*/,
    const Location &/*loc*/, Vec<ASR::expr_t*>& /*args*/) {
    // TODO: To be implemented for ListConstant expression
    return nullptr;
}

static inline ASR::asr_t* create_ListIndex(Allocator& al, const Location& loc,
    Vec<ASR::expr_t*>& args,
    const std::function<void (const std::string &, const Location &)> err) {
    if (args.size() != 2) {
        // Support start and end arguments by overloading ListIndex
        // intrinsic. We need 3 overload IDs,
        // 0 - only list and element
        // 1 - list, element and start
        // 2 - list, element, start and end
        // list, element and end case is not possible as list.index
        // doesn't accept keyword arguments
        err("For now index() takes exactly one argument", loc);
    }

    ASR::expr_t* list_expr = args[0];
    ASR::ttype_t *type = ASRUtils::expr_type(list_expr);
    ASR::ttype_t *list_type = ASR::down_cast<ASR::List_t>(type)->m_type;
    ASR::ttype_t *ele_type = ASRUtils::expr_type(args[1]);
    if (!ASRUtils::check_equal_type(ele_type, list_type)) {
        std::string fnd = ASRUtils::get_type_code(ele_type);
        std::string org = ASRUtils::get_type_code(list_type);
        err(
            "Type mismatch in 'index', the types must be compatible "
            "(found: '" + fnd + "', expected: '" + org + "')", loc);
    }
    Vec<ASR::expr_t*> arg_values;
    arg_values.reserve(al, args.size());
    for( size_t i = 0; i < args.size(); i++ ) {
        arg_values.push_back(al, ASRUtils::expr_value(args[i]));
    }
    ASR::expr_t* compile_time_value = eval_list_index(al, loc, arg_values);
    ASR::ttype_t *to_type = ASRUtils::TYPE(ASR::make_Integer_t(al, loc,
                            4, nullptr, 0));
    return ASR::make_IntrinsicFunction_t(al, loc,
            static_cast<int64_t>(ASRUtils::IntrinsicFunctions::ListIndex),
            args.p, args.size(), 0, to_type, compile_time_value);
}

} // namespace ListIndex

namespace ListReverse {

static inline void verify_args(const ASR::IntrinsicFunction_t& x, diag::Diagnostics& diagnostics) {
    ASRUtils::require_impl(x.n_args == 1, "Call to list.reverse must have exactly one argument",
        x.base.base.loc, diagnostics);
    ASRUtils::require_impl(ASR::is_a<ASR::List_t>(*ASRUtils::expr_type(x.m_args[0])),
        "Argument to list.reverse must be of list type",
        x.base.base.loc, diagnostics);
    ASRUtils::require_impl(x.m_type == nullptr,
        "Return type of list.reverse must be empty",
        x.base.base.loc, diagnostics);
}

static inline ASR::expr_t *eval_list_reverse(Allocator &/*al*/,
    const Location &/*loc*/, Vec<ASR::expr_t*>& /*args*/) {
    // TODO: To be implemented for ListConstant expression
    return nullptr;
}

static inline ASR::asr_t* create_ListReverse(Allocator& al, const Location& loc,
    Vec<ASR::expr_t*>& args,
    const std::function<void (const std::string &, const Location &)> err) {
    if (args.size() != 1) {
        err("list.reverse() takes no arguments", loc);
    }

    Vec<ASR::expr_t*> arg_values;
    arg_values.reserve(al, args.size());
    for( size_t i = 0; i < args.size(); i++ ) {
        arg_values.push_back(al, ASRUtils::expr_value(args[i]));
    }
    ASR::expr_t* compile_time_value = eval_list_reverse(al, loc, arg_values);
    return ASR::make_Expr_t(al, loc,
            ASRUtils::EXPR(ASR::make_IntrinsicFunction_t(al, loc,
            static_cast<int64_t>(ASRUtils::IntrinsicFunctions::ListReverse),
            args.p, args.size(), 0, nullptr, compile_time_value)));
}

} // namespace ListReverse

namespace ListPop {

static inline ASR::expr_t *eval_list_pop(Allocator &/*al*/,
    const Location &/*loc*/, Vec<ASR::expr_t*>& /*args*/) {
    // TODO: To be implemented for ListConstant expression
    return nullptr;
}

static inline ASR::asr_t* create_ListPop(Allocator& al, const Location& loc,
    Vec<ASR::expr_t*>& args,
    const std::function<void (const std::string &, const Location &)> err) {
    if (args.size() != 1) {
        err("For now pop() takes no arguments", loc);
    }

    ASR::expr_t* list_expr = args[0];
    ASR::ttype_t *type = ASRUtils::expr_type(list_expr);
    ASR::ttype_t *list_type = ASR::down_cast<ASR::List_t>(type)->m_type;

    Vec<ASR::expr_t*> arg_values;
    arg_values.reserve(al, args.size());
    for( size_t i = 0; i < args.size(); i++ ) {
        arg_values.push_back(al, ASRUtils::expr_value(args[i]));
    }
    ASR::expr_t* compile_time_value = eval_list_pop(al, loc, arg_values);
    ASR::ttype_t *to_type = list_type;
    return ASR::make_IntrinsicFunction_t(al, loc,
            static_cast<int64_t>(ASRUtils::IntrinsicFunctions::ListPop),
            args.p, args.size(), 0, to_type, compile_time_value);
}

} // namespace ListPop

namespace Any {

static inline void verify_array(ASR::expr_t* array, ASR::ttype_t* return_type,
    const Location& loc, diag::Diagnostics& diagnostics) {
    ASR::ttype_t* array_type = ASRUtils::expr_type(array);
    ASRUtils::require_impl(ASR::is_a<ASR::Logical_t>(*ASRUtils::type_get_past_pointer(array_type)),
        "Input to Any intrinsic must be of logical type, found: " + ASRUtils::get_type_code(array_type),
        loc, diagnostics);
    int array_n_dims = ASRUtils::extract_n_dims_from_ttype(array_type);
    ASRUtils::require_impl(array_n_dims > 0, "Input to Any intrinsic must always be an array",
        loc, diagnostics);
    ASRUtils::require_impl(ASR::is_a<ASR::Logical_t>(*return_type),
        "Any intrinsic must return a logical output", loc, diagnostics);
    int return_n_dims = ASRUtils::extract_n_dims_from_ttype(return_type);
    ASRUtils::require_impl(return_n_dims == 0,
    "Any intrinsic output for array only input should be a scalar",
    loc, diagnostics);
}

static inline void verify_array_dim(ASR::expr_t* array, ASR::expr_t* dim,
    ASR::ttype_t* return_type, const Location& loc, diag::Diagnostics& diagnostics) {
    ASR::ttype_t* array_type = ASRUtils::expr_type(array);
    ASRUtils::require_impl(ASR::is_a<ASR::Logical_t>(*ASRUtils::type_get_past_pointer(array_type)),
        "Input to Any intrinsic must be of logical type, found: " + ASRUtils::get_type_code(array_type),
        loc, diagnostics);
    int array_n_dims = ASRUtils::extract_n_dims_from_ttype(array_type);
    ASRUtils::require_impl(array_n_dims > 0, "Input to Any intrinsic must always be an array",
        loc, diagnostics);

    ASRUtils::require_impl(ASR::is_a<ASR::Integer_t>(*ASRUtils::type_get_past_pointer(ASRUtils::expr_type(dim))),
        "dim argument must be an integer", loc, diagnostics);

    ASRUtils::require_impl(ASR::is_a<ASR::Logical_t>(*return_type),
        "Any intrinsic must return a logical output", loc, diagnostics);
    int return_n_dims = ASRUtils::extract_n_dims_from_ttype(return_type);
    ASRUtils::require_impl(array_n_dims == return_n_dims + 1,
        "Any intrinsic output must return a logical array with dimension "
        "only 1 less than that of input array",
        loc, diagnostics);
}

static inline void verify_args(const ASR::IntrinsicFunction_t& x, diag::Diagnostics& diagnostics) {
    ASRUtils::require_impl(x.n_args >= 1, "Any intrinsic must accept at least one argument",
        x.base.base.loc, diagnostics);
    ASRUtils::require_impl(x.m_args[0] != nullptr, "Array argument to any intrinsic cannot be nullptr",
        x.base.base.loc, diagnostics);
    switch( x.m_overload_id ) {
        case 0: {
            verify_array(x.m_args[0], x.m_type, x.base.base.loc, diagnostics);
            break;
        }
        case 1: {
            ASRUtils::require_impl(x.n_args == 2 && x.m_args[1] != nullptr,
                "dim argument to any intrinsic cannot be nullptr",
                x.base.base.loc, diagnostics);
            verify_array_dim(x.m_args[0], x.m_args[1], x.m_type, x.base.base.loc, diagnostics);
            break;
        }
        default: {
            require_impl(false, "Unrecognised overload id in Any intrinsic",
                         x.base.base.loc, diagnostics);
        }
    }
}

static inline ASR::expr_t *eval_Any(Allocator & /*al*/,
    const Location & /*loc*/, Vec<ASR::expr_t*>& /*args*/) {
    return nullptr;
}

static inline ASR::asr_t* create_Any(
    Allocator& al, const Location& loc, Vec<ASR::expr_t*>& args,
    const std::function<void (const std::string &, const Location &)> err) {
    int64_t overload_id = 0;
    Vec<ASR::expr_t*> any_args;
    any_args.reserve(al, 2);

    ASR::expr_t* array = args[0];
    ASR::expr_t* axis = nullptr;
    if( args.size() == 2 ) {
        axis = args[1];
    }
    if( ASRUtils::extract_n_dims_from_ttype(ASRUtils::expr_type(array)) == 0 ) {
        err("mask argument to any must be an array and must not be a scalar",
            array->base.loc);
    }

    // TODO: Add a check for range of values axis can take
    // if axis is available at compile time

    ASR::expr_t *value = nullptr;
    Vec<ASR::expr_t*> arg_values;
    arg_values.reserve(al, 2);
    ASR::expr_t *array_value = ASRUtils::expr_value(array);
    arg_values.push_back(al, array_value);
    if( axis ) {
        ASR::expr_t *axis_value = ASRUtils::expr_value(axis);
        arg_values.push_back(al, axis_value);
    }
    value = eval_Any(al, loc, arg_values);

    ASR::ttype_t* logical_return_type = nullptr;
    if( axis == nullptr ) {
        overload_id = 0;
        logical_return_type = ASRUtils::TYPE(ASR::make_Logical_t(
                                al, loc, 4, nullptr, 0));
    } else {
        overload_id = 1;
        Vec<ASR::dimension_t> dims;
        size_t n_dims = ASRUtils::extract_n_dims_from_ttype(ASRUtils::expr_type(array));
        dims.reserve(al, (int) n_dims - 1);
        for( int i = 0; i < (int) n_dims - 1; i++ ) {
            ASR::dimension_t dim;
            dim.loc = array->base.loc;
            dim.m_length = nullptr;
            dim.m_start = nullptr;
            dims.push_back(al, dim);
        }
        logical_return_type = ASRUtils::TYPE(ASR::make_Logical_t(al, loc, 4, dims.p, dims.size()));
    }

    any_args.push_back(al, array);
    if( axis ) {
        any_args.push_back(al, axis);
    }

    return ASR::make_IntrinsicFunction_t(al, loc,
        static_cast<int64_t>(ASRUtils::IntrinsicFunctions::Any),
        any_args.p, any_args.n, overload_id, logical_return_type, value);
}

static inline void generate_body_for_scalar_output(Allocator& al, const Location& loc,
    ASR::expr_t* array, ASR::expr_t* return_var, SymbolTable* fn_scope,
    Vec<ASR::stmt_t*>& fn_body) {
    ASRBuilder builder(al, loc);
    Vec<ASR::expr_t*> idx_vars;
    Vec<ASR::stmt_t*> doloop_body;
    builder.generate_reduction_intrinsic_stmts_for_scalar_output(loc,
        array, fn_scope, fn_body, idx_vars, doloop_body,
        [=, &al, &fn_body] () {
            ASR::expr_t* logical_false = make_ConstantWithKind(
                make_LogicalConstant_t, make_Logical_t, false, 4, loc);
            ASR::stmt_t* return_var_init = Assignment(return_var, logical_false);
            fn_body.push_back(al, return_var_init);
        },
        [=, &al, &idx_vars, &doloop_body, &builder] () {
            ASR::expr_t* array_ref = PassUtils::create_array_ref(array, idx_vars, al);
            ASR::expr_t* logical_or = builder.Or(return_var, array_ref, loc);
            ASR::stmt_t* loop_invariant = Assignment(return_var, logical_or);
            doloop_body.push_back(al, loop_invariant);
        }
    );
}

static inline void generate_body_for_array_output(Allocator& al, const Location& loc,
    ASR::expr_t* array, ASR::expr_t* dim, ASR::expr_t* result,
    SymbolTable* fn_scope, Vec<ASR::stmt_t*>& fn_body) {
    ASRBuilder builder(al, loc);
    Vec<ASR::expr_t*> idx_vars, target_idx_vars;
    Vec<ASR::stmt_t*> doloop_body;
    builder.generate_reduction_intrinsic_stmts_for_array_output(
        loc, array, dim, fn_scope, fn_body,
        idx_vars, target_idx_vars, doloop_body,
        [=, &al, &fn_body] {
            ASR::expr_t* logical_false = make_ConstantWithKind(
                make_LogicalConstant_t, make_Logical_t, false, 4, loc);
            ASR::stmt_t* result_init = Assignment(result, logical_false);
            fn_body.push_back(al, result_init);
        },
        [=, &al, &idx_vars, &target_idx_vars, &doloop_body, &result, &builder] () {
            ASR::expr_t* result_ref = PassUtils::create_array_ref(result, target_idx_vars, al);
            ASR::expr_t* array_ref = PassUtils::create_array_ref(array, idx_vars, al);
            ASR::expr_t* logical_or = builder.ElementalOr(result_ref, array_ref, loc);
            ASR::stmt_t* loop_invariant = Assignment(result_ref, logical_or);
            doloop_body.push_back(al, loop_invariant);
        });
}

static inline ASR::expr_t* instantiate_Any(Allocator &al, const Location &loc,
    SymbolTable *scope, Vec<ASR::ttype_t*>& arg_types,
    Vec<ASR::call_arg_t>& new_args, int64_t overload_id,
    ASR::expr_t* compile_time_value) {
    ASRBuilder builder(al, loc);
    ASRBuilder& b = builder;
    ASR::ttype_t* arg_type = arg_types[0];
    int kind = ASRUtils::extract_kind_from_ttype_t(arg_type);
    int rank = ASRUtils::extract_n_dims_from_ttype(arg_type);
    std::string new_name = "any_" + std::to_string(kind) +
                            "_" + std::to_string(rank) +
                            "_" + std::to_string(overload_id);
    // Check if Function is already defined.
    {
        std::string new_func_name = new_name;
        int i = 1;
        while (scope->get_symbol(new_func_name) != nullptr) {
            ASR::symbol_t *s = scope->get_symbol(new_func_name);
            ASR::Function_t *f = ASR::down_cast<ASR::Function_t>(s);
            int orig_array_rank = ASRUtils::extract_n_dims_from_ttype(
                                    ASRUtils::expr_type(f->m_args[0]));
            if (ASRUtils::types_equal(ASRUtils::expr_type(f->m_args[0]),
                    arg_type) && orig_array_rank == rank) {
                ASR::ttype_t* return_type = nullptr;
                if( f->m_return_var ) {
                    return_type = ASRUtils::expr_type(f->m_return_var);
                } else {
                    return_type = ASRUtils::expr_type(f->m_args[(int) f->n_args - 1]);
                }
                return builder.Call(s, new_args, return_type, compile_time_value);
            } else {
                new_func_name += std::to_string(i);
                i++;
            }
        }
    }

    new_name = scope->get_unique_name(new_name);
    SymbolTable *fn_symtab = al.make_new<SymbolTable>(scope);

    ASR::ttype_t* logical_return_type = ASRUtils::TYPE(ASR::make_Logical_t(
                                            al, loc, 4, nullptr, 0));
    Vec<ASR::expr_t*> args;
    int result_dims = 0;
    {
        args.reserve(al, 1);
        ASR::ttype_t* mask_type = ASRUtils::duplicate_type_with_empty_dims(al, arg_type);
        fill_func_arg("mask", mask_type);
        if( overload_id == 1 ) {
            ASR::ttype_t* dim_type = ASRUtils::expr_type(new_args[1].m_value);
            LCOMPILERS_ASSERT(ASR::is_a<ASR::Integer_t>(*dim_type));
            int kind = ASRUtils::extract_kind_from_ttype_t(dim_type);
            LCOMPILERS_ASSERT(kind == 4);
            fill_func_arg("dim", dim_type);

            Vec<ASR::dimension_t> dims;
            size_t n_dims = ASRUtils::extract_n_dims_from_ttype(arg_type);
            dims.reserve(al, (int) n_dims - 1);
            for( int i = 0; i < (int) n_dims - 1; i++ ) {
                ASR::dimension_t dim;
                dim.loc = new_args[0].m_value->base.loc;
                dim.m_length = nullptr;
                dim.m_start = nullptr;
                dims.push_back(al, dim);
            }
            result_dims = dims.size();
            logical_return_type = ASRUtils::TYPE(ASR::make_Logical_t(
                                    al, loc, 4, dims.p, dims.size()));
            if( result_dims > 0 ) {
                fill_func_arg("result", logical_return_type);
            }
        }
    }

    ASR::expr_t* return_var = nullptr;
    if( result_dims == 0 ) {
        return_var = declare(new_name, logical_return_type, ReturnVar);
    }

    Vec<ASR::stmt_t*> body;
    body.reserve(al, 1);
    if( overload_id == 0 || return_var ) {
        generate_body_for_scalar_output(al, loc, args[0], return_var, fn_symtab, body);
    } else if( overload_id == 1 ) {
        generate_body_for_array_output(al, loc, args[0], args[1], args[2], fn_symtab, body);
    } else {
        LCOMPILERS_ASSERT(false);
    }

    Vec<char *> dep;
    dep.reserve(al, 1);
    // TODO: fill dependencies

    ASR::symbol_t *new_symbol = nullptr;
    if( return_var ) {
        new_symbol = make_Function_t(new_name, fn_symtab, dep, args,
            body, return_var, Source, Implementation, nullptr);
    } else {
        new_symbol = make_Function_Without_ReturnVar_t(
            new_name, fn_symtab, dep, args,
            body, Source, Implementation, nullptr);
    }
    scope->add_symbol(new_name, new_symbol);
    return builder.Call(new_symbol, new_args, logical_return_type,
                        compile_time_value);
}

} // namespace Any

namespace Sum {

static inline void verify_array(ASR::expr_t* array, ASR::ttype_t* return_type,
    const Location& loc, diag::Diagnostics& diagnostics) {
    ASR::ttype_t* array_type = ASRUtils::expr_type(array);
    ASRUtils::require_impl(ASR::is_a<ASR::Integer_t>(*ASRUtils::type_get_past_pointer(array_type)) ||
        ASR::is_a<ASR::Real_t>(*ASRUtils::type_get_past_pointer(array_type)) ||
        ASR::is_a<ASR::Complex_t>(*ASRUtils::type_get_past_pointer(array_type)),
        "Input to Sum intrinsic must be of integer, real or complex type, found: " +
        ASRUtils::get_type_code(array_type), loc, diagnostics);
    int array_n_dims = ASRUtils::extract_n_dims_from_ttype(array_type);
    ASRUtils::require_impl(array_n_dims > 0, "Input to Sum intrinsic must always be an array",
        loc, diagnostics);
    ASRUtils::require_impl(ASRUtils::check_equal_type(
        return_type, ASRUtils::type_get_past_pointer(array_type), false),
        "Sum intrinsic must return an output of the same type as input", loc, diagnostics);
    int return_n_dims = ASRUtils::extract_n_dims_from_ttype(return_type);
    ASRUtils::require_impl(return_n_dims == 0,
    "Sum intrinsic output for array only input should be a scalar, found an array of " +
    std::to_string(return_n_dims), loc, diagnostics);
}

static inline void verify_array_dim(ASR::expr_t* array, ASR::expr_t* dim,
    ASR::ttype_t* return_type, const Location& loc, diag::Diagnostics& diagnostics) {
    ASR::ttype_t* array_type = ASRUtils::expr_type(array);
    ASRUtils::require_impl(ASR::is_a<ASR::Integer_t>(*ASRUtils::type_get_past_pointer(array_type)) ||
        ASR::is_a<ASR::Real_t>(*ASRUtils::type_get_past_pointer(array_type)) ||
        ASR::is_a<ASR::Complex_t>(*ASRUtils::type_get_past_pointer(array_type)),
        "Input to Sum intrinsic must be of integer, real or complex type, found: " +
        ASRUtils::get_type_code(array_type), loc, diagnostics);
    int array_n_dims = ASRUtils::extract_n_dims_from_ttype(array_type);
    ASRUtils::require_impl(array_n_dims > 0, "Input to Sum intrinsic must always be an array",
        loc, diagnostics);

    ASRUtils::require_impl(ASR::is_a<ASR::Integer_t>(*ASRUtils::type_get_past_pointer(ASRUtils::expr_type(dim))),
        "dim argument must be an integer", loc, diagnostics);

    ASRUtils::require_impl(ASRUtils::check_equal_type(
        return_type, ASRUtils::type_get_past_pointer(array_type), false),
        "Sum intrinsic must return an output of the same type as input", loc, diagnostics);
    int return_n_dims = ASRUtils::extract_n_dims_from_ttype(return_type);
    ASRUtils::require_impl(array_n_dims == return_n_dims + 1,
        "Sum intrinsic output must return an array with dimension "
        "only 1 less than that of input array",
        loc, diagnostics);
}

static inline void verify_args(const ASR::IntrinsicFunction_t& x, diag::Diagnostics& diagnostics) {
    ASRUtils::require_impl(x.n_args >= 1, "Sum intrinsic must accept at least one argument",
        x.base.base.loc, diagnostics);
    ASRUtils::require_impl(x.m_args[0] != nullptr, "Array argument to Sum intrinsic cannot be nullptr",
        x.base.base.loc, diagnostics);
    const int64_t id_array = 0, id_array_dim = 1, id_array_mask = 2;
    const int64_t id_array_dim_mask = 3;
    switch( x.m_overload_id ) {
        case id_array:
        case id_array_mask: {
            if( x.m_overload_id == id_array_mask ) {
                ASRUtils::require_impl(x.n_args == 2 && x.m_args[1] != nullptr,
                    "mask argument cannot be nullptr", x.base.base.loc, diagnostics);
            }
            verify_array(x.m_args[0], x.m_type, x.base.base.loc, diagnostics);
            break;
        }
        case id_array_dim:
        case id_array_dim_mask: {
            if( x.m_overload_id == id_array_dim_mask ) {
                ASRUtils::require_impl(x.n_args == 3 && x.m_args[2] != nullptr,
                    "mask argument cannot be nullptr", x.base.base.loc, diagnostics);
            }
            ASRUtils::require_impl(x.n_args >= 2 && x.m_args[1] != nullptr,
                "dim argument to any intrinsic cannot be nullptr",
                x.base.base.loc, diagnostics);
            verify_array_dim(x.m_args[0], x.m_args[1], x.m_type, x.base.base.loc, diagnostics);
            break;
        }
        default: {
            require_impl(false, "Unrecognised overload id in Sum intrinsic",
                         x.base.base.loc, diagnostics);
        }
    }
    if( x.m_overload_id == id_array_mask ||
        x.m_overload_id == id_array_dim_mask ) {
        ASR::expr_t* mask = nullptr;
        if( x.m_overload_id == id_array_mask ) {
            mask = x.m_args[1];
        } else if( x.m_overload_id == id_array_dim_mask ) {
            mask = x.m_args[2];
        }
        ASR::dimension_t *array_dims, *mask_dims;
        ASR::ttype_t* array_type = ASRUtils::type_get_past_pointer(ASRUtils::expr_type(x.m_args[0]));
        ASR::ttype_t* mask_type = ASRUtils::type_get_past_pointer(ASRUtils::expr_type(mask));
        size_t array_n_dims = ASRUtils::extract_dimensions_from_ttype(array_type, array_dims);
        size_t mask_n_dims = ASRUtils::extract_dimensions_from_ttype(mask_type, mask_dims);
        ASRUtils::require_impl(ASRUtils::dimensions_equal(array_dims, array_n_dims, mask_dims, mask_n_dims),
            "The dimensions of array and mask arguments of Sum intrinsic must be same",
            x.base.base.loc, diagnostics);
    }
}

static inline ASR::expr_t *eval_Sum(Allocator & /*al*/,
    const Location & /*loc*/, Vec<ASR::expr_t*>& /*args*/) {
    return nullptr;
}

static inline ASR::asr_t* create_Sum(
    Allocator& al, const Location& loc, Vec<ASR::expr_t*>& args,
    const std::function<void (const std::string &, const Location &)> err) {
    int64_t id_array = 0, id_array_dim = 1, id_array_mask = 2;
    int64_t id_array_dim_mask = 3;
    int64_t overload_id = id_array;

    ASR::expr_t* array = args[0];
    ASR::expr_t *arg2 = nullptr, *arg3 = nullptr;
    if( args.size() >= 2 ) {
        arg2 = args[1];
    }
    if( args.size() == 3 ) {
        arg3 = args[2];
    }

    if( !arg2 && arg3 ) {
        std::swap(arg2, arg3);
    }

    ASR::ttype_t* array_type = ASRUtils::expr_type(array);
    if( arg2 && !arg3 ) {
        size_t arg2_rank = ASRUtils::extract_n_dims_from_ttype(ASRUtils::expr_type(arg2));
        if( arg2_rank == 0 ) {
            overload_id = id_array_dim;
        } else {
            overload_id = id_array_mask;
        }
    } else if( arg2 && arg3 ) {
        ASR::expr_t* arg2 = args[1];
        ASR::expr_t* arg3 = args[2];
        size_t arg2_rank = ASRUtils::extract_n_dims_from_ttype(ASRUtils::expr_type(arg2));
        size_t arg3_rank = ASRUtils::extract_n_dims_from_ttype(ASRUtils::expr_type(arg3));

        if( arg2_rank != 0 ) {
            err("dim argument to sum must be a scalar and must not be an array",
                arg2->base.loc);
        }

        if( arg3_rank == 0 ) {
            err("mask argument to sum must be an array and must not be a scalar",
                arg3->base.loc);
        }

        overload_id = id_array_dim_mask;
    }

    // TODO: Add a check for range of values axis can take
    // if axis is available at compile time

    ASR::expr_t *value = nullptr;
    Vec<ASR::expr_t*> arg_values;
    arg_values.reserve(al, 3);
    ASR::expr_t *array_value = ASRUtils::expr_value(array);
    arg_values.push_back(al, array_value);
    if( arg2 ) {
        ASR::expr_t *arg2_value = ASRUtils::expr_value(arg2);
        arg_values.push_back(al, arg2_value);
    }
    if( arg3 ) {
        ASR::expr_t* mask = arg3;
        ASR::expr_t *mask_value = ASRUtils::expr_value(mask);
        arg_values.push_back(al, mask_value);
    }
    value = eval_Sum(al, loc, arg_values);

    ASR::ttype_t* return_type = nullptr;
    if( overload_id == id_array ||
        overload_id == id_array_mask ) {
        return_type = ASRUtils::duplicate_type_without_dims(
                        al, array_type, loc);
    } else if( overload_id == id_array_dim ||
               overload_id == id_array_dim_mask ) {
        Vec<ASR::dimension_t> dims;
        size_t n_dims = ASRUtils::extract_n_dims_from_ttype(array_type);
        dims.reserve(al, (int) n_dims - 1);
        for( int i = 0; i < (int) n_dims - 1; i++ ) {
            ASR::dimension_t dim;
            dim.loc = array->base.loc;
            dim.m_length = nullptr;
            dim.m_start = nullptr;
            dims.push_back(al, dim);
        }
        return_type = ASRUtils::duplicate_type(al, array_type, &dims);
    }

    Vec<ASR::expr_t*> sum_args;
    sum_args.reserve(al, 3);
    sum_args.push_back(al, array);
    if( arg2 ) {
        sum_args.push_back(al, arg2);
    }
    if( arg3 ) {
        sum_args.push_back(al, arg3);
    }

    return ASR::make_IntrinsicFunction_t(al, loc,
        static_cast<int64_t>(ASRUtils::IntrinsicFunctions::Sum),
        sum_args.p, sum_args.n, overload_id, return_type, value);
}

static inline void generate_body_for_array_input(Allocator& al, const Location& loc,
    ASR::expr_t* array, ASR::expr_t* return_var, SymbolTable* fn_scope,
    Vec<ASR::stmt_t*>& fn_body) {
    ASRBuilder builder(al, loc);
    Vec<ASR::expr_t*> idx_vars;
    Vec<ASR::stmt_t*> doloop_body;
    builder.generate_reduction_intrinsic_stmts_for_scalar_output(loc,
        array, fn_scope, fn_body, idx_vars, doloop_body,
        [=, &al, &fn_body] {
            ASR::ttype_t* array_type = ASRUtils::expr_type(array);
            ASR::ttype_t* element_type = ASRUtils::duplicate_type_without_dims(al, array_type, loc);
            ASR::expr_t* zero = ASRUtils::get_constant_expression_with_given_type(al, element_type, true);
            ASR::stmt_t* return_var_init = Assignment(return_var, zero);
            fn_body.push_back(al, return_var_init);
        },
        [=, &al, &idx_vars, &doloop_body, &builder] () {
            ASR::expr_t* array_ref = PassUtils::create_array_ref(array, idx_vars, al);
            ASR::expr_t* add_expr = builder.ElementalAdd(return_var, array_ref, loc);
            ASR::stmt_t* loop_invariant = Assignment(return_var, add_expr);
            doloop_body.push_back(al, loop_invariant);
    });
}

static inline void generate_body_for_array_mask_input(Allocator& al, const Location& loc,
    ASR::expr_t* array, ASR::expr_t* mask, ASR::expr_t* return_var, SymbolTable* fn_scope,
    Vec<ASR::stmt_t*>& fn_body) {
    ASRBuilder builder(al, loc);
    Vec<ASR::expr_t*> idx_vars;
    Vec<ASR::stmt_t*> doloop_body;
    builder.generate_reduction_intrinsic_stmts_for_scalar_output(loc,
        array, fn_scope, fn_body, idx_vars, doloop_body,
        [=, &al, &fn_body] {
            ASR::ttype_t* array_type = ASRUtils::expr_type(array);
            ASR::ttype_t* element_type = ASRUtils::duplicate_type_without_dims(al, array_type, loc);
            ASR::expr_t* zero = ASRUtils::get_constant_expression_with_given_type(al, element_type, true);
            ASR::stmt_t* return_var_init = Assignment(return_var, zero);
            fn_body.push_back(al, return_var_init);
        },
        [=, &al, &idx_vars, &doloop_body, &builder] () {
            ASR::expr_t* array_ref = PassUtils::create_array_ref(array, idx_vars, al);
            ASR::expr_t* mask_ref = PassUtils::create_array_ref(mask, idx_vars, al);
            ASR::expr_t* add_expr = builder.ElementalAdd(return_var, array_ref, loc);
            ASR::stmt_t* loop_invariant = Assignment(return_var, add_expr);
            Vec<ASR::stmt_t*> if_mask;
            if_mask.reserve(al, 1);
            if_mask.push_back(al, loop_invariant);
            ASR::stmt_t* if_mask_ = ASRUtils::STMT(ASR::make_If_t(al, loc,
                                        mask_ref, if_mask.p, if_mask.size(),
                                        nullptr, 0));
            doloop_body.push_back(al, if_mask_);
    });
}

static inline void generate_body_for_array_dim_input(
    Allocator& al, const Location& loc,
    ASR::expr_t* array, ASR::expr_t* dim, ASR::expr_t* result,
    SymbolTable* fn_scope, Vec<ASR::stmt_t*>& fn_body) {
    ASRBuilder builder(al, loc);
    Vec<ASR::expr_t*> idx_vars, target_idx_vars;
    Vec<ASR::stmt_t*> doloop_body;
    builder.generate_reduction_intrinsic_stmts_for_array_output(
        loc, array, dim, fn_scope, fn_body,
        idx_vars, target_idx_vars, doloop_body,
        [=, &al, &fn_body] () {
            ASR::ttype_t* array_type = ASRUtils::expr_type(array);
            ASR::expr_t* zero = ASRUtils::get_constant_expression_with_given_type(al, array_type, true);
            ASR::stmt_t* result_init = Assignment(result, zero);
            fn_body.push_back(al, result_init);
        },
        [=, &al, &idx_vars, &target_idx_vars, &doloop_body, &builder, &result] () {
            ASR::expr_t* result_ref = PassUtils::create_array_ref(result, target_idx_vars, al);
            ASR::expr_t* array_ref = PassUtils::create_array_ref(array, idx_vars, al);
            ASR::expr_t* add_expr = builder.ElementalAdd(result_ref, array_ref, loc);
            ASR::stmt_t* loop_invariant = Assignment(result_ref, add_expr);
            doloop_body.push_back(al, loop_invariant);
        });
}

static inline void generate_body_for_array_dim_mask_input(
    Allocator& al, const Location& loc,
    ASR::expr_t* array, ASR::expr_t* dim,
    ASR::expr_t* mask, ASR::expr_t* result,
    SymbolTable* fn_scope, Vec<ASR::stmt_t*>& fn_body) {
    ASRBuilder builder(al, loc);
    Vec<ASR::expr_t*> idx_vars, target_idx_vars;
    Vec<ASR::stmt_t*> doloop_body;
    builder.generate_reduction_intrinsic_stmts_for_array_output(
        loc, array, dim, fn_scope, fn_body,
        idx_vars, target_idx_vars, doloop_body,
        [=, &al, &fn_body] () {
            ASR::ttype_t* array_type = ASRUtils::expr_type(array);
            ASR::expr_t* zero = ASRUtils::get_constant_expression_with_given_type(al, array_type, true);
            ASR::stmt_t* result_init = Assignment(result, zero);
            fn_body.push_back(al, result_init);
        },
        [=, &al, &idx_vars, &target_idx_vars, &doloop_body, &builder, &result] () {
            ASR::expr_t* result_ref = PassUtils::create_array_ref(result, target_idx_vars, al);
            ASR::expr_t* array_ref = PassUtils::create_array_ref(array, idx_vars, al);
            ASR::expr_t* mask_ref = PassUtils::create_array_ref(mask, idx_vars, al);
            ASR::expr_t* add_expr = builder.ElementalAdd(result_ref, array_ref, loc);
            ASR::stmt_t* loop_invariant = Assignment(result_ref, add_expr);
            Vec<ASR::stmt_t*> if_mask;
            if_mask.reserve(al, 1);
            if_mask.push_back(al, loop_invariant);
            ASR::stmt_t* if_mask_ = ASRUtils::STMT(ASR::make_If_t(al, loc,
                                        mask_ref, if_mask.p, if_mask.size(),
                                        nullptr, 0));
            doloop_body.push_back(al, if_mask_);
        }
    );
}

static inline ASR::expr_t* instantiate_Sum(Allocator &al, const Location &loc,
    SymbolTable *scope, Vec<ASR::ttype_t*>& arg_types,
    Vec<ASR::call_arg_t>& new_args, int64_t overload_id,
    ASR::expr_t* compile_time_value) {
    ASRBuilder builder(al, loc);
    ASRBuilder& b = builder;
    int64_t id_array = 0, id_array_dim = 1, id_array_mask = 2;
    int64_t id_array_dim_mask = 3;

    ASR::ttype_t* arg_type = arg_types[0];
    int kind = ASRUtils::extract_kind_from_ttype_t(arg_type);
    int rank = ASRUtils::extract_n_dims_from_ttype(arg_type);
    std::string new_name = "sum_" + std::to_string(kind) +
                            "_" + std::to_string(rank) +
                            "_" + std::to_string(overload_id);
    // Check if Function is already defined.
    {
        std::string new_func_name = new_name;
        int i = 1;
        while (scope->get_symbol(new_func_name) != nullptr) {
            ASR::symbol_t *s = scope->get_symbol(new_func_name);
            ASR::Function_t *f = ASR::down_cast<ASR::Function_t>(s);
            int orig_array_rank = ASRUtils::extract_n_dims_from_ttype(
                                    ASRUtils::expr_type(f->m_args[0]));
            if (ASRUtils::types_equal(ASRUtils::expr_type(f->m_args[0]),
                    arg_type) && orig_array_rank == rank) {
                ASR::ttype_t* return_type = nullptr;
                if( f->m_return_var ) {
                    return_type = ASRUtils::expr_type(f->m_return_var);
                } else {
                    return_type = ASRUtils::expr_type(f->m_args[(int) f->n_args - 1]);
                }
                return builder.Call(s, new_args, return_type, compile_time_value);
            } else {
                new_func_name += std::to_string(i);
                i++;
            }
        }
    }

    new_name = scope->get_unique_name(new_name);
    SymbolTable *fn_symtab = al.make_new<SymbolTable>(scope);

    Vec<ASR::expr_t*> args;
    args.reserve(al, 1);

    ASR::ttype_t* array_type = ASRUtils::duplicate_type_with_empty_dims(al, arg_type);
    fill_func_arg("array", array_type)
    if( overload_id == id_array_dim ||
        overload_id == id_array_dim_mask ) {
        ASR::ttype_t* dim_type = ASRUtils::TYPE(ASR::make_Integer_t(
                                    al, arg_type->base.loc, 4, nullptr, 0));
        fill_func_arg("dim", dim_type)
    }
    if( overload_id == id_array_mask ||
        overload_id == id_array_dim_mask ) {
        Vec<ASR::dimension_t> mask_dims;
        mask_dims.reserve(al, rank);
        for( int i = 0; i < rank; i++ ) {
            ASR::dimension_t mask_dim;
            mask_dim.loc = arg_type->base.loc;
            mask_dim.m_start = nullptr;
            mask_dim.m_length = nullptr;
            mask_dims.push_back(al, mask_dim);
        }
        ASR::ttype_t* mask_type = ASRUtils::TYPE(ASR::make_Logical_t(
                        al, arg_type->base.loc,
                        4, mask_dims.p, mask_dims.size()));
        fill_func_arg("mask", mask_type)
    }

    ASR::ttype_t* return_type = nullptr;
    int result_dims = 0;
    if( overload_id == id_array_mask ||
        overload_id == id_array ) {
        return_type = ASRUtils::duplicate_type_without_dims(al, arg_type, loc);
    } else if( overload_id == id_array_dim_mask ||
               overload_id == id_array_dim ) {
        Vec<ASR::dimension_t> dims;
        size_t n_dims = ASRUtils::extract_n_dims_from_ttype(arg_type);
        dims.reserve(al, (int) n_dims - 1);
        for( int i = 0; i < (int) n_dims - 1; i++ ) {
            ASR::dimension_t dim;
            dim.loc = new_args[0].m_value->base.loc;
            dim.m_length = nullptr;
            dim.m_start = nullptr;
            dims.push_back(al, dim);
        }
        result_dims = dims.size();
        return_type = ASRUtils::duplicate_type(al, arg_type, &dims);
    }
    LCOMPILERS_ASSERT(return_type != nullptr);

    ASR::expr_t* return_var = nullptr;
    if( result_dims > 0 ) {
        fill_func_arg("result", return_type)
    } else if( result_dims == 0 ) {
        return_var = declare("result", return_type, ReturnVar);
    }

    Vec<ASR::stmt_t*> body;
    body.reserve(al, 1);
    ASR::expr_t* output_var = nullptr;
    if( return_var ) {
        output_var = return_var;
    } else {
        output_var = args[(int) args.size() - 1];
    }
    if( overload_id == id_array ) {
        generate_body_for_array_input(al, loc, args[0], output_var,
                                      fn_symtab, body);
    } else if( overload_id == id_array_dim ) {
        generate_body_for_array_dim_input(al, loc, args[0], args[1], output_var,
                                          fn_symtab, body);
    } else if( overload_id == id_array_dim_mask ) {
        generate_body_for_array_dim_mask_input(al, loc, args[0], args[1], args[2],
                                               output_var, fn_symtab, body);
    } else if( overload_id == id_array_mask ) {
        generate_body_for_array_mask_input(al, loc, args[0], args[1], output_var,
                                           fn_symtab, body);
    }

    Vec<char *> dep;
    dep.reserve(al, 1);
    // TODO: fill dependencies

    ASR::symbol_t *new_symbol = nullptr;
    if( return_var ) {
        new_symbol = make_Function_t(new_name, fn_symtab, dep, args,
            body, return_var, Source, Implementation, nullptr);
    } else {
        new_symbol = make_Function_Without_ReturnVar_t(
            new_name, fn_symtab, dep, args,
            body, Source, Implementation, nullptr);
    }
    scope->add_symbol(new_name, new_symbol);
    return builder.Call(new_symbol, new_args, return_type,
                        compile_time_value);
}

} // namespace Sum

namespace Partition {

    static inline void verify_args(const ASR::IntrinsicFunction_t& x, diag::Diagnostics& diagnostics) {
        ASRUtils::require_impl(x.n_args == 2, "Call to partition must have exactly two arguments",
            x.base.base.loc, diagnostics);
        ASRUtils::require_impl(ASR::is_a<ASR::Character_t>(*ASRUtils::expr_type(x.m_args[0])) &&
            ASR::is_a<ASR::Character_t>(*ASRUtils::expr_type(x.m_args[1])),
            "Both arguments to partition must be of character type",
            x.base.base.loc, diagnostics);
        ASRUtils::require_impl(ASR::is_a<ASR::Tuple_t>(*x.m_type),
            "Return type of partition must be a tuple",
            x.base.base.loc, diagnostics);
    }

    static inline ASR::expr_t* eval_Partition(Allocator &al, const Location &loc,
            std::string &s_var, std::string &sep) {
        /*
            using KMP algorithm to find separator inside string
            res_tuple: stores the resulting 3-tuple expression --->
            (if separator exist)           tuple:   (left of separator, separator, right of separator)
            (if separator does not exist)  tuple:   (string, "", "")
            res_tuple_type: stores the type of each expression present in resulting 3-tuple
        */
        ASRBuilder b(al, loc);
        int sep_pos = ASRUtils::KMP_string_match(s_var, sep);
        std::string first_res, second_res, third_res;
        if(sep_pos == -1) {
            /* seperator does not exist */
            first_res = s_var;
            second_res = "";
            third_res = "";
        } else {
            first_res = s_var.substr(0, sep_pos);
            second_res = sep;
            third_res = s_var.substr(sep_pos + sep.size());
        }

        Vec<ASR::expr_t *> res_tuple; res_tuple.reserve(al, 3);
        ASR::ttype_t *first_res_type = character(first_res.size());
        ASR::ttype_t *second_res_type = character(second_res.size());
        ASR::ttype_t *third_res_type = character(third_res.size());
        return b.TupleConstant({ StringConstant(first_res, first_res_type),
            StringConstant(second_res, second_res_type),
            StringConstant(third_res, third_res_type) },
            b.Tuple({first_res_type, second_res_type, third_res_type}));
    }

    static inline ASR::asr_t *create_partition(Allocator &al, const Location &loc,
            Vec<ASR::expr_t*> &args, ASR::expr_t *s_var,
            const std::function<void (const std::string &, const Location &)> err) {
        ASRBuilder b(al, loc);
        if (args.size() != 1) {
            err("str.partition() takes exactly one argument", loc);
        }
        ASR::expr_t *arg = args[0];
        if (!ASRUtils::is_character(*expr_type(arg))) {
            err("str.partition() takes one arguments of type: str", arg->base.loc);
        }

        Vec<ASR::expr_t *> e_args; e_args.reserve(al, 2);
        e_args.push_back(al, s_var);
        e_args.push_back(al, arg);

        ASR::ttype_t *return_type = b.Tuple({character(-2), character(-2), character(-2)});
        ASR::expr_t *value = nullptr;
        if (ASR::is_a<ASR::StringConstant_t>(*s_var)
         && ASR::is_a<ASR::StringConstant_t>(*arg)) {
            std::string s_sep = ASR::down_cast<ASR::StringConstant_t>(arg)->m_s;
            std::string s_str = ASR::down_cast<ASR::StringConstant_t>(s_var)->m_s;
            if (s_sep.size() == 0) {
                err("Separator cannot be an empty string", arg->base.loc);
            }
            value = eval_Partition(al, loc, s_str, s_sep);
        }

        return ASR::make_IntrinsicFunction_t(al, loc,
            static_cast<int64_t>(ASRUtils::IntrinsicFunctions::Partition),
            e_args.p, e_args.n, 0, return_type, value);
    }

    static inline ASR::expr_t *instantiate_Partition(Allocator &al,
        const Location &loc, SymbolTable *scope,
        Vec<ASR::ttype_t*>& /*arg_types*/, Vec<ASR::call_arg_t>& new_args,
        int64_t /*overload_id*/, ASR::expr_t* compile_time_value)
    {
        // TODO: show runtime error for empty separator or pattern
        declare_basic_variables("_lpython_str_partition");
        fill_func_arg("target_string", character(-2));
        fill_func_arg("pattern", character(-2));

        ASR::ttype_t *return_type = b.Tuple({character(-2), character(-2), character(-2)});
        auto result = declare("result", return_type, ReturnVar);
        auto index = declare("index", int32, Local);
        body.push_back(al, Assignment(index, b.Call(UnaryIntrinsicFunction::
            create_KMP_function(al, loc, scope), args, int32)));
        body.push_back(al, b.If(iEq(index, i32_n(-1)), {
                Assignment(result, b.TupleConstant({ args[0],
                    StringConstant("", character(0)),
                    StringConstant("", character(0)) },
                b.Tuple({character(-2), character(0), character(0)})))
            }, {
                Assignment(result, b.TupleConstant({
                    StringSection(args[0], i32(0), index), args[1],
                    StringSection(args[0], iAdd(index, StringLen(args[1])),
                        StringLen(args[0]))}, return_type))
            }));
        body.push_back(al, Return());
        ASR::symbol_t *fn_sym = make_Function_t(fn_name, fn_symtab, dep, args,
            body, result, Source, Implementation, nullptr);
        scope->add_symbol(fn_name, fn_sym);
        return b.Call(fn_sym, new_args, return_type, compile_time_value);
    }
} // namespace Partition


namespace IntrinsicFunctionRegistry {

    static const std::map<int64_t,
        std::tuple<impl_function,
                   verify_function>>& intrinsic_function_by_id_db = {
        {static_cast<int64_t>(ASRUtils::IntrinsicFunctions::LogGamma),
            {&LogGamma::instantiate_LogGamma, &UnaryIntrinsicFunction::verify_args}},

        {static_cast<int64_t>(ASRUtils::IntrinsicFunctions::Sin),
            {&Sin::instantiate_Sin, &UnaryIntrinsicFunction::verify_args}},
        {static_cast<int64_t>(ASRUtils::IntrinsicFunctions::Cos),
            {&Cos::instantiate_Cos, &UnaryIntrinsicFunction::verify_args}},
        {static_cast<int64_t>(ASRUtils::IntrinsicFunctions::Tan),
            {&Tan::instantiate_Tan, &UnaryIntrinsicFunction::verify_args}},
        {static_cast<int64_t>(ASRUtils::IntrinsicFunctions::Asin),
            {&Asin::instantiate_Asin, &UnaryIntrinsicFunction::verify_args}},
        {static_cast<int64_t>(ASRUtils::IntrinsicFunctions::Acos),
            {&Acos::instantiate_Acos, &UnaryIntrinsicFunction::verify_args}},
        {static_cast<int64_t>(ASRUtils::IntrinsicFunctions::Atan),
            {&Atan::instantiate_Atan, &UnaryIntrinsicFunction::verify_args}},
        {static_cast<int64_t>(ASRUtils::IntrinsicFunctions::Sinh),
            {&Sinh::instantiate_Sinh, &UnaryIntrinsicFunction::verify_args}},
        {static_cast<int64_t>(ASRUtils::IntrinsicFunctions::Cosh),
            {&Cosh::instantiate_Cosh, &UnaryIntrinsicFunction::verify_args}},
        {static_cast<int64_t>(ASRUtils::IntrinsicFunctions::Tanh),
            {&Tanh::instantiate_Tanh, &UnaryIntrinsicFunction::verify_args}},
        {static_cast<int64_t>(ASRUtils::IntrinsicFunctions::Exp),
            {nullptr, &UnaryIntrinsicFunction::verify_args}},
        {static_cast<int64_t>(ASRUtils::IntrinsicFunctions::Exp2),
            {nullptr, &UnaryIntrinsicFunction::verify_args}},
        {static_cast<int64_t>(ASRUtils::IntrinsicFunctions::Expm1),
            {nullptr, &UnaryIntrinsicFunction::verify_args}},
        {static_cast<int64_t>(ASRUtils::IntrinsicFunctions::Abs),
            {&Abs::instantiate_Abs, &Abs::verify_args}},
        {static_cast<int64_t>(ASRUtils::IntrinsicFunctions::Any),
            {&Any::instantiate_Any, &Any::verify_args}},
        {static_cast<int64_t>(ASRUtils::IntrinsicFunctions::Sum),
            {&Sum::instantiate_Sum, &Sum::verify_args}},
        {static_cast<int64_t>(ASRUtils::IntrinsicFunctions::Partition),
            {&Partition::instantiate_Partition, &Partition::verify_args}},
        {static_cast<int64_t>(ASRUtils::IntrinsicFunctions::ListIndex),
            {nullptr, &ListIndex::verify_args}},
        {static_cast<int64_t>(ASRUtils::IntrinsicFunctions::ListReverse),
            {nullptr, &ListReverse::verify_args}},
    };

    static const std::map<int64_t, std::string>& intrinsic_function_id_to_name = {
        {static_cast<int64_t>(ASRUtils::IntrinsicFunctions::LogGamma),
            "log_gamma"},

        {static_cast<int64_t>(ASRUtils::IntrinsicFunctions::Sin),
            "sin"},
        {static_cast<int64_t>(ASRUtils::IntrinsicFunctions::Cos),
            "cos"},
        {static_cast<int64_t>(ASRUtils::IntrinsicFunctions::Tan),
            "tan"},
        {static_cast<int64_t>(ASRUtils::IntrinsicFunctions::Asin),
            "asin"},
        {static_cast<int64_t>(ASRUtils::IntrinsicFunctions::Acos),
            "acos"},
        {static_cast<int64_t>(ASRUtils::IntrinsicFunctions::Atan),
            "atan"},
        {static_cast<int64_t>(ASRUtils::IntrinsicFunctions::Sinh),
            "sinh"},
        {static_cast<int64_t>(ASRUtils::IntrinsicFunctions::Cosh),
            "cosh"},
        {static_cast<int64_t>(ASRUtils::IntrinsicFunctions::Tanh),
            "tanh"},
        {static_cast<int64_t>(ASRUtils::IntrinsicFunctions::Abs),
            "abs"},
        {static_cast<int64_t>(ASRUtils::IntrinsicFunctions::Exp),
            "exp"},
        {static_cast<int64_t>(ASRUtils::IntrinsicFunctions::Exp2),
            "exp2"},
        {static_cast<int64_t>(ASRUtils::IntrinsicFunctions::Expm1),
            "expm1"},
        {static_cast<int64_t>(ASRUtils::IntrinsicFunctions::ListIndex),
            "list.index"},
        {static_cast<int64_t>(ASRUtils::IntrinsicFunctions::ListReverse),
            "list.reverse"},
<<<<<<< HEAD
        {static_cast<int64_t>(ASRUtils::IntrinsicFunctions::ListPop),
            "list.pop"}
=======
        {static_cast<int64_t>(ASRUtils::IntrinsicFunctions::Any),
            "any"},
        {static_cast<int64_t>(ASRUtils::IntrinsicFunctions::Sum),
            "sum"},
>>>>>>> 0b31cff6
    };


    static const std::map<std::string,
        std::tuple<create_intrinsic_function,
                    eval_intrinsic_function>>& intrinsic_function_by_name_db = {
                {"log_gamma", {&LogGamma::create_LogGamma, &LogGamma::eval_log_gamma}},
                {"sin", {&Sin::create_Sin, &Sin::eval_Sin}},
                {"cos", {&Cos::create_Cos, &Cos::eval_Cos}},
                {"tan", {&Tan::create_Tan, &Tan::eval_Tan}},
                {"asin", {&Asin::create_Asin, &Asin::eval_Asin}},
                {"acos", {&Acos::create_Acos, &Acos::eval_Acos}},
                {"atan", {&Atan::create_Atan, &Atan::eval_Atan}},
                {"sinh", {&Sinh::create_Sinh, &Sinh::eval_Sinh}},
                {"cosh", {&Cosh::create_Cosh, &Cosh::eval_Cosh}},
                {"tanh", {&Tanh::create_Tanh, &Tanh::eval_Tanh}},
                {"abs", {&Abs::create_Abs, &Abs::eval_Abs}},
                {"exp", {&Exp::create_Exp, &Exp::eval_Exp}},
                {"exp2", {&Exp2::create_Exp2, &Exp2::eval_Exp2}},
                {"expm1", {&Expm1::create_Expm1, &Expm1::eval_Expm1}},
                {"any", {&Any::create_Any, &Any::eval_Any}},
                {"sum", {&Sum::create_Sum, &Sum::eval_Sum}},
                {"list.index", {&ListIndex::create_ListIndex, &ListIndex::eval_list_index}},
                {"list.reverse", {&ListReverse::create_ListReverse, &ListReverse::eval_list_reverse}},
                {"list.pop", {&ListPop::create_ListPop, &ListPop::eval_list_pop}}
    };

    static inline bool is_intrinsic_function(const std::string& name) {
        return intrinsic_function_by_name_db.find(name) != intrinsic_function_by_name_db.end();
    }

    static inline bool is_intrinsic_function(int64_t id) {
        return intrinsic_function_by_id_db.find(id) != intrinsic_function_by_id_db.end();
    }

    static inline bool is_elemental(int64_t id) {
        ASRUtils::IntrinsicFunctions id_ = static_cast<ASRUtils::IntrinsicFunctions>(id);
        return ( id_ == ASRUtils::IntrinsicFunctions::Abs ||
                 id_ == ASRUtils::IntrinsicFunctions::Cos ||
                 id_ == ASRUtils::IntrinsicFunctions::Gamma ||
                 id_ == ASRUtils::IntrinsicFunctions::LogGamma ||
                 id_ == ASRUtils::IntrinsicFunctions::Sin ||
                 id_ == ASRUtils::IntrinsicFunctions::Exp ||
                 id_ == ASRUtils::IntrinsicFunctions::Exp2 ||
                 id_ == ASRUtils::IntrinsicFunctions::Expm1 );
    }

    /*
        The function gives the index of the dim a.k.a axis argument
        for the intrinsic with the given id. Most of the time
        dim is specified via second argument (i.e., index 1) but
        still its better to encapsulate it in the following
        function and then call it to get the index of the dim
        argument whenever needed. This helps in limiting
        the API changes of the intrinsic to this function only.
    */
    static inline int get_dim_index(ASRUtils::IntrinsicFunctions id) {
        if( id == ASRUtils::IntrinsicFunctions::Any ||
            id == ASRUtils::IntrinsicFunctions::Sum ) {
            return 1;
        } else {
            LCOMPILERS_ASSERT(false);
        }
        return -1;
    }

    static inline create_intrinsic_function get_create_function(const std::string& name) {
        return  std::get<0>(intrinsic_function_by_name_db.at(name));
    }

    static inline verify_function get_verify_function(int64_t id) {
        return std::get<1>(intrinsic_function_by_id_db.at(id));
    }

    static inline impl_function get_instantiate_function(int64_t id) {
        if( intrinsic_function_by_id_db.find(id) == intrinsic_function_by_id_db.end() ) {
            return nullptr;
        }
        return std::get<0>(intrinsic_function_by_id_db.at(id));
    }

    static inline std::string get_intrinsic_function_name(int64_t id) {
        if( intrinsic_function_id_to_name.find(id) == intrinsic_function_id_to_name.end() ) {
            throw LCompilersException("IntrinsicFunction with ID " + std::to_string(id) +
                                      " has no name registered for it");
        }
        return intrinsic_function_id_to_name.at(id);
    }

    static inline bool is_input_type_supported(const std::string& name, Vec<ASR::expr_t*>& args) {
        if( name == "exp" ) {
            if( !ASRUtils::is_real(*ASRUtils::expr_type(args[0])) ) {
                return false;
            }
        }
        return true;
    }

} // namespace IntrinsicFunctionRegistry

#define INTRINSIC_NAME_CASE(X)                                         \
    case (static_cast<int64_t>(ASRUtils::IntrinsicFunctions::X)) : {   \
        return #X;                                                     \
    }

inline std::string get_intrinsic_name(int x) {
    switch (x) {
        INTRINSIC_NAME_CASE(Sin)
        INTRINSIC_NAME_CASE(Cos)
        INTRINSIC_NAME_CASE(Tan)
        INTRINSIC_NAME_CASE(Asin)
        INTRINSIC_NAME_CASE(Acos)
        INTRINSIC_NAME_CASE(Atan)
        INTRINSIC_NAME_CASE(Sinh)
        INTRINSIC_NAME_CASE(Cosh)
        INTRINSIC_NAME_CASE(Tanh)
        INTRINSIC_NAME_CASE(Gamma)
        INTRINSIC_NAME_CASE(LogGamma)
        INTRINSIC_NAME_CASE(Abs)
        INTRINSIC_NAME_CASE(Exp)
        INTRINSIC_NAME_CASE(Exp2)
        INTRINSIC_NAME_CASE(Expm1)
        INTRINSIC_NAME_CASE(Any)
        INTRINSIC_NAME_CASE(ListIndex)
        INTRINSIC_NAME_CASE(Partition)
        INTRINSIC_NAME_CASE(ListReverse)
<<<<<<< HEAD
        INTRINSIC_NAME_CASE(ListPop)
=======
        INTRINSIC_NAME_CASE(Sum)
>>>>>>> 0b31cff6
        default : {
            throw LCompilersException("pickle: intrinsic_id not implemented");
        }
    }
}

} // namespace ASRUtils

} // namespace LCompilers

#endif // LFORTRAN_PASS_INTRINSIC_FUNCTION_REGISTRY_H<|MERGE_RESOLUTION|>--- conflicted
+++ resolved
@@ -63,11 +63,8 @@
     ListIndex,
     Partition,
     ListReverse,
-<<<<<<< HEAD
     ListPop,
-=======
     Sum,
->>>>>>> 0b31cff6
     // ...
 };
 
@@ -2025,15 +2022,12 @@
             "list.index"},
         {static_cast<int64_t>(ASRUtils::IntrinsicFunctions::ListReverse),
             "list.reverse"},
-<<<<<<< HEAD
         {static_cast<int64_t>(ASRUtils::IntrinsicFunctions::ListPop),
-            "list.pop"}
-=======
+            "list.pop"},
         {static_cast<int64_t>(ASRUtils::IntrinsicFunctions::Any),
             "any"},
         {static_cast<int64_t>(ASRUtils::IntrinsicFunctions::Sum),
             "sum"},
->>>>>>> 0b31cff6
     };
 
 
@@ -2160,11 +2154,8 @@
         INTRINSIC_NAME_CASE(ListIndex)
         INTRINSIC_NAME_CASE(Partition)
         INTRINSIC_NAME_CASE(ListReverse)
-<<<<<<< HEAD
         INTRINSIC_NAME_CASE(ListPop)
-=======
         INTRINSIC_NAME_CASE(Sum)
->>>>>>> 0b31cff6
         default : {
             throw LCompilersException("pickle: intrinsic_id not implemented");
         }
