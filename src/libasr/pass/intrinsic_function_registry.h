--- conflicted
+++ resolved
@@ -46,10 +46,8 @@
     Partition,
     ListReverse,
     ListPop,
-<<<<<<< HEAD
     DictKeys,
     DictValues,
-=======
     SetAdd,
     SetRemove,
     Sum,
@@ -59,7 +57,6 @@
     Min,
     MinVal,
     Merge,
->>>>>>> d5590904
     SymbolicSymbol,
     SymbolicAdd,
     SymbolicSub,
@@ -105,6 +102,8 @@
         INTRINSIC_NAME_CASE(Partition)
         INTRINSIC_NAME_CASE(ListReverse)
         INTRINSIC_NAME_CASE(ListPop)
+        INTRINSIC_NAME_CASE(DictKeys)
+        INTRINSIC_NAME_CASE(DictValues)
         INTRINSIC_NAME_CASE(SetAdd)
         INTRINSIC_NAME_CASE(SetRemove)
         INTRINSIC_NAME_CASE(Sum)
@@ -1263,7 +1262,6 @@
 
 } // namespace ListPop
 
-<<<<<<< HEAD
 namespace DictKeys {
 
 static inline void verify_args(const ASR::IntrinsicFunction_t& x, diag::Diagnostics& diagnostics) {
@@ -1295,7 +1293,67 @@
     ASR::expr_t* dict_expr = args[0];
     ASR::ttype_t *type = ASRUtils::expr_type(dict_expr);
     ASR::ttype_t *dict_keys_type = ASR::down_cast<ASR::Dict_t>(type)->m_key_type;
-=======
+
+    Vec<ASR::expr_t*> arg_values;
+    arg_values.reserve(al, args.size());
+    for( size_t i = 0; i < args.size(); i++ ) {
+        arg_values.push_back(al, ASRUtils::expr_value(args[i]));
+    }
+    ASR::expr_t* compile_time_value = eval_dict_keys(al, loc, arg_values);
+    ASR::ttype_t *to_type = List(dict_keys_type);
+    return ASR::make_IntrinsicFunction_t(al, loc,
+            static_cast<int64_t>(ASRUtils::IntrinsicFunctions::DictKeys),
+            args.p, args.size(), 0, to_type, compile_time_value);
+}
+
+} // namespace DictKeys
+
+namespace DictValues {
+
+static inline void verify_args(const ASR::IntrinsicFunction_t& x, diag::Diagnostics& diagnostics) {
+    ASRUtils::require_impl(x.n_args == 1, "Call to dict.values must have no argument",
+        x.base.base.loc, diagnostics);
+    ASRUtils::require_impl(ASR::is_a<ASR::Dict_t>(*ASRUtils::expr_type(x.m_args[0])),
+        "Argument to dict.values must be of dict type",
+        x.base.base.loc, diagnostics);
+    ASRUtils::require_impl(ASR::is_a<ASR::List_t>(*x.m_type) &&
+        ASRUtils::check_equal_type(ASRUtils::get_contained_type(x.m_type),
+        ASRUtils::get_contained_type(ASRUtils::expr_type(x.m_args[0]), 1)),
+        "Return type of dict.values must be of list of dict value element type",
+        x.base.base.loc, diagnostics);
+}
+
+static inline ASR::expr_t *eval_dict_values(Allocator &/*al*/,
+    const Location &/*loc*/, Vec<ASR::expr_t*>& /*args*/) {
+    // TODO: To be implemented for DictConstant expression
+    return nullptr;
+}
+
+static inline ASR::asr_t* create_DictValues(Allocator& al, const Location& loc,
+    Vec<ASR::expr_t*>& args,
+    const std::function<void (const std::string &, const Location &)> err) {
+    if (args.size() != 1) {
+        err("Call to dict.values must have no argument", loc);
+    }
+
+    ASR::expr_t* dict_expr = args[0];
+    ASR::ttype_t *type = ASRUtils::expr_type(dict_expr);
+    ASR::ttype_t *dict_values_type = ASR::down_cast<ASR::Dict_t>(type)->m_value_type;
+
+    Vec<ASR::expr_t*> arg_values;
+    arg_values.reserve(al, args.size());
+    for( size_t i = 0; i < args.size(); i++ ) {
+        arg_values.push_back(al, ASRUtils::expr_value(args[i]));
+    }
+    ASR::expr_t* compile_time_value = eval_dict_values(al, loc, arg_values);
+    ASR::ttype_t *to_type = List(dict_values_type);
+    return ASR::make_IntrinsicFunction_t(al, loc,
+            static_cast<int64_t>(ASRUtils::IntrinsicFunctions::DictValues),
+            args.p, args.size(), 0, to_type, compile_time_value);
+}
+
+} // namespace DictValues
+
 namespace SetAdd {
 
 static inline void verify_args(const ASR::IntrinsicFunction_t& x, diag::Diagnostics& diagnostics) {
@@ -1330,55 +1388,12 @@
         err("Argument to set.add must be of same type as set's "
             "element type", loc);
     }
->>>>>>> d5590904
 
     Vec<ASR::expr_t*> arg_values;
     arg_values.reserve(al, args.size());
     for( size_t i = 0; i < args.size(); i++ ) {
         arg_values.push_back(al, ASRUtils::expr_value(args[i]));
     }
-<<<<<<< HEAD
-    ASR::expr_t* compile_time_value = eval_dict_keys(al, loc, arg_values);
-    ASR::ttype_t *to_type = List(dict_keys_type);
-    return ASR::make_IntrinsicFunction_t(al, loc,
-            static_cast<int64_t>(ASRUtils::IntrinsicFunctions::DictKeys),
-            args.p, args.size(), 0, to_type, compile_time_value);
-}
-
-} // namespace DictKeys
-
-namespace DictValues {
-
-static inline void verify_args(const ASR::IntrinsicFunction_t& x, diag::Diagnostics& diagnostics) {
-    ASRUtils::require_impl(x.n_args == 1, "Call to dict.values must have no argument",
-        x.base.base.loc, diagnostics);
-    ASRUtils::require_impl(ASR::is_a<ASR::Dict_t>(*ASRUtils::expr_type(x.m_args[0])),
-        "Argument to dict.values must be of dict type",
-        x.base.base.loc, diagnostics);
-    ASRUtils::require_impl(ASR::is_a<ASR::List_t>(*x.m_type) &&
-        ASRUtils::check_equal_type(ASRUtils::get_contained_type(x.m_type),
-        ASRUtils::get_contained_type(ASRUtils::expr_type(x.m_args[0]), 1)),
-        "Return type of dict.values must be of list of dict value element type",
-        x.base.base.loc, diagnostics);
-}
-
-static inline ASR::expr_t *eval_dict_values(Allocator &/*al*/,
-    const Location &/*loc*/, Vec<ASR::expr_t*>& /*args*/) {
-    // TODO: To be implemented for DictConstant expression
-    return nullptr;
-}
-
-static inline ASR::asr_t* create_DictValues(Allocator& al, const Location& loc,
-    Vec<ASR::expr_t*>& args,
-    const std::function<void (const std::string &, const Location &)> err) {
-    if (args.size() != 1) {
-        err("Call to dict.values must have no argument", loc);
-    }
-
-    ASR::expr_t* dict_expr = args[0];
-    ASR::ttype_t *type = ASRUtils::expr_type(dict_expr);
-    ASR::ttype_t *dict_values_type = ASR::down_cast<ASR::Dict_t>(type)->m_value_type;
-=======
     ASR::expr_t* compile_time_value = eval_set_add(al, loc, arg_values);
     return ASR::make_Expr_t(al, loc,
             ASRUtils::EXPR(ASR::make_IntrinsicFunction_t(al, loc,
@@ -1422,23 +1437,12 @@
         err("Argument to set.remove must be of same type as set's "
             "element type", loc);
     }
->>>>>>> d5590904
 
     Vec<ASR::expr_t*> arg_values;
     arg_values.reserve(al, args.size());
     for( size_t i = 0; i < args.size(); i++ ) {
         arg_values.push_back(al, ASRUtils::expr_value(args[i]));
     }
-<<<<<<< HEAD
-    ASR::expr_t* compile_time_value = eval_dict_values(al, loc, arg_values);
-    ASR::ttype_t *to_type = List(dict_values_type);
-    return ASR::make_IntrinsicFunction_t(al, loc,
-            static_cast<int64_t>(ASRUtils::IntrinsicFunctions::DictValues),
-            args.p, args.size(), 0, to_type, compile_time_value);
-}
-
-} // namespace DictValues
-=======
     ASR::expr_t* compile_time_value = eval_set_remove(al, loc, arg_values);
     return ASR::make_Expr_t(al, loc,
             ASRUtils::EXPR(ASR::make_IntrinsicFunction_t(al, loc,
@@ -1447,7 +1451,6 @@
 }
 
 } // namespace SetRemove
->>>>>>> d5590904
 
 namespace Any {
 
@@ -3115,12 +3118,10 @@
             {nullptr, &ListIndex::verify_args}},
         {static_cast<int64_t>(ASRUtils::IntrinsicFunctions::ListReverse),
             {nullptr, &ListReverse::verify_args}},
-<<<<<<< HEAD
         {static_cast<int64_t>(ASRUtils::IntrinsicFunctions::DictKeys),
             {nullptr, &DictKeys::verify_args}},
         {static_cast<int64_t>(ASRUtils::IntrinsicFunctions::DictValues),
             {nullptr, &DictValues::verify_args}},
-=======
         {static_cast<int64_t>(ASRUtils::IntrinsicFunctions::ListPop),
             {nullptr, &ListPop::verify_args}},
         {static_cast<int64_t>(ASRUtils::IntrinsicFunctions::SetAdd),
@@ -3137,7 +3138,6 @@
             {&MinVal::instantiate_MinVal, &MinVal::verify_args}},
         {static_cast<int64_t>(ASRUtils::IntrinsicFunctions::Merge),
             {&Merge::instantiate_Merge, &Merge::verify_args}},
->>>>>>> d5590904
         {static_cast<int64_t>(ASRUtils::IntrinsicFunctions::SymbolicSymbol),
             {nullptr, &SymbolicSymbol::verify_args}},
         {static_cast<int64_t>(ASRUtils::IntrinsicFunctions::SymbolicAdd),
@@ -3206,12 +3206,10 @@
             "list.reverse"},
         {static_cast<int64_t>(ASRUtils::IntrinsicFunctions::ListPop),
             "list.pop"},
-<<<<<<< HEAD
         {static_cast<int64_t>(ASRUtils::IntrinsicFunctions::DictKeys),
             "dict.keys"},
         {static_cast<int64_t>(ASRUtils::IntrinsicFunctions::DictValues),
             "dict.values"},
-=======
         {static_cast<int64_t>(ASRUtils::IntrinsicFunctions::SetAdd),
             "set.add"},
         {static_cast<int64_t>(ASRUtils::IntrinsicFunctions::SetRemove),
@@ -3232,7 +3230,6 @@
             "minval"},
         {static_cast<int64_t>(ASRUtils::IntrinsicFunctions::Merge),
             "merge"},
->>>>>>> d5590904
         {static_cast<int64_t>(ASRUtils::IntrinsicFunctions::SymbolicSymbol),
             "Symbol"},
         {static_cast<int64_t>(ASRUtils::IntrinsicFunctions::SymbolicAdd),
@@ -3293,10 +3290,8 @@
                 {"list.index", {&ListIndex::create_ListIndex, &ListIndex::eval_list_index}},
                 {"list.reverse", {&ListReverse::create_ListReverse, &ListReverse::eval_list_reverse}},
                 {"list.pop", {&ListPop::create_ListPop, &ListPop::eval_list_pop}},
-<<<<<<< HEAD
                 {"dict.keys", {&DictKeys::create_DictKeys, &DictKeys::eval_dict_keys}},
                 {"dict.values", {&DictValues::create_DictValues, &DictValues::eval_dict_values}},
-=======
                 {"set.add", {&SetAdd::create_SetAdd, &SetAdd::eval_set_add}},
                 {"set.remove", {&SetRemove::create_SetRemove, &SetRemove::eval_set_remove}},
                 {"max0", {&Max::create_Max, &Max::eval_Max}},
@@ -3305,7 +3300,6 @@
                 {"min", {&Min::create_Min, &Min::eval_Min}},
                 {"minval", {&MinVal::create_MinVal, &MinVal::eval_MinVal}},
                 {"merge", {&Merge::create_Merge, &Merge::eval_Merge}},
->>>>>>> d5590904
                 {"Symbol", {&SymbolicSymbol::create_SymbolicSymbol, &SymbolicSymbol::eval_SymbolicSymbol}},
                 {"SymbolicAdd", {&SymbolicAdd::create_SymbolicAdd, &SymbolicAdd::eval_SymbolicAdd}},
                 {"SymbolicSub", {&SymbolicSub::create_SymbolicSub, &SymbolicSub::eval_SymbolicSub}},
@@ -3461,44 +3455,10 @@
 
 inline std::string get_impure_intrinsic_name(int x) {
     switch (x) {
-<<<<<<< HEAD
-        INTRINSIC_NAME_CASE(Sin)
-        INTRINSIC_NAME_CASE(Cos)
-        INTRINSIC_NAME_CASE(Tan)
-        INTRINSIC_NAME_CASE(Asin)
-        INTRINSIC_NAME_CASE(Acos)
-        INTRINSIC_NAME_CASE(Atan)
-        INTRINSIC_NAME_CASE(Sinh)
-        INTRINSIC_NAME_CASE(Cosh)
-        INTRINSIC_NAME_CASE(Tanh)
-        INTRINSIC_NAME_CASE(Gamma)
-        INTRINSIC_NAME_CASE(LogGamma)
-        INTRINSIC_NAME_CASE(Abs)
-        INTRINSIC_NAME_CASE(Exp)
-        INTRINSIC_NAME_CASE(Exp2)
-        INTRINSIC_NAME_CASE(Expm1)
-        INTRINSIC_NAME_CASE(Any)
-        INTRINSIC_NAME_CASE(ListIndex)
-        INTRINSIC_NAME_CASE(Partition)
-        INTRINSIC_NAME_CASE(ListReverse)
-        INTRINSIC_NAME_CASE(ListPop)
-        INTRINSIC_NAME_CASE(DictKeys)
-        INTRINSIC_NAME_CASE(DictValues)
-        INTRINSIC_NAME_CASE(SymbolicSymbol)
-        INTRINSIC_NAME_CASE(SymbolicAdd)
-        INTRINSIC_NAME_CASE(SymbolicSub)
-        INTRINSIC_NAME_CASE(SymbolicMul)
-        INTRINSIC_NAME_CASE(SymbolicDiv)
-        INTRINSIC_NAME_CASE(SymbolicPow)
-        INTRINSIC_NAME_CASE(SymbolicPi)
-        INTRINSIC_NAME_CASE(SymbolicInteger)
-        INTRINSIC_NAME_CASE(Sum)
-=======
         IMPURE_INTRINSIC_NAME_CASE(IsIostatEnd)
         IMPURE_INTRINSIC_NAME_CASE(IsIostatEor)
         INTRINSIC_NAME_CASE(Max)
         INTRINSIC_NAME_CASE(Min)
->>>>>>> d5590904
         default : {
             throw LCompilersException("pickle: intrinsic_id not implemented");
         }
