--- conflicted
+++ resolved
@@ -63,11 +63,8 @@
     ListIndex,
     Partition,
     ListReverse,
-<<<<<<< HEAD
-    SymbolicSymbol
-=======
+    SymbolicSymbol,
     Sum,
->>>>>>> 9e8b2db1
     // ...
 };
 
@@ -1911,7 +1908,7 @@
     }
 } // namespace Partition
 
-<<<<<<< HEAD
+
 namespace SymbolicSymbol {
 
     static inline ASR::expr_t *eval_SymbolicSymbol(Allocator &al, const Location &loc,
@@ -1939,8 +1936,6 @@
     }
 
 } // namespace SymbolicSymbol
-=======
->>>>>>> 9e8b2db1
 
 namespace IntrinsicFunctionRegistry {
 
@@ -1981,15 +1976,11 @@
         {static_cast<int64_t>(ASRUtils::IntrinsicFunctions::Sum),
             {&Sum::instantiate_Sum, &Sum::verify_args}},
         {static_cast<int64_t>(ASRUtils::IntrinsicFunctions::Partition),
-<<<<<<< HEAD
-            &Partition::instantiate_Partition},
-=======
             {&Partition::instantiate_Partition, &Partition::verify_args}},
         {static_cast<int64_t>(ASRUtils::IntrinsicFunctions::ListIndex),
             {nullptr, &ListIndex::verify_args}},
         {static_cast<int64_t>(ASRUtils::IntrinsicFunctions::ListReverse),
             {nullptr, &ListReverse::verify_args}},
->>>>>>> 9e8b2db1
     };
 
     static const std::map<int64_t, std::string>& intrinsic_function_id_to_name = {
@@ -2026,15 +2017,12 @@
             "list.index"},
         {static_cast<int64_t>(ASRUtils::IntrinsicFunctions::ListReverse),
             "list.reverse"},
-<<<<<<< HEAD
         {static_cast<int64_t>(ASRUtils::IntrinsicFunctions::SymbolicSymbol),
             "Symbol"}
-=======
         {static_cast<int64_t>(ASRUtils::IntrinsicFunctions::Any),
             "any"},
         {static_cast<int64_t>(ASRUtils::IntrinsicFunctions::Sum),
             "sum"},
->>>>>>> 9e8b2db1
     };
 
 
@@ -2162,11 +2150,8 @@
         INTRINSIC_NAME_CASE(ListIndex)
         INTRINSIC_NAME_CASE(Partition)
         INTRINSIC_NAME_CASE(ListReverse)
-<<<<<<< HEAD
         INTRINSIC_NAME_CASE(SymbolicSymbol)
-=======
         INTRINSIC_NAME_CASE(Sum)
->>>>>>> 9e8b2db1
         default : {
             throw LCompilersException("pickle: intrinsic_id not implemented");
         }
