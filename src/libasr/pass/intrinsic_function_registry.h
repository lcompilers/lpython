--- conflicted
+++ resolved
@@ -63,11 +63,8 @@
     ListIndex,
     Partition,
     ListReverse,
-<<<<<<< HEAD
     SymbolicSymbol,
-=======
     ListPop,
->>>>>>> 6c917f03
     Sum,
     // ...
 };
@@ -2122,13 +2119,10 @@
             "list.index"},
         {static_cast<int64_t>(ASRUtils::IntrinsicFunctions::ListReverse),
             "list.reverse"},
-<<<<<<< HEAD
         {static_cast<int64_t>(ASRUtils::IntrinsicFunctions::SymbolicSymbol),
             "Symbol"},
-=======
         {static_cast<int64_t>(ASRUtils::IntrinsicFunctions::ListPop),
             "list.pop"},
->>>>>>> 6c917f03
         {static_cast<int64_t>(ASRUtils::IntrinsicFunctions::Any),
             "any"},
         {static_cast<int64_t>(ASRUtils::IntrinsicFunctions::Sum),
@@ -2157,11 +2151,8 @@
                 {"sum", {&Sum::create_Sum, &Sum::eval_Sum}},
                 {"list.index", {&ListIndex::create_ListIndex, &ListIndex::eval_list_index}},
                 {"list.reverse", {&ListReverse::create_ListReverse, &ListReverse::eval_list_reverse}},
-<<<<<<< HEAD
                 {"Symbol", {&SymbolicSymbol::create_SymbolicSymbol, &SymbolicSymbol::eval_SymbolicSymbol}},
-=======
                 {"list.pop", {&ListPop::create_ListPop, &ListPop::eval_list_pop}}
->>>>>>> 6c917f03
     };
 
     static inline bool is_intrinsic_function(const std::string& name) {
@@ -2267,11 +2258,8 @@
         INTRINSIC_NAME_CASE(ListIndex)
         INTRINSIC_NAME_CASE(Partition)
         INTRINSIC_NAME_CASE(ListReverse)
-<<<<<<< HEAD
         INTRINSIC_NAME_CASE(SymbolicSymbol)
-=======
         INTRINSIC_NAME_CASE(ListPop)
->>>>>>> 6c917f03
         INTRINSIC_NAME_CASE(Sum)
         default : {
             throw LCompilersException("pickle: intrinsic_id not implemented");
