--- conflicted
+++ resolved
@@ -11,3557 +11,9 @@
 
 namespace ASRUtils {
 
-<<<<<<< HEAD
-/*
-To add a new function implementation,
-
-1. Create a new namespace like, `Sin`, `LogGamma` in this file.
-2. In the above created namespace add `eval_*`, `instantiate_*`, and `create_*`.
-3. Then register in the maps present in `IntrinsicScalarFunctionRegistry`.
-
-You can use helper macros and define your own helper macros to reduce
-the code size.
-*/
-
-enum class IntrinsicScalarFunctions : int64_t {
-    ObjectType,
-    Sin,
-    Cos,
-    Tan,
-    Asin,
-    Acos,
-    Atan,
-    Sinh,
-    Cosh,
-    Tanh,
-    Atan2,
-    Gamma,
-    LogGamma,
-    Trunc,
-    Fix,
-    Abs,
-    Exp,
-    Exp2,
-    Expm1,
-    FMA,
-    FlipSign,
-    Mod,
-    Trailz,
-    FloorDiv,
-    ListIndex,
-    Partition,
-    ListReverse,
-    ListPop,
-    Reserve,
-    DictKeys,
-    DictValues,
-    SetAdd,
-    SetRemove,
-    Max,
-    Min,
-    Radix,
-    Sign,
-    SignFromValue,
-    Aint,
-    Sqrt,
-    Sngl,
-    SymbolicSymbol,
-    SymbolicAdd,
-    SymbolicSub,
-    SymbolicMul,
-    SymbolicDiv,
-    SymbolicPow,
-    SymbolicPi,
-    SymbolicE,
-    SymbolicInteger,
-    SymbolicDiff,
-    SymbolicExpand,
-    SymbolicSin,
-    SymbolicCos,
-    SymbolicLog,
-    SymbolicExp,
-    SymbolicAbs,
-    SymbolicHasSymbolQ,
-    SymbolicAddQ,
-    SymbolicMulQ,
-    SymbolicPowQ,
-    SymbolicLogQ,
-    SymbolicSinQ,
-    SymbolicGetArgument,
-    // ...
-};
-
-#define INTRINSIC_NAME_CASE(X)                                                  \
-    case (static_cast<int64_t>(ASRUtils::IntrinsicScalarFunctions::X)) : {      \
-        return #X;                                                              \
-    }
-
-inline std::string get_intrinsic_name(int x) {
-    switch (x) {
-        INTRINSIC_NAME_CASE(ObjectType)
-        INTRINSIC_NAME_CASE(Sin)
-        INTRINSIC_NAME_CASE(Cos)
-        INTRINSIC_NAME_CASE(Tan)
-        INTRINSIC_NAME_CASE(Asin)
-        INTRINSIC_NAME_CASE(Acos)
-        INTRINSIC_NAME_CASE(Atan)
-        INTRINSIC_NAME_CASE(Sinh)
-        INTRINSIC_NAME_CASE(Cosh)
-        INTRINSIC_NAME_CASE(Tanh)
-        INTRINSIC_NAME_CASE(Atan2)
-        INTRINSIC_NAME_CASE(Gamma)
-        INTRINSIC_NAME_CASE(LogGamma)
-        INTRINSIC_NAME_CASE(Trunc)
-        INTRINSIC_NAME_CASE(Fix)
-        INTRINSIC_NAME_CASE(Abs)
-        INTRINSIC_NAME_CASE(Exp)
-        INTRINSIC_NAME_CASE(Exp2)
-        INTRINSIC_NAME_CASE(Expm1)
-        INTRINSIC_NAME_CASE(FMA)
-        INTRINSIC_NAME_CASE(FlipSign)
-        INTRINSIC_NAME_CASE(FloorDiv)
-        INTRINSIC_NAME_CASE(Mod)
-        INTRINSIC_NAME_CASE(Trailz)
-        INTRINSIC_NAME_CASE(ListIndex)
-        INTRINSIC_NAME_CASE(Partition)
-        INTRINSIC_NAME_CASE(ListReverse)
-        INTRINSIC_NAME_CASE(ListPop)
-        INTRINSIC_NAME_CASE(Reserve)
-        INTRINSIC_NAME_CASE(DictKeys)
-        INTRINSIC_NAME_CASE(DictValues)
-        INTRINSIC_NAME_CASE(SetAdd)
-        INTRINSIC_NAME_CASE(SetRemove)
-        INTRINSIC_NAME_CASE(Max)
-        INTRINSIC_NAME_CASE(Min)
-        INTRINSIC_NAME_CASE(Sign)
-        INTRINSIC_NAME_CASE(SignFromValue)
-        INTRINSIC_NAME_CASE(Aint)
-        INTRINSIC_NAME_CASE(Sqrt)
-        INTRINSIC_NAME_CASE(Sngl)
-        INTRINSIC_NAME_CASE(SymbolicSymbol)
-        INTRINSIC_NAME_CASE(SymbolicAdd)
-        INTRINSIC_NAME_CASE(SymbolicSub)
-        INTRINSIC_NAME_CASE(SymbolicMul)
-        INTRINSIC_NAME_CASE(SymbolicDiv)
-        INTRINSIC_NAME_CASE(SymbolicPow)
-        INTRINSIC_NAME_CASE(SymbolicPi)
-        INTRINSIC_NAME_CASE(SymbolicE)
-        INTRINSIC_NAME_CASE(SymbolicInteger)
-        INTRINSIC_NAME_CASE(SymbolicDiff)
-        INTRINSIC_NAME_CASE(SymbolicExpand)
-        INTRINSIC_NAME_CASE(SymbolicSin)
-        INTRINSIC_NAME_CASE(SymbolicCos)
-        INTRINSIC_NAME_CASE(SymbolicLog)
-        INTRINSIC_NAME_CASE(SymbolicExp)
-        INTRINSIC_NAME_CASE(SymbolicAbs)
-        INTRINSIC_NAME_CASE(SymbolicHasSymbolQ)
-        INTRINSIC_NAME_CASE(SymbolicAddQ)
-        INTRINSIC_NAME_CASE(SymbolicMulQ)
-        INTRINSIC_NAME_CASE(SymbolicPowQ)
-        INTRINSIC_NAME_CASE(SymbolicLogQ)
-        INTRINSIC_NAME_CASE(SymbolicSinQ)
-        INTRINSIC_NAME_CASE(SymbolicGetArgument)
-        default : {
-            throw LCompilersException("pickle: intrinsic_id not implemented");
-        }
-    }
-}
-
-typedef ASR::expr_t* (*impl_function)(
-    Allocator&, const Location &,
-    SymbolTable*, Vec<ASR::ttype_t*>&, ASR::ttype_t *,
-    Vec<ASR::call_arg_t>&, int64_t);
-
-typedef ASR::expr_t* (*eval_intrinsic_function)(
-    Allocator&, const Location &, ASR::ttype_t *,
-    Vec<ASR::expr_t*>&);
-
-typedef ASR::asr_t* (*create_intrinsic_function)(
-    Allocator&, const Location&,
-    Vec<ASR::expr_t*>&,
-    const std::function<void (const std::string &, const Location &)>);
-
-typedef void (*verify_function)(
-    const ASR::IntrinsicScalarFunction_t&,
-    diag::Diagnostics&);
-
-typedef ASR::expr_t* (*get_initial_value_func)(Allocator&, ASR::ttype_t*);
-
-
-class ASRBuilder {
-    private:
-
-    Allocator& al;
-    // TODO: use the location to point C++ code in `intrinsic_function_registry`
-    const Location &loc;
-
-    public:
-
-    ASRBuilder(Allocator& al_, const Location& loc_): al(al_), loc(loc_) {}
-
-    #define make_ConstantWithKind(Constructor, TypeConstructor, value, kind, loc) ASRUtils::EXPR( \
-        ASR::Constructor( al, loc, value, \
-            ASRUtils::TYPE(ASR::TypeConstructor(al, loc, 4)))) \
-
-    #define make_ConstantWithType(Constructor, value, type, loc) ASRUtils::EXPR( \
-        ASR::Constructor(al, loc, value, type)) \
-
-    #define declare_basic_variables(name)                                       \
-        std::string fn_name = scope->get_unique_name(name, false);              \
-        SymbolTable *fn_symtab = al.make_new<SymbolTable>(scope);               \
-        ASRBuilder b(al, loc);                                                  \
-        Vec<ASR::expr_t*> args; args.reserve(al, 1);                            \
-        Vec<ASR::stmt_t*> body; body.reserve(al, 1);                            \
-        SetChar dep; dep.reserve(al, 1);
-
-    // Symbols -----------------------------------------------------------------
-    ASR::expr_t *Variable(SymbolTable *symtab, std::string var_name,
-            ASR::ttype_t *type, ASR::intentType intent,
-            ASR::abiType abi=ASR::abiType::Source, bool a_value_attr=false) {
-        ASR::symbol_t* sym = ASR::down_cast<ASR::symbol_t>(
-            ASR::make_Variable_t(al, loc, symtab, s2c(al, var_name), nullptr, 0,
-            intent, nullptr, nullptr, ASR::storage_typeType::Default, type, nullptr, abi,
-            ASR::Public, ASR::presenceType::Required, a_value_attr));
-        symtab->add_symbol(s2c(al, var_name), sym);
-        return ASRUtils::EXPR(ASR::make_Var_t(al, loc, sym));
-    }
-
-    #define declare(var_name, type, intent)                                     \
-        b.Variable(fn_symtab, var_name, type, ASR::intentType::intent)
-
-    #define fill_func_arg(arg_name, type) {                                     \
-        auto arg = declare(arg_name, type, In);                                 \
-        args.push_back(al, arg); }
-
-    #define make_ASR_Function_t(name, symtab, dep, args, body, return_var, abi,     \
-            deftype, bindc_name)                                                \
-        ASR::down_cast<ASR::symbol_t>( ASRUtils::make_Function_t_util(al, loc,  \
-        symtab, s2c(al, name), dep.p, dep.n, args.p, args.n, body.p, body.n,    \
-        return_var, abi, ASR::accessType::Public,                 \
-        deftype, bindc_name, false, false, false, false,      \
-        false, nullptr, 0, false, false, false));
-
-    #define make_Function_Without_ReturnVar_t(name, symtab, dep, args, body,    \
-            abi, deftype, bindc_name)                                           \
-        ASR::down_cast<ASR::symbol_t>( ASRUtils::make_Function_t_util(al, loc,  \
-        symtab, s2c(al, name), dep.p, dep.n, args.p, args.n, body.p, body.n,    \
-        nullptr, abi, ASR::accessType::Public,                    \
-        deftype, bindc_name, false, false, false, false,      \
-        false, nullptr, 0, false, false, false));
-
-    // Types -------------------------------------------------------------------
-    #define int32        ASRUtils::TYPE(ASR::make_Integer_t(al, loc, 4))
-    #define int64        TYPE(ASR::make_Integer_t(al, loc, 8))
-    #define real32       TYPE(ASR::make_Real_t(al, loc, 4))
-    #define real64       TYPE(ASR::make_Real_t(al, loc, 8))
-    #define logical      ASRUtils::TYPE(ASR::make_Logical_t(al, loc, 4))
-    #define character(x) TYPE(ASR::make_Character_t(al, loc, 1, x, nullptr))
-    #define List(x)      TYPE(ASR::make_List_t(al, loc, x))
-
-    ASR::ttype_t *Tuple(std::vector<ASR::ttype_t*> tuple_type) {
-        Vec<ASR::ttype_t*> m_tuple_type; m_tuple_type.reserve(al, 3);
-        for (auto &x: tuple_type) {
-            m_tuple_type.push_back(al, x);
-        }
-        return TYPE(ASR::make_Tuple_t(al, loc, m_tuple_type.p, m_tuple_type.n));
-    }
-    ASR::ttype_t *Array(std::vector<int64_t> dims, ASR::ttype_t *type) {
-        Vec<ASR::dimension_t> m_dims; m_dims.reserve(al, 1);
-        for (auto &x: dims) {
-            ASR::dimension_t dim;
-            dim.loc = loc;
-            if (x == -1) {
-                dim.m_start = nullptr;
-                dim.m_length = nullptr;
-            } else {
-                dim.m_start = EXPR(ASR::make_IntegerConstant_t(al, loc, 1, int32));
-                dim.m_length = EXPR(ASR::make_IntegerConstant_t(al, loc, x, int32));
-            }
-            m_dims.push_back(al, dim);
-        }
-        return make_Array_t_util(al, loc, type, m_dims.p, m_dims.n);
-    }
-
-    // Expressions -------------------------------------------------------------
-    #define i(x, t)   EXPR(ASR::make_IntegerConstant_t(al, loc, x, t))
-    #define i32(x)   ASRUtils::EXPR(ASR::make_IntegerConstant_t(al, loc, x, int32))
-    #define i32_n(x) EXPR(ASR::make_IntegerUnaryMinus_t(al, loc, i32(abs(x)),   \
-        int32, i32(x)))
-    #define i32_neg(x, t) EXPR(ASR::make_IntegerUnaryMinus_t(al, loc, x, t, nullptr))
-
-    #define f(x, t)   EXPR(ASR::make_RealConstant_t(al, loc, x, t))
-    #define f32(x) EXPR(ASR::make_RealConstant_t(al, loc, x, real32))
-    #define f32_neg(x, t) EXPR(ASR::make_RealUnaryMinus_t(al, loc, x, t, nullptr))
-
-    #define bool32(x)  EXPR(ASR::make_LogicalConstant_t(al, loc, x, logical))
-
-    #define ListItem(x, pos, type) EXPR(ASR::make_ListItem_t(al, loc, x, pos,   \
-        type, nullptr))
-    #define ListAppend(x, val) STMT(ASR::make_ListAppend_t(al, loc, x, val))
-
-    #define StringSection(s, start, end) EXPR(ASR::make_StringSection_t(al, loc,\
-        s, start, end, nullptr, character(-2), nullptr))
-    #define StringItem(x, idx) EXPR(ASR::make_StringItem_t(al, loc, x, idx,     \
-        character(-2), nullptr))
-    #define StringConstant(s, type) EXPR(ASR::make_StringConstant_t(al, loc,    \
-        s2c(al, s), type))
-    #define StringLen(s) EXPR(ASR::make_StringLen_t(al, loc, s, int32, nullptr))
-
-    // Cast --------------------------------------------------------------------
-    #define r2i32(x) EXPR(ASR::make_Cast_t(al, loc, x,                          \
-        ASR::cast_kindType::RealToInteger, int32, nullptr))
-    #define r2i64(x) EXPR(ASR::make_Cast_t(al, loc, x,                          \
-        ASR::cast_kindType::RealToInteger, int64, nullptr))
-    #define i2r32(x) EXPR(ASR::make_Cast_t(al, loc, x,                          \
-        ASR::cast_kindType::IntegerToReal, real32, nullptr))
-    #define i2r64(x) EXPR(ASR::make_Cast_t(al, loc, x,                          \
-        ASR::cast_kindType::IntegerToReal, real64, nullptr))
-    #define i2i(x, t) EXPR(ASR::make_Cast_t(al, loc, x,                         \
-        ASR::cast_kindType::IntegerToInteger, t, nullptr))
-    #define i2i64(x) EXPR(ASR::make_Cast_t(al, loc, x,                          \
-        ASR::cast_kindType::IntegerToInteger, int64, nullptr))
-    #define i2i32(x) EXPR(ASR::make_Cast_t(al, loc, x,                          \
-        ASR::cast_kindType::IntegerToInteger, int32, nullptr))
-    #define r2r32(x) EXPR(ASR::make_Cast_t(al, loc, x,                          \
-        ASR::cast_kindType::RealToReal, real32, nullptr))
-    #define r2r64(x) EXPR(ASR::make_Cast_t(al, loc, x,                          \
-        ASR::cast_kindType::RealToReal, real64, nullptr))
-    #define r2r(x, t) EXPR(ASR::make_Cast_t(al, loc, x,                         \
-        ASR::cast_kindType::RealToReal, t, nullptr))
-    #define i2r(x, t) EXPR(ASR::make_Cast_t(al, loc, x,                         \
-        ASR::cast_kindType::IntegerToReal, t, nullptr))
-
-    // Binop -------------------------------------------------------------------
-    #define iAdd(left, right) EXPR(ASR::make_IntegerBinOp_t(al, loc, left,      \
-            ASR::binopType::Add, right, int32, nullptr))
-
-    #define iMul(left, right) EXPR(ASR::make_IntegerBinOp_t(al, loc, left,      \
-            ASR::binopType::Mul, right, int32, nullptr))
-    #define iSub(left, right) EXPR(ASR::make_IntegerBinOp_t(al, loc, left,      \
-            ASR::binopType::Sub, right, int32, nullptr))
-    #define iDiv(left, right) r2i32(EXPR(ASR::make_RealBinOp_t(al, loc, \
-                i2r32(left), ASR::binopType::Div, i2r32(right), real32, nullptr)))
-    #define i64Sub(left, right) EXPR(ASR::make_IntegerBinOp_t(al, loc, left,      \
-        ASR::binopType::Sub, right, int64, nullptr))
-    #define iAdd64(left, right) EXPR(ASR::make_IntegerBinOp_t(al, loc, left,      \
-            ASR::binopType::Add, right, int64, nullptr))
-    #define iDiv64(left, right) r2i64(EXPR(ASR::make_RealBinOp_t(al, loc, \
-                i2r32(left), ASR::binopType::Div, i2r32(right), real32, nullptr)))
-    #define r32Div(left, right) EXPR(ASR::make_RealBinOp_t(al, loc, \
-                left, ASR::binopType::Div, right, real32, nullptr))
-    #define r64Div(left, right) EXPR(ASR::make_RealBinOp_t(al, loc, \
-                left, ASR::binopType::Div, right, real64, nullptr))
-
-    #define r32Sub(left, right) EXPR(ASR::make_RealBinOp_t(al, loc, left,      \
-            ASR::binopType::Sub, right, real32, nullptr))
-    #define r64Sub(left, right) EXPR(ASR::make_RealBinOp_t(al, loc, left,      \
-            ASR::binopType::Sub, right, real64, nullptr))
-    #define r32Mul(left, right) EXPR(ASR::make_RealBinOp_t(al, loc, left,      \
-            ASR::binopType::Mul, right, real32, nullptr))
-    #define r64Mul(left, right) EXPR(ASR::make_RealBinOp_t(al, loc, left,      \
-            ASR::binopType::Mul, right, real64, nullptr))
-    #define rDiv(left, right) ASRUtils::make_ArrayBroadcast_t_util(al, loc, left, right); \
-        EXPR(ASR::make_RealBinOp_t(al, loc, left, \
-            ASR::binopType::Div, right, real32, nullptr)) \
-
-    #define And(x, y) EXPR(ASR::make_LogicalBinOp_t(al, loc, x,                 \
-            ASR::logicalbinopType::And, y, logical, nullptr))
-    #define Not(x)    EXPR(ASR::make_LogicalNot_t(al, loc, x, logical, nullptr))
-
-    ASR::expr_t *Add(ASR::expr_t *left, ASR::expr_t *right) {
-        LCOMPILERS_ASSERT(check_equal_type(expr_type(left), expr_type(right)));
-        ASR::ttype_t *type = expr_type(left);
-        ASRUtils::make_ArrayBroadcast_t_util(al, loc, left, right);
-        switch (type->type) {
-            case ASR::ttypeType::Integer : {
-                return EXPR(ASR::make_IntegerBinOp_t(al, loc, left,
-                    ASR::binopType::Add, right, type, nullptr));
-                break;
-            }
-            case ASR::ttypeType::Real : {
-                return EXPR(ASR::make_RealBinOp_t(al, loc, left,
-                    ASR::binopType::Add, right, type, nullptr));
-                break;
-            }
-            default: {
-                LCOMPILERS_ASSERT(false);
-                return nullptr;
-            }
-        }
-    }
-
-    ASR::expr_t *Mul(ASR::expr_t *left, ASR::expr_t *right) {
-        LCOMPILERS_ASSERT(check_equal_type(expr_type(left), expr_type(right)));
-        ASR::ttype_t *type = expr_type(left);
-        ASRUtils::make_ArrayBroadcast_t_util(al, loc, left, right);
-        switch (type->type) {
-            case ASR::ttypeType::Integer : {
-                return EXPR(ASR::make_IntegerBinOp_t(al, loc, left,
-                    ASR::binopType::Mul, right, type, nullptr));
-                break;
-            }
-            case ASR::ttypeType::Real : {
-                return EXPR(ASR::make_RealBinOp_t(al, loc, left,
-                    ASR::binopType::Mul, right, type, nullptr));
-                break;
-            }
-            default: {
-                LCOMPILERS_ASSERT(false);
-                return nullptr;
-            }
-        }
-    }
-
-    // Compare -----------------------------------------------------------------
-    #define iEq(x, y) ASRUtils::EXPR(ASR::make_IntegerCompare_t(al, loc, x,     \
-        ASR::cmpopType::Eq, y, logical, nullptr))
-    #define iNotEq(x, y) EXPR(ASR::make_IntegerCompare_t(al, loc, x,            \
-        ASR::cmpopType::NotEq, y, logical, nullptr))
-    #define iLt(x, y) EXPR(ASR::make_IntegerCompare_t(al, loc, x,               \
-        ASR::cmpopType::Lt, y, logical, nullptr))
-    #define iLtE(x, y) EXPR(ASR::make_IntegerCompare_t(al, loc, x,              \
-        ASR::cmpopType::LtE, y, logical, nullptr))
-    #define iGtE(x, y) EXPR(ASR::make_IntegerCompare_t(al, loc, x,              \
-        ASR::cmpopType::GtE, y, logical, nullptr))
-    #define iGt(x, y) EXPR(ASR::make_IntegerCompare_t(al, loc, x,               \
-        ASR::cmpopType::Gt, y, logical, nullptr))
-
-    #define ArraySize_1(x, dim) EXPR(make_ArraySize_t_util(al, loc, x, dim,     \
-        int32, nullptr))
-    #define ArraySize_2(x, dim, t) EXPR(make_ArraySize_t_util(al, loc, x, dim,  \
-        t, nullptr))
-
-    #define fGtE(x, y) EXPR(ASR::make_RealCompare_t(al, loc, x,                 \
-        ASR::cmpopType::GtE, y, logical, nullptr))
-    #define fLt(x, y) EXPR(ASR::make_RealCompare_t(al, loc, x,                  \
-        ASR::cmpopType::Lt, y, logical, nullptr))
-    #define fGt(x, y) EXPR(ASR::make_RealCompare_t(al, loc, x,                  \
-        ASR::cmpopType::Gt, y, logical, nullptr))
-    #define fNotEq(x, y) EXPR(ASR::make_RealCompare_t(al, loc, x,                 \
-        ASR::cmpopType::NotEq, y, logical, nullptr))
-
-    #define sEq(x, y) EXPR(ASR::make_StringCompare_t(al, loc, x,                \
-        ASR::cmpopType::Eq, y, logical, nullptr))
-    #define sNotEq(x, y) EXPR(ASR::make_StringCompare_t(al, loc, x,             \
-        ASR::cmpopType::NotEq, y, logical, nullptr))
-
-    ASR::expr_t *Gt(ASR::expr_t *left, ASR::expr_t *right) {
-        LCOMPILERS_ASSERT(check_equal_type(expr_type(left), expr_type(right)));
-        if (is_real(*expr_type(left))) {
-            return fGt(left, right);
-        } else if (is_integer(*expr_type(left))) {
-            return iGt(left, right);
-        } else {
-            LCOMPILERS_ASSERT(false);
-            return nullptr;
-        }
-    }
-
-    ASR::expr_t *Lt(ASR::expr_t *left, ASR::expr_t *right) {
-        LCOMPILERS_ASSERT(check_equal_type(expr_type(left), expr_type(right)));
-        if (is_real(*expr_type(left))) {
-            return fLt(left, right);
-        } else if (is_integer(*expr_type(left))) {
-            return iLt(left, right);
-        } else {
-            LCOMPILERS_ASSERT(false);
-            return nullptr;
-        }
-    }
-
-    ASR::stmt_t *If(ASR::expr_t *a_test, std::vector<ASR::stmt_t*> if_body,
-            std::vector<ASR::stmt_t*> else_body) {
-        Vec<ASR::stmt_t*> m_if_body; m_if_body.reserve(al, 1);
-        for (auto &x: if_body) m_if_body.push_back(al, x);
-
-        Vec<ASR::stmt_t*> m_else_body; m_else_body.reserve(al, 1);
-        for (auto &x: else_body) m_else_body.push_back(al, x);
-
-        return STMT(ASR::make_If_t(al, loc, a_test, m_if_body.p, m_if_body.n,
-            m_else_body.p, m_else_body.n));
-    }
-
-    ASR::stmt_t *While(ASR::expr_t *a_test, std::vector<ASR::stmt_t*> body) {
-        Vec<ASR::stmt_t*> m_body; m_body.reserve(al, 1);
-        for (auto &x: body) m_body.push_back(al, x);
-
-        return STMT(ASR::make_WhileLoop_t(al, loc, nullptr, a_test,
-            m_body.p, m_body.n));
-    }
-
-    ASR::expr_t *TupleConstant(std::vector<ASR::expr_t*> ele, ASR::ttype_t *type) {
-        Vec<ASR::expr_t*> m_ele; m_ele.reserve(al, 3);
-        for (auto &x: ele) m_ele.push_back(al, x);
-        return EXPR(ASR::make_TupleConstant_t(al, loc, m_ele.p, m_ele.n, type));
-    }
-
-    #define make_Compare(Constructor, left, op, right) ASRUtils::EXPR(ASR::Constructor( \
-        al, loc, left, ASR::cmpopType::op, right, \
-        ASRUtils::TYPE(ASR::make_Logical_t( \
-            al, loc, 4)), nullptr)); \
-
-    #define create_ElementalBinOp(OpType, BinOpName, OpName, value) case ASR::ttypeType::OpType: { \
-        return ASRUtils::EXPR(ASR::BinOpName(al, loc, \
-                left, ASR::binopType::OpName, right, \
-                ASRUtils::expr_type(left), value)); \
-    } \
-
-    ASR::expr_t* ElementalAdd(ASR::expr_t* left, ASR::expr_t* right,
-        const Location& loc, ASR::expr_t* value=nullptr) {
-        ASR::ttype_t *left_type = ASRUtils::expr_type(left);
-        left_type = ASRUtils::type_get_past_pointer(left_type);
-        switch (left_type->type) {
-            create_ElementalBinOp(Real, make_RealBinOp_t, Add, value)
-            create_ElementalBinOp(Integer, make_IntegerBinOp_t, Add, value)
-            create_ElementalBinOp(Complex, make_ComplexBinOp_t, Add, value)
-            default: {
-                throw LCompilersException("Expression type, " +
-                                          std::to_string(left_type->type) +
-                                          " not yet supported");
-            }
-        }
-    }
-
-    ASR::expr_t* ElementalSub(ASR::expr_t* left, ASR::expr_t* right,
-        const Location& loc, ASR::expr_t* value=nullptr) {
-        switch (ASRUtils::expr_type(left)->type) {
-            create_ElementalBinOp(Real, make_RealBinOp_t, Sub, value)
-            create_ElementalBinOp(Integer, make_IntegerBinOp_t, Sub, value)
-            create_ElementalBinOp(Complex, make_ComplexBinOp_t, Sub, value)
-            default: {
-                throw LCompilersException("Expression type, " +
-                                          std::to_string(expr_type(left)->type) +
-                                          " not yet supported");
-            }
-        }
-    }
-
-    ASR::expr_t* ElementalDiv(ASR::expr_t* left, ASR::expr_t* right,
-        const Location& loc, ASR::expr_t* value=nullptr) {
-        switch (ASRUtils::expr_type(left)->type) {
-            create_ElementalBinOp(Real, make_RealBinOp_t, Div, value)
-            create_ElementalBinOp(Integer, make_IntegerBinOp_t, Div, value)
-            create_ElementalBinOp(Complex, make_ComplexBinOp_t, Div, value)
-            default: {
-                throw LCompilersException("Expression type, " +
-                                          std::to_string(expr_type(left)->type) +
-                                          " not yet supported");
-            }
-        }
-    }
-
-    ASR::expr_t* ElementalMul(ASR::expr_t* left, ASR::expr_t* right,
-        const Location& loc, ASR::expr_t* value=nullptr) {
-        switch (ASRUtils::expr_type(left)->type) {
-            create_ElementalBinOp(Real, make_RealBinOp_t, Mul, value)
-            create_ElementalBinOp(Integer, make_IntegerBinOp_t, Mul, value)
-            create_ElementalBinOp(Complex, make_ComplexBinOp_t, Mul, value)
-            default: {
-                throw LCompilersException("Expression type, " +
-                                          std::to_string(expr_type(left)->type) +
-                                          " not yet supported");
-            }
-        }
-    }
-
-    ASR::expr_t* ElementalPow(ASR::expr_t* left, ASR::expr_t* right,
-        const Location& loc, ASR::expr_t* value=nullptr) {
-        switch (ASRUtils::expr_type(left)->type) {
-            create_ElementalBinOp(Real, make_RealBinOp_t, Pow, value)
-            create_ElementalBinOp(Integer, make_IntegerBinOp_t, Pow, value)
-            create_ElementalBinOp(Complex, make_ComplexBinOp_t, Pow, value)
-            default: {
-                throw LCompilersException("Expression type, " +
-                                          std::to_string(expr_type(left)->type) +
-                                          " not yet supported");
-            }
-        }
-    }
-
-    ASR::expr_t* ElementalMax(ASR::expr_t* left, ASR::expr_t* right,
-        const Location& loc, ASR::expr_t* value=nullptr) {
-        ASR::expr_t* test_condition = nullptr;
-        switch (ASRUtils::expr_type(left)->type) {
-            case ASR::ttypeType::Integer: {
-                test_condition = make_Compare(make_IntegerCompare_t, left, Gt, right);
-                break;
-            }
-            case ASR::ttypeType::Real: {
-                test_condition = make_Compare(make_RealCompare_t, left, Gt, right);
-                break;
-            }
-            default: {
-                throw LCompilersException("Expression type, " +
-                    std::to_string(expr_type(left)->type) + " not yet supported");
-            }
-        }
-        return ASRUtils::EXPR(ASR::make_IfExp_t(al, loc, test_condition, left, right, ASRUtils::expr_type(left), value));
-    }
-
-    ASR::expr_t* ElementalMin(ASR::expr_t* left, ASR::expr_t* right,
-        const Location& loc, ASR::expr_t* value=nullptr) {
-        ASR::expr_t* test_condition = nullptr;
-        switch (ASRUtils::expr_type(left)->type) {
-            case ASR::ttypeType::Integer: {
-                test_condition = make_Compare(make_IntegerCompare_t, left, Lt, right);
-                break;
-            }
-            case ASR::ttypeType::Real: {
-                test_condition = make_Compare(make_RealCompare_t, left, Lt, right);
-                break;
-            }
-            default: {
-                throw LCompilersException("Expression type, " +
-                    std::to_string(expr_type(left)->type) + " not yet supported");
-            }
-        }
-        return ASRUtils::EXPR(ASR::make_IfExp_t(al, loc, test_condition, left, right, ASRUtils::expr_type(left), value));
-    }
-
-    ASR::expr_t* ElementalOr(ASR::expr_t* left, ASR::expr_t* right,
-        const Location& loc) {
-        return ASRUtils::EXPR(ASR::make_LogicalBinOp_t(al, loc,
-            left, ASR::Or, right,
-            ASRUtils::TYPE(ASR::make_Logical_t( al, loc, 4)), nullptr));
-    }
-
-    ASR::expr_t* Or(ASR::expr_t* left, ASR::expr_t* right,
-        const Location& loc) {
-        return ASRUtils::EXPR(ASR::make_LogicalBinOp_t(al, loc,
-            left, ASR::Or, right, ASRUtils::expr_type(left),
-            nullptr));
-    }
-
-    ASR::expr_t* Call(ASR::symbol_t* s, Vec<ASR::call_arg_t>& args,
-                      ASR::ttype_t* return_type) {
-        return ASRUtils::EXPR(ASRUtils::make_FunctionCall_t_util(al, loc,
-                s, s, args.p, args.size(), return_type, nullptr, nullptr));
-    }
-
-    ASR::expr_t* Call(ASR::symbol_t* s, Vec<ASR::expr_t *>& args,
-                      ASR::ttype_t* return_type) {
-        Vec<ASR::call_arg_t> args_; args_.reserve(al, 2);
-        visit_expr_list(al, args, args_);
-        return ASRUtils::EXPR(ASRUtils::make_FunctionCall_t_util(al, loc,
-                s, s, args_.p, args_.size(), return_type, nullptr, nullptr));
-    }
-
-    ASR::expr_t* Call(ASR::symbol_t* s, Vec<ASR::call_arg_t>& args,
-                      ASR::ttype_t* return_type, ASR::expr_t* value) {
-        return ASRUtils::EXPR(ASRUtils::make_FunctionCall_t_util(al, loc,
-                s, s, args.p, args.size(), return_type, value, nullptr));
-    }
-
-    ASR::expr_t *ArrayItem_01(ASR::expr_t *arr, std::vector<ASR::expr_t*> idx) {
-        Vec<ASR::expr_t*> idx_vars; idx_vars.reserve(al, 1);
-        for (auto &x: idx) idx_vars.push_back(al, x);
-        return PassUtils::create_array_ref(arr, idx_vars, al);
-    }
-
-    #define ArrayItem_02(arr, idx_vars) PassUtils::create_array_ref(arr,        \
-        idx_vars, al)
-
-    ASR::expr_t *ArrayConstant(std::vector<ASR::expr_t *> elements,
-            ASR::ttype_t *base_type, bool cast2descriptor=true) {
-        // This function only creates array with rank one
-        // TODO: Support other dimensions
-        Vec<ASR::expr_t *> m_eles; m_eles.reserve(al, 1);
-        for (auto &x: elements) m_eles.push_back(al, x);
-
-        ASR::ttype_t *fixed_size_type = Array({(int64_t) elements.size()}, base_type);
-        ASR::expr_t *arr_constant = EXPR(ASR::make_ArrayConstant_t(al, loc,
-            m_eles.p, m_eles.n, fixed_size_type, ASR::arraystorageType::ColMajor));
-
-        if (cast2descriptor) {
-            return cast_to_descriptor(al, arr_constant);
-        } else {
-            return arr_constant;
-        }
-    }
-
-    ASR::dimension_t set_dim(ASR::expr_t *start, ASR::expr_t *length) {
-        ASR::dimension_t dim;
-        dim.loc = loc;
-        dim.m_start = start;
-        dim.m_length = length;
-        return dim;
-    }
-
-    // Statements --------------------------------------------------------------
-    #define Return() STMT(ASR::make_Return_t(al, loc))
-
-    ASR::stmt_t *Assignment(ASR::expr_t *lhs, ASR::expr_t *rhs) {
-        LCOMPILERS_ASSERT(check_equal_type(expr_type(lhs), expr_type(rhs)));
-        return STMT(ASR::make_Assignment_t(al, loc, lhs, rhs, nullptr));
-    }
-
-    template <typename T>
-    ASR::stmt_t *Assign_Constant(ASR::expr_t *lhs, T init_value) {
-        ASR::ttype_t *type = expr_type(lhs);
-        switch(type->type) {
-            case ASR::ttypeType::Integer : {
-                return Assignment(lhs, i(init_value, type));
-            }
-            case ASR::ttypeType::Real : {
-                return Assignment(lhs, f(init_value, type));
-            }
-            default : {
-                LCOMPILERS_ASSERT(false);
-                return nullptr;
-            }
-        }
-    }
-
-    ASR::stmt_t *Allocate(ASR::expr_t *m_a, Vec<ASR::dimension_t> dims) {
-        Vec<ASR::alloc_arg_t> alloc_args; alloc_args.reserve(al, 1);
-        ASR::alloc_arg_t alloc_arg;
-        alloc_arg.loc = loc;
-        alloc_arg.m_a = m_a;
-        alloc_arg.m_dims = dims.p;
-        alloc_arg.n_dims = dims.n;
-        alloc_arg.m_type = nullptr;
-        alloc_arg.m_len_expr = nullptr;
-        alloc_args.push_back(al, alloc_arg);
-        return STMT(ASR::make_Allocate_t(al, loc, alloc_args.p, 1,
-            nullptr, nullptr, nullptr));
-    }
-
-    #define UBound(arr, dim) PassUtils::get_bound(arr, dim, "ubound", al)
-    #define LBound(arr, dim) PassUtils::get_bound(arr, dim, "lbound", al)
-
-    ASR::stmt_t *DoLoop(ASR::expr_t *m_v, ASR::expr_t *start, ASR::expr_t *end,
-            std::vector<ASR::stmt_t*> loop_body, ASR::expr_t *step=nullptr) {
-        ASR::do_loop_head_t head;
-        head.loc = m_v->base.loc;
-        head.m_v = m_v;
-        head.m_start = start;
-        head.m_end = end;
-        head.m_increment = step;
-        Vec<ASR::stmt_t *> body;
-        body.from_pointer_n_copy(al, &loop_body[0], loop_body.size());
-        return STMT(ASR::make_DoLoop_t(al, loc, nullptr, head, body.p, body.n));
-    }
-
-    template <typename LOOP_BODY>
-    ASR::stmt_t* create_do_loop(
-        const Location& loc, int rank, ASR::expr_t* array,
-        SymbolTable* scope, Vec<ASR::expr_t*>& idx_vars,
-        Vec<ASR::stmt_t*>& doloop_body, LOOP_BODY loop_body) {
-        PassUtils::create_idx_vars(idx_vars, rank, loc, al, scope, "_i");
-
-        ASR::stmt_t* doloop = nullptr;
-        for( int i = (int) idx_vars.size() - 1; i >= 0; i-- ) {
-            ASR::do_loop_head_t head;
-            head.m_v = idx_vars[i];
-            head.m_start = PassUtils::get_bound(array, i + 1, "lbound", al);
-            head.m_end = PassUtils::get_bound(array, i + 1, "ubound", al);
-            head.m_increment = nullptr;
-
-            head.loc = head.m_v->base.loc;
-            doloop_body.reserve(al, 1);
-            if( doloop == nullptr ) {
-                loop_body();
-            } else {
-                doloop_body.push_back(al, doloop);
-            }
-            doloop = ASRUtils::STMT(ASR::make_DoLoop_t(al, loc, nullptr,
-                        head, doloop_body.p, doloop_body.size()));
-        }
-        return doloop;
-    }
-
-    template <typename LOOP_BODY>
-    ASR::stmt_t* create_do_loop(
-        const Location& loc, ASR::expr_t* array,
-        Vec<ASR::expr_t*>& loop_vars, std::vector<int>& loop_dims,
-        Vec<ASR::stmt_t*>& doloop_body, LOOP_BODY loop_body) {
-
-        ASR::stmt_t* doloop = nullptr;
-        for( int i = (int) loop_vars.size() - 1; i >= 0; i-- ) {
-            ASR::do_loop_head_t head;
-            head.m_v = loop_vars[i];
-            head.m_start = PassUtils::get_bound(array, loop_dims[i], "lbound", al);
-            head.m_end = PassUtils::get_bound(array, loop_dims[i], "ubound", al);
-            head.m_increment = nullptr;
-
-            head.loc = head.m_v->base.loc;
-            doloop_body.reserve(al, 1);
-            if( doloop == nullptr ) {
-                loop_body();
-            } else {
-                doloop_body.push_back(al, doloop);
-            }
-            doloop = ASRUtils::STMT(ASR::make_DoLoop_t(al, loc, nullptr,
-                        head, doloop_body.p, doloop_body.size()));
-        }
-        return doloop;
-    }
-
-    template <typename INIT, typename LOOP_BODY>
-    void generate_reduction_intrinsic_stmts_for_scalar_output(const Location& loc,
-    ASR::expr_t* array, SymbolTable* fn_scope,
-    Vec<ASR::stmt_t*>& fn_body, Vec<ASR::expr_t*>& idx_vars,
-    Vec<ASR::stmt_t*>& doloop_body, INIT init_stmts, LOOP_BODY loop_body) {
-        init_stmts();
-        int rank = ASRUtils::extract_n_dims_from_ttype(ASRUtils::expr_type(array));
-        ASR::stmt_t* doloop = create_do_loop(loc,
-            rank, array, fn_scope, idx_vars, doloop_body,
-            loop_body);
-        fn_body.push_back(al, doloop);
-    }
-
-    template <typename INIT, typename LOOP_BODY>
-    void generate_reduction_intrinsic_stmts_for_array_output(const Location& loc,
-        ASR::expr_t* array, ASR::expr_t* dim, SymbolTable* fn_scope,
-        Vec<ASR::stmt_t*>& fn_body, Vec<ASR::expr_t*>& idx_vars,
-        Vec<ASR::expr_t*>& target_idx_vars, Vec<ASR::stmt_t*>& doloop_body,
-        INIT init_stmts, LOOP_BODY loop_body) {
-        init_stmts();
-        int n_dims = ASRUtils::extract_n_dims_from_ttype(ASRUtils::expr_type(array));
-        ASR::stmt_t** else_ = nullptr;
-        size_t else_n = 0;
-        idx_vars.reserve(al, n_dims);
-        PassUtils::create_idx_vars(idx_vars, n_dims, loc, al, fn_scope, "_j");
-        for( int i = 1; i <= n_dims; i++ ) {
-            ASR::expr_t* current_dim = i32(i);
-            ASR::expr_t* test_expr = make_Compare(make_IntegerCompare_t, dim,
-                                        Eq, current_dim);
-
-            Vec<ASR::expr_t*> loop_vars;
-            std::vector<int> loop_dims;
-            loop_dims.reserve(n_dims);
-            loop_vars.reserve(al, n_dims);
-            target_idx_vars.reserve(al, n_dims - 1);
-            for( int j = 1; j <= n_dims; j++ ) {
-                if( j == i ) {
-                    continue ;
-                }
-                target_idx_vars.push_back(al, idx_vars[j - 1]);
-                loop_dims.push_back(j);
-                loop_vars.push_back(al, idx_vars[j - 1]);
-            }
-            loop_dims.push_back(i);
-            loop_vars.push_back(al, idx_vars[i - 1]);
-
-            ASR::stmt_t* doloop = create_do_loop(loc,
-            array, loop_vars, loop_dims, doloop_body,
-            loop_body);
-            Vec<ASR::stmt_t*> if_body;
-            if_body.reserve(al, 1);
-            if_body.push_back(al, doloop);
-            ASR::stmt_t* if_ = ASRUtils::STMT(ASR::make_If_t(al, loc, test_expr,
-                                if_body.p, if_body.size(), else_, else_n));
-            Vec<ASR::stmt_t*> if_else_if;
-            if_else_if.reserve(al, 1);
-            if_else_if.push_back(al, if_);
-            else_ = if_else_if.p;
-            else_n = if_else_if.size();
-        }
-        fn_body.push_back(al, else_[0]);
-    }
-
-    ASR::stmt_t *Print(std::vector<ASR::expr_t *> items) {
-        // Used for debugging
-        Vec<ASR::expr_t *> x_exprs;
-        x_exprs.from_pointer_n_copy(al, &items[0], items.size());
-        return STMT(ASR::make_Print_t(al, loc, x_exprs.p, x_exprs.n,
-            nullptr, nullptr));
-    }
-
-};
-
-namespace UnaryIntrinsicFunction {
-
-static inline ASR::expr_t* instantiate_functions(Allocator &al,
-        const Location &loc, SymbolTable *scope, std::string new_name,
-        ASR::ttype_t *arg_type, ASR::ttype_t *return_type,
-        Vec<ASR::call_arg_t>& new_args, int64_t /*overload_id*/) {
-    std::string c_func_name;
-    switch (arg_type->type) {
-        case ASR::ttypeType::Complex : {
-            if (ASRUtils::extract_kind_from_ttype_t(arg_type) == 4) {
-                c_func_name = "_lfortran_c" + new_name;
-            } else {
-                c_func_name = "_lfortran_z" + new_name;
-            }
-            break;
-        }
-        default : {
-            if (ASRUtils::extract_kind_from_ttype_t(arg_type) == 4) {
-                c_func_name = "_lfortran_s" + new_name;
-            } else {
-                c_func_name = "_lfortran_d" + new_name;
-            }
-        }
-    }
-    new_name = "_lcompilers_" + new_name + "_" + type_to_str_python(arg_type);
-
-    declare_basic_variables(new_name);
-    if (scope->get_symbol(new_name)) {
-        ASR::symbol_t *s = scope->get_symbol(new_name);
-        ASR::Function_t *f = ASR::down_cast<ASR::Function_t>(s);
-        return b.Call(s, new_args, expr_type(f->m_return_var));
-    }
-    fill_func_arg("x", arg_type);
-    auto result = declare(new_name, return_type, ReturnVar);
-
-    {
-        SymbolTable *fn_symtab_1 = al.make_new<SymbolTable>(fn_symtab);
-        Vec<ASR::expr_t*> args_1;
-        {
-            args_1.reserve(al, 1);
-            ASR::expr_t *arg = b.Variable(fn_symtab_1, "x", arg_type,
-                ASR::intentType::In, ASR::abiType::BindC, true);
-            args_1.push_back(al, arg);
-        }
-
-        ASR::expr_t *return_var_1 = b.Variable(fn_symtab_1, c_func_name,
-            arg_type, ASRUtils::intent_return_var, ASR::abiType::BindC, false);
-
-        SetChar dep_1; dep_1.reserve(al, 1);
-        Vec<ASR::stmt_t*> body_1; body_1.reserve(al, 1);
-        ASR::symbol_t *s = make_ASR_Function_t(c_func_name, fn_symtab_1, dep_1, args_1,
-            body_1, return_var_1, ASR::abiType::BindC, ASR::deftypeType::Interface, s2c(al, c_func_name));
-        fn_symtab->add_symbol(c_func_name, s);
-        dep.push_back(al, s2c(al, c_func_name));
-        body.push_back(al, b.Assignment(result, b.Call(s, args, arg_type)));
-    }
-
-    ASR::symbol_t *new_symbol = make_ASR_Function_t(fn_name, fn_symtab, dep, args,
-        body, result, ASR::abiType::Source, ASR::deftypeType::Implementation, nullptr);
-    scope->add_symbol(fn_name, new_symbol);
-    return b.Call(new_symbol, new_args, return_type);
-}
-
-static inline ASR::asr_t* create_UnaryFunction(Allocator& al, const Location& loc,
-    Vec<ASR::expr_t*>& args, eval_intrinsic_function eval_function,
-    int64_t intrinsic_id, int64_t overload_id, ASR::ttype_t* type) {
-    ASR::expr_t *value = nullptr;
-    ASR::expr_t *arg_value = ASRUtils::expr_value(args[0]);
-    if (arg_value) {
-        Vec<ASR::expr_t*> arg_values;
-        arg_values.reserve(al, 1);
-        arg_values.push_back(al, arg_value);
-        value = eval_function(al, loc, type, arg_values);
-    }
-
-    return ASRUtils::make_IntrinsicScalarFunction_t_util(al, loc, intrinsic_id,
-        args.p, args.n, overload_id, type, value);
-}
-
-static inline ASR::symbol_t *create_KMP_function(Allocator &al,
-        const Location &loc, SymbolTable *scope)
-{
-    /*
-     * Knuth-Morris-Pratt (KMP) string-matching
-     * This function takes two parameters:
-     *     the sub-string or pattern string and the target string,
-     * then returns the position of the first occurrence of the
-     * string in the pattern.
-     */
-    declare_basic_variables("KMP_string_matching");
-    fill_func_arg("target_string", character(-2));
-    fill_func_arg("pattern", character(-2));
-
-    auto result = declare("result", int32, ReturnVar);
-    auto pi_len = declare("pi_len", int32, Local);
-    auto i = declare("i", int32, Local);
-    auto j = declare("j", int32, Local);
-    auto s_len = declare("s_len", int32, Local);
-    auto pat_len = declare("pat_len", int32, Local);
-    auto flag = declare("flag", logical, Local);
-    auto lps = declare("lps", List(int32), Local);
-
-    body.push_back(al, b.Assignment(s_len, StringLen(args[0])));
-    body.push_back(al, b.Assignment(pat_len, StringLen(args[1])));
-    body.push_back(al, b.Assignment(result, i32_n(-1)));
-    body.push_back(al, b.If(iEq(pat_len, i32(0)), {
-            b.Assignment(result, i32(0)), Return()
-        }, {
-            b.If(iEq(s_len, i32(0)), { Return() }, {})
-        }));
-    body.push_back(al, b.Assignment(lps,
-        EXPR(ASR::make_ListConstant_t(al, loc, nullptr, 0, List(int32)))));
-    body.push_back(al, b.Assignment(i, i32(0)));
-    body.push_back(al, b.While(iLtE(i, iSub(pat_len, i32(1))), {
-        b.Assignment(i, iAdd(i, i32(1))),
-        ListAppend(lps, i32(0))
-    }));
-    body.push_back(al, b.Assignment(flag, bool32(false)));
-    body.push_back(al, b.Assignment(i, i32(1)));
-    body.push_back(al, b.Assignment(pi_len, i32(0)));
-    body.push_back(al, b.While(iLt(i, pat_len), {
-        b.If(sEq(StringItem(args[1], iAdd(i, i32(1))),
-                 StringItem(args[1], iAdd(pi_len, i32(1)))), {
-            b.Assignment(pi_len, iAdd(pi_len, i32(1))),
-            b.Assignment(ListItem(lps, i, int32), pi_len),
-            b.Assignment(i, iAdd(i, i32(1)))
-        }, {
-            b.If(iNotEq(pi_len, i32(0)), {
-                b.Assignment(pi_len, ListItem(lps, iSub(pi_len, i32(1)), int32))
-            }, {
-                b.Assignment(i, iAdd(i, i32(1)))
-            })
-        })
-    }));
-    body.push_back(al, b.Assignment(j, i32(0)));
-    body.push_back(al, b.Assignment(i, i32(0)));
-    body.push_back(al, b.While(And(iGtE(iSub(s_len, i),
-            iSub(pat_len, j)), Not(flag)), {
-        b.If(sEq(StringItem(args[1], iAdd(j, i32(1))),
-                StringItem(args[0], iAdd(i, i32(1)))), {
-            b.Assignment(i, iAdd(i, i32(1))),
-            b.Assignment(j, iAdd(j, i32(1)))
-        }, {}),
-        b.If(iEq(j, pat_len), {
-            b.Assignment(result, iSub(i, j)),
-            b.Assignment(flag, bool32(true)),
-            b.Assignment(j, ListItem(lps, iSub(j, i32(1)), int32))
-        }, {
-            b.If(And(iLt(i, s_len), sNotEq(StringItem(args[1], iAdd(j, i32(1))),
-                    StringItem(args[0], iAdd(i, i32(1))))), {
-                b.If(iNotEq(j, i32(0)), {
-                    b.Assignment(j, ListItem(lps, iSub(j, i32(1)), int32))
-                }, {
-                    b.Assignment(i, iAdd(i, i32(1)))
-                })
-            }, {})
-        })
-    }));
-    body.push_back(al, Return());
-    ASR::symbol_t *fn_sym = make_ASR_Function_t(fn_name, fn_symtab, dep, args,
-        body, result, ASR::abiType::Source, ASR::deftypeType::Implementation, nullptr);
-    scope->add_symbol(fn_name, fn_sym);
-    return fn_sym;
-}
-
-static inline void verify_args(const ASR::IntrinsicScalarFunction_t& x,
-        diag::Diagnostics& diagnostics) {
-    const Location& loc = x.base.base.loc;
-    ASRUtils::require_impl(x.n_args == 1,
-        "Elemental intrinsics must have only 1 input argument",
-        loc, diagnostics);
-
-    ASR::ttype_t* input_type = ASRUtils::expr_type(x.m_args[0]);
-    ASR::ttype_t* output_type = x.m_type;
-    ASRUtils::require_impl(ASRUtils::check_equal_type(input_type, output_type, true),
-        "The input and output type of elemental intrinsics must exactly match, input type: " +
-        ASRUtils::get_type_code(input_type) + " output type: " + ASRUtils::get_type_code(output_type),
-        loc, diagnostics);
-}
-
-} // namespace UnaryIntrinsicFunction
-
-namespace BinaryIntrinsicFunction {
-
-static inline ASR::expr_t* instantiate_functions(Allocator &al,
-        const Location &loc, SymbolTable *scope, std::string new_name,
-        ASR::ttype_t *arg_type, ASR::ttype_t *return_type,
-        Vec<ASR::call_arg_t>& new_args, int64_t /*overload_id*/) {
-    std::string c_func_name;
-    switch (arg_type->type) {
-        case ASR::ttypeType::Complex : {
-            if (ASRUtils::extract_kind_from_ttype_t(arg_type) == 4) {
-                c_func_name = "_lfortran_c" + new_name;
-            } else {
-                c_func_name = "_lfortran_z" + new_name;
-            }
-            break;
-        }
-        default : {
-            if (ASRUtils::extract_kind_from_ttype_t(arg_type) == 4) {
-                c_func_name = "_lfortran_s" + new_name;
-            } else {
-                c_func_name = "_lfortran_d" + new_name;
-            }
-        }
-    }
-    new_name = "_lcompilers_" + new_name + "_" + type_to_str_python(arg_type);
-
-    declare_basic_variables(new_name);
-    if (scope->get_symbol(new_name)) {
-        ASR::symbol_t *s = scope->get_symbol(new_name);
-        ASR::Function_t *f = ASR::down_cast<ASR::Function_t>(s);
-        return b.Call(s, new_args, expr_type(f->m_return_var));
-    }
-    fill_func_arg("x", arg_type);
-    fill_func_arg("y", arg_type)
-    auto result = declare(new_name, return_type, ReturnVar);
-
-    {
-        SymbolTable *fn_symtab_1 = al.make_new<SymbolTable>(fn_symtab);
-        Vec<ASR::expr_t*> args_1;
-        {
-            args_1.reserve(al, 2);
-            ASR::expr_t *arg_1 = b.Variable(fn_symtab_1, "x", arg_type,
-                ASR::intentType::In, ASR::abiType::BindC, true);
-            ASR::expr_t *arg_2 = b.Variable(fn_symtab_1, "y", arg_type,
-                ASR::intentType::In, ASR::abiType::BindC, true);
-            args_1.push_back(al, arg_1);
-            args_1.push_back(al, arg_2);
-        }
-
-        ASR::expr_t *return_var_1 = b.Variable(fn_symtab_1, c_func_name,
-            arg_type, ASRUtils::intent_return_var, ASR::abiType::BindC, false);
-
-        SetChar dep_1; dep_1.reserve(al, 1);
-        Vec<ASR::stmt_t*> body_1; body_1.reserve(al, 1);
-        ASR::symbol_t *s = make_ASR_Function_t(c_func_name, fn_symtab_1, dep_1, args_1,
-            body_1, return_var_1, ASR::abiType::BindC, ASR::deftypeType::Interface, s2c(al, c_func_name));
-        fn_symtab->add_symbol(c_func_name, s);
-        dep.push_back(al, s2c(al, c_func_name));
-        body.push_back(al, b.Assignment(result, b.Call(s, args, arg_type)));
-    }
-
-    ASR::symbol_t *new_symbol = make_ASR_Function_t(fn_name, fn_symtab, dep, args,
-        body, result, ASR::abiType::Source, ASR::deftypeType::Implementation, nullptr);
-    scope->add_symbol(fn_name, new_symbol);
-    return b.Call(new_symbol, new_args, return_type);
-}
-
-static inline ASR::asr_t* create_BinaryFunction(Allocator& al, const Location& loc,
-    Vec<ASR::expr_t*>& args, eval_intrinsic_function eval_function,
-    int64_t intrinsic_id, int64_t overload_id, ASR::ttype_t* type) {
-    ASR::expr_t *value = nullptr;
-    ASR::expr_t *arg_value_1 = ASRUtils::expr_value(args[0]);
-    ASR::expr_t *arg_value_2 = ASRUtils::expr_value(args[1]);
-    if (arg_value_1 && arg_value_2) {
-        Vec<ASR::expr_t*> arg_values;
-        arg_values.reserve(al, 2);
-        arg_values.push_back(al, arg_value_1);
-        arg_values.push_back(al, arg_value_2);
-        value = eval_function(al, loc, type, arg_values);
-    }
-
-    return ASRUtils::make_IntrinsicScalarFunction_t_util(al, loc, intrinsic_id,
-        args.p, args.n, overload_id, type, value);
-}
-
-static inline void verify_args(const ASR::IntrinsicScalarFunction_t& x,
-        diag::Diagnostics& diagnostics) {
-    const Location& loc = x.base.base.loc;
-    ASRUtils::require_impl(x.n_args == 2,
-        "Binary intrinsics must have only 2 input arguments",
-        loc, diagnostics);
-
-    ASR::ttype_t* input_type = ASRUtils::expr_type(x.m_args[0]);
-    ASR::ttype_t* input_type_2 = ASRUtils::expr_type(x.m_args[1]);
-    ASR::ttype_t* output_type = x.m_type;
-    ASRUtils::require_impl(ASRUtils::check_equal_type(input_type, input_type_2, true),
-        "The types of both the arguments of binary intrinsics must exactly match, argument 1 type: " +
-        ASRUtils::get_type_code(input_type) + " argument 2 type: " + ASRUtils::get_type_code(input_type_2),
-        loc, diagnostics);
-    ASRUtils::require_impl(ASRUtils::check_equal_type(input_type, output_type, true),
-        "The input and output type of elemental intrinsics must exactly match, input type: " +
-        ASRUtils::get_type_code(input_type) + " output type: " + ASRUtils::get_type_code(output_type),
-        loc, diagnostics);
-}
-
-} // namespace BinaryIntrinsicFunction
-
-
-namespace ObjectType {
-
-     static inline void verify_args(const ASR::IntrinsicScalarFunction_t& x, diag::Diagnostics& diagnostics) {
-        ASRUtils::require_impl(x.n_args == 1,
-            "ASR Verify: type() takes only 1 argument `object`",
-            x.base.base.loc, diagnostics);
-    }
-
-    static ASR::expr_t *eval_ObjectType(Allocator &al, const Location &loc,
-            ASR::ttype_t* t1, Vec<ASR::expr_t*>& /*args*/) {
-        std::string object_type = "<class '";
-        switch (t1->type) {
-            case ASR::ttypeType::Integer : {
-                object_type += "int"; break;
-            } case ASR::ttypeType::Real : {
-                object_type += "float"; break;
-            } case ASR::ttypeType::Character : {
-                object_type += "str"; break;
-            } case ASR::ttypeType::List : {
-                object_type += "list"; break;
-            } case ASR::ttypeType::Dict : {
-               object_type += "dict"; break;
-            } default: {
-                LCOMPILERS_ASSERT_MSG(false, "Unsupported type");
-                break;
-            }
-        }
-        object_type += "'>";
-        return StringConstant(object_type, character(object_type.length()));
-    }
-
-    static inline ASR::asr_t* create_ObjectType(Allocator& al, const Location& loc,
-            Vec<ASR::expr_t*>& args,
-            const std::function<void (const std::string &, const Location &)> err) {
-        if (args.size() != 1) {
-            err("type() takes exactly 1 argument `object` for now", loc);
-        }
-        ASR::expr_t *m_value = nullptr;
-        Vec<ASR::expr_t *> arg_values;
-
-        m_value = eval_ObjectType(al, loc, expr_type(args[0]), arg_values);
-
-        return ASR::make_IntrinsicScalarFunction_t(al, loc,
-            static_cast<int64_t>(IntrinsicScalarFunctions::ObjectType),
-            args.p, args.n, 0, ASRUtils::expr_type(m_value), m_value);
-    }
-
-
-} // namespace ObjectType
-
-
-namespace LogGamma {
-
-static inline ASR::expr_t *eval_log_gamma(Allocator &al, const Location &loc,
-        ASR::ttype_t *t, Vec<ASR::expr_t*>& args) {
-    double rv = ASR::down_cast<ASR::RealConstant_t>(args[0])->m_r;
-    double val = lgamma(rv);
-    return make_ConstantWithType(make_RealConstant_t, val, t, loc);
-}
-
-static inline ASR::asr_t* create_LogGamma(Allocator& al, const Location& loc,
-    Vec<ASR::expr_t*>& args,
-    const std::function<void (const std::string &, const Location &)> err) {
-    ASR::ttype_t *type = ASRUtils::expr_type(args[0]);
-
-    if (args.n != 1) {
-            err("Intrinsic `log_gamma` accepts exactly one argument", loc);
-    } else if (!ASRUtils::is_real(*type)) {
-        err("`x` argument of `log_gamma` must be real",
-            args[0]->base.loc);
-    }
-
-    return UnaryIntrinsicFunction::create_UnaryFunction(al, loc, args,
-            eval_log_gamma, static_cast<int64_t>(IntrinsicScalarFunctions::LogGamma),
-            0, type);
-}
-
-static inline ASR::expr_t* instantiate_LogGamma (Allocator &al,
-        const Location &loc, SymbolTable *scope, Vec<ASR::ttype_t*>& arg_types,
-        ASR::ttype_t *return_type, Vec<ASR::call_arg_t>& new_args,
-        int64_t overload_id) {
-    ASR::ttype_t* arg_type = arg_types[0];
-    return UnaryIntrinsicFunction::instantiate_functions(al, loc, scope,
-        "log_gamma", arg_type, return_type, new_args, overload_id);
-}
-
-} // namespace LogGamma
-
-#define create_trunc_macro(X, stdeval)                                              \
-namespace X {                                                                       \
-    static inline ASR::expr_t *eval_##X(Allocator &al, const Location &loc,         \
-            ASR::ttype_t *t, Vec<ASR::expr_t*>& args) {                             \
-        LCOMPILERS_ASSERT(args.size() == 1);                                        \
-        double rv = ASR::down_cast<ASR::RealConstant_t>(args[0])->m_r;              \
-        if (ASRUtils::extract_value(args[0], rv)) {                                 \
-            double val = std::stdeval(rv);                                          \
-            return make_ConstantWithType(make_RealConstant_t, val, t, loc);         \
-        }                                                                           \
-        return nullptr;                                                             \
-    }                                                                               \
-    static inline ASR::asr_t* create_##X(Allocator& al, const Location& loc,        \
-        Vec<ASR::expr_t*>& args,                                                    \
-        const std::function<void (const std::string &, const Location &)> err) {    \
-        ASR::ttype_t *type = ASRUtils::expr_type(args[0]);                          \
-        if (args.n != 1) {                                                          \
-            err("Intrinsic `#X` accepts exactly one argument", loc);                \
-        } else if (!ASRUtils::is_real(*type)) {                                     \
-            err("`x` argument of `#X` must be real",                                \
-                args[0]->base.loc);                                                 \
-        }                                                                           \
-        return UnaryIntrinsicFunction::create_UnaryFunction(al, loc, args,          \
-                eval_##X, static_cast<int64_t>(IntrinsicScalarFunctions::Trunc),    \
-                0, type);                                                           \
-    }                                                                               \
-    static inline ASR::expr_t* instantiate_##X (Allocator &al,                      \
-            const Location &loc, SymbolTable *scope, Vec<ASR::ttype_t*>& arg_types, \
-            ASR::ttype_t *return_type, Vec<ASR::call_arg_t>& new_args,              \
-            int64_t overload_id) {                                                  \
-        ASR::ttype_t* arg_type = arg_types[0];                                      \
-        return UnaryIntrinsicFunction::instantiate_functions(al, loc, scope,        \
-            "#X", arg_type, return_type, new_args, overload_id);                    \
-    }                                                                               \
-} // namespace X
-
-create_trunc_macro(Trunc, trunc)
-
-namespace Fix {
-    static inline ASR::expr_t *eval_Fix(Allocator &al, const Location &loc,
-            ASR::ttype_t *t, Vec<ASR::expr_t*>& args) {
-        LCOMPILERS_ASSERT(args.size() == 1);
-        double rv = ASR::down_cast<ASR::RealConstant_t>(args[0])->m_r;
-        double val;
-        if (rv > 0.0) {
-            val = floor(rv);
-        } else {
-            val = ceil(rv);
-        }
-        return make_ConstantWithType(make_RealConstant_t, val, t, loc);
-    }
-
-    static inline ASR::asr_t* create_Fix(Allocator& al, const Location& loc,
-        Vec<ASR::expr_t*>& args,
-        const std::function<void (const std::string &, const Location &)> err) {
-        ASR::ttype_t *type = ASRUtils::expr_type(args[0]);
-        if (args.n != 1) {
-            err("Intrinsic `fix` accepts exactly one argument", loc);
-        } else if (!ASRUtils::is_real(*type)) {
-            err("`fix` argument of `fix` must be real",
-                args[0]->base.loc);
-        }
-        return UnaryIntrinsicFunction::create_UnaryFunction(al, loc, args,
-                eval_Fix, static_cast<int64_t>(IntrinsicScalarFunctions::Fix),
-                0, type);
-    }
-
-    static inline ASR::expr_t* instantiate_Fix (Allocator &al,
-            const Location &loc, SymbolTable *scope, Vec<ASR::ttype_t*>& arg_types,
-            ASR::ttype_t *return_type, Vec<ASR::call_arg_t>& new_args,
-            int64_t overload_id) {
-        ASR::ttype_t* arg_type = arg_types[0];
-        return UnaryIntrinsicFunction::instantiate_functions(al, loc, scope,
-            "fix", arg_type, return_type, new_args, overload_id);
-    }
-
-} // namespace Fix
-
-// `X` is the name of the function in the IntrinsicScalarFunctions enum and
-// we use the same name for `create_X` and other places
-// `stdeval` is the name of the function in the `std` namespace for compile
-//  numerical time evaluation
-// `lcompilers_name` is the name that we use in the C runtime library
-#define create_trig(X, stdeval, lcompilers_name)                                \
-namespace X {                                                                   \
-    static inline ASR::expr_t *eval_##X(Allocator &al, const Location &loc,     \
-            ASR::ttype_t *t, Vec<ASR::expr_t*>& args) {                         \
-        LCOMPILERS_ASSERT(args.size() == 1);                                    \
-        double rv = -1;                                                         \
-        if( ASRUtils::extract_value(args[0], rv) ) {                            \
-            double val = std::stdeval(rv);                                      \
-            return make_ConstantWithType(make_RealConstant_t, val, t, loc);     \
-        } else {                                                                \
-            std::complex<double> crv;                                           \
-            if( ASRUtils::extract_value(args[0], crv) ) {                       \
-                std::complex<double> val = std::stdeval(crv);                   \
-                return ASRUtils::EXPR(ASR::make_ComplexConstant_t(              \
-                    al, loc, val.real(), val.imag(), t));                       \
-            }                                                                   \
-        }                                                                       \
-        return nullptr;                                                         \
-    }                                                                           \
-    static inline ASR::asr_t* create_##X(Allocator& al, const Location& loc,    \
-        Vec<ASR::expr_t*>& args,                                                \
-        const std::function<void (const std::string &, const Location &)> err)  \
-    {                                                                           \
-        ASR::ttype_t *type = ASRUtils::expr_type(args[0]);                      \
-        if (args.n != 1) {                                                      \
-            err("Intrinsic `"#X"` accepts exactly one argument", loc);          \
-        } else if (!ASRUtils::is_real(*type) && !ASRUtils::is_complex(*type)) { \
-            err("`x` argument of `"#X"` must be real or complex",               \
-                args[0]->base.loc);                                             \
-        }                                                                       \
-        return UnaryIntrinsicFunction::create_UnaryFunction(al, loc, args,      \
-                eval_##X, static_cast<int64_t>(IntrinsicScalarFunctions::X),    \
-                0, type);                                                       \
-    }                                                                           \
-    static inline ASR::expr_t* instantiate_##X (Allocator &al,                  \
-            const Location &loc, SymbolTable *scope,                            \
-            Vec<ASR::ttype_t*>& arg_types, ASR::ttype_t *return_type,           \
-            Vec<ASR::call_arg_t>& new_args,int64_t overload_id)  {              \
-        ASR::ttype_t* arg_type = arg_types[0];                                  \
-        return UnaryIntrinsicFunction::instantiate_functions(al, loc, scope,    \
-            #lcompilers_name, arg_type, return_type, new_args, overload_id);    \
-    }                                                                           \
-} // namespace X
-
-create_trig(Sin, sin, sin)
-create_trig(Cos, cos, cos)
-create_trig(Tan, tan, tan)
-create_trig(Asin, asin, asin)
-create_trig(Acos, acos, acos)
-create_trig(Atan, atan, atan)
-create_trig(Sinh, sinh, sinh)
-create_trig(Cosh, cosh, cosh)
-create_trig(Tanh, tanh, tanh)
-
-namespace Atan2 {
-    static inline ASR::expr_t *eval_Atan2(Allocator &al, const Location &loc,
-            ASR::ttype_t *t, Vec<ASR::expr_t*>& args) {
-        LCOMPILERS_ASSERT(args.size() == 2);
-        double rv = -1, rv2 = -1;
-        if( ASRUtils::extract_value(args[0], rv) && ASRUtils::extract_value(args[1], rv2) ) {
-            double val = std::atan2(rv,rv2);
-            return make_ConstantWithType(make_RealConstant_t, val, t, loc);
-        }
-        return nullptr;
-    }
-    static inline ASR::asr_t* create_Atan2(Allocator& al, const Location& loc,
-        Vec<ASR::expr_t*>& args,
-        const std::function<void (const std::string &, const Location &)> err)
-    {
-        ASR::ttype_t *type_1 = ASRUtils::expr_type(args[0]);
-        ASR::ttype_t *type_2 = ASRUtils::expr_type(args[1]);
-        if (!ASRUtils::is_real(*type_1)) {
-            err("`x` argument of \"atan2\" must be real",args[0]->base.loc);
-        } else if (!ASRUtils::is_real(*type_2)) {
-            err("`y` argument of \"atan2\" must be real",args[1]->base.loc);
-        }
-        return BinaryIntrinsicFunction::create_BinaryFunction(al, loc, args,
-                eval_Atan2, static_cast<int64_t>(IntrinsicScalarFunctions::Atan2),
-                0, type_1);
-    }
-    static inline ASR::expr_t* instantiate_Atan2 (Allocator &al,
-            const Location &loc, SymbolTable *scope,
-            Vec<ASR::ttype_t*>& arg_types, ASR::ttype_t *return_type,
-            Vec<ASR::call_arg_t>& new_args,int64_t overload_id) {
-        ASR::ttype_t* arg_type = arg_types[0];
-        return BinaryIntrinsicFunction::instantiate_functions(al, loc, scope,
-            "atan2", arg_type, return_type, new_args, overload_id);
-    }
-}
-
-namespace Abs {
-
-    static inline void verify_args(const ASR::IntrinsicScalarFunction_t& x, diag::Diagnostics& diagnostics) {
-        const Location& loc = x.base.base.loc;
-        ASRUtils::require_impl(x.n_args == 1,
-            "Elemental intrinsics must have only 1 input argument",
-            loc, diagnostics);
-
-        ASR::ttype_t* input_type = ASRUtils::expr_type(x.m_args[0]);
-        ASR::ttype_t* output_type = x.m_type;
-        std::string input_type_str = ASRUtils::get_type_code(input_type);
-        std::string output_type_str = ASRUtils::get_type_code(output_type);
-        if( ASR::is_a<ASR::Complex_t>(*ASRUtils::type_get_past_pointer(input_type)) ) {
-            ASRUtils::require_impl(ASR::is_a<ASR::Real_t>(*output_type),
-                "Abs intrinsic must return output of real for complex input, found: " + output_type_str,
-                loc, diagnostics);
-            int input_kind = ASRUtils::extract_kind_from_ttype_t(input_type);
-            int output_kind = ASRUtils::extract_kind_from_ttype_t(output_type);
-            ASRUtils::require_impl(input_kind == output_kind,
-                "The input and output type of Abs intrinsic must be of same kind, input kind: " +
-                std::to_string(input_kind) + " output kind: " + std::to_string(output_kind),
-                loc, diagnostics);
-            ASR::dimension_t *input_dims, *output_dims;
-            size_t input_n_dims = ASRUtils::extract_dimensions_from_ttype(input_type, input_dims);
-            size_t output_n_dims = ASRUtils::extract_dimensions_from_ttype(output_type, output_dims);
-            ASRUtils::require_impl(ASRUtils::dimensions_equal(input_dims, input_n_dims, output_dims, output_n_dims),
-                "The dimensions of input and output arguments of Abs intrinsic must be same, input: " +
-                input_type_str + " output: " + output_type_str, loc, diagnostics);
-        } else {
-            ASRUtils::require_impl(ASRUtils::check_equal_type(input_type, output_type, true),
-                "The input and output type of elemental intrinsics must exactly match, input type: " +
-                input_type_str + " output type: " + output_type_str, loc, diagnostics);
-        }
-    }
-
-    static ASR::expr_t *eval_Abs(Allocator &al, const Location &loc,
-            ASR::ttype_t *t, Vec<ASR::expr_t*> &args) {
-        LCOMPILERS_ASSERT(ASRUtils::all_args_evaluated(args));
-        ASR::expr_t* arg = args[0];
-        if (ASRUtils::is_real(*expr_type(arg))) {
-            double rv = ASR::down_cast<ASR::RealConstant_t>(arg)->m_r;
-            double val = std::abs(rv);
-            return make_ConstantWithType(make_RealConstant_t, val, t, loc);
-        } else if (ASRUtils::is_integer(*expr_type(arg))) {
-            int64_t rv = ASR::down_cast<ASR::IntegerConstant_t>(arg)->m_n;
-            int64_t val = std::abs(rv);
-            return make_ConstantWithType(make_IntegerConstant_t, val, t, loc);
-        } else if (ASRUtils::is_complex(*expr_type(arg))) {
-            double re = ASR::down_cast<ASR::ComplexConstant_t>(arg)->m_re;
-            double im = ASR::down_cast<ASR::ComplexConstant_t>(arg)->m_im;
-            std::complex<double> x(re, im);
-            double result = std::abs(x);
-            return make_ConstantWithType(make_RealConstant_t, result, t, loc);
-        } else {
-            return nullptr;
-        }
-    }
-
-    static inline ASR::asr_t* create_Abs(Allocator& al, const Location& loc,
-            Vec<ASR::expr_t*>& args,
-            const std::function<void (const std::string &, const Location &)> err) {
-        if (args.size() != 1) {
-            err("Intrinsic abs function accepts exactly 1 argument", loc);
-        }
-        ASR::ttype_t *type = ASRUtils::expr_type(args[0]);
-        if (!ASRUtils::is_integer(*type) && !ASRUtils::is_real(*type)
-                && !ASRUtils::is_complex(*type)) {
-            err("Argument of the abs function must be Integer, Real or Complex",
-                args[0]->base.loc);
-        }
-        if (is_complex(*type)) {
-            type = TYPE(ASR::make_Real_t(al, type->base.loc,
-                ASRUtils::extract_kind_from_ttype_t(type)));
-        }
-        return UnaryIntrinsicFunction::create_UnaryFunction(al, loc, args, eval_Abs,
-            static_cast<int64_t>(IntrinsicScalarFunctions::Abs), 0, type);
-    }
-
-    static inline ASR::expr_t* instantiate_Abs(Allocator &al, const Location &loc,
-            SymbolTable *scope, Vec<ASR::ttype_t*>& arg_types, ASR::ttype_t *return_type,
-            Vec<ASR::call_arg_t>& new_args, int64_t /*overload_id*/) {
-        std::string func_name = "_lcompilers_abs_" + type_to_str_python(arg_types[0]);
-        declare_basic_variables(func_name);
-        if (scope->get_symbol(func_name)) {
-            ASR::symbol_t *s = scope->get_symbol(func_name);
-            ASR::Function_t *f = ASR::down_cast<ASR::Function_t>(s);
-            return b.Call(s, new_args, expr_type(f->m_return_var), nullptr);
-        }
-        fill_func_arg("x", arg_types[0]);
-
-        auto result = declare(func_name, return_type, ReturnVar);
-
-        if (is_integer(*arg_types[0]) || is_real(*arg_types[0])) {
-            /*
-             * if (x >= 0) then
-             *     r = x
-             * else
-             *     r = -x
-             * end if
-             */
-            ASR::expr_t *test;
-            ASR::expr_t *negative_x;
-            if (is_integer(*arg_types[0])) {
-                ASR::expr_t* zero = make_ConstantWithType(make_IntegerConstant_t, 0, arg_types[0], loc);
-                test = make_Compare(make_IntegerCompare_t, args[0], GtE, zero);
-                negative_x = EXPR(ASR::make_IntegerUnaryMinus_t(al, loc, args[0],
-                    arg_types[0], nullptr));
-            } else {
-                ASR::expr_t* zero = make_ConstantWithType(make_RealConstant_t, 0.0, arg_types[0], loc);
-                test = make_Compare(make_RealCompare_t, args[0], GtE, zero);
-                negative_x = EXPR(ASR::make_RealUnaryMinus_t(al, loc, args[0],
-                    arg_types[0], nullptr));
-            }
-
-            Vec<ASR::stmt_t *> if_body; if_body.reserve(al, 1);
-            if_body.push_back(al, b.Assignment(result, args[0]));
-            Vec<ASR::stmt_t *> else_body; else_body.reserve(al, 1);
-            else_body.push_back(al, b.Assignment(result, negative_x));
-            body.push_back(al, STMT(ASR::make_If_t(al, loc, test,
-                if_body.p, if_body.n, else_body.p, else_body.n)));
-        } else {
-            // * Complex type: `r = (real(x)**2 + aimag(x)**2)**0.5`
-            ASR::ttype_t *real_type = TYPE(ASR::make_Real_t(al, loc,
-                                        ASRUtils::extract_kind_from_ttype_t(arg_types[0])));
-            ASR::symbol_t *sym_result = ASR::down_cast<ASR::Var_t>(result)->m_v;
-            ASR::Variable_t *r_var = ASR::down_cast<ASR::Variable_t>(sym_result);
-            r_var->m_type = return_type = real_type;
-            ASR::expr_t *aimag_of_x;
-            {
-                std::string c_func_name;
-                if (ASRUtils::extract_kind_from_ttype_t(arg_types[0]) == 4) {
-                    c_func_name = "_lfortran_caimag";
-                } else {
-                    c_func_name = "_lfortran_zaimag";
-                }
-                SymbolTable *fn_symtab_1 = al.make_new<SymbolTable>(fn_symtab);
-                Vec<ASR::expr_t*> args_1;
-                {
-                    args_1.reserve(al, 1);
-                    auto arg = b.Variable(fn_symtab_1, "x", arg_types[0],
-                        ASR::intentType::In, ASR::abiType::BindC, true);
-                    args_1.push_back(al, arg);
-                }
-
-                auto return_var_1 = b.Variable(fn_symtab_1, c_func_name, real_type,
-                    ASR::intentType::ReturnVar, ASR::abiType::BindC, false);
-
-                SetChar dep_1; dep_1.reserve(al, 1);
-                Vec<ASR::stmt_t*> body_1; body_1.reserve(al, 1);
-                ASR::symbol_t *s = make_ASR_Function_t(c_func_name, fn_symtab_1, dep_1, args_1,
-                    body_1, return_var_1, ASR::abiType::BindC, ASR::deftypeType::Interface, s2c(al, c_func_name));
-                fn_symtab->add_symbol(c_func_name, s);
-                dep.push_back(al, s2c(al, c_func_name));
-                Vec<ASR::call_arg_t> call_args;
-                {
-                    call_args.reserve(al, 1);
-                    ASR::call_arg_t arg;
-                    arg.loc = args[0]->base.loc;
-                    arg.m_value = args[0];
-                    call_args.push_back(al, arg);
-                }
-                aimag_of_x = b.Call(s, call_args, real_type);
-            }
-            ASR::expr_t *constant_two = make_ConstantWithType(make_RealConstant_t, 2.0, real_type, loc);
-            ASR::expr_t *constant_point_five = make_ConstantWithType(make_RealConstant_t, 0.5, real_type, loc);
-            ASR::expr_t *real_of_x = EXPR(ASR::make_Cast_t(al, loc, args[0],
-                ASR::cast_kindType::ComplexToReal, real_type, nullptr));
-
-            ASR::expr_t *bin_op_1 = b.ElementalPow(real_of_x, constant_two, loc);
-            ASR::expr_t *bin_op_2 = b.ElementalPow(aimag_of_x, constant_two, loc);
-
-            bin_op_1 = b.ElementalAdd(bin_op_1, bin_op_2, loc);
-
-            body.push_back(al, b.Assignment(result,
-                b.ElementalPow(bin_op_1, constant_point_five, loc)));
-        }
-
-        ASR::symbol_t *f_sym = make_ASR_Function_t(func_name, fn_symtab, dep, args,
-            body, result, ASR::abiType::Source, ASR::deftypeType::Implementation, nullptr);
-        scope->add_symbol(func_name, f_sym);
-        return b.Call(f_sym, new_args, return_type, nullptr);
-    }
-
-} // namespace Abs
-
-namespace Radix {
-
-    // Helper function to verify arguments
-    static inline void verify_args(const ASR::IntrinsicScalarFunction_t& x,
-            diag::Diagnostics& diagnostics) {
-        ASRUtils::require_impl(x.m_args[0], "Argument of the `radix` "
-            "can be a nullptr", x.base.base.loc, diagnostics);
-    }
-
-    // Function to create an instance of the 'radix' intrinsic function
-    static inline ASR::asr_t* create_Radix(Allocator& al, const Location& loc,
-        Vec<ASR::expr_t*>& args,
-        const std::function<void (const std::string &, const Location &)> err) {
-        if ( args.n != 1 ) {
-            err("Intrinsic `radix` accepts exactly one argument", loc);
-        } else if ( !is_real(*expr_type(args[0]))
-                 && !is_integer(*expr_type(args[0])) ) {
-            err("Argument of the `radix` must be Integer or Real", loc);
-        }
-
-        return ASR::make_IntrinsicScalarFunction_t(al, loc,
-            static_cast<int64_t>(IntrinsicScalarFunctions::Radix),
-            args.p, args.n, 0, int32, i32(2));
-    }
-
-}  // namespace Radix
-
-namespace Sign {
-
-     static inline void verify_args(const ASR::IntrinsicScalarFunction_t& x, diag::Diagnostics& diagnostics) {
-        ASRUtils::require_impl(x.n_args == 2,
-            "ASR Verify: Call to sign must have exactly two arguments",
-            x.base.base.loc, diagnostics);
-        ASR::ttype_t *type1 = ASRUtils::expr_type(x.m_args[0]);
-        ASR::ttype_t *type2 = ASRUtils::expr_type(x.m_args[1]);
-        ASRUtils::require_impl((is_real(*type1) || is_integer(*type2)),
-            "ASR Verify: Arguments to sign must be of real or integer type",
-            x.base.base.loc, diagnostics);
-        ASRUtils::require_impl((ASRUtils::check_equal_type(type1, type2)),
-            "ASR Verify: All arguments must be of the same type",
-            x.base.base.loc, diagnostics);
-    }
-
-    static ASR::expr_t *eval_Sign(Allocator &al, const Location &loc,
-            ASR::ttype_t* t1, Vec<ASR::expr_t*> &args) {
-        if (ASRUtils::is_real(*t1)) {
-            double rv1 = std::abs(ASR::down_cast<ASR::RealConstant_t>(args[0])->m_r);
-            double rv2 = ASR::down_cast<ASR::RealConstant_t>(args[1])->m_r;
-            rv1 = copysign(rv1, rv2);
-            return make_ConstantWithType(make_RealConstant_t, rv1, t1, loc);
-        } else {
-            int64_t iv1 = std::abs(ASR::down_cast<ASR::IntegerConstant_t>(args[0])->m_n);
-            int64_t iv2 = ASR::down_cast<ASR::IntegerConstant_t>(args[1])->m_n;
-            if (iv2 < 0) iv1 = -iv1;
-            return make_ConstantWithType(make_IntegerConstant_t, iv1, t1, loc);
-        }
-    }
-
-    static inline ASR::asr_t* create_Sign(Allocator& al, const Location& loc,
-            Vec<ASR::expr_t*>& args,
-            const std::function<void (const std::string &, const Location &)> err) {
-        if (args.size() != 2) {
-            err("Intrinsic sign function accepts exactly 2 arguments", loc);
-        }
-        ASR::ttype_t *type1 = ASRUtils::expr_type(args[0]);
-        ASR::ttype_t *type2 = ASRUtils::expr_type(args[1]);
-        if (!ASRUtils::is_integer(*type1) && !ASRUtils::is_real(*type1)) {
-            err("Argument of the sign function must be Integer or Real",
-                args[0]->base.loc);
-        }
-        if (!ASRUtils::check_equal_type(type1, type2)) {
-            err("Type mismatch in statement function: "
-                "the second argument must have the same type "
-                "and kind as the first argument.", args[1]->base.loc);
-        }
-        ASR::expr_t *m_value = nullptr;
-        if (all_args_evaluated(args)) {
-            Vec<ASR::expr_t*> arg_values; arg_values.reserve(al, 2);
-            arg_values.push_back(al, expr_value(args[0]));
-            arg_values.push_back(al, expr_value(args[1]));
-            m_value = eval_Sign(al, loc, expr_type(args[0]), arg_values);
-        }
-        return ASR::make_IntrinsicScalarFunction_t(al, loc,
-            static_cast<int64_t>(IntrinsicScalarFunctions::Sign),
-            args.p, args.n, 0, ASRUtils::expr_type(args[0]), m_value);
-    }
-
-    static inline ASR::expr_t* instantiate_Sign(Allocator &al, const Location &loc,
-            SymbolTable *scope, Vec<ASR::ttype_t*>& arg_types, ASR::ttype_t *return_type,
-            Vec<ASR::call_arg_t>& new_args, int64_t /*overload_id*/) {
-        declare_basic_variables("_lcompilers_sign_" + type_to_str_python(arg_types[0]));
-        fill_func_arg("x", arg_types[0]);
-        fill_func_arg("y", arg_types[0]);
-        auto result = declare(fn_name, return_type, ReturnVar);
-        if (is_real(*arg_types[0])) {
-            Vec<ASR::expr_t*> args; args.reserve(al, 2);
-            visit_expr_list(al, new_args, args);
-            ASR::expr_t* real_copy_sign = ASRUtils::EXPR(ASR::make_RealCopySign_t(al, loc, args[0], args[1], arg_types[0], nullptr));
-            return real_copy_sign;
-        } else {
-            /*
-            * r = abs(x)
-            * if (y < 0) then
-            *     r = -r
-            * end if
-            */
-            ASR::expr_t *zero = i(0, arg_types[0]);
-            body.push_back(al, b.If(iGtE(args[0], zero), {
-                b.Assignment(result, args[0])
-            }, /* else */  {
-                b.Assignment(result, i32_neg(args[0], arg_types[0]))
-            }));
-            body.push_back(al, b.If(iLt(args[1], zero), {
-                b.Assignment(result, i32_neg(result, arg_types[0]))
-            }, {}));
-
-            ASR::symbol_t *f_sym = make_ASR_Function_t(fn_name, fn_symtab, dep, args,
-                body, result, ASR::abiType::Source, ASR::deftypeType::Implementation, nullptr);
-            scope->add_symbol(fn_name, f_sym);
-            return b.Call(f_sym, new_args, return_type, nullptr);
-        }
-    }
-
-} // namespace Sign
-
-namespace Aint {
-
-    static inline void verify_args(const ASR::IntrinsicScalarFunction_t& x,
-            diag::Diagnostics& diagnostics) {
-        ASRUtils::require_impl(x.n_args > 0 && x.n_args < 3,
-            "ASR Verify: Call to aint must have one or two arguments",
-            x.base.base.loc, diagnostics);
-        ASR::ttype_t *type = ASRUtils::expr_type(x.m_args[0]);
-        ASRUtils::require_impl(ASRUtils::is_real(*type),
-            "ASR Verify: Arguments to aint must be of real type",
-            x.base.base.loc, diagnostics);
-        if (x.n_args == 2) {
-            ASR::ttype_t *type2 = ASRUtils::expr_type(x.m_args[1]);
-            ASRUtils::require_impl(ASRUtils::is_integer(*type2),
-                "ASR Verify: Second Argument to aint must be of integer type",
-                x.base.base.loc, diagnostics);
-        }
-    }
-
-    static ASR::expr_t *eval_Aint(Allocator &al, const Location &loc,
-            ASR::ttype_t* arg_type, Vec<ASR::expr_t*> &args) {
-        double rv = ASR::down_cast<ASR::RealConstant_t>(expr_value(args[0]))->m_r;
-        return f(std::trunc(rv), arg_type);
-    }
-
-    static inline ASR::asr_t* create_Aint(
-            Allocator& al, const Location& loc, Vec<ASR::expr_t*>& args,
-            const std::function<void (const std::string &, const Location &)> err) {
-        ASR::ttype_t* return_type = expr_type(args[0]);
-        if (!(args.size() == 1 || args.size() == 2)) {
-            err("Intrinsic `aint` function accepts exactly 1 or 2 arguments", loc);
-        } else if (!ASRUtils::is_real(*return_type)) {
-            err("Argument of the `aint` function must be Real", args[0]->base.loc);
-        }
-        Vec<ASR::expr_t *> m_args; m_args.reserve(al, 1);
-        m_args.push_back(al, args[0]);
-        if ( args[1] ) {
-            int kind = -1;
-            if (!ASR::is_a<ASR::Integer_t>(*expr_type(args[1])) ||
-                    !extract_value(args[1], kind)) {
-                err("`kind` argument of the `aint` function must be an "
-                    "scalar Integer constant", args[1]->base.loc);
-            }
-            return_type = TYPE(ASR::make_Real_t(al, return_type->base.loc, kind));
-        }
-        ASR::expr_t *m_value = nullptr;
-        if (all_args_evaluated(m_args)) {
-            m_value = eval_Aint(al, loc, return_type, m_args);
-        }
-        return ASR::make_IntrinsicScalarFunction_t(al, loc,
-            static_cast<int64_t>(IntrinsicScalarFunctions::Aint),
-            m_args.p, m_args.n, 0, return_type, m_value);
-    }
-
-    static inline ASR::expr_t* instantiate_Aint(Allocator &al, const Location &loc,
-            SymbolTable *scope, Vec<ASR::ttype_t*>& arg_types, ASR::ttype_t *return_type,
-            Vec<ASR::call_arg_t>& new_args, int64_t /*overload_id*/) {
-        std::string func_name = "_lcompilers_aint_" + type_to_str_python(arg_types[0]);
-        std::string fn_name = scope->get_unique_name(func_name);
-        SymbolTable *fn_symtab = al.make_new<SymbolTable>(scope);
-        Vec<ASR::expr_t*> args;
-        args.reserve(al, new_args.size());
-        ASRBuilder b(al, loc);
-        Vec<ASR::stmt_t*> body; body.reserve(al, 1);
-        SetChar dep; dep.reserve(al, 1);
-        if (scope->get_symbol(fn_name)) {
-            ASR::symbol_t *s = scope->get_symbol(fn_name);
-            ASR::Function_t *f = ASR::down_cast<ASR::Function_t>(s);
-            return b.Call(s, new_args, expr_type(f->m_return_var), nullptr);
-        }
-        fill_func_arg("a", arg_types[0]);
-        auto result = declare(fn_name, return_type, ReturnVar);
-
-        // Cast: Real -> Integer -> Real
-        // TODO: this approach doesn't work for numbers > i64_max
-        body.push_back(al, b.Assignment(result, i2r(r2i64(args[0]), return_type)));
-
-        ASR::symbol_t *f_sym = make_ASR_Function_t(fn_name, fn_symtab, dep, args,
-            body, result, ASR::abiType::Source, ASR::deftypeType::Implementation, nullptr);
-        scope->add_symbol(fn_name, f_sym);
-        return b.Call(f_sym, new_args, return_type, nullptr);
-    }
-
-}  // namespace Aint
-
-namespace Sqrt {
-
-    static inline void verify_args(const ASR::IntrinsicScalarFunction_t& x,
-            diag::Diagnostics& diagnostics) {
-        ASRUtils::require_impl(x.n_args == 1,
-            "ASR Verify: Call `sqrt` must have exactly one argument",
-            x.base.base.loc, diagnostics);
-        ASR::ttype_t *type = ASRUtils::expr_type(x.m_args[0]);
-        ASRUtils::require_impl(ASRUtils::is_real(*type) || ASRUtils::is_complex(*type),
-            "ASR Verify: Arguments to `sqrt` must be of real or complex type",
-            x.base.base.loc, diagnostics);
-    }
-
-    static ASR::expr_t *eval_Sqrt(Allocator &al, const Location &loc,
-            ASR::ttype_t* arg_type, Vec<ASR::expr_t*> &args) {
-        if (is_real(*arg_type)) {
-            double val = ASR::down_cast<ASR::RealConstant_t>(expr_value(args[0]))->m_r;
-            return f(std::sqrt(val), arg_type);
-        } else {
-            std::complex<double> crv;
-            if( ASRUtils::extract_value(args[0], crv) ) {
-                std::complex<double> val = std::sqrt(crv);
-                return ASRUtils::EXPR(ASR::make_ComplexConstant_t(
-                    al, loc, val.real(), val.imag(), arg_type));
-            } else {
-                return nullptr;
-            }
-        }
-    }
-
-    static inline ASR::asr_t* create_Sqrt(Allocator& al, const Location& loc,
-            Vec<ASR::expr_t*>& args,
-            const std::function<void (const std::string &, const Location &)> err) {
-        ASR::ttype_t* return_type = expr_type(args[0]);
-        if ( args.n != 1 ) {
-            err("Intrinsic `sqrt` accepts exactly one argument", loc);
-        } else if ( !(is_real(*return_type) || is_complex(*return_type)) ) {
-            err("Argument of the `sqrt` must be Real or Complex", loc);
-        }
-        ASR::expr_t *m_value = nullptr;
-        if (all_args_evaluated(args)) {
-            m_value = eval_Sqrt(al, loc, return_type, args);
-        }
-        return ASR::make_IntrinsicScalarFunction_t(al, loc,
-            static_cast<int64_t>(IntrinsicScalarFunctions::Sqrt),
-            args.p, args.n, 0, return_type, m_value);
-    }
-
-    static inline ASR::expr_t* instantiate_Sqrt(Allocator &al, const Location &loc,
-            SymbolTable *scope, Vec<ASR::ttype_t*>& arg_types, ASR::ttype_t *return_type,
-            Vec<ASR::call_arg_t>& new_args, int64_t overload_id) {
-        ASR::ttype_t* arg_type = arg_types[0];
-        if (is_real(*arg_type)) {
-            return EXPR(ASR::make_IntrinsicFunctionSqrt_t(al, loc,
-                new_args[0].m_value, return_type, nullptr));
-        } else {
-            return UnaryIntrinsicFunction::instantiate_functions(al, loc, scope,
-                "sqrt", arg_type, return_type, new_args, overload_id);
-        }
-    }
-
-}  // namespace Sqrt
-
-namespace Sngl {
-
-    static inline void verify_args(const ASR::IntrinsicScalarFunction_t& x,
-            diag::Diagnostics& diagnostics) {
-        ASRUtils::require_impl(x.n_args == 1,
-            "ASR Verify: Call `sngl` must have exactly one argument",
-            x.base.base.loc, diagnostics);
-        ASR::ttype_t *type = ASRUtils::expr_type(x.m_args[0]);
-        ASRUtils::require_impl(ASRUtils::is_real(*type),
-            "ASR Verify: Arguments to `sngl` must be of real type",
-            x.base.base.loc, diagnostics);
-    }
-
-    static ASR::expr_t *eval_Sngl(Allocator &al, const Location &loc,
-            ASR::ttype_t* arg_type, Vec<ASR::expr_t*> &args) {
-        double val = ASR::down_cast<ASR::RealConstant_t>(expr_value(args[0]))->m_r;
-        return f(val, arg_type);
-    }
-
-    static inline ASR::asr_t* create_Sngl(
-            Allocator& al, const Location& loc, Vec<ASR::expr_t*>& args,
-            const std::function<void (const std::string &, const Location &)> err) {
-        ASR::ttype_t* return_type = real32;
-        if ( args.n != 1 ) {
-            err("Intrinsic `sngl` accepts exactly one argument", loc);
-        } else if ( !is_real(*expr_type(args[0])) ) {
-            err("Argument of the `sngl` must be Real", loc);
-        }
-        Vec<ASR::expr_t *> m_args; m_args.reserve(al, 1);
-        m_args.push_back(al, args[0]);
-        ASR::expr_t *m_value = nullptr;
-        if (all_args_evaluated(m_args)) {
-            m_value = eval_Sngl(al, loc, return_type, m_args);
-        }
-        return ASR::make_IntrinsicScalarFunction_t(al, loc,
-            static_cast<int64_t>(IntrinsicScalarFunctions::Sngl),
-            m_args.p, m_args.n, 0, return_type, m_value);
-    }
-
-    static inline ASR::expr_t* instantiate_Sngl(Allocator &al, const Location &loc,
-            SymbolTable *scope, Vec<ASR::ttype_t*>& arg_types, ASR::ttype_t *return_type,
-            Vec<ASR::call_arg_t>& new_args, int64_t /*overload_id*/) {
-        std::string func_name = "_lcompilers_sngl_" + type_to_str_python(arg_types[0]);
-        std::string fn_name = scope->get_unique_name(func_name);
-        SymbolTable *fn_symtab = al.make_new<SymbolTable>(scope);
-        Vec<ASR::expr_t*> args;
-        args.reserve(al, new_args.size());
-        ASRBuilder b(al, loc);
-        Vec<ASR::stmt_t*> body; body.reserve(al, 1);
-        SetChar dep; dep.reserve(al, 1);
-        if (scope->get_symbol(fn_name)) {
-            ASR::symbol_t *s = scope->get_symbol(fn_name);
-            ASR::Function_t *f = ASR::down_cast<ASR::Function_t>(s);
-            return b.Call(s, new_args, expr_type(f->m_return_var), nullptr);
-        }
-        fill_func_arg("a", arg_types[0]);
-        auto result = declare(fn_name, return_type, ReturnVar);
-        body.push_back(al, b.Assignment(result, r2r32(args[0])));
-
-        ASR::symbol_t *f_sym = make_ASR_Function_t(fn_name, fn_symtab, dep, args,
-            body, result, ASR::abiType::Source, ASR::deftypeType::Implementation, nullptr);
-        scope->add_symbol(fn_name, f_sym);
-        return b.Call(f_sym, new_args, return_type, nullptr);
-    }
-
-}  // namespace Sngl
-
-namespace FMA {
-
-     static inline void verify_args(const ASR::IntrinsicScalarFunction_t& x, diag::Diagnostics& diagnostics) {
-        ASRUtils::require_impl(x.n_args == 3,
-            "ASR Verify: Call to FMA must have exactly 3 arguments",
-            x.base.base.loc, diagnostics);
-        ASR::ttype_t *type1 = ASRUtils::expr_type(x.m_args[0]);
-        ASR::ttype_t *type2 = ASRUtils::expr_type(x.m_args[1]);
-        ASR::ttype_t *type3 = ASRUtils::expr_type(x.m_args[2]);
-        ASRUtils::require_impl((is_real(*type1) && is_real(*type2) && is_real(*type3)),
-            "ASR Verify: Arguments to FMA must be of real type",
-            x.base.base.loc, diagnostics);
-    }
-
-    static ASR::expr_t *eval_FMA(Allocator &al, const Location &loc,
-            ASR::ttype_t* t1, Vec<ASR::expr_t*> &args) {
-        double a = ASR::down_cast<ASR::RealConstant_t>(args[0])->m_r;
-        double b = ASR::down_cast<ASR::RealConstant_t>(args[1])->m_r;
-        double c = ASR::down_cast<ASR::RealConstant_t>(args[2])->m_r;
-        return make_ConstantWithType(make_RealConstant_t, a + b*c, t1, loc);
-    }
-
-    static inline ASR::asr_t* create_FMA(Allocator& al, const Location& loc,
-            Vec<ASR::expr_t*>& args,
-            const std::function<void (const std::string &, const Location &)> err) {
-        if (args.size() != 3) {
-            err("Intrinsic FMA function accepts exactly 3 arguments", loc);
-        }
-        ASR::ttype_t *type1 = ASRUtils::expr_type(args[0]);
-        ASR::ttype_t *type2 = ASRUtils::expr_type(args[1]);
-        ASR::ttype_t *type3 = ASRUtils::expr_type(args[2]);
-        if (!ASRUtils::is_real(*type1) || !ASRUtils::is_real(*type2) || !ASRUtils::is_real(*type3)) {
-            err("Argument of the FMA function must be Real",
-                args[0]->base.loc);
-        }
-        ASR::expr_t *m_value = nullptr;
-        if (all_args_evaluated(args)) {
-            Vec<ASR::expr_t*> arg_values; arg_values.reserve(al, 3);
-            arg_values.push_back(al, expr_value(args[0]));
-            arg_values.push_back(al, expr_value(args[1]));
-            arg_values.push_back(al, expr_value(args[2]));
-            m_value = eval_FMA(al, loc, expr_type(args[0]), arg_values);
-        }
-        return ASR::make_IntrinsicScalarFunction_t(al, loc,
-            static_cast<int64_t>(IntrinsicScalarFunctions::FMA),
-            args.p, args.n, 0, ASRUtils::expr_type(args[0]), m_value);
-    }
-
-    static inline ASR::expr_t* instantiate_FMA(Allocator &al, const Location &loc,
-            SymbolTable *scope, Vec<ASR::ttype_t*>& arg_types, ASR::ttype_t *return_type,
-            Vec<ASR::call_arg_t>& new_args, int64_t /*overload_id*/) {
-        declare_basic_variables("_lcompilers_optimization_fma_" + type_to_str_python(arg_types[0]));
-        fill_func_arg("a", arg_types[0]);
-        fill_func_arg("b", arg_types[0]);
-        fill_func_arg("c", arg_types[0]);
-        auto result = declare(fn_name, return_type, ReturnVar);
-        /*
-         * result = a + b*c
-        */
-
-        ASR::expr_t *op1 = b.ElementalMul(args[1], args[2], loc);
-        body.push_back(al, b.Assignment(result,
-        b.ElementalAdd(args[0], op1, loc)));
-
-        ASR::symbol_t *f_sym = make_ASR_Function_t(fn_name, fn_symtab, dep, args,
-            body, result, ASR::abiType::Source, ASR::deftypeType::Implementation, nullptr);
-        scope->add_symbol(fn_name, f_sym);
-        return b.Call(f_sym, new_args, return_type, nullptr);
-    }
-
-} // namespace FMA
-
-
-namespace SignFromValue {
-
-     static inline void verify_args(const ASR::IntrinsicScalarFunction_t& x, diag::Diagnostics& diagnostics) {
-        ASRUtils::require_impl(x.n_args == 2,
-            "ASR Verify: Call to SignFromValue must have exactly 2 arguments",
-            x.base.base.loc, diagnostics);
-        ASR::ttype_t *type1 = ASRUtils::expr_type(x.m_args[0]);
-        ASR::ttype_t *type2 = ASRUtils::expr_type(x.m_args[1]);
-        bool eq_type = ASRUtils::types_equal(type1, type2);
-        ASRUtils::require_impl(((is_real(*type1) || is_integer(*type1)) &&
-                                (is_real(*type2) || is_integer(*type2)) && eq_type),
-            "ASR Verify: Arguments to SignFromValue must be of equal type and "
-            "should be either real or integer",
-            x.base.base.loc, diagnostics);
-    }
-
-    static ASR::expr_t *eval_SignFromValue(Allocator &al, const Location &loc,
-            ASR::ttype_t* t1, Vec<ASR::expr_t*> &args) {
-        if (is_real(*t1)) {
-            double a = ASR::down_cast<ASR::RealConstant_t>(args[0])->m_r;
-            double b = ASR::down_cast<ASR::RealConstant_t>(args[1])->m_r;
-            a = (b < 0 ? -a : a);
-            return make_ConstantWithType(make_RealConstant_t, a, t1, loc);
-        }
-        int64_t a = ASR::down_cast<ASR::IntegerConstant_t>(args[0])->m_n;
-        int64_t b = ASR::down_cast<ASR::IntegerConstant_t>(args[1])->m_n;
-        a = (b < 0 ? -a : a);
-        return make_ConstantWithType(make_IntegerConstant_t, a, t1, loc);
-
-    }
-
-    static inline ASR::asr_t* create_SignFromValue(Allocator& al, const Location& loc,
-            Vec<ASR::expr_t*>& args,
-            const std::function<void (const std::string &, const Location &)> err) {
-        if (args.size() != 2) {
-            err("Intrinsic SignFromValue function accepts exactly 2 arguments", loc);
-        }
-        ASR::ttype_t *type1 = ASRUtils::expr_type(args[0]);
-        ASR::ttype_t *type2 = ASRUtils::expr_type(args[1]);
-        bool eq_type = ASRUtils::types_equal(type1, type2);
-        if (!((is_real(*type1) || is_integer(*type1)) &&
-                                (is_real(*type2) || is_integer(*type2)) && eq_type)) {
-            err("Argument of the SignFromValue function must be either Real or Integer "
-                "and must be of equal type",
-                args[0]->base.loc);
-        }
-        ASR::expr_t *m_value = nullptr;
-        if (all_args_evaluated(args)) {
-            Vec<ASR::expr_t*> arg_values; arg_values.reserve(al, 2);
-            arg_values.push_back(al, expr_value(args[0]));
-            arg_values.push_back(al, expr_value(args[1]));
-            m_value = eval_SignFromValue(al, loc, expr_type(args[0]), arg_values);
-        }
-        return ASR::make_IntrinsicScalarFunction_t(al, loc,
-            static_cast<int64_t>(IntrinsicScalarFunctions::SignFromValue),
-            args.p, args.n, 0, ASRUtils::expr_type(args[0]), m_value);
-    }
-
-    static inline ASR::expr_t* instantiate_SignFromValue(Allocator &al, const Location &loc,
-            SymbolTable *scope, Vec<ASR::ttype_t*>& arg_types, ASR::ttype_t *return_type,
-            Vec<ASR::call_arg_t>& new_args, int64_t /*overload_id*/) {
-        declare_basic_variables("_lcompilers_optimization_signfromvalue_" + type_to_str_python(arg_types[0]));
-        fill_func_arg("a", arg_types[0]);
-        fill_func_arg("b", arg_types[1]);
-        auto result = declare(fn_name, return_type, ReturnVar);
-        /*
-         elemental real(real32) function signfromvaluer32r32(a, b) result(d)
-            real(real32), intent(in) :: a, b
-            d = a * asignr32(1.0_real32, b)
-         end function
-        */
-        if (is_real(*arg_types[0])) {
-            ASR::expr_t *zero = f(0.0, arg_types[1]);
-            body.push_back(al, b.If(fLt(args[1], zero), {
-                b.Assignment(result, f32_neg(args[0], arg_types[0]))
-            }, {
-                b.Assignment(result, args[0])
-            }));
-        } else {
-            ASR::expr_t *zero = i(0, arg_types[1]);
-            body.push_back(al, b.If(iLt(args[1], zero), {
-                b.Assignment(result, i32_neg(args[0], arg_types[0]))
-            }, {
-                b.Assignment(result, args[0])
-            }));
-        }
-        ASR::symbol_t *f_sym = make_ASR_Function_t(fn_name, fn_symtab, dep, args,
-            body, result, ASR::abiType::Source, ASR::deftypeType::Implementation, nullptr);
-        scope->add_symbol(fn_name, f_sym);
-        return b.Call(f_sym, new_args, return_type, nullptr);
-    }
-
-} // namespace SignFromValue
-
-
-namespace FlipSign {
-
-     static inline void verify_args(const ASR::IntrinsicScalarFunction_t& x, diag::Diagnostics& diagnostics) {
-        ASRUtils::require_impl(x.n_args == 2,
-            "ASR Verify: Call to FlipSign must have exactly 2 arguments",
-            x.base.base.loc, diagnostics);
-        ASR::ttype_t *type1 = ASRUtils::expr_type(x.m_args[0]);
-        ASR::ttype_t *type2 = ASRUtils::expr_type(x.m_args[1]);
-        ASRUtils::require_impl((is_integer(*type1) && is_real(*type2)),
-            "ASR Verify: Arguments to FlipSign must be of int and real type respectively",
-            x.base.base.loc, diagnostics);
-    }
-
-    static ASR::expr_t *eval_FlipSign(Allocator &al, const Location &loc,
-            ASR::ttype_t* t1, Vec<ASR::expr_t*> &args) {
-        int a = ASR::down_cast<ASR::IntegerConstant_t>(args[0])->m_n;
-        double b = ASR::down_cast<ASR::RealConstant_t>(args[1])->m_r;
-        if (a % 2 == 1) b = -b;
-        return make_ConstantWithType(make_RealConstant_t, b, t1, loc);
-    }
-
-    static inline ASR::asr_t* create_FlipSign(Allocator& al, const Location& loc,
-            Vec<ASR::expr_t*>& args,
-            const std::function<void (const std::string &, const Location &)> err) {
-        if (args.size() != 2) {
-            err("Intrinsic FlipSign function accepts exactly 2 arguments", loc);
-        }
-        ASR::ttype_t *type1 = ASRUtils::expr_type(args[0]);
-        ASR::ttype_t *type2 = ASRUtils::expr_type(args[1]);
-        if (!ASRUtils::is_integer(*type1) || !ASRUtils::is_real(*type2)) {
-            err("Argument of the FlipSign function must be int and real respectively",
-                args[0]->base.loc);
-        }
-        ASR::expr_t *m_value = nullptr;
-        if (all_args_evaluated(args)) {
-            Vec<ASR::expr_t*> arg_values; arg_values.reserve(al, 2);
-            arg_values.push_back(al, expr_value(args[0]));
-            arg_values.push_back(al, expr_value(args[1]));
-            m_value = eval_FlipSign(al, loc, expr_type(args[1]), arg_values);
-        }
-        return ASR::make_IntrinsicScalarFunction_t(al, loc,
-            static_cast<int64_t>(IntrinsicScalarFunctions::FlipSign),
-            args.p, args.n, 0, ASRUtils::expr_type(args[1]), m_value);
-    }
-
-    static inline ASR::expr_t* instantiate_FlipSign(Allocator &al, const Location &loc,
-            SymbolTable *scope, Vec<ASR::ttype_t*>& arg_types, ASR::ttype_t *return_type,
-            Vec<ASR::call_arg_t>& new_args, int64_t /*overload_id*/) {
-        declare_basic_variables("_lcompilers_optimization_flipsign_" + type_to_str_python(arg_types[1]));
-        fill_func_arg("signal", arg_types[0]);
-        fill_func_arg("variable", arg_types[1]);
-        auto result = declare(fn_name, return_type, ReturnVar);
-        /*
-        real(real32) function flipsigni32r32(signal, variable)
-            integer(int32), intent(in) :: signal
-            real(real32), intent(out) :: variable
-            integer(int32) :: q
-            q = signal/2
-            flipsigni32r32 = variable
-            if (signal - 2*q == 1 ) flipsigni32r32 = -variable
-        end subroutine
-        */
-
-        ASR::expr_t *two = i(2, arg_types[0]);
-        ASR::expr_t *q = iDiv(args[0], two);
-        ASR::expr_t *cond = iSub(args[0], iMul(two, q));
-        body.push_back(al, b.If(iEq(cond, i(1, arg_types[0])), {
-            b.Assignment(result, f32_neg(args[1], arg_types[1]))
-        }, {
-            b.Assignment(result, args[1])
-        }));
-
-        ASR::symbol_t *f_sym = make_ASR_Function_t(fn_name, fn_symtab, dep, args,
-            body, result, ASR::abiType::Source, ASR::deftypeType::Implementation, nullptr);
-        scope->add_symbol(fn_name, f_sym);
-        return b.Call(f_sym, new_args, return_type, nullptr);
-    }
-
-} // namespace FlipSign
-
-namespace FloorDiv {
-
-
-     static inline void verify_args(const ASR::IntrinsicScalarFunction_t& x, diag::Diagnostics& diagnostics) {
-        ASRUtils::require_impl(x.n_args == 2,
-            "ASR Verify: Call to FloorDiv must have exactly 2 arguments",
-            x.base.base.loc, diagnostics);
-        ASR::ttype_t *type1 = ASRUtils::expr_type(x.m_args[0]);
-        ASR::ttype_t *type2 = ASRUtils::expr_type(x.m_args[1]);
-        type1 = ASRUtils::type_get_past_const(type1);
-        type2 = ASRUtils::type_get_past_const(type2);
-        ASRUtils::require_impl((is_integer(*type1) && is_integer(*type2)) ||
-                                (is_unsigned_integer(*type1) && is_unsigned_integer(*type2)) ||
-                                (is_real(*type1) && is_real(*type2)) ||
-                                (is_logical(*type1) && is_logical(*type2)),
-            "ASR Verify: Arguments to FloorDiv must be of real, integer, unsigned integer or logical type",
-            x.base.base.loc, diagnostics);
-    }
-
-
-    static ASR::expr_t *eval_FloorDiv(Allocator &al, const Location &loc,
-            ASR::ttype_t* t1, Vec<ASR::expr_t*> &args) {
-        ASR::ttype_t *type1 = ASRUtils::expr_type(args[0]);
-        ASR::ttype_t *type2 = ASRUtils::expr_type(args[1]);
-        type1 = ASRUtils::type_get_past_const(type1);
-        type2 = ASRUtils::type_get_past_const(type2);
-        bool is_real1 = is_real(*type1);
-        bool is_real2 = is_real(*type2);
-        bool is_int1 = is_integer(*type1);
-        bool is_int2 = is_integer(*type2);
-        bool is_unsigned_int1 = is_unsigned_integer(*type1);
-        bool is_unsigned_int2 = is_unsigned_integer(*type2);
-        bool is_logical1 = is_logical(*type1);
-        bool is_logical2 = is_logical(*type2);
-
-
-        if (is_int1 && is_int2) {
-            int64_t a = ASR::down_cast<ASR::IntegerConstant_t>(args[0])->m_n;
-            int64_t b = ASR::down_cast<ASR::IntegerConstant_t>(args[1])->m_n;
-            return make_ConstantWithType(make_IntegerConstant_t, a / b, t1, loc);
-        } else if (is_unsigned_int1 && is_unsigned_int2) {
-            int64_t a = ASR::down_cast<ASR::UnsignedIntegerConstant_t>(args[0])->m_n;
-            int64_t b = ASR::down_cast<ASR::UnsignedIntegerConstant_t>(args[1])->m_n;
-            return make_ConstantWithType(make_UnsignedIntegerConstant_t, a / b, t1, loc);
-        } else if (is_logical1 && is_logical2) {
-            bool a = ASR::down_cast<ASR::LogicalConstant_t>(args[0])->m_value;
-            bool b = ASR::down_cast<ASR::LogicalConstant_t>(args[1])->m_value;
-            return make_ConstantWithType(make_LogicalConstant_t, a / b, t1, loc);
-        } else if (is_real1 && is_real2) {
-            double a = ASR::down_cast<ASR::RealConstant_t>(args[0])->m_r;
-            double b = ASR::down_cast<ASR::RealConstant_t>(args[1])->m_r;
-            double r = a / b;
-            int64_t result = (int64_t)r;
-            if ( r >= 0.0 || (double)result == r) {
-                return make_ConstantWithType(make_RealConstant_t, (double)result, t1, loc);
-            }
-            return make_ConstantWithType(make_RealConstant_t, (double)(result - 1), t1, loc);
-        }
-        return nullptr;
-    }
-
-
-
-    static inline ASR::asr_t* create_FloorDiv(Allocator& al, const Location& loc,
-            Vec<ASR::expr_t*>& args,
-            const std::function<void (const std::string &, const Location &)> err) {
-        if (args.size() != 2) {
-            err("Intrinsic FloorDiv function accepts exactly 2 arguments", loc);
-        }
-        ASR::ttype_t *type1 = ASRUtils::expr_type(args[0]);
-        ASR::ttype_t *type2 = ASRUtils::expr_type(args[1]);
-        type1 = ASRUtils::type_get_past_const(type1);
-        type2 = ASRUtils::type_get_past_const(type2);
-        if (!((ASRUtils::is_integer(*type1) && ASRUtils::is_integer(*type2)) ||
-            (ASRUtils::is_unsigned_integer(*type1) && ASRUtils::is_unsigned_integer(*type2)) ||
-            (ASRUtils::is_real(*type1) && ASRUtils::is_real(*type2)) ||
-            (ASRUtils::is_logical(*type1) && ASRUtils::is_logical(*type2)))) {
-            err("Argument of the FloorDiv function must be either Real, Integer, Unsigned Integer or Logical",
-                args[0]->base.loc);
-        }
-        ASR::expr_t *m_value = nullptr;
-        double compile_time_arg2_val;
-        if (ASRUtils::extract_value(expr_value(args[1]), compile_time_arg2_val)) {
-            if (compile_time_arg2_val == 0.0) {
-                err("Division by 0 is not allowed", args[1]->base.loc);
-            }
-        }
-        if (all_args_evaluated(args)) {
-            Vec<ASR::expr_t*> arg_values; arg_values.reserve(al, 2);
-            arg_values.push_back(al, expr_value(args[0]));
-            arg_values.push_back(al, expr_value(args[1]));
-            m_value = eval_FloorDiv(al, loc, expr_type(args[1]), arg_values);
-        }
-        return ASR::make_IntrinsicScalarFunction_t(al, loc,
-            static_cast<int64_t>(IntrinsicScalarFunctions::FloorDiv),
-            args.p, args.n, 0, ASRUtils::expr_type(args[0]), m_value);
-    }
-
-    static inline ASR::expr_t* instantiate_FloorDiv(Allocator &al, const Location &loc,
-            SymbolTable *scope, Vec<ASR::ttype_t*>& arg_types, ASR::ttype_t *return_type,
-            Vec<ASR::call_arg_t>& new_args, int64_t /*overload_id*/) {
-        declare_basic_variables("_lcompilers_optimization_floordiv_" + type_to_str_python(arg_types[1]));
-        fill_func_arg("a", arg_types[0]);
-        fill_func_arg("b", arg_types[1]);
-        auto r = declare("r", real64, Local);
-        auto tmp = declare("tmp", int64, Local);
-        auto result = declare("result", return_type, ReturnVar);
-        /*
-        @overload
-        def _lpython_floordiv(a: i32, b: i32) -> i32:
-            r: f64 # f32 rounds things up and gives incorrect tmps
-            tmp: i64
-            result: i32
-            r = float(a)/float(b)
-            tmp = i64(r)
-            if r < 0.0 and f64(tmp) != r:
-                tmp = tmp - 1
-            result = i32(tmp)
-            return result
-        */
-
-
-        ASR::expr_t *op1 = r64Div(CastingUtil::perform_casting(args[0], arg_types[0], real64, al, loc),
-            CastingUtil::perform_casting(args[1], arg_types[1], real64, al, loc));
-        body.push_back(al, b.Assignment(r, op1));
-        body.push_back(al, b.Assignment(tmp, r2i64(r)));
-        body.push_back(al, b.If(And(fLt(r, f(0.0, real64)), fNotEq(i2r64(tmp), r)), {
-                b.Assignment(tmp, i64Sub(tmp, i(1, int64)))
-            }, {}));
-        body.push_back(al, b.Assignment(result, CastingUtil::perform_casting(tmp, int64, return_type, al, loc)));
-        ASR::symbol_t *f_sym = make_ASR_Function_t(fn_name, fn_symtab, dep, args,
-            body, result, ASR::abiType::Source, ASR::deftypeType::Implementation, nullptr);
-        scope->add_symbol(fn_name, f_sym);
-        return b.Call(f_sym, new_args, return_type, nullptr);
-    }
-
-} // namespace FloorDiv
-
-namespace Mod {
-
-     static inline void verify_args(const ASR::IntrinsicScalarFunction_t& x, diag::Diagnostics& diagnostics) {
-        ASRUtils::require_impl(x.n_args == 2,
-            "ASR Verify: Call to Mod must have exactly 2 arguments",
-            x.base.base.loc, diagnostics);
-        ASR::ttype_t *type1 = ASRUtils::expr_type(x.m_args[0]);
-        ASR::ttype_t *type2 = ASRUtils::expr_type(x.m_args[1]);
-        ASRUtils::require_impl((is_integer(*type1) && is_integer(*type2)) ||
-                                (is_real(*type1) && is_real(*type2)),
-            "ASR Verify: Arguments to Mod must be of real or integer type",
-            x.base.base.loc, diagnostics);
-    }
-
-    static ASR::expr_t *eval_Mod(Allocator &al, const Location &loc,
-            ASR::ttype_t* t1, Vec<ASR::expr_t*> &args) {
-        bool is_real1 = is_real(*ASRUtils::expr_type(args[0]));
-        bool is_real2 = is_real(*ASRUtils::expr_type(args[1]));
-        bool is_int1 = is_integer(*ASRUtils::expr_type(args[0]));
-        bool is_int2 = is_integer(*ASRUtils::expr_type(args[1]));
-
-        if (is_int1 && is_int2) {
-            int64_t a = ASR::down_cast<ASR::IntegerConstant_t>(args[0])->m_n;
-            int64_t b = ASR::down_cast<ASR::IntegerConstant_t>(args[1])->m_n;
-            return make_ConstantWithType(make_IntegerConstant_t, a % b, t1, loc);
-        } else if (is_real1 && is_real2) {
-            double a = ASR::down_cast<ASR::RealConstant_t>(args[0])->m_r;
-            double b = ASR::down_cast<ASR::RealConstant_t>(args[1])->m_r;
-            return make_ConstantWithType(make_RealConstant_t, std::fmod(a, b), t1, loc);
-        }
-        return nullptr;
-    }
-
-    static inline ASR::asr_t* create_Mod(Allocator& al, const Location& loc,
-            Vec<ASR::expr_t*>& args,
-            const std::function<void (const std::string &, const Location &)> err) {
-        if (args.size() != 2) {
-            err("Intrinsic Mod function accepts exactly 2 arguments", loc);
-        }
-        ASR::ttype_t *type1 = ASRUtils::expr_type(args[0]);
-        ASR::ttype_t *type2 = ASRUtils::expr_type(args[1]);
-        if (!((ASRUtils::is_integer(*type1) && ASRUtils::is_integer(*type2)) ||
-            (ASRUtils::is_real(*type1) && ASRUtils::is_real(*type2)))) {
-            err("Argument of the Mod function must be either Real or Integer",
-                args[0]->base.loc);
-        }
-        ASR::expr_t *m_value = nullptr;
-        if (all_args_evaluated(args)) {
-            Vec<ASR::expr_t*> arg_values; arg_values.reserve(al, 2);
-            arg_values.push_back(al, expr_value(args[0]));
-            arg_values.push_back(al, expr_value(args[1]));
-            m_value = eval_Mod(al, loc, expr_type(args[1]), arg_values);
-        }
-        return ASR::make_IntrinsicScalarFunction_t(al, loc,
-            static_cast<int64_t>(IntrinsicScalarFunctions::Mod),
-            args.p, args.n, 0, ASRUtils::expr_type(args[0]), m_value);
-    }
-
-    static inline ASR::expr_t* instantiate_Mod(Allocator &al, const Location &loc,
-            SymbolTable *scope, Vec<ASR::ttype_t*>& arg_types, ASR::ttype_t *return_type,
-            Vec<ASR::call_arg_t>& new_args, int64_t /*overload_id*/) {
-        declare_basic_variables("_lcompilers_optimization_mod_" + type_to_str_python(arg_types[1]));
-        fill_func_arg("a", arg_types[0]);
-        fill_func_arg("p", arg_types[1]);
-        auto result = declare(fn_name, return_type, ReturnVar);
-        /*
-        function modi32i32(a, p) result(d)
-            integer(int32), intent(in) :: a, p
-            integer(int32) :: q
-            q = a/p
-            d = a - p*q
-        end function
-        */
-
-        ASR::expr_t *q = nullptr, *op1 = nullptr, *op2 = nullptr;
-        if (is_real(*arg_types[1])) {
-            int kind = ASRUtils::extract_kind_from_ttype_t(arg_types[1]);
-            if (kind == 4) {
-                q = r2i32(r32Div(args[0], args[1]));
-                op1 = r32Mul(args[1], i2r32(q));
-                op2 = r32Sub(args[0], op1);
-            } else {
-                q = r2i64(r64Div(args[0], args[1]));
-                op1 = r64Mul(args[1], i2r64(q));
-                op2 = r64Sub(args[0], op1);
-            }
-        } else {
-            q = iDiv(args[0], args[1]);
-            op1 = iMul(args[1], q);
-            op2 = iSub(args[0], op1);
-        }
-        body.push_back(al, b.Assignment(result, op2));
-
-        ASR::symbol_t *f_sym = make_ASR_Function_t(fn_name, fn_symtab, dep, args,
-            body, result, ASR::abiType::Source, ASR::deftypeType::Implementation, nullptr);
-        scope->add_symbol(fn_name, f_sym);
-        return b.Call(f_sym, new_args, return_type, nullptr);
-    }
-
-} // namespace Mod
-
-namespace Trailz {
-
-     static inline void verify_args(const ASR::IntrinsicScalarFunction_t& x, diag::Diagnostics& diagnostics) {
-        ASRUtils::require_impl(x.n_args == 1,
-            "ASR Verify: Call to Trailz must have exactly 1 argument",
-            x.base.base.loc, diagnostics);
-        ASR::ttype_t *type1 = ASRUtils::expr_type(x.m_args[0]);
-        ASRUtils::require_impl(is_integer(*type1),
-            "ASR Verify: Arguments to Trailz must be of integer type",
-            x.base.base.loc, diagnostics);
-    }
-
-    static ASR::expr_t *eval_Trailz(Allocator &al, const Location &loc,
-            ASR::ttype_t* t1, Vec<ASR::expr_t*> &args) {
-        int64_t a = ASR::down_cast<ASR::IntegerConstant_t>(args[0])->m_n;
-        int64_t trailing_zeros = ASRUtils::compute_trailing_zeros(a);
-        return make_ConstantWithType(make_IntegerConstant_t, trailing_zeros, t1, loc);
-    }
-
-    static inline ASR::asr_t* create_Trailz(Allocator& al, const Location& loc,
-            Vec<ASR::expr_t*>& args,
-            const std::function<void (const std::string &, const Location &)> err) {
-        if (args.size() != 1) {
-            err("Intrinsic Trailz function accepts exactly 1 arguments", loc);
-        }
-        ASR::ttype_t *type1 = ASRUtils::expr_type(args[0]);
-        if (!(ASRUtils::is_integer(*type1))) {
-            err("Argument of the Trailz function must be Integer",
-                args[0]->base.loc);
-        }
-        ASR::expr_t *m_value = nullptr;
-        if (all_args_evaluated(args)) {
-            Vec<ASR::expr_t*> arg_values; arg_values.reserve(al, 1);
-            arg_values.push_back(al, expr_value(args[0]));
-            m_value = eval_Trailz(al, loc, expr_type(args[0]), arg_values);
-        }
-        return ASR::make_IntrinsicScalarFunction_t(al, loc,
-            static_cast<int64_t>(IntrinsicScalarFunctions::Trailz),
-            args.p, args.n, 0, ASRUtils::expr_type(args[0]), m_value);
-    }
-
-    static inline ASR::expr_t* instantiate_Trailz(Allocator &al, const Location &loc,
-            SymbolTable *scope, Vec<ASR::ttype_t*>& arg_types, ASR::ttype_t *return_type,
-            Vec<ASR::call_arg_t>& new_args, int64_t /*overload_id*/) {
-        declare_basic_variables("_lcompilers_optimization_trailz_" + type_to_str_python(arg_types[0]));
-        fill_func_arg("n", arg_types[0]);
-        auto result = declare(fn_name, arg_types[0], ReturnVar);
-        // This is not the most efficient way to do this, but it works for now.
-        /*
-        function trailz(n) result(result)
-            integer :: n
-            integer :: result
-            result = 0
-            if (n == 0) then
-                result = 32
-            else
-                do while (mod(n,2) == 0)
-                    n = n/2
-                    result = result + 1
-                end do
-            end if
-        end function
-        */
-
-        body.push_back(al, b.Assignment(result, i(0, arg_types[0])));
-        ASR::expr_t *two = i(2, arg_types[0]);
-        int arg_0_kind = ASRUtils::extract_kind_from_ttype_t(arg_types[0]);
-
-        Vec<ASR::ttype_t*> arg_types_mod; arg_types_mod.reserve(al, 2);
-        arg_types_mod.push_back(al, arg_types[0]); arg_types_mod.push_back(al, ASRUtils::expr_type(two));
-
-        Vec<ASR::call_arg_t> new_args_mod; new_args_mod.reserve(al, 2);
-        ASR::call_arg_t arg1; arg1.loc = loc; arg1.m_value = args[0];
-        ASR::call_arg_t arg2; arg2.loc = loc; arg2.m_value = two;
-        new_args_mod.push_back(al, arg1); new_args_mod.push_back(al, arg2);
-
-        ASR::expr_t* func_call_mod = Mod::instantiate_Mod(al, loc, scope, arg_types_mod, return_type, new_args_mod, 0);
-        ASR::expr_t *cond = iEq(func_call_mod, i(0, arg_types[0]));
-
-        std::vector<ASR::stmt_t*> while_loop_body;
-        if (arg_0_kind == 4) {
-            while_loop_body.push_back(b.Assignment(args[0], iDiv(args[0], two)));
-            while_loop_body.push_back(b.Assignment(result, iAdd(result, i(1, arg_types[0]))));
-        } else {
-            while_loop_body.push_back(b.Assignment(args[0], iDiv64(args[0], two)));
-            while_loop_body.push_back(b.Assignment(result, iAdd64(result, i(1, arg_types[0]))));
-        }
-
-        ASR::expr_t* check_zero = iEq(args[0], i(0, arg_types[0]));
-        std::vector<ASR::stmt_t*> if_body; if_body.push_back(b.Assignment(result, i(32, arg_types[0])));
-        std::vector<ASR::stmt_t*> else_body; else_body.push_back(b.While(cond, while_loop_body));
-        body.push_back(al, b.If(check_zero, if_body, else_body));
-
-        ASR::symbol_t *f_sym = make_ASR_Function_t(fn_name, fn_symtab, dep, args,
-            body, result, ASR::abiType::Source, ASR::deftypeType::Implementation, nullptr);
-        scope->add_symbol(fn_name, f_sym);
-        return b.Call(f_sym, new_args, return_type, nullptr);
-    }
-
-} // namespace Trailz
-
-#define create_exp_macro(X, stdeval)                                                      \
-namespace X {                                                                             \
-    static inline ASR::expr_t* eval_##X(Allocator &al, const Location &loc,               \
-            ASR::ttype_t *t, Vec<ASR::expr_t*> &args) {                                   \
-        LCOMPILERS_ASSERT(ASRUtils::all_args_evaluated(args));                            \
-        double rv = -1;                                                                    \
-        if( ASRUtils::extract_value(args[0], rv) ) {                                      \
-            double val = std::stdeval(rv);                                                \
-            return ASRUtils::EXPR(ASR::make_RealConstant_t(al, loc, val, t));             \
-        }                                                                                 \
-        return nullptr;                                                                   \
-    }                                                                                     \
-    static inline ASR::asr_t* create_##X(Allocator& al, const Location& loc,              \
-            Vec<ASR::expr_t*>& args,                                                      \
-            const std::function<void (const std::string &, const Location &)> err) {      \
-        if (args.size() != 1) {                                                           \
-            err("Intrinsic function `"#X"` accepts exactly 1 argument", loc);             \
-        }                                                                                 \
-        ASR::ttype_t *type = ASRUtils::expr_type(args[0]);                                \
-        if (!ASRUtils::is_real(*type)) {                                                  \
-            err("Argument of the `"#X"` function must be either Real",                    \
-                args[0]->base.loc);                                                       \
-        }                                                                                 \
-        return UnaryIntrinsicFunction::create_UnaryFunction(al, loc, args, eval_##X,      \
-            static_cast<int64_t>(IntrinsicScalarFunctions::X), 0, type);                  \
-    }                                                                                     \
-} // namespace X
-
-create_exp_macro(Exp, exp)
-create_exp_macro(Exp2, exp2)
-create_exp_macro(Expm1, expm1)
-
-namespace ListIndex {
-
-static inline void verify_args(const ASR::IntrinsicScalarFunction_t& x, diag::Diagnostics& diagnostics) {
-    ASRUtils::require_impl(x.n_args <= 4, "Call to list.index must have at most four arguments",
-        x.base.base.loc, diagnostics);
-    ASR::ttype_t *list_type = ASRUtils::type_get_past_const(ASRUtils::expr_type(x.m_args[0]));
-    ASRUtils::require_impl(ASR::is_a<ASR::List_t>(*list_type) &&
-        ASRUtils::check_equal_type(ASRUtils::expr_type(x.m_args[1]),
-            ASRUtils::get_contained_type(list_type)),
-        "First argument to list.index must be of list type and "
-        "second argument must be of same type as list elemental type",
-        x.base.base.loc, diagnostics);        
-    if(x.n_args >= 3) {
-        ASRUtils::require_impl(
-            ASR::is_a<ASR::Integer_t>(*ASRUtils::expr_type(x.m_args[2])),
-            "Third argument to list.index must be an integer",
-            x.base.base.loc, diagnostics);
-    }
-    if(x.n_args == 4) {
-        ASRUtils::require_impl(
-            ASR::is_a<ASR::Integer_t>(*ASRUtils::expr_type(x.m_args[3])),
-            "Fourth argument to list.index must be an integer",
-            x.base.base.loc, diagnostics);
-    }
-    ASRUtils::require_impl(ASR::is_a<ASR::Integer_t>(*x.m_type),
-        "Return type of list.index must be an integer",
-        x.base.base.loc, diagnostics);
-}
-
-static inline ASR::expr_t *eval_list_index(Allocator &/*al*/,
-    const Location &/*loc*/, ASR::ttype_t */*t*/, Vec<ASR::expr_t*>& /*args*/) {
-    // TODO: To be implemented for ListConstant expression
-    return nullptr;
-}
-
-
-static inline ASR::asr_t* create_ListIndex(Allocator& al, const Location& loc,
-    Vec<ASR::expr_t*>& args,
-    const std::function<void (const std::string &, const Location &)> err) {
-    int64_t overload_id = 0;
-    ASR::expr_t* list_expr = args[0];
-    ASR::ttype_t *type = ASRUtils::type_get_past_const(ASRUtils::expr_type(list_expr));
-    ASR::ttype_t *list_type = ASR::down_cast<ASR::List_t>(type)->m_type;
-    ASR::ttype_t *ele_type = ASRUtils::expr_type(args[1]);
-    if (!ASRUtils::check_equal_type(ele_type, list_type)) {
-        std::string fnd = ASRUtils::get_type_code(ele_type);
-        std::string org = ASRUtils::get_type_code(list_type);
-        err(
-            "Type mismatch in 'index', the types must be compatible "
-            "(found: '" + fnd + "', expected: '" + org + "')", loc);
-    }
-    if (args.size() >= 3) {
-        overload_id = 1;
-        if(!ASR::is_a<ASR::Integer_t>(*ASRUtils::expr_type(args[2]))) {
-            err("Third argument to list.index must be an integer", loc);
-        }
-    }
-    if (args.size() == 4) {
-        overload_id = 2;
-        if(!ASR::is_a<ASR::Integer_t>(*ASRUtils::expr_type(args[3]))) {
-            err("Fourth argument to list.index must be an integer", loc);
-        }
-    }
-    Vec<ASR::expr_t*> arg_values;
-    arg_values.reserve(al, args.size());
-    for( size_t i = 0; i < args.size(); i++ ) {
-        arg_values.push_back(al, ASRUtils::expr_value(args[i]));
-    }
-    ASR::ttype_t *to_type = int32;
-    ASR::expr_t* compile_time_value = eval_list_index(al, loc, to_type, arg_values);
-    return ASR::make_IntrinsicScalarFunction_t(al, loc,
-            static_cast<int64_t>(IntrinsicScalarFunctions::ListIndex),
-            args.p, args.size(), overload_id, to_type, compile_time_value);
-}
-
-} // namespace ListIndex
-
-namespace ListReverse {
-
-static inline void verify_args(const ASR::IntrinsicScalarFunction_t& x, diag::Diagnostics& diagnostics) {
-    ASRUtils::require_impl(x.n_args == 1, "Call to list.reverse must have exactly one argument",
-        x.base.base.loc, diagnostics);
-    ASRUtils::require_impl(ASR::is_a<ASR::List_t>(*ASRUtils::expr_type(x.m_args[0])),
-        "Argument to list.reverse must be of list type",
-        x.base.base.loc, diagnostics);
-    ASRUtils::require_impl(x.m_type == nullptr,
-        "Return type of list.reverse must be empty",
-        x.base.base.loc, diagnostics);
-}
-
-static inline ASR::expr_t *eval_list_reverse(Allocator &/*al*/,
-    const Location &/*loc*/, ASR::ttype_t */*t*/, Vec<ASR::expr_t*>& /*args*/) {
-    // TODO: To be implemented for ListConstant expression
-    return nullptr;
-}
-
-static inline ASR::asr_t* create_ListReverse(Allocator& al, const Location& loc,
-    Vec<ASR::expr_t*>& args,
-    const std::function<void (const std::string &, const Location &)> err) {
-    if (args.size() != 1) {
-        err("list.reverse() takes no arguments", loc);
-    }
-
-    Vec<ASR::expr_t*> arg_values;
-    arg_values.reserve(al, args.size());
-    for( size_t i = 0; i < args.size(); i++ ) {
-        arg_values.push_back(al, ASRUtils::expr_value(args[i]));
-    }
-    ASR::expr_t* compile_time_value = eval_list_reverse(al, loc, nullptr, arg_values);
-    return ASR::make_Expr_t(al, loc,
-            ASRUtils::EXPR(ASRUtils::make_IntrinsicScalarFunction_t_util(al, loc,
-            static_cast<int64_t>(IntrinsicScalarFunctions::ListReverse),
-            args.p, args.size(), 0, nullptr, compile_time_value)));
-}
-
-} // namespace ListReverse
-
-namespace ListPop {
-
-static inline void verify_args(const ASR::IntrinsicScalarFunction_t& x, diag::Diagnostics& diagnostics) {
-    ASRUtils::require_impl(x.n_args <= 2, "Call to list.pop must have at most one argument",
-        x.base.base.loc, diagnostics);
-    ASRUtils::require_impl(ASR::is_a<ASR::List_t>(*ASRUtils::expr_type(x.m_args[0])),
-        "Argument to list.pop must be of list type",
-        x.base.base.loc, diagnostics);
-    switch(x.m_overload_id) {
-        case 0:
-            break;
-        case 1:
-            ASRUtils::require_impl(ASR::is_a<ASR::Integer_t>(*ASRUtils::expr_type(x.m_args[1])),
-            "Argument to list.pop must be an integer",
-            x.base.base.loc, diagnostics);
-            break;
-    }
-    ASRUtils::require_impl(ASRUtils::check_equal_type(x.m_type,
-            ASRUtils::get_contained_type(ASRUtils::expr_type(x.m_args[0]))),
-        "Return type of list.pop must be of same type as list's element type",
-        x.base.base.loc, diagnostics);
-}
-
-static inline ASR::expr_t *eval_list_pop(Allocator &/*al*/,
-    const Location &/*loc*/, ASR::ttype_t */*t*/, Vec<ASR::expr_t*>& /*args*/) {
-    // TODO: To be implemented for ListConstant expression
-    return nullptr;
-}
-
-static inline ASR::asr_t* create_ListPop(Allocator& al, const Location& loc,
-    Vec<ASR::expr_t*>& args,
-    const std::function<void (const std::string &, const Location &)> err) {
-    if (args.size() > 2) {
-        err("Call to list.pop must have at most one argument", loc);
-    }
-    if (args.size() == 2 &&
-        !ASR::is_a<ASR::Integer_t>(*ASRUtils::expr_type(args[1]))) {
-        err("Argument to list.pop must be an integer", loc);
-    }
-
-    ASR::expr_t* list_expr = args[0];
-    ASR::ttype_t *type = ASRUtils::expr_type(list_expr);
-    ASR::ttype_t *list_type = ASR::down_cast<ASR::List_t>(type)->m_type;
-
-    Vec<ASR::expr_t*> arg_values;
-    arg_values.reserve(al, args.size());
-    for( size_t i = 0; i < args.size(); i++ ) {
-        arg_values.push_back(al, ASRUtils::expr_value(args[i]));
-    }
-    ASR::ttype_t *to_type = list_type;
-    ASR::expr_t* compile_time_value = eval_list_pop(al, loc, to_type, arg_values);
-    int64_t overload_id = (args.size() == 2);
-    return ASR::make_IntrinsicScalarFunction_t(al, loc,
-            static_cast<int64_t>(IntrinsicScalarFunctions::ListPop),
-            args.p, args.size(), overload_id, to_type, compile_time_value);
-}
-
-} // namespace ListPop
-
-namespace Reserve {
-
-static inline void verify_args(const ASR::IntrinsicScalarFunction_t& x, diag::Diagnostics& diagnostics) {
-    ASRUtils::require_impl(x.n_args == 2, "Call to reserve must have exactly one argument",
-        x.base.base.loc, diagnostics);
-    ASRUtils::require_impl(ASR::is_a<ASR::List_t>(*ASRUtils::expr_type(x.m_args[0])),
-        "First argument to reserve must be of list type",
-        x.base.base.loc, diagnostics);
-    ASRUtils::require_impl(ASR::is_a<ASR::Integer_t>(*ASRUtils::expr_type(x.m_args[1])),
-        "Second argument to reserve must be an integer",
-        x.base.base.loc, diagnostics);
-    ASRUtils::require_impl(x.m_type == nullptr,
-        "Return type of reserve must be empty",
-        x.base.base.loc, diagnostics);
-}
-
-static inline ASR::expr_t *eval_reserve(Allocator &/*al*/,
-    const Location &/*loc*/, ASR::ttype_t *, Vec<ASR::expr_t*>& /*args*/) {
-    // TODO: To be implemented for ListConstant expression
-    return nullptr;
-}
-
-static inline ASR::asr_t* create_Reserve(Allocator& al, const Location& loc,
-    Vec<ASR::expr_t*>& args,
-    const std::function<void (const std::string &, const Location &)> err) {
-    if (args.size() != 2) {
-        err("Call to reserve must have exactly two argument", loc);
-    }
-    if (!ASR::is_a<ASR::List_t>(*ASRUtils::expr_type(args[0]))) {
-        err("First argument to reserve must be of list type", loc);
-    }
-    if (!ASR::is_a<ASR::Integer_t>(*ASRUtils::expr_type(args[1]))) {
-        err("Second argument to reserve must be an integer", loc);
-    }
-
-    Vec<ASR::expr_t*> arg_values;
-    arg_values.reserve(al, args.size());
-    for( size_t i = 0; i < args.size(); i++ ) {
-        arg_values.push_back(al, ASRUtils::expr_value(args[i]));
-    }
-    ASR::expr_t* compile_time_value = eval_reserve(al, loc, nullptr, arg_values);
-    return ASR::make_Expr_t(al, loc,
-            ASRUtils::EXPR(ASRUtils::make_IntrinsicScalarFunction_t_util(al, loc,
-            static_cast<int64_t>(IntrinsicScalarFunctions::Reserve),
-            args.p, args.size(), 0, nullptr, compile_time_value)));
-}
-
-} // namespace Reserve
-
-namespace DictKeys {
-
-static inline void verify_args(const ASR::IntrinsicScalarFunction_t& x, diag::Diagnostics& diagnostics) {
-    ASRUtils::require_impl(x.n_args == 1, "Call to dict.keys must have no argument",
-        x.base.base.loc, diagnostics);
-    ASR::ttype_t *dict_type = ASRUtils::type_get_past_const(ASRUtils::expr_type(x.m_args[0]));
-    ASRUtils::require_impl(ASR::is_a<ASR::Dict_t>(*dict_type),
-                           "Argument to dict.keys must be of dict type",
-                           x.base.base.loc, diagnostics);
-    ASRUtils::require_impl(ASR::is_a<ASR::List_t>(*x.m_type) &&
-                               ASRUtils::check_equal_type(ASRUtils::get_contained_type(x.m_type),
-                                                          ASR::down_cast<ASR::Dict_t>(dict_type)->m_key_type),
-                           "Return type of dict.keys must be of list of dict key element type",
-                           x.base.base.loc, diagnostics);
-}
-
-static inline ASR::expr_t *eval_dict_keys(Allocator &/*al*/,
-    const Location &/*loc*/, ASR::ttype_t *, Vec<ASR::expr_t*>& /*args*/) {
-    // TODO: To be implemented for DictConstant expression
-    return nullptr;
-}
-
-static inline ASR::asr_t* create_DictKeys(Allocator& al, const Location& loc,
-    Vec<ASR::expr_t*>& args,
-    const std::function<void (const std::string &, const Location &)> err) {
-    if (args.size() != 1) {
-        err("Call to dict.keys must have no argument", loc);
-    }
-    ASR::expr_t* dict_expr = args[0];
-    ASR::ttype_t *type = ASRUtils::type_get_past_const(ASRUtils::expr_type(dict_expr));
-    ASR::ttype_t *dict_keys_type = ASR::down_cast<ASR::Dict_t>(type)->m_key_type;
-
-    Vec<ASR::expr_t*> arg_values;
-    arg_values.reserve(al, args.size());
-    for( size_t i = 0; i < args.size(); i++ ) {
-        arg_values.push_back(al, ASRUtils::expr_value(args[i]));
-    }
-    ASR::ttype_t *to_type = List(dict_keys_type);
-    ASR::expr_t* compile_time_value = eval_dict_keys(al, loc, to_type, arg_values);
-    return ASR::make_IntrinsicScalarFunction_t(al, loc,
-            static_cast<int64_t>(IntrinsicScalarFunctions::DictKeys),
-            args.p, args.size(), 0, to_type, compile_time_value);
-}
-
-} // namespace DictKeys
-
-namespace DictValues {
-
-static inline void verify_args(const ASR::IntrinsicScalarFunction_t& x, diag::Diagnostics& diagnostics) {
-    ASRUtils::require_impl(x.n_args == 1, "Call to dict.values must have no argument",
-        x.base.base.loc, diagnostics);
-    ASR::ttype_t *dict_type = ASRUtils::type_get_past_const(ASRUtils::expr_type(x.m_args[0]));
-    ASRUtils::require_impl(ASR::is_a<ASR::Dict_t>(*dict_type),
-        "Argument to dict.values must be of dict type",
-        x.base.base.loc, diagnostics);
-    ASRUtils::require_impl(ASR::is_a<ASR::List_t>(*x.m_type) &&
-        ASRUtils::check_equal_type(ASRUtils::get_contained_type(x.m_type),
-            ASRUtils::get_contained_type(
-                ASR::down_cast<ASR::Dict_t>(dict_type)->m_value_type, 1)),
-        "Return type of dict.values must be of list of dict value element type",
-        x.base.base.loc, diagnostics);
-}
-
-static inline ASR::expr_t *eval_dict_values(Allocator &/*al*/,
-    const Location &/*loc*/, ASR::ttype_t *, Vec<ASR::expr_t*>& /*args*/) {
-    // TODO: To be implemented for DictConstant expression
-    return nullptr;
-}
-
-static inline ASR::asr_t* create_DictValues(Allocator& al, const Location& loc,
-    Vec<ASR::expr_t*>& args,
-    const std::function<void (const std::string &, const Location &)> err) {
-    if (args.size() != 1) {
-        err("Call to dict.values must have no argument", loc);
-    }
-
-    ASR::expr_t* dict_expr = args[0];
-    ASR::ttype_t *type = ASRUtils::type_get_past_const(ASRUtils::expr_type(dict_expr));
-    ASR::ttype_t *dict_values_type = ASR::down_cast<ASR::Dict_t>(type)->m_value_type;
-
-    Vec<ASR::expr_t*> arg_values;
-    arg_values.reserve(al, args.size());
-    for( size_t i = 0; i < args.size(); i++ ) {
-        arg_values.push_back(al, ASRUtils::expr_value(args[i]));
-    }
-    ASR::ttype_t *to_type = List(dict_values_type);
-    ASR::expr_t* compile_time_value = eval_dict_values(al, loc, to_type, arg_values);
-    return ASR::make_IntrinsicScalarFunction_t(al, loc,
-            static_cast<int64_t>(IntrinsicScalarFunctions::DictValues),
-            args.p, args.size(), 0, to_type, compile_time_value);
-}
-
-} // namespace DictValues
-
-namespace SetAdd {
-
-static inline void verify_args(const ASR::IntrinsicScalarFunction_t& x, diag::Diagnostics& diagnostics) {
-    ASRUtils::require_impl(x.n_args == 2, "Call to set.add must have exactly one argument",
-        x.base.base.loc, diagnostics);
-    ASRUtils::require_impl(ASR::is_a<ASR::Set_t>(*ASRUtils::expr_type(x.m_args[0])),
-        "First argument to set.add must be of set type",
-        x.base.base.loc, diagnostics);
-    ASRUtils::require_impl(ASRUtils::check_equal_type(ASRUtils::expr_type(x.m_args[1]),
-            ASRUtils::get_contained_type(ASRUtils::expr_type(x.m_args[0]))),
-        "Second argument to set.add must be of same type as set's element type",
-        x.base.base.loc, diagnostics);
-    ASRUtils::require_impl(x.m_type == nullptr,
-        "Return type of set.add must be empty",
-        x.base.base.loc, diagnostics);
-}
-
-static inline ASR::expr_t *eval_set_add(Allocator &/*al*/,
-    const Location &/*loc*/, ASR::ttype_t *, Vec<ASR::expr_t*>& /*args*/) {
-    // TODO: To be implemented for SetConstant expression
-    return nullptr;
-}
-
-static inline ASR::asr_t* create_SetAdd(Allocator& al, const Location& loc,
-    Vec<ASR::expr_t*>& args,
-    const std::function<void (const std::string &, const Location &)> err) {
-    if (args.size() != 2) {
-        err("Call to set.add must have exactly one argument", loc);
-    }
-    if (!ASRUtils::check_equal_type(ASRUtils::expr_type(args[1]),
-        ASRUtils::get_contained_type(ASRUtils::expr_type(args[0])))) {
-        err("Argument to set.add must be of same type as set's "
-            "element type", loc);
-    }
-
-    Vec<ASR::expr_t*> arg_values;
-    arg_values.reserve(al, args.size());
-    for( size_t i = 0; i < args.size(); i++ ) {
-        arg_values.push_back(al, ASRUtils::expr_value(args[i]));
-    }
-    ASR::expr_t* compile_time_value = eval_set_add(al, loc, nullptr, arg_values);
-    return ASR::make_Expr_t(al, loc,
-            ASRUtils::EXPR(ASR::make_IntrinsicScalarFunction_t(al, loc,
-            static_cast<int64_t>(IntrinsicScalarFunctions::SetAdd),
-            args.p, args.size(), 0, nullptr, compile_time_value)));
-}
-
-} // namespace SetAdd
-
-namespace SetRemove {
-
-static inline void verify_args(const ASR::IntrinsicScalarFunction_t& x, diag::Diagnostics& diagnostics) {
-    ASRUtils::require_impl(x.n_args == 2, "Call to set.remove must have exactly one argument",
-        x.base.base.loc, diagnostics);
-    ASRUtils::require_impl(ASR::is_a<ASR::Set_t>(*ASRUtils::expr_type(x.m_args[0])),
-        "First argument to set.remove must be of set type",
-        x.base.base.loc, diagnostics);
-    ASRUtils::require_impl(ASRUtils::check_equal_type(ASRUtils::expr_type(x.m_args[1]),
-            ASRUtils::get_contained_type(ASRUtils::expr_type(x.m_args[0]))),
-        "Second argument to set.remove must be of same type as set's element type",
-        x.base.base.loc, diagnostics);
-    ASRUtils::require_impl(x.m_type == nullptr,
-        "Return type of set.remove must be empty",
-        x.base.base.loc, diagnostics);
-}
-
-static inline ASR::expr_t *eval_set_remove(Allocator &/*al*/,
-    const Location &/*loc*/, ASR::ttype_t *, Vec<ASR::expr_t*>& /*args*/) {
-    // TODO: To be implemented for SetConstant expression
-    return nullptr;
-}
-
-static inline ASR::asr_t* create_SetRemove(Allocator& al, const Location& loc,
-    Vec<ASR::expr_t*>& args,
-    const std::function<void (const std::string &, const Location &)> err) {
-    if (args.size() != 2) {
-        err("Call to set.remove must have exactly one argument", loc);
-    }
-    if (!ASRUtils::check_equal_type(ASRUtils::expr_type(args[1]),
-        ASRUtils::get_contained_type(ASRUtils::expr_type(args[0])))) {
-        err("Argument to set.remove must be of same type as set's "
-            "element type", loc);
-    }
-
-    Vec<ASR::expr_t*> arg_values;
-    arg_values.reserve(al, args.size());
-    for( size_t i = 0; i < args.size(); i++ ) {
-        arg_values.push_back(al, ASRUtils::expr_value(args[i]));
-    }
-    ASR::expr_t* compile_time_value = eval_set_remove(al, loc, nullptr, arg_values);
-    return ASR::make_Expr_t(al, loc,
-            ASRUtils::EXPR(ASR::make_IntrinsicScalarFunction_t(al, loc,
-            static_cast<int64_t>(IntrinsicScalarFunctions::SetRemove),
-            args.p, args.size(), 0, nullptr, compile_time_value)));
-}
-
-} // namespace SetRemove
-
-namespace Max {
-
-    static inline void verify_args(const ASR::IntrinsicScalarFunction_t& x, diag::Diagnostics& diagnostics) {
-        ASRUtils::require_impl(x.n_args > 1, "ASR Verify: Call to max0 must have at least two arguments",
-            x.base.base.loc, diagnostics);
-        ASRUtils::require_impl(ASR::is_a<ASR::Real_t>(*ASRUtils::expr_type(x.m_args[0])) ||
-            ASR::is_a<ASR::Integer_t>(*ASRUtils::expr_type(x.m_args[0])),
-             "ASR Verify: Arguments to max0 must be of real or integer type",
-            x.base.base.loc, diagnostics);
-        for(size_t i=0;i<x.n_args;i++){
-            ASRUtils::require_impl((ASR::is_a<ASR::Real_t>(*ASRUtils::expr_type(x.m_args[i])) &&
-                                            ASR::is_a<ASR::Real_t>(*ASRUtils::expr_type(x.m_args[0]))) ||
-                                        (ASR::is_a<ASR::Integer_t>(*ASRUtils::expr_type(x.m_args[i])) &&
-                                         ASR::is_a<ASR::Integer_t>(*ASRUtils::expr_type(x.m_args[0]))),
-            "ASR Verify: All arguments must be of the same type",
-            x.base.base.loc, diagnostics);
-        }
-    }
-
-    static ASR::expr_t *eval_Max(Allocator &al, const Location &loc,
-            ASR::ttype_t* arg_type, Vec<ASR::expr_t*> &args) {
-        LCOMPILERS_ASSERT(ASRUtils::all_args_evaluated(args));
-        if (ASR::is_a<ASR::Real_t>(*arg_type)) {
-            double max_val = ASR::down_cast<ASR::RealConstant_t>(args[0])->m_r;
-            for (size_t i = 1; i < args.size(); i++) {
-                double val = ASR::down_cast<ASR::RealConstant_t>(args[i])->m_r;
-                max_val = std::fmax(max_val, val);
-            }
-            return ASR::down_cast<ASR::expr_t>(ASR::make_RealConstant_t(al, loc, max_val, arg_type));
-        } else if (ASR::is_a<ASR::Integer_t>(*arg_type)) {
-            int64_t max_val = ASR::down_cast<ASR::IntegerConstant_t>(args[0])->m_n;
-            for (size_t i = 1; i < args.size(); i++) {
-                int64_t val = ASR::down_cast<ASR::IntegerConstant_t>(args[i])->m_n;
-                max_val = std::fmax(max_val, val);
-            }
-            return ASR::down_cast<ASR::expr_t>(ASR::make_IntegerConstant_t(al, loc, max_val, arg_type));
-        } else {
-            return nullptr;
-        }
-    }
-
-    static inline ASR::asr_t* create_Max(
-        Allocator& al, const Location& loc, Vec<ASR::expr_t*>& args,
-        const std::function<void (const std::string &, const Location &)> err) {
-        bool is_compile_time = true;
-        for(size_t i=0; i<100;i++){
-            args.erase(nullptr);
-        }
-        if (args.size() < 2) {
-            err("Intrinsic max0 must have 2 arguments", loc);
-        }
-        Vec<ASR::expr_t*> arg_values;
-        arg_values.reserve(al, args.size());
-        ASR::expr_t *arg_value;
-        for(size_t i=0;i<args.size();i++){
-            arg_value = ASRUtils::expr_value(args[i]);
-            if (!arg_value) {
-                is_compile_time = false;
-            }
-            arg_values.push_back(al, arg_value);
-        }
-        if (is_compile_time) {
-            ASR::expr_t *value = eval_Max(al, loc, expr_type(args[0]), arg_values);
-            return ASR::make_IntrinsicScalarFunction_t(al, loc,
-                static_cast<int64_t>(IntrinsicScalarFunctions::Max),
-                args.p, args.n, 0, ASRUtils::expr_type(args[0]), value);
-        } else {
-            return ASR::make_IntrinsicScalarFunction_t(al, loc,
-                static_cast<int64_t>(IntrinsicScalarFunctions::Max),
-                args.p, args.n, 0, ASRUtils::expr_type(args[0]), nullptr);
-        }
-    }
-
-    static inline ASR::expr_t* instantiate_Max(Allocator &al, const Location &loc,
-        SymbolTable *scope, Vec<ASR::ttype_t*>& arg_types, ASR::ttype_t *return_type,
-        Vec<ASR::call_arg_t>& new_args, int64_t /*overload_id*/) {
-        std::string func_name = "_lcompilers_max0_" + type_to_str_python(arg_types[0]);
-        std::string fn_name = scope->get_unique_name(func_name);
-        SymbolTable *fn_symtab = al.make_new<SymbolTable>(scope);
-        Vec<ASR::expr_t*> args;
-        args.reserve(al, new_args.size());
-        ASRBuilder b(al, loc);
-        Vec<ASR::stmt_t*> body; body.reserve(al, args.size());
-        SetChar dep; dep.reserve(al, 1);
-        if (scope->get_symbol(fn_name)) {
-            ASR::symbol_t *s = scope->get_symbol(fn_name);
-            ASR::Function_t *f = ASR::down_cast<ASR::Function_t>(s);
-            return b.Call(s, new_args, expr_type(f->m_return_var), nullptr);
-        }
-        for (size_t i = 0; i < new_args.size(); i++) {
-            fill_func_arg("x" + std::to_string(i), arg_types[0]);
-        }
-
-        auto result = declare(fn_name, return_type, ReturnVar);
-
-        ASR::expr_t* test;
-        body.push_back(al, b.Assignment(result, args[0]));
-        for (size_t i = 1; i < args.size(); i++) {
-            test = make_Compare(make_IntegerCompare_t, args[i], Gt, result);
-            Vec<ASR::stmt_t *> if_body; if_body.reserve(al, 1);
-            if_body.push_back(al, b.Assignment(result, args[i]));
-            body.push_back(al, STMT(ASR::make_If_t(al, loc, test,
-                if_body.p, if_body.n, nullptr, 0)));
-        }
-        ASR::symbol_t *f_sym = make_ASR_Function_t(fn_name, fn_symtab, dep, args,
-            body, result, ASR::abiType::Source, ASR::deftypeType::Implementation, nullptr);
-        scope->add_symbol(fn_name, f_sym);
-        return b.Call(f_sym, new_args, return_type, nullptr);
-    }
-
-}  // namespace Max
-
-namespace Min {
-
-    static inline void verify_args(const ASR::IntrinsicScalarFunction_t& x, diag::Diagnostics& diagnostics) {
-        ASRUtils::require_impl(x.n_args > 1, "ASR Verify: Call to min0 must have at least two arguments",
-            x.base.base.loc, diagnostics);
-        ASRUtils::require_impl(ASR::is_a<ASR::Real_t>(*ASRUtils::expr_type(x.m_args[0])) ||
-            ASR::is_a<ASR::Integer_t>(*ASRUtils::expr_type(x.m_args[0])),
-             "ASR Verify: Arguments to min0 must be of real or integer type",
-            x.base.base.loc, diagnostics);
-        for(size_t i=0;i<x.n_args;i++){
-            ASRUtils::require_impl((ASR::is_a<ASR::Real_t>(*ASRUtils::expr_type(x.m_args[i])) &&
-                                            ASR::is_a<ASR::Real_t>(*ASRUtils::expr_type(x.m_args[0]))) ||
-                                        (ASR::is_a<ASR::Integer_t>(*ASRUtils::expr_type(x.m_args[i])) &&
-                                         ASR::is_a<ASR::Integer_t>(*ASRUtils::expr_type(x.m_args[0]))),
-            "ASR Verify: All arguments must be of the same type",
-            x.base.base.loc, diagnostics);
-        }
-    }
-
-    static ASR::expr_t *eval_Min(Allocator &al, const Location &loc,
-            ASR::ttype_t *arg_type, Vec<ASR::expr_t*> &args) {
-        LCOMPILERS_ASSERT(ASRUtils::all_args_evaluated(args));
-        if (ASR::is_a<ASR::Real_t>(*arg_type)) {
-            double min_val = ASR::down_cast<ASR::RealConstant_t>(args[0])->m_r;
-            for (size_t i = 1; i < args.size(); i++) {
-                double val = ASR::down_cast<ASR::RealConstant_t>(args[i])->m_r;
-                min_val = std::fmin(min_val, val);
-            }
-            return ASR::down_cast<ASR::expr_t>(ASR::make_RealConstant_t(al, loc, min_val, arg_type));
-        } else if (ASR::is_a<ASR::Integer_t>(*arg_type)) {
-            int64_t min_val = ASR::down_cast<ASR::IntegerConstant_t>(args[0])->m_n;
-            for (size_t i = 1; i < args.size(); i++) {
-                int64_t val = ASR::down_cast<ASR::IntegerConstant_t>(args[i])->m_n;
-                min_val = std::fmin(min_val, val);
-            }
-            return ASR::down_cast<ASR::expr_t>(ASR::make_IntegerConstant_t(al, loc, min_val, arg_type));
-        } else {
-            return nullptr;
-        }
-    }
-
-    static inline ASR::asr_t* create_Min(
-        Allocator& al, const Location& loc, Vec<ASR::expr_t*>& args,
-        const std::function<void (const std::string &, const Location &)> err) {
-        bool is_compile_time = true;
-        for(size_t i=0; i<100;i++){
-            args.erase(nullptr);
-        }
-        if (args.size() < 2) {
-            err("Intrinsic min0 must have 2 arguments", loc);
-        }
-        Vec<ASR::expr_t*> arg_values;
-        arg_values.reserve(al, args.size());
-        ASR::expr_t *arg_value;
-        for(size_t i=0;i<args.size();i++){
-            arg_value = ASRUtils::expr_value(args[i]);
-            if (!arg_value) {
-                is_compile_time = false;
-            }
-            arg_values.push_back(al, arg_value);
-        }
-        if (is_compile_time) {
-            ASR::expr_t *value = eval_Min(al, loc, expr_type(args[0]), arg_values);
-            return ASR::make_IntrinsicScalarFunction_t(al, loc,
-                static_cast<int64_t>(IntrinsicScalarFunctions::Min),
-                args.p, args.n, 0, ASRUtils::expr_type(args[0]), value);
-        } else {
-            return ASR::make_IntrinsicScalarFunction_t(al, loc,
-                static_cast<int64_t>(IntrinsicScalarFunctions::Min),
-                args.p, args.n, 0, ASRUtils::expr_type(args[0]), nullptr);
-        }
-    }
-
-    static inline ASR::expr_t* instantiate_Min(Allocator &al, const Location &loc,
-        SymbolTable *scope, Vec<ASR::ttype_t*>& arg_types, ASR::ttype_t *return_type,
-        Vec<ASR::call_arg_t>& new_args, int64_t /*overload_id*/) {
-        std::string func_name = "_lcompilers_min0_" + type_to_str_python(arg_types[0]);
-        std::string fn_name = scope->get_unique_name(func_name);
-        SymbolTable *fn_symtab = al.make_new<SymbolTable>(scope);
-        Vec<ASR::expr_t*> args;
-        args.reserve(al, new_args.size());
-        ASRBuilder b(al, loc);
-        Vec<ASR::stmt_t*> body; body.reserve(al, args.size());
-        SetChar dep; dep.reserve(al, 1);
-        if (scope->get_symbol(fn_name)) {
-            ASR::symbol_t *s = scope->get_symbol(fn_name);
-            ASR::Function_t *f = ASR::down_cast<ASR::Function_t>(s);
-            return b.Call(s, new_args, expr_type(f->m_return_var), nullptr);
-        }
-        for (size_t i = 0; i < new_args.size(); i++) {
-            fill_func_arg("x" + std::to_string(i), arg_types[0]);
-        }
-
-        auto result = declare(fn_name, return_type, ReturnVar);
-
-        ASR::expr_t* test;
-        body.push_back(al, b.Assignment(result, args[0]));
-        if (return_type->type == ASR::ttypeType::Integer) {
-            for (size_t i = 1; i < args.size(); i++) {
-                test = make_Compare(make_IntegerCompare_t, args[i], Lt, result);
-                Vec<ASR::stmt_t *> if_body; if_body.reserve(al, 1);
-                if_body.push_back(al, b.Assignment(result, args[i]));
-                body.push_back(al, STMT(ASR::make_If_t(al, loc, test,
-                    if_body.p, if_body.n, nullptr, 0)));
-            }
-        } else if (return_type->type == ASR::ttypeType::Real) {
-            for (size_t i = 1; i < args.size(); i++) {
-                test = make_Compare(make_RealCompare_t, args[i], Lt, result);
-                Vec<ASR::stmt_t *> if_body; if_body.reserve(al, 1);
-                if_body.push_back(al, b.Assignment(result, args[i]));
-                body.push_back(al, STMT(ASR::make_If_t(al, loc, test,
-                    if_body.p, if_body.n, nullptr, 0)));
-            }
-        } else {
-            throw LCompilersException("Arguments to min0 must be of real or integer type");
-        }
-        ASR::symbol_t *f_sym = make_ASR_Function_t(fn_name, fn_symtab, dep, args,
-            body, result, ASR::abiType::Source, ASR::deftypeType::Implementation, nullptr);
-        scope->add_symbol(fn_name, f_sym);
-        return b.Call(f_sym, new_args, return_type, nullptr);
-    }
-
-} // namespace Min
-
-namespace Partition {
-
-    static inline void verify_args(const ASR::IntrinsicScalarFunction_t& x, diag::Diagnostics& diagnostics) {
-        ASRUtils::require_impl(x.n_args == 2, "Call to partition must have exactly two arguments",
-            x.base.base.loc, diagnostics);
-        ASRUtils::require_impl(ASR::is_a<ASR::Character_t>(*ASRUtils::expr_type(x.m_args[0])) &&
-            ASR::is_a<ASR::Character_t>(*ASRUtils::expr_type(x.m_args[1])),
-            "Both arguments to partition must be of character type",
-            x.base.base.loc, diagnostics);
-        ASRUtils::require_impl(ASR::is_a<ASR::Tuple_t>(*x.m_type),
-            "Return type of partition must be a tuple",
-            x.base.base.loc, diagnostics);
-    }
-
-    static inline ASR::expr_t* eval_Partition(Allocator &al, const Location &loc,
-            std::string &s_var, std::string &sep) {
-        /*
-            using KMP algorithm to find separator inside string
-            res_tuple: stores the resulting 3-tuple expression --->
-            (if separator exist)           tuple:   (left of separator, separator, right of separator)
-            (if separator does not exist)  tuple:   (string, "", "")
-            res_tuple_type: stores the type of each expression present in resulting 3-tuple
-        */
-        ASRBuilder b(al, loc);
-        int sep_pos = ASRUtils::KMP_string_match(s_var, sep);
-        std::string first_res, second_res, third_res;
-        if(sep_pos == -1) {
-            /* seperator does not exist */
-            first_res = s_var;
-            second_res = "";
-            third_res = "";
-        } else {
-            first_res = s_var.substr(0, sep_pos);
-            second_res = sep;
-            third_res = s_var.substr(sep_pos + sep.size());
-        }
-
-        Vec<ASR::expr_t *> res_tuple; res_tuple.reserve(al, 3);
-        ASR::ttype_t *first_res_type = character(first_res.size());
-        ASR::ttype_t *second_res_type = character(second_res.size());
-        ASR::ttype_t *third_res_type = character(third_res.size());
-        return b.TupleConstant({ StringConstant(first_res, first_res_type),
-            StringConstant(second_res, second_res_type),
-            StringConstant(third_res, third_res_type) },
-            b.Tuple({first_res_type, second_res_type, third_res_type}));
-    }
-
-    static inline ASR::asr_t *create_partition(Allocator &al, const Location &loc,
-            Vec<ASR::expr_t*> &args, ASR::expr_t *s_var,
-            const std::function<void (const std::string &, const Location &)> err) {
-        ASRBuilder b(al, loc);
-        if (args.size() != 1) {
-            err("str.partition() takes exactly one argument", loc);
-        }
-        ASR::expr_t *arg = args[0];
-        if (!ASRUtils::is_character(*expr_type(arg))) {
-            err("str.partition() takes one arguments of type: str", arg->base.loc);
-        }
-
-        Vec<ASR::expr_t *> e_args; e_args.reserve(al, 2);
-        e_args.push_back(al, s_var);
-        e_args.push_back(al, arg);
-
-        ASR::ttype_t *return_type = b.Tuple({character(-2), character(-2), character(-2)});
-        ASR::expr_t *value = nullptr;
-        if (ASR::is_a<ASR::StringConstant_t>(*s_var)
-         && ASR::is_a<ASR::StringConstant_t>(*arg)) {
-            std::string s_sep = ASR::down_cast<ASR::StringConstant_t>(arg)->m_s;
-            std::string s_str = ASR::down_cast<ASR::StringConstant_t>(s_var)->m_s;
-            if (s_sep.size() == 0) {
-                err("Separator cannot be an empty string", arg->base.loc);
-            }
-            value = eval_Partition(al, loc, s_str, s_sep);
-        }
-
-        return ASR::make_IntrinsicScalarFunction_t(al, loc,
-            static_cast<int64_t>(IntrinsicScalarFunctions::Partition),
-            e_args.p, e_args.n, 0, return_type, value);
-    }
-
-    static inline ASR::expr_t *instantiate_Partition(Allocator &al,
-            const Location &loc, SymbolTable *scope,
-            Vec<ASR::ttype_t*>& /*arg_types*/, ASR::ttype_t *return_type,
-            Vec<ASR::call_arg_t>& new_args, int64_t /*overload_id*/) {
-        // TODO: show runtime error for empty separator or pattern
-        declare_basic_variables("_lpython_str_partition");
-        fill_func_arg("target_string", character(-2));
-        fill_func_arg("pattern", character(-2));
-
-        auto result = declare("result", return_type, ReturnVar);
-        auto index = declare("index", int32, Local);
-        body.push_back(al, b.Assignment(index, b.Call(UnaryIntrinsicFunction::
-            create_KMP_function(al, loc, scope), args, int32)));
-        body.push_back(al, b.If(iEq(index, i32_n(-1)), {
-                b.Assignment(result, b.TupleConstant({ args[0],
-                    StringConstant("", character(0)),
-                    StringConstant("", character(0)) },
-                b.Tuple({character(-2), character(0), character(0)})))
-            }, {
-                b.Assignment(result, b.TupleConstant({
-                    StringSection(args[0], i32(0), index), args[1],
-                    StringSection(args[0], iAdd(index, StringLen(args[1])),
-                        StringLen(args[0]))}, return_type))
-            }));
-        body.push_back(al, Return());
-        ASR::symbol_t *fn_sym = make_ASR_Function_t(fn_name, fn_symtab, dep, args,
-            body, result, ASR::abiType::Source, ASR::deftypeType::Implementation, nullptr);
-        scope->add_symbol(fn_name, fn_sym);
-        return b.Call(fn_sym, new_args, return_type, nullptr);
-    }
-
-} // namespace Partition
-
-namespace SymbolicSymbol {
-
-    static inline void verify_args(const ASR::IntrinsicScalarFunction_t& x, diag::Diagnostics& diagnostics) {
-        const Location& loc = x.base.base.loc;
-        ASRUtils::require_impl(x.n_args == 1,
-            "SymbolicSymbol intrinsic must have exactly 1 input argument",
-            loc, diagnostics);
-
-        ASR::ttype_t* input_type = ASRUtils::expr_type(x.m_args[0]);
-        ASRUtils::require_impl(ASR::is_a<ASR::Character_t>(*input_type),
-            "SymbolicSymbol intrinsic expects a character input argument",
-            loc, diagnostics);
-    }
-
-    static inline ASR::expr_t *eval_SymbolicSymbol(Allocator &/*al*/,
-    const Location &/*loc*/, ASR::ttype_t *, Vec<ASR::expr_t*>& /*args*/) {
-        // TODO
-        return nullptr;
-    }
-
-    static inline ASR::asr_t* create_SymbolicSymbol(Allocator& al, const Location& loc,
-            Vec<ASR::expr_t*>& args,
-            const std::function<void (const std::string &, const Location &)> err) {
-        if (args.size() != 1) {
-            err("Intrinsic Symbol function accepts exactly 1 argument", loc);
-        }
-
-        ASR::ttype_t *type = ASRUtils::expr_type(args[0]);
-        if (!ASRUtils::is_character(*type)) {
-            err("Argument of the Symbol function must be a Character",
-                args[0]->base.loc);
-        }
-
-        ASR::ttype_t *to_type = ASRUtils::TYPE(ASR::make_SymbolicExpression_t(al, loc));
-        return UnaryIntrinsicFunction::create_UnaryFunction(al, loc, args, eval_SymbolicSymbol,
-            static_cast<int64_t>(IntrinsicScalarFunctions::SymbolicSymbol), 0, to_type);
-    }
-
-} // namespace SymbolicSymbol
-
-#define create_symbolic_binary_macro(X)                                                    \
-namespace X{                                                                               \
-    static inline void verify_args(const ASR::IntrinsicScalarFunction_t& x,                \
-            diag::Diagnostics& diagnostics) {                                              \
-        ASRUtils::require_impl(x.n_args == 2, "Intrinsic function `"#X"` accepts"          \
-            "exactly 2 arguments", x.base.base.loc, diagnostics);                          \
-                                                                                           \
-        ASR::ttype_t* left_type = ASRUtils::expr_type(x.m_args[0]);                        \
-        ASR::ttype_t* right_type = ASRUtils::expr_type(x.m_args[1]);                       \
-                                                                                           \
-        ASRUtils::require_impl(ASR::is_a<ASR::SymbolicExpression_t>(*left_type) &&         \
-            ASR::is_a<ASR::SymbolicExpression_t>(*right_type),                             \
-            "Both arguments of `"#X"` must be of type SymbolicExpression",                 \
-            x.base.base.loc, diagnostics);                                                 \
-    }                                                                                      \
-                                                                                           \
-    static inline ASR::expr_t* eval_##X(Allocator &/*al*/, const Location &/*loc*/,        \
-            ASR::ttype_t *, Vec<ASR::expr_t*> &/*args*/) {                                 \
-        /*TODO*/                                                                           \
-        return nullptr;                                                                    \
-    }                                                                                      \
-                                                                                           \
-    static inline ASR::asr_t* create_##X(Allocator& al, const Location& loc,               \
-            Vec<ASR::expr_t*>& args,                                                       \
-            const std::function<void (const std::string &, const Location &)> err) {       \
-        if (args.size() != 2) {                                                            \
-            err("Intrinsic function `"#X"` accepts exactly 2 arguments", loc);             \
-        }                                                                                  \
-                                                                                           \
-        for (size_t i = 0; i < args.size(); i++) {                                         \
-            ASR::ttype_t* argtype = ASRUtils::expr_type(args[i]);                          \
-            if(!ASR::is_a<ASR::SymbolicExpression_t>(*argtype)) {                          \
-                err("Arguments of `"#X"` function must be of type SymbolicExpression",     \
-                args[i]->base.loc);                                                        \
-            }                                                                              \
-        }                                                                                  \
-                                                                                           \
-        Vec<ASR::expr_t*> arg_values;                                                      \
-        arg_values.reserve(al, args.size());                                               \
-        for( size_t i = 0; i < args.size(); i++ ) {                                        \
-            arg_values.push_back(al, ASRUtils::expr_value(args[i]));                       \
-        }                                                                                  \
-        ASR::ttype_t *to_type = ASRUtils::TYPE(ASR::make_SymbolicExpression_t(al, loc));   \
-        ASR::expr_t* compile_time_value = eval_##X(al, loc, to_type, arg_values);          \
-        return ASR::make_IntrinsicScalarFunction_t(al, loc,                                \
-                static_cast<int64_t>(IntrinsicScalarFunctions::X),                         \
-                args.p, args.size(), 0, to_type, compile_time_value);                      \
-    }                                                                                      \
-} // namespace X
-
-create_symbolic_binary_macro(SymbolicAdd)
-create_symbolic_binary_macro(SymbolicSub)
-create_symbolic_binary_macro(SymbolicMul)
-create_symbolic_binary_macro(SymbolicDiv)
-create_symbolic_binary_macro(SymbolicPow)
-create_symbolic_binary_macro(SymbolicDiff)
-
-#define create_symbolic_constants_macro(X)                                                \
-namespace X {                                                                             \
-    static inline void verify_args(const ASR::IntrinsicScalarFunction_t& x,               \
-            diag::Diagnostics& diagnostics) {                                             \
-        const Location& loc = x.base.base.loc;                                            \
-        ASRUtils::require_impl(x.n_args == 0,                                             \
-            #X " does not take arguments", loc, diagnostics);                             \
-    }                                                                                     \
-                                                                                          \
-    static inline ASR::expr_t* eval_##X(Allocator &/*al*/, const Location &/*loc*/,       \
-            ASR::ttype_t *, Vec<ASR::expr_t*> &/*args*/) {                                \
-        /*TODO*/                                                                          \
-        return nullptr;                                                                   \
-    }                                                                                     \
-                                                                                          \
-    static inline ASR::asr_t* create_##X(Allocator& al, const Location& loc,              \
-            Vec<ASR::expr_t*>& args,                                                      \
-            const std::function<void (const std::string &, const Location &)> /*err*/) {  \
-        ASR::ttype_t *to_type = ASRUtils::TYPE(ASR::make_SymbolicExpression_t(al, loc));  \
-        ASR::expr_t* compile_time_value = eval_##X(al, loc, to_type, args);               \
-        return ASR::make_IntrinsicScalarFunction_t(al, loc,                               \
-                static_cast<int64_t>(IntrinsicScalarFunctions::X),                        \
-                nullptr, 0, 0, to_type, compile_time_value);                              \
-    }                                                                                     \
-} // namespace X
-
-create_symbolic_constants_macro(SymbolicPi)
-create_symbolic_constants_macro(SymbolicE)
-
-namespace SymbolicInteger {
-
-    static inline void verify_args(const ASR::IntrinsicScalarFunction_t& x, diag::Diagnostics& diagnostics) {
-        ASRUtils::require_impl(x.n_args == 1,
-            "SymbolicInteger intrinsic must have exactly 1 input argument",
-            x.base.base.loc, diagnostics);
-
-        ASR::ttype_t* input_type = ASRUtils::expr_type(x.m_args[0]);
-        ASRUtils::require_impl(ASR::is_a<ASR::Integer_t>(*input_type),
-            "SymbolicInteger intrinsic expects an integer input argument",
-            x.base.base.loc, diagnostics);
-    }
-
-    static inline ASR::expr_t* eval_SymbolicInteger(Allocator &/*al*/,
-    const Location &/*loc*/, ASR::ttype_t *, Vec<ASR::expr_t*>& /*args*/) {
-        // TODO
-        return nullptr;
-    }
-
-    static inline ASR::asr_t* create_SymbolicInteger(Allocator& al, const Location& loc,
-            Vec<ASR::expr_t*>& args,
-            const std::function<void (const std::string &, const Location &)> /*err*/) {
-        ASR::ttype_t *to_type = ASRUtils::TYPE(ASR::make_SymbolicExpression_t(al, loc));
-        return UnaryIntrinsicFunction::create_UnaryFunction(al, loc, args, eval_SymbolicInteger,
-            static_cast<int64_t>(IntrinsicScalarFunctions::SymbolicInteger), 0, to_type);
-    }
-
-} // namespace SymbolicInteger
-
-namespace SymbolicHasSymbolQ {
-    static inline void verify_args(const ASR::IntrinsicScalarFunction_t& x,
-        diag::Diagnostics& diagnostics) {
-        ASRUtils::require_impl(x.n_args == 2, "Intrinsic function SymbolicHasSymbolQ"
-            "accepts exactly 2 arguments", x.base.base.loc, diagnostics);
-
-        ASR::ttype_t* left_type = ASRUtils::expr_type(x.m_args[0]);
-        ASR::ttype_t* right_type = ASRUtils::expr_type(x.m_args[1]);
-
-        ASRUtils::require_impl(ASR::is_a<ASR::SymbolicExpression_t>(*left_type) &&
-            ASR::is_a<ASR::SymbolicExpression_t>(*right_type),
-            "Both arguments of SymbolicHasSymbolQ must be of type SymbolicExpression",
-                x.base.base.loc, diagnostics);
-    }
-
-    static inline ASR::expr_t* eval_SymbolicHasSymbolQ(Allocator &/*al*/,
-        const Location &/*loc*/, ASR::ttype_t *, Vec<ASR::expr_t*> &/*args*/) {
-        /*TODO*/
-        return nullptr;
-    }
-
-    static inline ASR::asr_t* create_SymbolicHasSymbolQ(Allocator& al,
-        const Location& loc, Vec<ASR::expr_t*>& args,
-        const std::function<void (const std::string &, const Location &)> err) {
-
-        if (args.size() != 2) {
-            err("Intrinsic function SymbolicHasSymbolQ accepts exactly 2 arguments", loc);
-        }
-
-        for (size_t i = 0; i < args.size(); i++) {
-            ASR::ttype_t* argtype = ASRUtils::expr_type(args[i]);
-            if(!ASR::is_a<ASR::SymbolicExpression_t>(*argtype)) {
-                err("Arguments of SymbolicHasSymbolQ function must be of type SymbolicExpression",
-                    args[i]->base.loc);
-            }
-        }
-
-        Vec<ASR::expr_t*> arg_values;
-        arg_values.reserve(al, args.size());
-        for( size_t i = 0; i < args.size(); i++ ) {
-            arg_values.push_back(al, ASRUtils::expr_value(args[i]));
-        }
-
-        ASR::expr_t* compile_time_value = eval_SymbolicHasSymbolQ(al, loc, logical, arg_values);
-        return ASR::make_IntrinsicScalarFunction_t(al, loc,
-            static_cast<int64_t>(IntrinsicScalarFunctions::SymbolicHasSymbolQ),
-            args.p, args.size(), 0, logical, compile_time_value);
-    }
-} // namespace SymbolicHasSymbolQ
-
-namespace SymbolicGetArgument {
-    static inline void verify_args(const ASR::IntrinsicScalarFunction_t& x,
-        diag::Diagnostics& diagnostics) {
-        ASRUtils::require_impl(x.n_args == 2, "Intrinsic function SymbolicGetArgument"
-            "accepts exactly 2 argument", x.base.base.loc, diagnostics);
-
-        ASR::ttype_t* arg1_type = ASRUtils::expr_type(x.m_args[0]);
-        ASR::ttype_t* arg2_type = ASRUtils::expr_type(x.m_args[1]);
-        ASRUtils::require_impl(ASR::is_a<ASR::SymbolicExpression_t>(*arg1_type),
-            "SymbolicGetArgument expects the first argument to be of type SymbolicExpression",
-                x.base.base.loc, diagnostics);
-        ASRUtils::require_impl(ASR::is_a<ASR::Integer_t>(*arg2_type),
-            "SymbolicGetArgument expects the second argument to be of type Integer",
-                x.base.base.loc, diagnostics);
-    }
-
-    static inline ASR::expr_t* eval_SymbolicGetArgument(Allocator &/*al*/,
-        const Location &/*loc*/, ASR::ttype_t *, Vec<ASR::expr_t*> &/*args*/) {
-        /*TODO*/
-        return nullptr;
-=======
 #define INTRINSIC_NAME_CASE(X)                                                  \
     case (static_cast<int64_t>(ASRUtils::IntrinsicElementalFunctions::X)) : {   \
         return #X;                                                              \
->>>>>>> 760c8983
     }
 
 inline std::string get_intrinsic_name(int x) {
