#include <libasr/asr.h>
#include <libasr/containers.h>
#include <libasr/exception.h>
#include <libasr/asr_utils.h>
#include <libasr/asr_verify.h>
#include <libasr/pass/array_op.h>
#include <libasr/pass/pass_utils.h>

#include <vector>
#include <utility>


namespace LFortran {

using ASR::down_cast;
using ASR::is_a;

/*
This ASR pass replaces operations over arrays with do loops.
The function `pass_replace_array_op` transforms the ASR tree in-place.

Converts:

    c = a + b

to:

    do i = lbound(a), ubound(a)
        c(i) = a(i) + b(i)
    end do

The code below might seem intriguing because of minor but crucial
details. Generally for any node, first, its children are visited.
If any child contains operations over arrays then, the do loop
pass is added for performing the operation element wise. For storing
the result, either a new variable is created or a result variable
available from the parent node is used. Once done, this result variable
is used by the parent node in place of the child node from which it was
made available. Consider the example below for better understanding.

Say, BinOp(BinOp(Arr1 Add Arr2) Add Arr3) is the expression we want
to visit. Then, first BinOp(Arr1 Add Arr2) will be visited and its
result will be stored (not actually, just extra ASR do loop node will be added)
in a new variable, Say Result1. Then this Result1 will be used as follows,
BinOp(Result1 Add Arr3). Imagine, this overall expression is further
assigned to some Fortran variable as, Assign(Var1, BinOp(Result1 Add Arr3)).
In this case a new variable will not be created to store the result of RHS, just Var1
will be used as the final destination and a do loop pass will be added as follows,
do i = lbound(Var1), ubound(Var1)

Var1(i) = Result1(i) + Arr3(i)

end do

Note that once the control will reach the above loop, the loop for
Result1 would have already been executed.

All the nodes should be implemented using the above logic to track
array operations and perform the do loop pass. As of now, some of the
nodes are implemented and more are yet to be implemented with time.
*/

class ArrayOpVisitor : public PassUtils::PassVisitor<ArrayOpVisitor>
{
private:

    /*
        This pointer stores the result of a node.
        Specifically if a node or its child contains
        operations performed over arrays then it points
        to the new variable which will store the result
        of that operation once the code is compiled.
    */
    ASR::expr_t *tmp_val;

    /*
        This pointer is intened to be a signal for the current
        node to create a new variable for storing the result of
        array operation or store it in a variable available from
        the parent node. For example, if BinOp is a child of the
        Assignment node then, the following will point to the target
        attribute of the assignment node. This helps in avoiding
        unnecessary do loop passes.
    */
    ASR::expr_t *result_var;
    Vec<ASR::expr_t*> result_lbound, result_ubound, result_inc;
    bool use_custom_loop_params;

    /*
        This integer just maintains the count of new result
        variables created. It helps in uniquely identifying
        the variables and avoids clash with already existing
        variables defined by the user.
    */
    int result_var_num;

    std::string rl_path;

public:
    ArrayOpVisitor(Allocator &al,
        const std::string &rl_path) : PassVisitor(al, nullptr),
    tmp_val(nullptr), result_var(nullptr), use_custom_loop_params(false),
    result_var_num(0), rl_path(rl_path)
    {
        pass_result.reserve(al, 1);
        result_lbound.reserve(al, 1);
        result_ubound.reserve(al, 1);
        result_inc.reserve(al, 1);
    }

    ASR::symbol_t* create_subroutine_from_function(ASR::Function_t* s) {
        for( auto& s_item: s->m_symtab->get_scope() ) {
            ASR::symbol_t* curr_sym = s_item.second;
            if( curr_sym->type == ASR::symbolType::Variable ) {
                ASR::Variable_t* var = ASR::down_cast<ASR::Variable_t>(curr_sym);
                if( var->m_intent == ASR::intentType::Unspecified ) {
                    var->m_intent = ASR::intentType::In;
                } else if( var->m_intent == ASR::intentType::ReturnVar ) {
                    var->m_intent = ASR::intentType::Out;
                }
            }
        }
        Vec<ASR::expr_t*> a_args;
        a_args.reserve(al, s->n_args + 1);
        for( size_t i = 0; i < s->n_args; i++ ) {
            a_args.push_back(al, s->m_args[i]);
        }
        LFORTRAN_ASSERT(s->m_return_var)
        a_args.push_back(al, s->m_return_var);
        ASR::asr_t* s_sub_asr = ASR::make_Function_t(al, s->base.base.loc,
            s->m_symtab,
            s->m_name, a_args.p, a_args.size(), s->m_body, s->n_body,
            nullptr,
            s->m_abi, s->m_access, s->m_deftype, nullptr, false, false,
<<<<<<< HEAD
            false, 
            s->m_type_params, s->n_type_params,
            s->m_restrictions, s->n_restrictions,
            s->m_is_restriction);
=======
            false, s->m_inline);
>>>>>>> f4d6b110
        ASR::symbol_t* s_sub = ASR::down_cast<ASR::symbol_t>(s_sub_asr);
        return s_sub;
    }

    // TODO: Only Program and While is processed, we need to process all calls
    // to visit_stmt().
    // TODO: Only TranslationUnit's and Program's symbol table is processed
    // for transforming function->subroutine if they return arrays

    void visit_TranslationUnit(const ASR::TranslationUnit_t &x) {
        std::vector<std::pair<std::string, ASR::symbol_t*>> replace_vec;
        // Transform functions returning arrays to subroutines
        for (auto &item : x.m_global_scope->get_scope()) {
            if (is_a<ASR::Function_t>(*item.second)) {
                ASR::Function_t *s = down_cast<ASR::Function_t>(item.second);
                if (s->m_return_var) {
                    /*
                    * A function which returns an array will be converted
                    * to a subroutine with the destination array as the last
                    * argument. This helps in avoiding deep copies and the
                    * destination memory directly gets filled inside the subroutine.
                    */
                    if( PassUtils::is_array(s->m_return_var) ) {
                        ASR::symbol_t* s_sub = create_subroutine_from_function(s);
                        replace_vec.push_back(std::make_pair(item.first, s_sub));
                    }
                }
            }
        }

        // FIXME: this is a hack, we need to pass in a non-const `x`,
        // which requires to generate a TransformVisitor.
        ASR::TranslationUnit_t &xx = const_cast<ASR::TranslationUnit_t&>(x);
        // Updating the symbol table so that now the name
        // of the function (which returned array) now points
        // to the newly created subroutine.
        for( auto& item: replace_vec ) {
            xx.m_global_scope->add_symbol(item.first, item.second);
        }

        // Now visit everything else
        for (auto &item : x.m_global_scope->get_scope()) {
            this->visit_symbol(*item.second);
        }
    }

    void visit_Program(const ASR::Program_t &x) {
        std::vector<std::pair<std::string, ASR::symbol_t*> > replace_vec;
        // FIXME: this is a hack, we need to pass in a non-const `x`,
        // which requires to generate a TransformVisitor.
        ASR::Program_t &xx = const_cast<ASR::Program_t&>(x);
        current_scope = xx.m_symtab;

        for (auto &item : x.m_symtab->get_scope()) {
            if (is_a<ASR::Function_t>(*item.second)) {
                ASR::Function_t *s = ASR::down_cast<ASR::Function_t>(item.second);
                if (s->m_return_var) {
                    /*
                    * A function which returns an array will be converted
                    * to a subroutine with the destination array as the last
                    * argument. This helps in avoiding deep copies and the
                    * destination memory directly gets filled inside the subroutine.
                    */
                    if( PassUtils::is_array(s->m_return_var) ) {
                        ASR::symbol_t* s_sub = create_subroutine_from_function(s);
                        replace_vec.push_back(std::make_pair(item.first, s_sub));
                    }
                }
            }
        }

        // Updating the symbol table so that now the name
        // of the function (which returned array) now points
        // to the newly created subroutine.
        for( auto& item: replace_vec ) {
            current_scope->add_symbol(item.first, item.second);
        }

        for (auto &item : x.m_symtab->get_scope()) {
            if (is_a<ASR::AssociateBlock_t>(*item.second)) {
                ASR::AssociateBlock_t *s = ASR::down_cast<ASR::AssociateBlock_t>(item.second);
                visit_AssociateBlock(*s);
            }
            if (is_a<ASR::Function_t>(*item.second)) {
                ASR::Function_t *s = ASR::down_cast<ASR::Function_t>(item.second);
                visit_Function(*s);
            }
        }

        current_scope = xx.m_symtab;
        transform_stmts(xx.m_body, xx.n_body);

    }

    void visit_Assignment(const ASR::Assignment_t& x) {
        if( (ASR::is_a<ASR::Pointer_t>(*ASRUtils::expr_type(x.m_target)) &&
             ASR::is_a<ASR::GetPointer_t>(*x.m_value)) ) {
            return ;
        }
        if( ASR::is_a<ASR::ArrayReshape_t>(*x.m_value) ) {
            this->visit_expr(*x.m_value);
            return ;
        }
        if( PassUtils::is_array(x.m_target) ) {
            result_var = x.m_target;
            this->visit_expr(*(x.m_value));
        } else if( ASR::is_a<ASR::ArraySection_t>(*x.m_target) ) {
            ASR::ArraySection_t* array_ref = ASR::down_cast<ASR::ArraySection_t>(x.m_target);
            result_var = array_ref->m_v;
            result_lbound.reserve(al, array_ref->n_args);
            result_ubound.reserve(al, array_ref->n_args);
            result_inc.reserve(al, array_ref->n_args);
            ASR::expr_t *m_start, *m_end, *m_increment;
            m_start = m_end = m_increment = nullptr;
            for( int i = 0; i < (int) array_ref->n_args; i++ ) {
                if( array_ref->m_args[i].m_step != nullptr ) {
                    if( array_ref->m_args[i].m_left == nullptr ) {
                        m_start = PassUtils::get_bound(result_var, i + 1, "lbound", al);
                    } else {
                        m_start = array_ref->m_args[i].m_left;
                    }
                    if( array_ref->m_args[i].m_right == nullptr ) {
                        m_end = PassUtils::get_bound(result_var, i + 1, "ubound", al);
                    } else {
                        m_end = array_ref->m_args[i].m_right;
                    }
                } else {
                    m_start = array_ref->m_args[i].m_right;
                    m_end = array_ref->m_args[i].m_right;
                }
                m_increment = array_ref->m_args[i].m_step;
                result_lbound.push_back(al, m_start);
                result_ubound.push_back(al, m_end);
                result_inc.push_back(al, m_increment);
            }
            use_custom_loop_params = true;
            this->visit_expr(*(x.m_value));
        }
        result_var = nullptr;
    }

    void visit_ArrayReshape(const ASR::ArrayReshape_t& x) {
        tmp_val = const_cast<ASR::expr_t*>(&(x.base));
        if( ASRUtils::is_array(ASRUtils::expr_type(x.m_array)) &&
            !ASR::is_a<ASR::Var_t>(*x.m_array)) {
            result_var = nullptr;
            this->visit_expr(*x.m_array);
            if( tmp_val ) {
                ASR::ArrayReshape_t& xx = const_cast<ASR::ArrayReshape_t&>(x);
                xx.m_array = tmp_val;
                retain_original_stmt = true;
                remove_original_stmt = false;
            }
        }
    }

    ASR::ttype_t* get_matching_type(ASR::expr_t* sibling) {
        ASR::ttype_t* sibling_type = LFortran::ASRUtils::expr_type(sibling);
        if( sibling->type != ASR::exprType::Var ) {
            return sibling_type;
        }
        ASR::dimension_t* m_dims;
        int ndims;
        PassUtils::get_dim_rank(sibling_type, m_dims, ndims);
        for( int i = 0; i < ndims; i++ ) {
            if( m_dims[i].m_start != nullptr ||
                m_dims[i].m_length != nullptr ) {
                return sibling_type;
            }
        }
        Vec<ASR::dimension_t> new_m_dims;
        new_m_dims.reserve(al, ndims);
        for( int i = 0; i < ndims; i++ ) {
            ASR::dimension_t new_m_dim;
            new_m_dim.loc = m_dims[i].loc;
            new_m_dim.m_start = PassUtils::get_bound(sibling, i + 1, "lbound", al);
            new_m_dim.m_length = ASRUtils::compute_length_from_start_end(al, new_m_dim.m_start,
                                     PassUtils::get_bound(sibling, i + 1, "ubound", al));
            new_m_dims.push_back(al, new_m_dim);
        }
        return PassUtils::set_dim_rank(sibling_type, new_m_dims.p, ndims, true, &al);
    }

    ASR::expr_t* create_var(int counter, std::string suffix, const Location& loc,
                            ASR::ttype_t* var_type) {
        ASR::expr_t* idx_var = nullptr;
        Str str_name;
        str_name.from_str(al, "~" + std::to_string(counter) + suffix);
        const char* const_idx_var_name = str_name.c_str(al);
        char* idx_var_name = (char*)const_idx_var_name;

        if( current_scope->get_symbol(std::string(idx_var_name)) == nullptr ) {
            ASR::asr_t* idx_sym = ASR::make_Variable_t(al, loc, current_scope, idx_var_name,
                                                    ASR::intentType::Local, nullptr, nullptr, ASR::storage_typeType::Default,
                                                    var_type, ASR::abiType::Source, ASR::accessType::Public, ASR::presenceType::Required,
                                                    false);
            current_scope->add_symbol(std::string(idx_var_name), ASR::down_cast<ASR::symbol_t>(idx_sym));
            idx_var = LFortran::ASRUtils::EXPR(ASR::make_Var_t(al, loc, ASR::down_cast<ASR::symbol_t>(idx_sym)));
        } else {
            ASR::symbol_t* idx_sym = current_scope->get_symbol(std::string(idx_var_name));
            idx_var = LFortran::ASRUtils::EXPR(ASR::make_Var_t(al, loc, idx_sym));
        }

        return idx_var;
    }

    ASR::expr_t* create_var(int counter, std::string suffix, const Location& loc,
                            ASR::expr_t* sibling) {
        ASR::ttype_t* var_type = get_matching_type(sibling);
        return create_var(counter, suffix, loc, var_type);
    }

    void visit_IntegerConstant(const ASR::IntegerConstant_t& x) {
        tmp_val = const_cast<ASR::expr_t*>(&(x.base));
    }

    void visit_ComplexConstant(const ASR::ComplexConstant_t& x) {
        tmp_val = const_cast<ASR::expr_t*>(&(x.base));
    }

    void visit_RealConstant(const ASR::RealConstant_t& x) {
        tmp_val = const_cast<ASR::expr_t*>(&(x.base));
    }

    void visit_LogicalConstant(const ASR::LogicalConstant_t& x) {
        tmp_val = const_cast<ASR::expr_t*>(&(x.base));
    }

    void fix_dimension(const ASR::Cast_t& x, ASR::expr_t* arg_expr) {
        ASR::ttype_t* x_type = const_cast<ASR::ttype_t*>(x.m_type);
        ASR::ttype_t* arg_type = LFortran::ASRUtils::expr_type(arg_expr);
        ASR::dimension_t* m_dims;
        int ndims;
        PassUtils::get_dim_rank(arg_type, m_dims, ndims);
        PassUtils::set_dim_rank(x_type, m_dims, ndims);
    }

    void visit_Cast(const ASR::Cast_t& x) {
        ASR::expr_t* result_var_copy = result_var;
        result_var = nullptr;
        this->visit_expr(*(x.m_arg));
        result_var = result_var_copy;
        if( tmp_val != nullptr && PassUtils::is_array(tmp_val) ) {
            if( result_var == nullptr ) {
                fix_dimension(x, tmp_val);
                result_var = create_var(result_var_num, std::string("_implicit_cast_res"), x.base.base.loc, const_cast<ASR::expr_t*>(&(x.base)));
                result_var_num += 1;
            }
            int n_dims = PassUtils::get_rank(result_var);
            Vec<ASR::expr_t*> idx_vars;
            PassUtils::create_idx_vars(idx_vars, n_dims, x.base.base.loc, al, current_scope);
            ASR::stmt_t* doloop = nullptr;
            for( int i = n_dims - 1; i >= 0; i-- ) {
                ASR::do_loop_head_t head;
                head.m_v = idx_vars[i];
                head.m_start = PassUtils::get_bound(result_var, i + 1, "lbound", al);
                head.m_end = PassUtils::get_bound(result_var, i + 1, "ubound", al);
                head.m_increment = nullptr;
                head.loc = head.m_v->base.loc;
                Vec<ASR::stmt_t*> doloop_body;
                doloop_body.reserve(al, 1);
                if( doloop == nullptr ) {
                    ASR::expr_t* ref = PassUtils::create_array_ref(tmp_val, idx_vars, al);
                    ASR::expr_t* res = PassUtils::create_array_ref(result_var, idx_vars, al);
                    ASR::expr_t* impl_cast_el_wise = LFortran::ASRUtils::EXPR(ASR::make_Cast_t(al, x.base.base.loc, ref, x.m_kind, x.m_type, nullptr));
                    ASR::stmt_t* assign = LFortran::ASRUtils::STMT(ASR::make_Assignment_t(al, x.base.base.loc, res, impl_cast_el_wise, nullptr));
                    doloop_body.push_back(al, assign);
                } else {
                    doloop_body.push_back(al, doloop);
                }
                doloop = LFortran::ASRUtils::STMT(ASR::make_DoLoop_t(al, x.base.base.loc, head, doloop_body.p, doloop_body.size()));
            }
            pass_result.push_back(al, doloop);
            tmp_val = result_var;
        } else {
            tmp_val = const_cast<ASR::expr_t*>(&(x.base));
        }
    }

    void visit_Var(const ASR::Var_t& x) {
        tmp_val = const_cast<ASR::expr_t*>(&(x.base));
        if( result_var != nullptr && PassUtils::is_array(result_var) ) {
            int rank_var = PassUtils::get_rank(tmp_val);
            int n_dims = rank_var;
            Vec<ASR::expr_t*> idx_vars;
            PassUtils::create_idx_vars(idx_vars, n_dims, x.base.base.loc, al, current_scope);
            ASR::stmt_t* doloop = nullptr;
            for( int i = n_dims - 1; i >= 0; i-- ) {
                // TODO: Add an If debug node to check if the lower and upper bounds of both the arrays are same.
                ASR::do_loop_head_t head;
                head.m_v = idx_vars[i];
                head.m_start = PassUtils::get_bound(result_var, i + 1, "lbound", al);
                head.m_end = PassUtils::get_bound(result_var, i + 1, "ubound", al);
                head.m_increment = nullptr;
                head.loc = head.m_v->base.loc;
                Vec<ASR::stmt_t*> doloop_body;
                doloop_body.reserve(al, 1);
                if( doloop == nullptr ) {
                    ASR::expr_t* ref = nullptr;
                    if( rank_var > 0 ) {
                        ref = PassUtils::create_array_ref(tmp_val, idx_vars, al);
                    } else {
                        ref = tmp_val;
                    }
                    ASR::expr_t* res = PassUtils::create_array_ref(result_var, idx_vars, al);
                    ASR::stmt_t* assign = LFortran::ASRUtils::STMT(ASR::make_Assignment_t(al, x.base.base.loc, res, ref, nullptr));
                    doloop_body.push_back(al, assign);
                } else {
                    doloop_body.push_back(al, doloop);
                }
                doloop = LFortran::ASRUtils::STMT(ASR::make_DoLoop_t(al, x.base.base.loc, head, doloop_body.p, doloop_body.size()));
            }
            pass_result.push_back(al, doloop);
            tmp_val = nullptr;
        }
    }

    void visit_IntegerUnaryMinus(const ASR::IntegerUnaryMinus_t &x) {
        handle_UnaryOp(x, 0);
    }
    void visit_RealUnaryMinus(const ASR::RealUnaryMinus_t &x) {
        handle_UnaryOp(x, 1);
    }
    void visit_ComplexUnaryMinus(const ASR::ComplexUnaryMinus_t &x) {
        handle_UnaryOp(x, 2);
    }
    void visit_IntegerBitNot(const ASR::IntegerBitNot_t &x) {
        handle_UnaryOp(x, 3);
    }
    void visit_LogicalNot(const ASR::LogicalNot_t &x) {
        handle_UnaryOp(x, 4);
    }

    template<typename T>
    void handle_UnaryOp(const T& x, int unary_type) {
        std::string res_prefix = "_unary_op_res";
        ASR::expr_t* result_var_copy = result_var;
        result_var = nullptr;
        this->visit_expr(*(x.m_arg));
        ASR::expr_t* operand = tmp_val;
        int rank_operand = PassUtils::get_rank(operand);
        if( rank_operand == 0 ) {
            tmp_val = const_cast<ASR::expr_t*>(&(x.base));
            return ;
        }
        if( rank_operand > 0 ) {
            result_var = result_var_copy;
            if( result_var == nullptr ) {
                result_var = create_var(result_var_num, res_prefix,
                                        x.base.base.loc, operand);
                result_var_num += 1;
            }
            tmp_val = result_var;

            int n_dims = rank_operand;
            Vec<ASR::expr_t*> idx_vars;
            PassUtils::create_idx_vars(idx_vars, n_dims, x.base.base.loc, al, current_scope);
            ASR::stmt_t* doloop = nullptr;
            for( int i = n_dims - 1; i >= 0; i-- ) {
                // TODO: Add an If debug node to check if the lower and upper bounds of both the arrays are same.
                ASR::do_loop_head_t head;
                head.m_v = idx_vars[i];
                head.m_start = PassUtils::get_bound(result_var, i + 1, "lbound", al);
                head.m_end = PassUtils::get_bound(result_var, i + 1, "ubound", al);
                head.m_increment = nullptr;
                head.loc = head.m_v->base.loc;
                Vec<ASR::stmt_t*> doloop_body;
                doloop_body.reserve(al, 1);
                if( doloop == nullptr ) {
                    ASR::expr_t* ref = PassUtils::create_array_ref(operand, idx_vars, al);
                    ASR::expr_t* res = PassUtils::create_array_ref(result_var, idx_vars, al);
                    ASR::expr_t* op_el_wise = nullptr;
                    if (unary_type == 0) {
                        op_el_wise = LFortran::ASRUtils::EXPR(ASR::make_IntegerUnaryMinus_t(al, x.base.base.loc,
                            ref, x.m_type, nullptr));
                    } else if (unary_type == 1) {
                        op_el_wise = LFortran::ASRUtils::EXPR(ASR::make_RealUnaryMinus_t(al, x.base.base.loc,
                            ref, x.m_type, nullptr));
                    } else if (unary_type == 2) {
                        op_el_wise = LFortran::ASRUtils::EXPR(ASR::make_ComplexUnaryMinus_t(al, x.base.base.loc,
                            ref, x.m_type, nullptr));
                    } else if (unary_type == 3) {
                        op_el_wise = LFortran::ASRUtils::EXPR(ASR::make_IntegerBitNot_t(al, x.base.base.loc,
                            ref, x.m_type, nullptr));
                    } else if (unary_type == 4) {
                        op_el_wise = LFortran::ASRUtils::EXPR(ASR::make_LogicalNot_t(al, x.base.base.loc,
                            ref, x.m_type, nullptr));
                    }
                    ASR::stmt_t* assign = LFortran::ASRUtils::STMT(ASR::make_Assignment_t(al, x.base.base.loc, res, op_el_wise, nullptr));
                    doloop_body.push_back(al, assign);
                } else {
                    doloop_body.push_back(al, doloop);
                }
                doloop = LFortran::ASRUtils::STMT(ASR::make_DoLoop_t(al, x.base.base.loc, head, doloop_body.p, doloop_body.size()));
            }
            pass_result.push_back(al, doloop);
        }
    }

    bool is_elemental(ASR::symbol_t* x) {
        x = ASRUtils::symbol_get_past_external(x);
        if( !ASR::is_a<ASR::Function_t>(*x) ) {
            return false;
        }
        return ASR::down_cast<ASR::Function_t>(x)->m_elemental;
    }

    template <typename T>
    void visit_ArrayOpCommon(const T& x, std::string res_prefix) {
        bool current_status = use_custom_loop_params;
        use_custom_loop_params = false;
        ASR::expr_t* result_var_copy = result_var;
        result_var = nullptr;
        this->visit_expr(*(x.m_left));
        ASR::expr_t* left = tmp_val;
        result_var = nullptr;
        this->visit_expr(*(x.m_right));
        ASR::expr_t* right = tmp_val;
        use_custom_loop_params = current_status;
        int rank_left = PassUtils::get_rank(left);
        int rank_right = PassUtils::get_rank(right);
        if( rank_left == 0 && rank_right == 0 ) {
            tmp_val = const_cast<ASR::expr_t*>(&(x.base));
            return ;
        }
        if( rank_left > 0 && rank_right > 0 ) {
            if( rank_left != rank_right ) {
                // This should be checked by verify() and thus should not happen
                throw LCompilersException("Cannot generate loop for operands of different shapes");
            }
            result_var = result_var_copy;
            if( result_var == nullptr ) {
                result_var = create_var(result_var_num, res_prefix, x.base.base.loc, left);
                result_var_num += 1;
            }
            tmp_val = result_var;

            int n_dims = rank_left;
            Vec<ASR::expr_t*> idx_vars, idx_vars_value;
            PassUtils::create_idx_vars(idx_vars, n_dims, x.base.base.loc, al, current_scope, "_t");
            PassUtils::create_idx_vars(idx_vars_value, n_dims, x.base.base.loc, al, current_scope, "_v");
            ASR::ttype_t* int32_type = LFortran::ASRUtils::TYPE(ASR::make_Integer_t(al, x.base.base.loc, 4, nullptr, 0));
            ASR::expr_t* const_1 = LFortran::ASRUtils::EXPR(ASR::make_IntegerConstant_t(al, x.base.base.loc, 1, int32_type));
            ASR::stmt_t* doloop = nullptr;
            for( int i = n_dims - 1; i >= 0; i-- ) {
                // TODO: Add an If debug node to check if the lower and upper bounds of both the arrays are same.
                ASR::do_loop_head_t head;
                head.m_v = idx_vars[i];
                if( use_custom_loop_params ) {
                    head.m_start = result_lbound[i];
                    head.m_end = result_ubound[i];
                    head.m_increment = result_inc[i];
                } else {
                    head.m_start = PassUtils::get_bound(result_var, i + 1, "lbound", al);
                    head.m_end = PassUtils::get_bound(result_var, i + 1, "ubound", al);
                    head.m_increment = nullptr;
                }
                head.loc = head.m_v->base.loc;
                Vec<ASR::stmt_t*> doloop_body;
                doloop_body.reserve(al, 1);
                if( doloop == nullptr ) {
                    ASR::expr_t* ref_1 = PassUtils::create_array_ref(left, idx_vars_value, al);
                    ASR::expr_t* ref_2 = PassUtils::create_array_ref(right, idx_vars_value, al);
                    ASR::expr_t* res = PassUtils::create_array_ref(result_var, idx_vars, al);
                    ASR::expr_t* op_el_wise = nullptr;
                    switch( x.class_type ) {
                        case ASR::exprType::IntegerBinOp:
                            op_el_wise = LFortran::ASRUtils::EXPR(ASR::make_IntegerBinOp_t(
                                                al, x.base.base.loc,
                                                ref_1, (ASR::binopType)x.m_op, ref_2, x.m_type, nullptr));
                            break;
                        case ASR::exprType::RealBinOp:
                            op_el_wise = LFortran::ASRUtils::EXPR(ASR::make_RealBinOp_t(
                                                al, x.base.base.loc,
                                                ref_1, (ASR::binopType)x.m_op, ref_2, x.m_type, nullptr));
                            break;
                        case ASR::exprType::ComplexBinOp:
                            op_el_wise = LFortran::ASRUtils::EXPR(ASR::make_ComplexBinOp_t(
                                                al, x.base.base.loc,
                                                ref_1, (ASR::binopType)x.m_op, ref_2, x.m_type, nullptr));
                            break;
                        case ASR::exprType::LogicalBinOp:
                            op_el_wise = LFortran::ASRUtils::EXPR(ASR::make_LogicalBinOp_t(
                                                al, x.base.base.loc,
                                                ref_1, (ASR::logicalbinopType)x.m_op, ref_2, x.m_type, nullptr));
                            break;
                       case ASR::exprType::IntegerCompare:
                            op_el_wise = LFortran::ASRUtils::EXPR(ASR::make_IntegerCompare_t(
                                                    al, x.base.base.loc,
                                                    ref_1, (ASR::cmpopType)x.m_op, ref_2, x.m_type, nullptr));
                            break;
                        case ASR::exprType::RealCompare:
                            op_el_wise = LFortran::ASRUtils::EXPR(ASR::make_RealCompare_t(
                                                    al, x.base.base.loc,
                                                    ref_1, (ASR::cmpopType)x.m_op, ref_2, x.m_type, nullptr));
                            break;
                        case ASR::exprType::ComplexCompare:
                            op_el_wise = LFortran::ASRUtils::EXPR(ASR::make_ComplexCompare_t(
                                                    al, x.base.base.loc,
                                                    ref_1, (ASR::cmpopType)x.m_op, ref_2, x.m_type, nullptr));
                            break;
                        case ASR::exprType::LogicalCompare:
                            op_el_wise = LFortran::ASRUtils::EXPR(ASR::make_LogicalCompare_t(
                                                    al, x.base.base.loc,
                                                    ref_1, (ASR::cmpopType)x.m_op, ref_2, x.m_type, nullptr));
                            break;
                        default:
                            throw LCompilersException("The desired operation is not supported yet for arrays.");
                    }
                    ASR::stmt_t* assign = LFortran::ASRUtils::STMT(ASR::make_Assignment_t(al, x.base.base.loc, res, op_el_wise, nullptr));
                    doloop_body.push_back(al, assign);
                } else {
                    ASR::expr_t* idx_lb = PassUtils::get_bound(left, i + 1, "lbound", al);
                    ASR::stmt_t* set_to_one = LFortran::ASRUtils::STMT(ASR::make_Assignment_t(al, x.base.base.loc, idx_vars_value[i+1], idx_lb, nullptr));
                    doloop_body.push_back(al, set_to_one);
                    doloop_body.push_back(al, doloop);
                }
                ASR::expr_t* inc_expr = LFortran::ASRUtils::EXPR(ASR::make_IntegerBinOp_t(al, x.base.base.loc, idx_vars_value[i],
                                                                ASR::binopType::Add, const_1, int32_type, nullptr));
                ASR::stmt_t* assign_stmt = LFortran::ASRUtils::STMT(ASR::make_Assignment_t(al, x.base.base.loc, idx_vars_value[i], inc_expr, nullptr));
                doloop_body.push_back(al, assign_stmt);
                doloop = LFortran::ASRUtils::STMT(ASR::make_DoLoop_t(al, x.base.base.loc, head, doloop_body.p, doloop_body.size()));
            }
            ASR::expr_t* idx_lb = PassUtils::get_bound(right, 1, "lbound", al);
            ASR::stmt_t* set_to_one = LFortran::ASRUtils::STMT(ASR::make_Assignment_t(al, x.base.base.loc, idx_vars_value[0], idx_lb, nullptr));
            pass_result.push_back(al, set_to_one);
            pass_result.push_back(al, doloop);
        } else if( (rank_left == 0 && rank_right > 0) ||
                   (rank_right == 0 && rank_left > 0) ) {
            result_var = result_var_copy;
            ASR::expr_t *arr_expr = nullptr, *other_expr = nullptr;
            int n_dims = 0;
            if( rank_left > 0 ) {
                arr_expr = left;
                other_expr = right;
                n_dims = rank_left;
            } else {
                arr_expr = right;
                other_expr = left;
                n_dims = rank_right;
            }
            if( result_var == nullptr ) {
                result_var = create_var(result_var_num, res_prefix, x.base.base.loc, arr_expr);
                result_var_num += 1;
            }
            tmp_val = result_var;

            Vec<ASR::expr_t*> idx_vars, idx_vars_value;
            PassUtils::create_idx_vars(idx_vars, n_dims, x.base.base.loc, al, current_scope, "_t");
            PassUtils::create_idx_vars(idx_vars_value, n_dims, x.base.base.loc, al, current_scope, "_v");
            ASR::ttype_t* int32_type = LFortran::ASRUtils::TYPE(ASR::make_Integer_t(al, x.base.base.loc, 4, nullptr, 0));
            ASR::expr_t* const_1 = LFortran::ASRUtils::EXPR(ASR::make_IntegerConstant_t(al, x.base.base.loc, 1, int32_type));
            ASR::stmt_t* doloop = nullptr;
            for( int i = n_dims - 1; i >= 0; i-- ) {
                // TODO: Add an If debug node to check if the lower and upper bounds of both the arrays are same.
                ASR::do_loop_head_t head;
                head.m_v = idx_vars[i];
                if( use_custom_loop_params ) {
                    head.m_start = result_lbound[i];
                    head.m_end = result_ubound[i];
                    head.m_increment = result_inc[i];
                } else {
                    head.m_start = PassUtils::get_bound(result_var, i + 1, "lbound", al);
                    head.m_end = PassUtils::get_bound(result_var, i + 1, "ubound", al);
                    head.m_increment = nullptr;
                }
                head.loc = head.m_v->base.loc;
                Vec<ASR::stmt_t*> doloop_body;
                doloop_body.reserve(al, 1);
                if( doloop == nullptr ) {
                    ASR::expr_t* ref = PassUtils::create_array_ref(arr_expr, idx_vars_value, al);
                    ASR::expr_t* res = PassUtils::create_array_ref(result_var, idx_vars, al);
                    ASR::expr_t* op_el_wise = nullptr;
                    switch( x.class_type ) {
                        case ASR::exprType::IntegerBinOp:
                            op_el_wise = LFortran::ASRUtils::EXPR(ASR::make_IntegerBinOp_t(
                                                    al, x.base.base.loc,
                                                    ref, (ASR::binopType)x.m_op, other_expr, x.m_type, nullptr));
                            break;
                        case ASR::exprType::RealBinOp:
                            op_el_wise = LFortran::ASRUtils::EXPR(ASR::make_RealBinOp_t(
                                                    al, x.base.base.loc,
                                                    ref, (ASR::binopType)x.m_op, other_expr, x.m_type, nullptr));
                            break;
                        case ASR::exprType::ComplexBinOp:
                            op_el_wise = LFortran::ASRUtils::EXPR(ASR::make_ComplexBinOp_t(
                                                    al, x.base.base.loc,
                                                    ref, (ASR::binopType)x.m_op, other_expr, x.m_type, nullptr));
                            break;
                        case ASR::exprType::LogicalBinOp:
                            op_el_wise = LFortran::ASRUtils::EXPR(ASR::make_LogicalBinOp_t(
                                                    al, x.base.base.loc,
                                                    ref, (ASR::logicalbinopType)x.m_op, other_expr, x.m_type, nullptr));
                            break;
                        case ASR::exprType::IntegerCompare:
                            op_el_wise = LFortran::ASRUtils::EXPR(ASR::make_IntegerCompare_t(
                                                    al, x.base.base.loc,
                                                    ref, (ASR::cmpopType)x.m_op, other_expr, x.m_type, nullptr));
                            break;
                        case ASR::exprType::RealCompare:
                            op_el_wise = LFortran::ASRUtils::EXPR(ASR::make_RealCompare_t(
                                                    al, x.base.base.loc,
                                                    ref, (ASR::cmpopType)x.m_op, other_expr, x.m_type, nullptr));
                            break;
                        case ASR::exprType::ComplexCompare:
                            op_el_wise = LFortran::ASRUtils::EXPR(ASR::make_ComplexCompare_t(
                                                    al, x.base.base.loc,
                                                    ref, (ASR::cmpopType)x.m_op, other_expr, x.m_type, nullptr));
                            break;
                        case ASR::exprType::LogicalCompare:
                            op_el_wise = LFortran::ASRUtils::EXPR(ASR::make_LogicalCompare_t(
                                                    al, x.base.base.loc,
                                                    ref, (ASR::cmpopType)x.m_op, other_expr, x.m_type, nullptr));
                            break;
                        default:
                            throw LCompilersException("The desired operation is not supported yet for arrays.");
                    }
                    ASR::stmt_t* assign = LFortran::ASRUtils::STMT(ASR::make_Assignment_t(al, x.base.base.loc, res, op_el_wise, nullptr));
                    doloop_body.push_back(al, assign);
                } else {
                    ASR::expr_t* op_expr = nullptr;
                    if( rank_left > 0 ) {
                        op_expr = left;
                    } else {
                        op_expr = right;
                    }
                    ASR::expr_t* idx_lb = PassUtils::get_bound(op_expr, i + 2, "lbound", al);
                    ASR::stmt_t* set_to_one = LFortran::ASRUtils::STMT(ASR::make_Assignment_t(al, x.base.base.loc,
                                                idx_vars_value[i + 1], idx_lb, nullptr));
                    doloop_body.push_back(al, set_to_one);
                    doloop_body.push_back(al, doloop);
                }
                ASR::expr_t* inc_expr = LFortran::ASRUtils::EXPR(ASR::make_IntegerBinOp_t(al, x.base.base.loc, idx_vars_value[i],
                                                                ASR::binopType::Add, const_1, int32_type, nullptr));
                ASR::stmt_t* assign_stmt = LFortran::ASRUtils::STMT(ASR::make_Assignment_t(al, x.base.base.loc, idx_vars_value[i], inc_expr, nullptr));
                doloop_body.push_back(al, assign_stmt);
                doloop = LFortran::ASRUtils::STMT(ASR::make_DoLoop_t(al, x.base.base.loc, head, doloop_body.p, doloop_body.size()));
            }
            ASR::expr_t* op_expr = nullptr;
            if( rank_left > 0 ) {
                op_expr = left;
            } else {
                op_expr = right;
            }
            ASR::expr_t* idx_lb = PassUtils::get_bound(op_expr, 1, "lbound", al);
            ASR::stmt_t* set_to_one = LFortran::ASRUtils::STMT(ASR::make_Assignment_t(al, x.base.base.loc,
                                        idx_vars_value[0], idx_lb, nullptr));
            pass_result.push_back(al, set_to_one);
            pass_result.push_back(al, doloop);
        }
        result_var = nullptr;
    }

    void visit_IntegerBinOp(const ASR::IntegerBinOp_t &x) {
        visit_ArrayOpCommon<ASR::IntegerBinOp_t>(x, "_bin_op_res");
    }

    void visit_RealBinOp(const ASR::RealBinOp_t &x) {
        visit_ArrayOpCommon<ASR::RealBinOp_t>(x, "_bin_op_res");
    }

    void visit_ComplexBinOp(const ASR::ComplexBinOp_t &x) {
        visit_ArrayOpCommon<ASR::ComplexBinOp_t>(x, "_bin_op_res");
    }

    void visit_LogicalBinOp(const ASR::LogicalBinOp_t &x) {
        visit_ArrayOpCommon<ASR::LogicalBinOp_t>(x, "_bool_op_res");
    }

    void visit_IntegerCompare(const ASR::IntegerCompare_t &x) {
        visit_ArrayOpCommon<ASR::IntegerCompare_t>(x, "_comp_op_res");
    }

    void visit_RealCompare(const ASR::RealCompare_t &x) {
        visit_ArrayOpCommon<ASR::RealCompare_t>(x, "_comp_op_res");
    }

    void visit_ComplexCompare(const ASR::ComplexCompare_t &x) {
        visit_ArrayOpCommon<ASR::ComplexCompare_t>(x, "_comp_op_res");
    }

    void visit_LogicalCompare(const ASR::LogicalCompare_t &x) {
        visit_ArrayOpCommon<ASR::LogicalCompare_t>(x, "_comp_op_res");
    }

    void visit_ArraySize(const ASR::ArraySize_t& x) {
        tmp_val = const_cast<ASR::expr_t*>(&(x.base));
    }

    void visit_FunctionCall(const ASR::FunctionCall_t& x) {
        tmp_val = const_cast<ASR::expr_t*>(&(x.base));
        std::string x_name;
        if( x.m_name->type == ASR::symbolType::ExternalSymbol ) {
            x_name = down_cast<ASR::ExternalSymbol_t>(x.m_name)->m_name;
        } else if( x.m_name->type == ASR::symbolType::Function ) {
            x_name = down_cast<ASR::Function_t>(x.m_name)->m_name;
        }
        // The following checks if the name of a function actually
        // points to a subroutine. If true this would mean that the
        // original function returned an array and is now a subroutine.
        // So the current function call will be converted to a subroutine
        // call. In short, this check acts as a signal whether to convert
        // a function call to a subroutine call.
        if (current_scope == nullptr) {
            return ;
        }

        ASR::symbol_t *sub = current_scope->resolve_symbol(x_name);
        if (sub && ASR::is_a<ASR::Function_t>(*sub)
            && ASR::down_cast<ASR::Function_t>(sub)->m_return_var == nullptr) {
            if( result_var == nullptr ) {
                result_var = create_var(result_var_num, "_func_call_res",
                    x.base.base.loc, x.m_type);
                result_var_num += 1;
            }
            Vec<ASR::call_arg_t> s_args;
            s_args.reserve(al, x.n_args + 1);
            for( size_t i = 0; i < x.n_args; i++ ) {
                s_args.push_back(al, x.m_args[i]);
            }
            ASR::call_arg_t result_arg;
            result_arg.loc = result_var->base.loc;
            result_arg.m_value = result_var;
            s_args.push_back(al, result_arg);
            tmp_val = result_var;
            ASR::stmt_t* subrout_call = LFortran::ASRUtils::STMT(ASR::make_SubroutineCall_t(al, x.base.base.loc,
                                                sub, nullptr,
                                                s_args.p, s_args.size(), nullptr,
                                                nullptr, 0));
            pass_result.push_back(al, subrout_call);
        } else if( is_elemental(x.m_name) && x.n_args == 1 &&
                   ASRUtils::is_array(ASRUtils::expr_type(x.m_args[0].m_value)) ) {
            std::string res_prefix = "_elemental_func_call_res";
            ASR::expr_t* result_var_copy = result_var;
            result_var = nullptr;
            this->visit_expr(*(x.m_args[0].m_value));
            ASR::expr_t* operand = tmp_val;
            int rank_operand = PassUtils::get_rank(operand);
            if( rank_operand == 0 ) {
                tmp_val = const_cast<ASR::expr_t*>(&(x.base));
                return ;
            }
            if( rank_operand > 0 ) {
                result_var = result_var_copy;
                if( result_var == nullptr ) {
                    result_var = create_var(result_var_num, res_prefix,
                                            x.base.base.loc, operand);
                    result_var_num += 1;
                }
                tmp_val = result_var;

                int n_dims = rank_operand;
                Vec<ASR::expr_t*> idx_vars;
                PassUtils::create_idx_vars(idx_vars, n_dims, x.base.base.loc, al, current_scope);
                ASR::stmt_t* doloop = nullptr;
                for( int i = n_dims - 1; i >= 0; i-- ) {
                    // TODO: Add an If debug node to check if the lower and upper bounds of both the arrays are same.
                    ASR::do_loop_head_t head;
                    head.m_v = idx_vars[i];
                    head.m_start = PassUtils::get_bound(result_var, i + 1, "lbound", al);
                    head.m_end = PassUtils::get_bound(result_var, i + 1, "ubound", al);
                    head.m_increment = nullptr;
                    head.loc = head.m_v->base.loc;
                    Vec<ASR::stmt_t*> doloop_body;
                    doloop_body.reserve(al, 1);
                    if( doloop == nullptr ) {
                        ASR::expr_t* ref = PassUtils::create_array_ref(operand, idx_vars, al);
                        ASR::expr_t* res = PassUtils::create_array_ref(result_var, idx_vars, al);
                        ASR::expr_t* op_el_wise = nullptr;
                        ASR::call_arg_t ref_arg;
                        ref_arg.loc = ref->base.loc;
                        ref_arg.m_value = ref;
                        Vec<ASR::call_arg_t> ref_args;
                        ref_args.reserve(al, 1);
                        ref_args.push_back(al, ref_arg);
                        Vec<ASR::dimension_t> empty_dim;
                        empty_dim.reserve(al, 1);
                        ASR::ttype_t* dim_less_type = ASRUtils::duplicate_type(al, x.m_type, &empty_dim);
                        op_el_wise = LFortran::ASRUtils::EXPR(ASR::make_FunctionCall_t(al, x.base.base.loc,
                                        x.m_name, x.m_original_name, ref_args.p, ref_args.size(), dim_less_type,
                                        nullptr, x.m_dt, nullptr, 0));
                        ASR::stmt_t* assign = LFortran::ASRUtils::STMT(ASR::make_Assignment_t(al, x.base.base.loc, res, op_el_wise, nullptr));
                        doloop_body.push_back(al, assign);
                    } else {
                        doloop_body.push_back(al, doloop);
                    }
                    doloop = LFortran::ASRUtils::STMT(ASR::make_DoLoop_t(al, x.base.base.loc, head, doloop_body.p, doloop_body.size()));
                }
                pass_result.push_back(al, doloop);
            }
        }
        result_var = nullptr;
    }

};

void pass_replace_array_op(Allocator &al, ASR::TranslationUnit_t &unit,
                           const LCompilers::PassOptions& pass_options) {
    std::string rl_path = pass_options.runtime_library_dir;
    ArrayOpVisitor v(al, rl_path);
    v.visit_TranslationUnit(unit);
    LFORTRAN_ASSERT(asr_verify(unit));
}


} // namespace LFortran<|MERGE_RESOLUTION|>--- conflicted
+++ resolved
@@ -132,14 +132,10 @@
             s->m_name, a_args.p, a_args.size(), s->m_body, s->n_body,
             nullptr,
             s->m_abi, s->m_access, s->m_deftype, nullptr, false, false,
-<<<<<<< HEAD
-            false, 
+            false, s->m_inline
             s->m_type_params, s->n_type_params,
             s->m_restrictions, s->n_restrictions,
             s->m_is_restriction);
-=======
-            false, s->m_inline);
->>>>>>> f4d6b110
         ASR::symbol_t* s_sub = ASR::down_cast<ASR::symbol_t>(s_sub_asr);
         return s_sub;
     }
