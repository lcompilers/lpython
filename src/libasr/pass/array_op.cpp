#include <libasr/asr.h>
#include <libasr/containers.h>
#include <libasr/exception.h>
#include <libasr/asr_utils.h>
#include <libasr/asr_verify.h>
#include <libasr/pass/array_op.h>
#include <libasr/pass/pass_utils.h>

#include <vector>
#include <utility>


namespace LFortran {

using ASR::down_cast;
using ASR::is_a;

/*
This ASR pass replaces operations over arrays with do loops.
The function `pass_replace_array_op` transforms the ASR tree in-place.

Converts:

    c = a + b

to:

    do i = lbound(a), ubound(a)
        c(i) = a(i) + b(i)
    end do

The code below might seem intriguing because of minor but crucial
details. Generally for any node, first, its children are visited.
If any child contains operations over arrays then, the do loop
pass is added for performing the operation element wise. For storing
the result, either a new variable is created or a result variable
available from the parent node is used. Once done, this result variable
is used by the parent node in place of the child node from which it was
made available. Consider the example below for better understanding.

Say, BinOp(BinOp(Arr1 Add Arr2) Add Arr3) is the expression we want
to visit. Then, first BinOp(Arr1 Add Arr2) will be visited and its
result will be stored (not actually, just extra ASR do loop node will be added)
in a new variable, Say Result1. Then this Result1 will be used as follows,
BinOp(Result1 Add Arr3). Imagine, this overall expression is further
assigned to some Fortran variable as, Assign(Var1, BinOp(Result1 Add Arr3)).
In this case a new variable will not be created to store the result of RHS, just Var1
will be used as the final destination and a do loop pass will be added as follows,
do i = lbound(Var1), ubound(Var1)

Var1(i) = Result1(i) + Arr3(i)

end do

Note that once the control will reach the above loop, the loop for
Result1 would have already been executed.

All the nodes should be implemented using the above logic to track
array operations and perform the do loop pass. As of now, some of the
nodes are implemented and more are yet to be implemented with time.
*/

class ArrayOpVisitor : public PassUtils::PassVisitor<ArrayOpVisitor>
{
private:

    /*
        This pointer stores the result of a node.
        Specifically if a node or its child contains
        operations performed over arrays then it points
        to the new variable which will store the result
        of that operation once the code is compiled.
    */
    ASR::expr_t *tmp_val;

    /*
        This pointer is intened to be a signal for the current
        node to create a new variable for storing the result of
        array operation or store it in a variable available from
        the parent node. For example, if BinOp is a child of the
        Assignment node then, the following will point to the target
        attribute of the assignment node. This helps in avoiding
        unnecessary do loop passes.
    */
    ASR::expr_t *result_var;
    Vec<ASR::expr_t*> result_lbound, result_ubound, result_inc;
    bool use_custom_loop_params;

    /*
        This integer just maintains the count of new result
        variables created. It helps in uniquely identifying
        the variables and avoids clash with already existing
        variables defined by the user.
    */
    int result_var_num;

    std::string rl_path;

public:
    ArrayOpVisitor(Allocator &al,
        const std::string &rl_path) : PassVisitor(al, nullptr),
    tmp_val(nullptr), result_var(nullptr), use_custom_loop_params(false),
    result_var_num(0), rl_path(rl_path)
    {
        pass_result.reserve(al, 1);
        result_lbound.reserve(al, 1);
        result_ubound.reserve(al, 1);
        result_inc.reserve(al, 1);
    }

    ASR::symbol_t* create_subroutine_from_function(ASR::Function_t* s) {
        for( auto& s_item: s->m_symtab->get_scope() ) {
            ASR::symbol_t* curr_sym = s_item.second;
            if( curr_sym->type == ASR::symbolType::Variable ) {
                ASR::Variable_t* var = ASR::down_cast<ASR::Variable_t>(curr_sym);
                if( var->m_intent == ASR::intentType::Unspecified ) {
                    var->m_intent = ASR::intentType::In;
                } else if( var->m_intent == ASR::intentType::ReturnVar ) {
                    var->m_intent = ASR::intentType::Out;
                }
            }
        }
        Vec<ASR::expr_t*> a_args;
        a_args.reserve(al, s->n_args + 1);
        for( size_t i = 0; i < s->n_args; i++ ) {
            a_args.push_back(al, s->m_args[i]);
        }
        LFORTRAN_ASSERT(s->m_return_var)
        a_args.push_back(al, s->m_return_var);
        ASR::asr_t* s_sub_asr = ASR::make_Function_t(al, s->base.base.loc,
            s->m_symtab,
            s->m_name, a_args.p, a_args.size(), s->m_body, s->n_body,
            nullptr,
            s->m_abi, s->m_access, s->m_deftype, nullptr, false, false,
            false, s->m_inline,
            s->m_type_params, s->n_type_params,
            s->m_restrictions, s->n_restrictions,
            s->m_is_restriction);
        ASR::symbol_t* s_sub = ASR::down_cast<ASR::symbol_t>(s_sub_asr);
        return s_sub;
    }

    // TODO: Only Program and While is processed, we need to process all calls
    // to visit_stmt().
    // TODO: Only TranslationUnit's and Program's symbol table is processed
    // for transforming function->subroutine if they return arrays

    void visit_TranslationUnit(const ASR::TranslationUnit_t &x) {
        std::vector<std::pair<std::string, ASR::symbol_t*>> replace_vec;
        // Transform functions returning arrays to subroutines
        for (auto &item : x.m_global_scope->get_scope()) {
            if (is_a<ASR::Function_t>(*item.second)) {
                ASR::Function_t *s = down_cast<ASR::Function_t>(item.second);
                if (s->m_return_var) {
                    /*
                    * A function which returns an array will be converted
                    * to a subroutine with the destination array as the last
                    * argument. This helps in avoiding deep copies and the
                    * destination memory directly gets filled inside the subroutine.
                    */
                    if( PassUtils::is_array(s->m_return_var) ) {
                        ASR::symbol_t* s_sub = create_subroutine_from_function(s);
                        replace_vec.push_back(std::make_pair(item.first, s_sub));
                    }
                }
            }
        }

        // FIXME: this is a hack, we need to pass in a non-const `x`,
        // which requires to generate a TransformVisitor.
        ASR::TranslationUnit_t &xx = const_cast<ASR::TranslationUnit_t&>(x);
        // Updating the symbol table so that now the name
        // of the function (which returned array) now points
        // to the newly created subroutine.
        for( auto& item: replace_vec ) {
            xx.m_global_scope->add_symbol(item.first, item.second);
        }

        // Now visit everything else
        for (auto &item : x.m_global_scope->get_scope()) {
            this->visit_symbol(*item.second);
        }
    }

    void visit_Program(const ASR::Program_t &x) {
        std::vector<std::pair<std::string, ASR::symbol_t*> > replace_vec;
        // FIXME: this is a hack, we need to pass in a non-const `x`,
        // which requires to generate a TransformVisitor.
        ASR::Program_t &xx = const_cast<ASR::Program_t&>(x);
        current_scope = xx.m_symtab;

        for (auto &item : x.m_symtab->get_scope()) {
            if (is_a<ASR::Function_t>(*item.second)) {
                ASR::Function_t *s = ASR::down_cast<ASR::Function_t>(item.second);
                if (s->m_return_var) {
                    /*
                    * A function which returns an array will be converted
                    * to a subroutine with the destination array as the last
                    * argument. This helps in avoiding deep copies and the
                    * destination memory directly gets filled inside the subroutine.
                    */
                    if( PassUtils::is_array(s->m_return_var) ) {
                        ASR::symbol_t* s_sub = create_subroutine_from_function(s);
                        replace_vec.push_back(std::make_pair(item.first, s_sub));
                    }
                }
            }
        }

        // Updating the symbol table so that now the name
        // of the function (which returned array) now points
        // to the newly created subroutine.
        for( auto& item: replace_vec ) {
            current_scope->add_symbol(item.first, item.second);
        }

        for (auto &item : x.m_symtab->get_scope()) {
            if (is_a<ASR::AssociateBlock_t>(*item.second)) {
                ASR::AssociateBlock_t *s = ASR::down_cast<ASR::AssociateBlock_t>(item.second);
                visit_AssociateBlock(*s);
            }
            if (is_a<ASR::Function_t>(*item.second)) {
                ASR::Function_t *s = ASR::down_cast<ASR::Function_t>(item.second);
                visit_Function(*s);
            }
        }

        current_scope = xx.m_symtab;
        transform_stmts(xx.m_body, xx.n_body);

    }

    void visit_Assignment(const ASR::Assignment_t& x) {
        if( (ASR::is_a<ASR::Pointer_t>(*ASRUtils::expr_type(x.m_target)) &&
             ASR::is_a<ASR::GetPointer_t>(*x.m_value)) ) {
            return ;
        }
        if( ASR::is_a<ASR::ArrayReshape_t>(*x.m_value) ) {
            this->visit_expr(*x.m_value);
            return ;
        }
        if( PassUtils::is_array(x.m_target) ) {
            result_var = x.m_target;
            this->visit_expr(*(x.m_value));
        } else if( ASR::is_a<ASR::ArraySection_t>(*x.m_target) ) {
            ASR::ArraySection_t* array_ref = ASR::down_cast<ASR::ArraySection_t>(x.m_target);
            result_var = array_ref->m_v;
            result_lbound.reserve(al, array_ref->n_args);
            result_ubound.reserve(al, array_ref->n_args);
            result_inc.reserve(al, array_ref->n_args);
            ASR::expr_t *m_start, *m_end, *m_increment;
            m_start = m_end = m_increment = nullptr;
            for( int i = 0; i < (int) array_ref->n_args; i++ ) {
                if( array_ref->m_args[i].m_step != nullptr ) {
                    if( array_ref->m_args[i].m_left == nullptr ) {
                        m_start = PassUtils::get_bound(result_var, i + 1, "lbound", al);
                    } else {
                        m_start = array_ref->m_args[i].m_left;
                    }
                    if( array_ref->m_args[i].m_right == nullptr ) {
                        m_end = PassUtils::get_bound(result_var, i + 1, "ubound", al);
                    } else {
                        m_end = array_ref->m_args[i].m_right;
                    }
                } else {
                    m_start = array_ref->m_args[i].m_right;
                    m_end = array_ref->m_args[i].m_right;
                }
                m_increment = array_ref->m_args[i].m_step;
                result_lbound.push_back(al, m_start);
                result_ubound.push_back(al, m_end);
                result_inc.push_back(al, m_increment);
            }
            use_custom_loop_params = true;
            this->visit_expr(*(x.m_value));
        }
        result_var = nullptr;
    }

    void visit_ArrayReshape(const ASR::ArrayReshape_t& x) {
        tmp_val = const_cast<ASR::expr_t*>(&(x.base));
        if( ASRUtils::is_array(ASRUtils::expr_type(x.m_array)) &&
            !ASR::is_a<ASR::Var_t>(*x.m_array)) {
            result_var = nullptr;
            this->visit_expr(*x.m_array);
            if( tmp_val ) {
                ASR::ArrayReshape_t& xx = const_cast<ASR::ArrayReshape_t&>(x);
                xx.m_array = tmp_val;
                retain_original_stmt = true;
                remove_original_stmt = false;
            }
        }
    }

    ASR::ttype_t* get_matching_type(ASR::expr_t* sibling) {
        ASR::ttype_t* sibling_type = LFortran::ASRUtils::expr_type(sibling);
        if( sibling->type != ASR::exprType::Var ) {
            return sibling_type;
        }
        ASR::dimension_t* m_dims;
        int ndims;
        PassUtils::get_dim_rank(sibling_type, m_dims, ndims);
        for( int i = 0; i < ndims; i++ ) {
            if( m_dims[i].m_start != nullptr ||
                m_dims[i].m_length != nullptr ) {
                return sibling_type;
            }
        }
        Vec<ASR::dimension_t> new_m_dims;
        new_m_dims.reserve(al, ndims);
        for( int i = 0; i < ndims; i++ ) {
            ASR::dimension_t new_m_dim;
            new_m_dim.loc = m_dims[i].loc;
            new_m_dim.m_start = PassUtils::get_bound(sibling, i + 1, "lbound", al);
            new_m_dim.m_length = ASRUtils::compute_length_from_start_end(al, new_m_dim.m_start,
                                     PassUtils::get_bound(sibling, i + 1, "ubound", al));
            new_m_dims.push_back(al, new_m_dim);
        }
        return PassUtils::set_dim_rank(sibling_type, new_m_dims.p, ndims, true, &al);
    }

    ASR::expr_t* create_var(int counter, std::string suffix, const Location& loc,
                            ASR::ttype_t* var_type) {
        ASR::expr_t* idx_var = nullptr;
        Str str_name;
        str_name.from_str(al, "~" + std::to_string(counter) + suffix);
        const char* const_idx_var_name = str_name.c_str(al);
        char* idx_var_name = (char*)const_idx_var_name;

        if( current_scope->get_symbol(std::string(idx_var_name)) == nullptr ) {
            ASR::asr_t* idx_sym = ASR::make_Variable_t(al, loc, current_scope, idx_var_name,
                                                    ASR::intentType::Local, nullptr, nullptr, ASR::storage_typeType::Default,
                                                    var_type, ASR::abiType::Source, ASR::accessType::Public, ASR::presenceType::Required,
                                                    false);
            current_scope->add_symbol(std::string(idx_var_name), ASR::down_cast<ASR::symbol_t>(idx_sym));
            idx_var = LFortran::ASRUtils::EXPR(ASR::make_Var_t(al, loc, ASR::down_cast<ASR::symbol_t>(idx_sym)));
        } else {
            ASR::symbol_t* idx_sym = current_scope->get_symbol(std::string(idx_var_name));
            idx_var = LFortran::ASRUtils::EXPR(ASR::make_Var_t(al, loc, idx_sym));
        }

        return idx_var;
    }

    ASR::expr_t* create_var(int counter, std::string suffix, const Location& loc,
                            ASR::expr_t* sibling) {
        ASR::ttype_t* var_type = get_matching_type(sibling);
        return create_var(counter, suffix, loc, var_type);
    }

    void visit_IntegerConstant(const ASR::IntegerConstant_t& x) {
        tmp_val = const_cast<ASR::expr_t*>(&(x.base));
    }

    void visit_ComplexConstant(const ASR::ComplexConstant_t& x) {
        tmp_val = const_cast<ASR::expr_t*>(&(x.base));
    }

    void visit_RealConstant(const ASR::RealConstant_t& x) {
        tmp_val = const_cast<ASR::expr_t*>(&(x.base));
    }

    void visit_LogicalConstant(const ASR::LogicalConstant_t& x) {
        tmp_val = const_cast<ASR::expr_t*>(&(x.base));
    }

    void fix_dimension(const ASR::Cast_t& x, ASR::expr_t* arg_expr) {
        ASR::ttype_t* x_type = const_cast<ASR::ttype_t*>(x.m_type);
        ASR::ttype_t* arg_type = LFortran::ASRUtils::expr_type(arg_expr);
        ASR::dimension_t* m_dims;
        int ndims;
        PassUtils::get_dim_rank(arg_type, m_dims, ndims);
        PassUtils::set_dim_rank(x_type, m_dims, ndims);
    }

    void visit_Cast(const ASR::Cast_t& x) {
        ASR::expr_t* result_var_copy = result_var;
        result_var = nullptr;
        this->visit_expr(*(x.m_arg));
        result_var = result_var_copy;
        if( tmp_val != nullptr && PassUtils::is_array(tmp_val) ) {
            if( result_var == nullptr ) {
                fix_dimension(x, tmp_val);
                result_var = create_var(result_var_num, std::string("_implicit_cast_res"), x.base.base.loc, const_cast<ASR::expr_t*>(&(x.base)));
                result_var_num += 1;
            }
            int n_dims = PassUtils::get_rank(result_var);
            Vec<ASR::expr_t*> idx_vars;
            PassUtils::create_idx_vars(idx_vars, n_dims, x.base.base.loc, al, current_scope);
            ASR::stmt_t* doloop = nullptr;
            for( int i = n_dims - 1; i >= 0; i-- ) {
                ASR::do_loop_head_t head;
                head.m_v = idx_vars[i];
                head.m_start = PassUtils::get_bound(result_var, i + 1, "lbound", al);
                head.m_end = PassUtils::get_bound(result_var, i + 1, "ubound", al);
                head.m_increment = nullptr;
                head.loc = head.m_v->base.loc;
                Vec<ASR::stmt_t*> doloop_body;
                doloop_body.reserve(al, 1);
                if( doloop == nullptr ) {
                    ASR::expr_t* ref = PassUtils::create_array_ref(tmp_val, idx_vars, al);
                    ASR::expr_t* res = PassUtils::create_array_ref(result_var, idx_vars, al);
                    ASR::expr_t* impl_cast_el_wise = LFortran::ASRUtils::EXPR(ASR::make_Cast_t(al, x.base.base.loc, ref, x.m_kind, x.m_type, nullptr));
                    ASR::stmt_t* assign = LFortran::ASRUtils::STMT(ASR::make_Assignment_t(al, x.base.base.loc, res, impl_cast_el_wise, nullptr));
                    doloop_body.push_back(al, assign);
                } else {
                    doloop_body.push_back(al, doloop);
                }
                doloop = LFortran::ASRUtils::STMT(ASR::make_DoLoop_t(al, x.base.base.loc, head, doloop_body.p, doloop_body.size()));
            }
            pass_result.push_back(al, doloop);
            tmp_val = result_var;
        } else {
            tmp_val = const_cast<ASR::expr_t*>(&(x.base));
        }
    }

    void visit_Var(const ASR::Var_t& x) {
        tmp_val = const_cast<ASR::expr_t*>(&(x.base));
        if( result_var != nullptr && PassUtils::is_array(result_var) ) {
            int rank_var = PassUtils::get_rank(tmp_val);
            int n_dims = rank_var;
            Vec<ASR::expr_t*> idx_vars;
            PassUtils::create_idx_vars(idx_vars, n_dims, x.base.base.loc, al, current_scope);
            ASR::stmt_t* doloop = nullptr;
            for( int i = n_dims - 1; i >= 0; i-- ) {
                // TODO: Add an If debug node to check if the lower and upper bounds of both the arrays are same.
                ASR::do_loop_head_t head;
                head.m_v = idx_vars[i];
                head.m_start = PassUtils::get_bound(result_var, i + 1, "lbound", al);
                head.m_end = PassUtils::get_bound(result_var, i + 1, "ubound", al);
                head.m_increment = nullptr;
                head.loc = head.m_v->base.loc;
                Vec<ASR::stmt_t*> doloop_body;
                doloop_body.reserve(al, 1);
                if( doloop == nullptr ) {
                    ASR::expr_t* ref = nullptr;
                    if( rank_var > 0 ) {
                        ref = PassUtils::create_array_ref(tmp_val, idx_vars, al);
                    } else {
                        ref = tmp_val;
                    }
                    ASR::expr_t* res = PassUtils::create_array_ref(result_var, idx_vars, al);
                    ASR::stmt_t* assign = LFortran::ASRUtils::STMT(ASR::make_Assignment_t(al, x.base.base.loc, res, ref, nullptr));
                    doloop_body.push_back(al, assign);
                } else {
                    doloop_body.push_back(al, doloop);
                }
                doloop = LFortran::ASRUtils::STMT(ASR::make_DoLoop_t(al, x.base.base.loc, head, doloop_body.p, doloop_body.size()));
            }
            pass_result.push_back(al, doloop);
            tmp_val = nullptr;
        }
    }

    void visit_IntegerUnaryMinus(const ASR::IntegerUnaryMinus_t &x) {
        handle_UnaryOp(x, 0);
    }
    void visit_RealUnaryMinus(const ASR::RealUnaryMinus_t &x) {
        handle_UnaryOp(x, 1);
    }
    void visit_ComplexUnaryMinus(const ASR::ComplexUnaryMinus_t &x) {
        handle_UnaryOp(x, 2);
    }
    void visit_IntegerBitNot(const ASR::IntegerBitNot_t &x) {
        handle_UnaryOp(x, 3);
    }
    void visit_LogicalNot(const ASR::LogicalNot_t &x) {
        handle_UnaryOp(x, 4);
    }

    template<typename T>
    void handle_UnaryOp(const T& x, int unary_type) {
        std::string res_prefix = "_unary_op_res";
        ASR::expr_t* result_var_copy = result_var;
        result_var = nullptr;
        this->visit_expr(*(x.m_arg));
        ASR::expr_t* operand = tmp_val;
        int rank_operand = PassUtils::get_rank(operand);
        if( rank_operand == 0 ) {
            tmp_val = const_cast<ASR::expr_t*>(&(x.base));
            return ;
        }
        if( rank_operand > 0 ) {
            result_var = result_var_copy;
            if( result_var == nullptr ) {
                result_var = create_var(result_var_num, res_prefix,
                                        x.base.base.loc, operand);
                result_var_num += 1;
            }
            tmp_val = result_var;

            int n_dims = rank_operand;
            Vec<ASR::expr_t*> idx_vars;
            PassUtils::create_idx_vars(idx_vars, n_dims, x.base.base.loc, al, current_scope);
            ASR::stmt_t* doloop = nullptr;
            for( int i = n_dims - 1; i >= 0; i-- ) {
                // TODO: Add an If debug node to check if the lower and upper bounds of both the arrays are same.
                ASR::do_loop_head_t head;
                head.m_v = idx_vars[i];
                head.m_start = PassUtils::get_bound(result_var, i + 1, "lbound", al);
                head.m_end = PassUtils::get_bound(result_var, i + 1, "ubound", al);
                head.m_increment = nullptr;
                head.loc = head.m_v->base.loc;
                Vec<ASR::stmt_t*> doloop_body;
                doloop_body.reserve(al, 1);
                if( doloop == nullptr ) {
                    ASR::expr_t* ref = PassUtils::create_array_ref(operand, idx_vars, al);
                    ASR::expr_t* res = PassUtils::create_array_ref(result_var, idx_vars, al);
                    ASR::expr_t* op_el_wise = nullptr;
                    if (unary_type == 0) {
                        op_el_wise = LFortran::ASRUtils::EXPR(ASR::make_IntegerUnaryMinus_t(al, x.base.base.loc,
                            ref, x.m_type, nullptr));
                    } else if (unary_type == 1) {
                        op_el_wise = LFortran::ASRUtils::EXPR(ASR::make_RealUnaryMinus_t(al, x.base.base.loc,
                            ref, x.m_type, nullptr));
                    } else if (unary_type == 2) {
                        op_el_wise = LFortran::ASRUtils::EXPR(ASR::make_ComplexUnaryMinus_t(al, x.base.base.loc,
                            ref, x.m_type, nullptr));
                    } else if (unary_type == 3) {
                        op_el_wise = LFortran::ASRUtils::EXPR(ASR::make_IntegerBitNot_t(al, x.base.base.loc,
                            ref, x.m_type, nullptr));
                    } else if (unary_type == 4) {
                        op_el_wise = LFortran::ASRUtils::EXPR(ASR::make_LogicalNot_t(al, x.base.base.loc,
                            ref, x.m_type, nullptr));
                    }
                    ASR::stmt_t* assign = LFortran::ASRUtils::STMT(ASR::make_Assignment_t(al, x.base.base.loc, res, op_el_wise, nullptr));
                    doloop_body.push_back(al, assign);
                } else {
                    doloop_body.push_back(al, doloop);
                }
                doloop = LFortran::ASRUtils::STMT(ASR::make_DoLoop_t(al, x.base.base.loc, head, doloop_body.p, doloop_body.size()));
            }
            pass_result.push_back(al, doloop);
        }
    }

    bool is_elemental(ASR::symbol_t* x) {
        x = ASRUtils::symbol_get_past_external(x);
        if( !ASR::is_a<ASR::Function_t>(*x) ) {
            return false;
        }
        return ASR::down_cast<ASR::Function_t>(x)->m_elemental;
    }

    template <typename T>
    void visit_ArrayOpCommon(const T& x, std::string res_prefix) {
        bool current_status = use_custom_loop_params;
        use_custom_loop_params = false;
        ASR::expr_t* result_var_copy = result_var;
        result_var = nullptr;
        this->visit_expr(*(x.m_left));
        ASR::expr_t* left = tmp_val;
        result_var = nullptr;
        this->visit_expr(*(x.m_right));
        ASR::expr_t* right = tmp_val;
        use_custom_loop_params = current_status;
        int rank_left = PassUtils::get_rank(left);
        int rank_right = PassUtils::get_rank(right);
        if( rank_left == 0 && rank_right == 0 ) {
            tmp_val = const_cast<ASR::expr_t*>(&(x.base));
            return ;
        }
        if( rank_left > 0 && rank_right > 0 ) {
            if( rank_left != rank_right ) {
                // This should be checked by verify() and thus should not happen
                throw LCompilersException("Cannot generate loop for operands of different shapes");
            }
            result_var = result_var_copy;
            if( result_var == nullptr ) {
                result_var = create_var(result_var_num, res_prefix, x.base.base.loc, left);
                result_var_num += 1;
            }
            tmp_val = result_var;

            int n_dims = rank_left;
            Vec<ASR::expr_t*> idx_vars, idx_vars_value;
            PassUtils::create_idx_vars(idx_vars, n_dims, x.base.base.loc, al, current_scope, "_t");
            PassUtils::create_idx_vars(idx_vars_value, n_dims, x.base.base.loc, al, current_scope, "_v");
            ASR::ttype_t* int32_type = LFortran::ASRUtils::TYPE(ASR::make_Integer_t(al, x.base.base.loc, 4, nullptr, 0));
            ASR::expr_t* const_1 = LFortran::ASRUtils::EXPR(ASR::make_IntegerConstant_t(al, x.base.base.loc, 1, int32_type));
            ASR::stmt_t* doloop = nullptr;
            for( int i = n_dims - 1; i >= 0; i-- ) {
                // TODO: Add an If debug node to check if the lower and upper bounds of both the arrays are same.
                ASR::do_loop_head_t head;
                head.m_v = idx_vars[i];
                if( use_custom_loop_params ) {
                    head.m_start = result_lbound[i];
                    head.m_end = result_ubound[i];
                    head.m_increment = result_inc[i];
                } else {
                    head.m_start = PassUtils::get_bound(result_var, i + 1, "lbound", al);
                    head.m_end = PassUtils::get_bound(result_var, i + 1, "ubound", al);
                    head.m_increment = nullptr;
                }
                head.loc = head.m_v->base.loc;
                Vec<ASR::stmt_t*> doloop_body;
                doloop_body.reserve(al, 1);
                if( doloop == nullptr ) {
                    ASR::expr_t* ref_1 = PassUtils::create_array_ref(left, idx_vars_value, al);
                    ASR::expr_t* ref_2 = PassUtils::create_array_ref(right, idx_vars_value, al);
                    ASR::expr_t* res = PassUtils::create_array_ref(result_var, idx_vars, al);
                    ASR::expr_t* op_el_wise = nullptr;
                    switch( x.class_type ) {
                        case ASR::exprType::IntegerBinOp:
                            op_el_wise = LFortran::ASRUtils::EXPR(ASR::make_IntegerBinOp_t(
                                                al, x.base.base.loc,
                                                ref_1, (ASR::binopType)x.m_op, ref_2, x.m_type, nullptr));
                            break;
                        case ASR::exprType::RealBinOp:
                            op_el_wise = LFortran::ASRUtils::EXPR(ASR::make_RealBinOp_t(
                                                al, x.base.base.loc,
                                                ref_1, (ASR::binopType)x.m_op, ref_2, x.m_type, nullptr));
                            break;
                        case ASR::exprType::ComplexBinOp:
                            op_el_wise = LFortran::ASRUtils::EXPR(ASR::make_ComplexBinOp_t(
                                                al, x.base.base.loc,
                                                ref_1, (ASR::binopType)x.m_op, ref_2, x.m_type, nullptr));
                            break;
                        case ASR::exprType::LogicalBinOp:
                            op_el_wise = LFortran::ASRUtils::EXPR(ASR::make_LogicalBinOp_t(
                                                al, x.base.base.loc,
                                                ref_1, (ASR::logicalbinopType)x.m_op, ref_2, x.m_type, nullptr));
                            break;
                       case ASR::exprType::IntegerCompare:
                            op_el_wise = LFortran::ASRUtils::EXPR(ASR::make_IntegerCompare_t(
                                                    al, x.base.base.loc,
                                                    ref_1, (ASR::cmpopType)x.m_op, ref_2, x.m_type, nullptr));
                            break;
                        case ASR::exprType::RealCompare:
                            op_el_wise = LFortran::ASRUtils::EXPR(ASR::make_RealCompare_t(
                                                    al, x.base.base.loc,
                                                    ref_1, (ASR::cmpopType)x.m_op, ref_2, x.m_type, nullptr));
                            break;
                        case ASR::exprType::ComplexCompare:
                            op_el_wise = LFortran::ASRUtils::EXPR(ASR::make_ComplexCompare_t(
                                                    al, x.base.base.loc,
                                                    ref_1, (ASR::cmpopType)x.m_op, ref_2, x.m_type, nullptr));
                            break;
                        case ASR::exprType::LogicalCompare:
                            op_el_wise = LFortran::ASRUtils::EXPR(ASR::make_LogicalCompare_t(
                                                    al, x.base.base.loc,
                                                    ref_1, (ASR::cmpopType)x.m_op, ref_2, x.m_type, nullptr));
                            break;
                        default:
                            throw LCompilersException("The desired operation is not supported yet for arrays.");
                    }
                    ASR::stmt_t* assign = LFortran::ASRUtils::STMT(ASR::make_Assignment_t(al, x.base.base.loc, res, op_el_wise, nullptr));
                    doloop_body.push_back(al, assign);
                } else {
                    ASR::expr_t* idx_lb = PassUtils::get_bound(left, i + 1, "lbound", al);
                    ASR::stmt_t* set_to_one = LFortran::ASRUtils::STMT(ASR::make_Assignment_t(al, x.base.base.loc, idx_vars_value[i+1], idx_lb, nullptr));
                    doloop_body.push_back(al, set_to_one);
                    doloop_body.push_back(al, doloop);
                }
                ASR::expr_t* inc_expr = LFortran::ASRUtils::EXPR(ASR::make_IntegerBinOp_t(al, x.base.base.loc, idx_vars_value[i],
                                                                ASR::binopType::Add, const_1, int32_type, nullptr));
                ASR::stmt_t* assign_stmt = LFortran::ASRUtils::STMT(ASR::make_Assignment_t(al, x.base.base.loc, idx_vars_value[i], inc_expr, nullptr));
                doloop_body.push_back(al, assign_stmt);
                doloop = LFortran::ASRUtils::STMT(ASR::make_DoLoop_t(al, x.base.base.loc, head, doloop_body.p, doloop_body.size()));
            }
            ASR::expr_t* idx_lb = PassUtils::get_bound(right, 1, "lbound", al);
            ASR::stmt_t* set_to_one = LFortran::ASRUtils::STMT(ASR::make_Assignment_t(al, x.base.base.loc, idx_vars_value[0], idx_lb, nullptr));
            pass_result.push_back(al, set_to_one);
            pass_result.push_back(al, doloop);
        } else if( (rank_left == 0 && rank_right > 0) ||
                   (rank_right == 0 && rank_left > 0) ) {
            result_var = result_var_copy;
            ASR::expr_t *arr_expr = nullptr, *other_expr = nullptr;
            int n_dims = 0;
            if( rank_left > 0 ) {
                arr_expr = left;
                other_expr = right;
                n_dims = rank_left;
            } else {
                arr_expr = right;
                other_expr = left;
                n_dims = rank_right;
            }
            if( result_var == nullptr ) {
                result_var = create_var(result_var_num, res_prefix, x.base.base.loc, arr_expr);
                result_var_num += 1;
            }
            tmp_val = result_var;

            Vec<ASR::expr_t*> idx_vars, idx_vars_value;
            PassUtils::create_idx_vars(idx_vars, n_dims, x.base.base.loc, al, current_scope, "_t");
            PassUtils::create_idx_vars(idx_vars_value, n_dims, x.base.base.loc, al, current_scope, "_v");
            ASR::ttype_t* int32_type = LFortran::ASRUtils::TYPE(ASR::make_Integer_t(al, x.base.base.loc, 4, nullptr, 0));
            ASR::expr_t* const_1 = LFortran::ASRUtils::EXPR(ASR::make_IntegerConstant_t(al, x.base.base.loc, 1, int32_type));
            ASR::stmt_t* doloop = nullptr;
            for( int i = n_dims - 1; i >= 0; i-- ) {
                // TODO: Add an If debug node to check if the lower and upper bounds of both the arrays are same.
                ASR::do_loop_head_t head;
                head.m_v = idx_vars[i];
                if( use_custom_loop_params ) {
                    head.m_start = result_lbound[i];
                    head.m_end = result_ubound[i];
                    head.m_increment = result_inc[i];
                } else {
                    head.m_start = PassUtils::get_bound(result_var, i + 1, "lbound", al);
                    head.m_end = PassUtils::get_bound(result_var, i + 1, "ubound", al);
                    head.m_increment = nullptr;
                }
                head.loc = head.m_v->base.loc;
                Vec<ASR::stmt_t*> doloop_body;
                doloop_body.reserve(al, 1);
                if( doloop == nullptr ) {
                    ASR::expr_t* ref = PassUtils::create_array_ref(arr_expr, idx_vars_value, al);
                    ASR::expr_t* res = PassUtils::create_array_ref(result_var, idx_vars, al);
                    ASR::expr_t *lexpr = nullptr, *rexpr = nullptr;
                    if( rank_left > 0 ) {
                        lexpr = ref;
                        rexpr = other_expr;
                    } else {
                        rexpr = ref;
                        lexpr = other_expr;
                    }
                    ASR::expr_t* op_el_wise = nullptr;
                    switch( x.class_type ) {
                        case ASR::exprType::IntegerBinOp:
                            op_el_wise = LFortran::ASRUtils::EXPR(ASR::make_IntegerBinOp_t(
                                                    al, x.base.base.loc,
                                                    lexpr, (ASR::binopType)x.m_op, rexpr, x.m_type, nullptr));
                            break;
                        case ASR::exprType::RealBinOp:
                            op_el_wise = LFortran::ASRUtils::EXPR(ASR::make_RealBinOp_t(
                                                    al, x.base.base.loc,
                                                    lexpr, (ASR::binopType)x.m_op, rexpr, x.m_type, nullptr));
                            break;
                        case ASR::exprType::ComplexBinOp:
                            op_el_wise = LFortran::ASRUtils::EXPR(ASR::make_ComplexBinOp_t(
                                                    al, x.base.base.loc,
                                                    lexpr, (ASR::binopType)x.m_op, rexpr, x.m_type, nullptr));
                            break;
                        case ASR::exprType::LogicalBinOp:
                            op_el_wise = LFortran::ASRUtils::EXPR(ASR::make_LogicalBinOp_t(
                                                    al, x.base.base.loc,
                                                    lexpr, (ASR::logicalbinopType)x.m_op, rexpr, x.m_type, nullptr));
                            break;
                        case ASR::exprType::IntegerCompare:
                            op_el_wise = LFortran::ASRUtils::EXPR(ASR::make_IntegerCompare_t(
                                                    al, x.base.base.loc,
                                                    lexpr, (ASR::cmpopType)x.m_op, rexpr, x.m_type, nullptr));
                            break;
                        case ASR::exprType::RealCompare:
                            op_el_wise = LFortran::ASRUtils::EXPR(ASR::make_RealCompare_t(
                                                    al, x.base.base.loc,
                                                    lexpr, (ASR::cmpopType)x.m_op, rexpr, x.m_type, nullptr));
                            break;
                        case ASR::exprType::ComplexCompare:
                            op_el_wise = LFortran::ASRUtils::EXPR(ASR::make_ComplexCompare_t(
                                                    al, x.base.base.loc,
                                                    lexpr, (ASR::cmpopType)x.m_op, rexpr, x.m_type, nullptr));
                            break;
                        case ASR::exprType::LogicalCompare:
                            op_el_wise = LFortran::ASRUtils::EXPR(ASR::make_LogicalCompare_t(
                                                    al, x.base.base.loc,
                                                    lexpr, (ASR::cmpopType)x.m_op, rexpr, x.m_type, nullptr));
                            break;
                        default:
                            throw LCompilersException("The desired operation is not supported yet for arrays.");
                    }
                    ASR::stmt_t* assign = LFortran::ASRUtils::STMT(ASR::make_Assignment_t(al, x.base.base.loc, res, op_el_wise, nullptr));
                    doloop_body.push_back(al, assign);
                } else {
                    ASR::expr_t* op_expr = nullptr;
                    if( rank_left > 0 ) {
                        op_expr = left;
                    } else {
                        op_expr = right;
                    }
                    ASR::expr_t* idx_lb = PassUtils::get_bound(op_expr, i + 2, "lbound", al);
                    ASR::stmt_t* set_to_one = LFortran::ASRUtils::STMT(ASR::make_Assignment_t(al, x.base.base.loc,
                                                idx_vars_value[i + 1], idx_lb, nullptr));
                    doloop_body.push_back(al, set_to_one);
                    doloop_body.push_back(al, doloop);
                }
                ASR::expr_t* inc_expr = LFortran::ASRUtils::EXPR(ASR::make_IntegerBinOp_t(al, x.base.base.loc, idx_vars_value[i],
                                                                ASR::binopType::Add, const_1, int32_type, nullptr));
                ASR::stmt_t* assign_stmt = LFortran::ASRUtils::STMT(ASR::make_Assignment_t(al, x.base.base.loc, idx_vars_value[i], inc_expr, nullptr));
                doloop_body.push_back(al, assign_stmt);
                doloop = LFortran::ASRUtils::STMT(ASR::make_DoLoop_t(al, x.base.base.loc, head, doloop_body.p, doloop_body.size()));
            }
            ASR::expr_t* op_expr = nullptr;
            if( rank_left > 0 ) {
                op_expr = left;
            } else {
                op_expr = right;
            }
            ASR::expr_t* idx_lb = PassUtils::get_bound(op_expr, 1, "lbound", al);
            ASR::stmt_t* set_to_one = LFortran::ASRUtils::STMT(ASR::make_Assignment_t(al, x.base.base.loc,
                                        idx_vars_value[0], idx_lb, nullptr));
            pass_result.push_back(al, set_to_one);
            pass_result.push_back(al, doloop);
        }
        result_var = nullptr;
    }

    void visit_IntegerBinOp(const ASR::IntegerBinOp_t &x) {
        visit_ArrayOpCommon<ASR::IntegerBinOp_t>(x, "_bin_op_res");
    }

    void visit_RealBinOp(const ASR::RealBinOp_t &x) {
        visit_ArrayOpCommon<ASR::RealBinOp_t>(x, "_bin_op_res");
    }

    void visit_ComplexBinOp(const ASR::ComplexBinOp_t &x) {
        visit_ArrayOpCommon<ASR::ComplexBinOp_t>(x, "_bin_op_res");
    }

    void visit_LogicalBinOp(const ASR::LogicalBinOp_t &x) {
        visit_ArrayOpCommon<ASR::LogicalBinOp_t>(x, "_bool_op_res");
    }

    void visit_IntegerCompare(const ASR::IntegerCompare_t &x) {
        visit_ArrayOpCommon<ASR::IntegerCompare_t>(x, "_comp_op_res");
    }

    void visit_RealCompare(const ASR::RealCompare_t &x) {
        visit_ArrayOpCommon<ASR::RealCompare_t>(x, "_comp_op_res");
    }

    void visit_ComplexCompare(const ASR::ComplexCompare_t &x) {
        visit_ArrayOpCommon<ASR::ComplexCompare_t>(x, "_comp_op_res");
    }

    void visit_LogicalCompare(const ASR::LogicalCompare_t &x) {
        visit_ArrayOpCommon<ASR::LogicalCompare_t>(x, "_comp_op_res");
    }

    void visit_ArraySize(const ASR::ArraySize_t& x) {
        tmp_val = const_cast<ASR::expr_t*>(&(x.base));
    }

    void visit_FunctionCall(const ASR::FunctionCall_t& x) {
        tmp_val = const_cast<ASR::expr_t*>(&(x.base));
        std::string x_name;
        if( x.m_name->type == ASR::symbolType::ExternalSymbol ) {
            x_name = down_cast<ASR::ExternalSymbol_t>(x.m_name)->m_name;
        } else if( x.m_name->type == ASR::symbolType::Function ) {
            x_name = down_cast<ASR::Function_t>(x.m_name)->m_name;
        }
        // The following checks if the name of a function actually
        // points to a subroutine. If true this would mean that the
        // original function returned an array and is now a subroutine.
        // So the current function call will be converted to a subroutine
        // call. In short, this check acts as a signal whether to convert
        // a function call to a subroutine call.
        if (current_scope == nullptr) {
            return ;
        }

        ASR::symbol_t *sub = current_scope->resolve_symbol(x_name);
        if (sub && ASR::is_a<ASR::Function_t>(*sub)
            && ASR::down_cast<ASR::Function_t>(sub)->m_return_var == nullptr) {
            if( result_var == nullptr ) {
                result_var = create_var(result_var_num, "_func_call_res",
                    x.base.base.loc, x.m_type);
                result_var_num += 1;
            }
            Vec<ASR::call_arg_t> s_args;
            s_args.reserve(al, x.n_args + 1);
            for( size_t i = 0; i < x.n_args; i++ ) {
                s_args.push_back(al, x.m_args[i]);
            }
            ASR::call_arg_t result_arg;
            result_arg.loc = result_var->base.loc;
            result_arg.m_value = result_var;
            s_args.push_back(al, result_arg);
            tmp_val = result_var;
            ASR::stmt_t* subrout_call = LFortran::ASRUtils::STMT(ASR::make_SubroutineCall_t(al, x.base.base.loc,
                                                sub, nullptr,
                                                s_args.p, s_args.size(), nullptr,
                                                nullptr, 0));
            pass_result.push_back(al, subrout_call);
        } else if( is_elemental(x.m_name) ) {
            std::vector<bool> array_mask(x.n_args, false);
            bool at_least_one_array = false;
            for( size_t iarg = 0; iarg < x.n_args; iarg++ ) {
                array_mask[iarg] = ASRUtils::is_array(
                    ASRUtils::expr_type(x.m_args[iarg].m_value));
                at_least_one_array = at_least_one_array || array_mask[iarg];
            }
            if (!at_least_one_array) {
                return ;
            }
            std::string res_prefix = "_elemental_func_call_res";
            ASR::expr_t* result_var_copy = result_var;
            bool is_all_rank_0 = true;
            std::vector<ASR::expr_t*> operands;
            ASR::expr_t* operand = nullptr;
            int common_rank = 0;
            bool are_all_rank_same = true;
            for( size_t iarg = 0; iarg < x.n_args; iarg++ ) {
                result_var = nullptr;
                this->visit_expr(*(x.m_args[iarg].m_value));
                operand = tmp_val;
                operands.push_back(operand);
                int rank_operand = PassUtils::get_rank(operand);
                if( common_rank == 0 ) {
                    common_rank = rank_operand;
                }
                if( common_rank != rank_operand &&
                    rank_operand > 0 ) {
                    are_all_rank_same = false;
                }
                array_mask[iarg] = (rank_operand > 0);
                is_all_rank_0 = is_all_rank_0 && (rank_operand <= 0);
            }
            if( is_all_rank_0 ) {
                tmp_val = const_cast<ASR::expr_t*>(&(x.base));
                return ;
            }
            if( !are_all_rank_same ) {
                throw LCompilersException("Broadcasting support not yet available "
                                          "for different shape arrays.");
            }
            result_var = result_var_copy;
            if( result_var == nullptr ) {
                result_var = create_var(result_var_num, res_prefix,
                                        x.base.base.loc, operand);
                result_var_num += 1;
            }
            tmp_val = result_var;

            int n_dims = common_rank;
            Vec<ASR::expr_t*> idx_vars;
            PassUtils::create_idx_vars(idx_vars, n_dims, x.base.base.loc, al, current_scope);
            ASR::stmt_t* doloop = nullptr;
            for( int i = n_dims - 1; i >= 0; i-- ) {
                // TODO: Add an If debug node to check if the lower and upper bounds of both the arrays are same.
                ASR::do_loop_head_t head;
                head.m_v = idx_vars[i];
                head.m_start = PassUtils::get_bound(result_var, i + 1, "lbound", al);
                head.m_end = PassUtils::get_bound(result_var, i + 1, "ubound", al);
                head.m_increment = nullptr;
                head.loc = head.m_v->base.loc;
                Vec<ASR::stmt_t*> doloop_body;
                doloop_body.reserve(al, 1);
                if( doloop == nullptr ) {
                    Vec<ASR::call_arg_t> ref_args;
                    ref_args.reserve(al, x.n_args);
                    for( size_t iarg = 0; iarg < x.n_args; iarg++ ) {
                        ASR::expr_t* ref = operands[iarg];
                        if( array_mask[iarg] ) {
                            ref = PassUtils::create_array_ref(operands[iarg], idx_vars, al);
                        }
                        ASR::call_arg_t ref_arg;
                        ref_arg.loc = ref->base.loc;
                        ref_arg.m_value = ref;
                        ref_args.push_back(al, ref_arg);
<<<<<<< HEAD
                        Vec<ASR::dimension_t> empty_dim;
                        empty_dim.reserve(al, 1);
                        ASR::ttype_t* dim_less_type = ASRUtils::duplicate_type(al, x.m_type, &empty_dim);
                        op_el_wise = LFortran::ASRUtils::EXPR(ASR::make_FunctionCall_t(al, x.base.base.loc,
                                        x.m_name, x.m_original_name, ref_args.p, ref_args.size(), dim_less_type,
                                        nullptr, x.m_dt, nullptr, 0));
                        ASR::stmt_t* assign = LFortran::ASRUtils::STMT(ASR::make_Assignment_t(al, x.base.base.loc, res, op_el_wise, nullptr));
                        doloop_body.push_back(al, assign);
                    } else {
                        doloop_body.push_back(al, doloop);
=======
>>>>>>> 31c98e47
                    }
                    Vec<ASR::dimension_t> empty_dim;
                    empty_dim.reserve(al, 1);
                    ASR::ttype_t* dim_less_type = ASRUtils::duplicate_type(al, x.m_type, &empty_dim);
                    ASR::expr_t* op_el_wise = nullptr;
                    op_el_wise = LFortran::ASRUtils::EXPR(ASR::make_FunctionCall_t(al, x.base.base.loc,
                                    x.m_name, x.m_original_name, ref_args.p, ref_args.size(), dim_less_type,
                                    nullptr, x.m_dt));
                    ASR::expr_t* res = PassUtils::create_array_ref(result_var, idx_vars, al);
                    ASR::stmt_t* assign = LFortran::ASRUtils::STMT(ASR::make_Assignment_t(al, x.base.base.loc, res, op_el_wise, nullptr));
                    doloop_body.push_back(al, assign);
                } else {
                    doloop_body.push_back(al, doloop);
                }
                doloop = LFortran::ASRUtils::STMT(ASR::make_DoLoop_t(al, x.base.base.loc, head, doloop_body.p, doloop_body.size()));
            }
            pass_result.push_back(al, doloop);
        }
        result_var = nullptr;
    }

};

void pass_replace_array_op(Allocator &al, ASR::TranslationUnit_t &unit,
                           const LCompilers::PassOptions& pass_options) {
    std::string rl_path = pass_options.runtime_library_dir;
    ArrayOpVisitor v(al, rl_path);
    v.visit_TranslationUnit(unit);
    LFORTRAN_ASSERT(asr_verify(unit));
}


} // namespace LFortran<|MERGE_RESOLUTION|>--- conflicted
+++ resolved
@@ -871,8 +871,7 @@
             tmp_val = result_var;
             ASR::stmt_t* subrout_call = LFortran::ASRUtils::STMT(ASR::make_SubroutineCall_t(al, x.base.base.loc,
                                                 sub, nullptr,
-                                                s_args.p, s_args.size(), nullptr,
-                                                nullptr, 0));
+                                                s_args.p, s_args.size(), nullptr));
             pass_result.push_back(al, subrout_call);
         } else if( is_elemental(x.m_name) ) {
             std::vector<bool> array_mask(x.n_args, false);
@@ -950,19 +949,6 @@
                         ref_arg.loc = ref->base.loc;
                         ref_arg.m_value = ref;
                         ref_args.push_back(al, ref_arg);
-<<<<<<< HEAD
-                        Vec<ASR::dimension_t> empty_dim;
-                        empty_dim.reserve(al, 1);
-                        ASR::ttype_t* dim_less_type = ASRUtils::duplicate_type(al, x.m_type, &empty_dim);
-                        op_el_wise = LFortran::ASRUtils::EXPR(ASR::make_FunctionCall_t(al, x.base.base.loc,
-                                        x.m_name, x.m_original_name, ref_args.p, ref_args.size(), dim_less_type,
-                                        nullptr, x.m_dt, nullptr, 0));
-                        ASR::stmt_t* assign = LFortran::ASRUtils::STMT(ASR::make_Assignment_t(al, x.base.base.loc, res, op_el_wise, nullptr));
-                        doloop_body.push_back(al, assign);
-                    } else {
-                        doloop_body.push_back(al, doloop);
-=======
->>>>>>> 31c98e47
                     }
                     Vec<ASR::dimension_t> empty_dim;
                     empty_dim.reserve(al, 1);
