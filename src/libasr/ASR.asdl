--- conflicted
+++ resolved
@@ -211,13 +211,7 @@
 
 
 expr
-<<<<<<< HEAD
-    = StrOp(expr left, strop op, expr right, ttype type, expr? value)
-=======
-    = BoolOp(expr left, boolop op, expr right, ttype type, expr? value)
-    | BinOp(expr left, binop op, expr right, ttype type, expr? value, expr? overloaded)
->>>>>>> bb41e2d3
-    | UnaryOp(unaryop op, expr operand, ttype type, expr? value)
+    = UnaryOp(unaryop op, expr operand, ttype type, expr? value)
         -- Such as: (x, y+z), (3.0, 2.0) generally not known at compile time
     | ComplexConstructor(expr re, expr im, ttype type, expr? value)
     | NamedExpr(expr target, expr value, ttype type)
@@ -262,12 +256,9 @@
     | Var(symbol v)
     | ArrayRef(symbol v, array_index* args, ttype type, expr? value)
     | ArraySize(expr v, expr? dim, ttype type, expr? value)
-<<<<<<< HEAD
-    | OverloadedBinOp(expr left, binop op, expr right, ttype type, expr? value, expr overloaded)
-=======
     | ArrayBound(expr v, expr? dim ttype type, arraybound bound,
                  expr? value)
->>>>>>> bb41e2d3
+    | OverloadedBinOp(expr left, binop op, expr right, ttype type, expr? value, expr overloaded)
     | DerivedRef(expr v, symbol m, ttype type, expr? value)
     | Cast(expr arg, cast_kind kind, ttype type, expr? value)
     | ComplexRe(expr arg, ttype type, expr? value)
@@ -315,6 +306,7 @@
 
 
 binop = Add | Sub | Mul | Div | Pow
+
 logicalbinop = And | Or | Xor | NEqv | Eqv
 
 unaryop = Invert | Not | UAdd | USub
