--- conflicted
+++ resolved
@@ -330,11 +330,7 @@
     | ListItem(expr a, expr pos, ttype type, expr? value)
     | TupleItem(expr a, expr pos, ttype type, expr? value)
     | ListSection(expr a, array_index section, ttype type, expr? value)
-<<<<<<< HEAD
-    | ListPop(expr a, expr? index, ttype type, expr? value)
     | ListRepeat(expr left, expr right, ttype type, expr? value)
-=======
->>>>>>> 0a7f090f
     | DictPop(expr a, expr key, ttype type, expr? value)
     | SetPop(expr a, ttype type, expr? value)
     | IntegerBitLen(expr a, ttype type, expr? value)
