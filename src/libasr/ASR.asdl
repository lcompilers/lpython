--- conflicted
+++ resolved
@@ -306,13 +306,10 @@
     | DictPop(expr a, expr key, ttype type, expr? value)
     | SetPop(expr a, ttype type, expr? value)
     | IntegerBitLen(expr a, ttype type, expr? value)
-<<<<<<< HEAD
     | IntegerToBytes(expr a, ttype type, expr? value)
-=======
     | Ichar(expr arg, ttype type, expr? value)
 
     | SizeOfType(ttype arg, ttype type, expr? value)
->>>>>>> 50848976
 
 
 -- `len` in Character:
