-- Abstract Semantic Representation (ASR) definition

-- The aim of ASR is to represent all semantics in a non-redundant way, and that
-- has all the semantic information available locally, so that the backend can
-- do a single pass over ASR and have all the information at hand to generate
-- code.
--
-- ASR is always semantically valid Fortran code. It is as far from the original
-- Fortran language code as possible (i.e. everything is explicitly figured out,
-- all semantic information gathered and readily available locally from each ASR
-- node), while ensuring no semantic information was lost (no lowering was
-- done), so one can still generate Fortran code from ASR that will be logically
-- equivalent to the original code.
--
-- ASR can be used to do Fortran level transformations (such as optimizations).

-- ASDL's builtin types are:
--   * identifier
--   * int (signed integers of infinite precision)
--   * string
-- We extend these by:
--   * bool (.true. / .false.)
--   * float (floating point number of infinite precision)
--   * symbol_table (scoped Symbol Table implementation)
--   * node (any ASR node)
--
-- Note: `symbol_table` contains `identifier` -> `symbol` mappings.

module ASR {

unit
    = TranslationUnit(symbol_table global_scope, node* items)

-- # Documentation for the symbol type

-- Each symbol has either `symtab` (local symbol table) or `parent_symtab`
-- (where this symbol is stored). One can get to parent_symtab via symtab, so
-- only one is present.

-- Each symbol has a `name` for easy lookup of the name of the symbol when only
-- having a pointer to it.

-- abi=Source means the symbol's implementation is included (full ASR),
-- otherwise it is external (interface ASR, such as procedure interface).

-- SubroutineCall/FunctionCall store the actual final resolved subroutine or
-- function (`name` member). They also store the original symbol
-- (`original_name`), which can be one of: null, GenericProcedure or
-- ExternalSymbol.

-- When a module is compiled, it is parsed into full ASR, an object file is
-- produced, the full ASR (abi=Source, "body" is non-empty) is transformed into
-- interface ASR (abi=LFortran, "body" is empty). Both interface and full ASR
-- is saved into the mod file.

-- When a module is used, it is first looked up in the symbol table (as either
-- full or interface ASR) and used if it is present. Otherwise a mod file is
-- found on the disk, loaded (as either full or interface ASR for LFortran's
-- mod file, depending on LFortran's compiler options; or for GFortran's mod
-- file the corresponding interface ASR is constructed with abi=GFortran) and
-- used. After the ASR is loaded, the symbols that are used are represented as
-- ExternalSymbols in the current scope of the symbol table.

-- ExternalSymbol represents symbols that cannot be looked up in the current
-- scoped symbol table. As an example, if a variable is defined in a module,
-- but used in a nested subroutine, that is not an external symbol
-- because it can be resolved in the current symbol table (nested subroutine)
-- by following the parents. However if a symbol is used from a different
-- module, then it is an external symbol, because usual symbol resolution by
-- going to the parents will not find the definition. The `module_name` member
-- is the name of the module the symbol is in, the `scope_names` is a list of
-- names if the symbol is in a nested symbol table. For example if it is a
-- local variable in a function `f` that is nested in function `g`, then
-- `scope_names=[g, f]`.

-- REPL: each cell is parsed into full ASR, compiled + executed, the full ASR
-- is transformed into interface ASR (abi=LFortran) and kept in the symbol
-- table. A new cell starts with an empty symbol table, whose parent symbol
-- table is the previous cell. That allows function / declaration shadowing.


symbol
    = Program(symbol_table symtab, identifier name, identifier* dependencies,
        stmt* body)
    | Module(symbol_table symtab, identifier name, identifier* dependencies,
        bool loaded_from_mod, bool intrinsic)
<<<<<<< HEAD
    | Function(symbol_table symtab, identifier name, expr* args, stmt* body,
        expr? return_var, abi abi, access access, deftype deftype,
        string? bindc_name, bool elemental, bool pure, bool module,
        ttype* type_params, symbol* restrictions, bool is_restriction)
=======
    | Function(symbol_table symtab, identifier name, expr* args,
        ttype* type_params, stmt* body, expr? return_var, abi abi,
        access access, deftype deftype, string? bindc_name, bool elemental,
        bool pure, bool module, bool inline)
>>>>>>> f4d6b110
    | GenericProcedure(symbol_table parent_symtab, identifier name,
        symbol* procs, access access)
    | CustomOperator(symbol_table parent_symtab, identifier name,
        symbol* procs, access access)
    | ExternalSymbol(symbol_table parent_symtab, identifier name,
        symbol external, identifier module_name, identifier* scope_names,
        identifier original_name, access access)
    | DerivedType(symbol_table symtab, identifier name, identifier* members,
        abi abi, access access, symbol? parent)
    | Variable(symbol_table parent_symtab, identifier name, intent intent,
        expr? symbolic_value, expr? value, storage_type storage, ttype type,
        abi abi, access access, presence presence, bool value_attr)
    | ClassType(symbol_table symtab, identifier name, abi abi, access access)
    | ClassProcedure(symbol_table parent_symtab, identifier name, identifier
        proc_name, symbol proc, abi abi)
    | AssociateBlock(symbol_table symtab, identifier name, stmt* body)
    | Block(symbol_table symtab, identifier name, stmt* body)

storage_type = Default | Save | Parameter | Allocatable
access = Public | Private
intent = Local | In | Out | InOut | ReturnVar | Unspecified
deftype = Implementation | Interface
presence = Required | Optional

-- # Documentation for the ABI type

-- External Yes: the symbol's implementation is not part of ASR, the
-- symbol is just an interface (e.g., subroutine/function interface, or variable
-- marked as external, not allocated by this ASR).

-- External No:  the symbol's implementation is part of ASR (e.g.,
-- subroutine/function body is included, variables must be allocated).

-- abi=Source: The symbol's implementation is included in ASR, the backend is
-- free to use any ABI it wants (it might also decide to inline or eliminate
-- the code in optimizations).

-- abi=LFortranModule/GFortranModule/BindC: the symbol's implementation is
-- stored as machine code in some object file that needs to be linked in. It
-- uses the specified ABI (one of LFortran module, GFortran module or C ABI).
-- An interface that uses `iso_c_binding` and `bind(c)` is represented using
-- abi=BindC.

-- abi=Interactive: the symbol's implementation has been provided by the
-- previous REPL execution (e.g., if LLVM backend is used for the interactive
-- mode, the previous execution generated machine code for this symbol's
-- implementation that was loaded into memory). Note: this option might be
-- converted/eliminated to just use LFortran ABI in the future.

-- abi=Intrinsic: the symbol's implementation is implicitly provided by the
-- language itself as an intrinsic function. That means the backend is free to
-- implement it in any way it wants. The function does not have a body, it is
-- just an interface.

abi                   -- External     ABI
    = Source          --   No         Unspecified
    | LFortranModule  --   Yes        LFortran
    | GFortranModule  --   Yes        GFortran
    | BindC           --   Yes        C
    | Interactive     --   Yes        Unspecified
    | Intrinsic       --   Yes        Unspecified


stmt
    = Allocate(alloc_arg* args, expr? stat, expr? errmsg, expr? source)
    | Assign(int label, identifier variable)
    | Assignment(expr target, expr value, stmt? overloaded)
    | Associate(expr target, expr value)
    | Cycle()
    -- deallocates if allocated otherwise throws a runtime error
    | ExplicitDeallocate(symbol* vars)
    -- deallocates if allocated otherwise does nothing
    | ImplicitDeallocate(symbol* vars)
    | DoConcurrentLoop(do_loop_head head, stmt* body)
    | DoLoop(do_loop_head head, stmt* body)
    | ErrorStop(expr? code)
    | Exit()
    | ForAllSingle(do_loop_head head, stmt assign_stmt)
        -- GoTo points to a GoToTarget with the corresponding target_id within
        -- the same procedure. We currently use `int` IDs to link GoTo with
        -- GoToTarget to avoid issues with serialization.
    | GoTo(int target_id)
        -- An empty statement, a target of zero or more GoTo statements
        -- the `id` is only unique within a procedure
    | GoToTarget(int id)
    | If(expr test, stmt* body, stmt* orelse)
    | IfArithmetic(expr test, int lt_label, int eq_label, int gt_label)
    | Print(expr? fmt, expr* values, expr? separator, expr? end)
    | FileOpen(int label, expr? newunit, expr? filename, expr? status)
    | FileClose(int label, expr? unit, expr? iostat, expr? iomsg, expr? err, expr? status)
    | FileRead(int label, expr? unit, expr? fmt, expr? iomsg, expr? iostat, expr? id, expr* values)
    | FileRewind(int label, expr? unit, expr? iostat, expr? err)
    | FileInquire(int label, expr? unit, expr? file, expr? iostat, expr? err,
              expr? exist, expr? opened, expr? number, expr? named,
              expr? name, expr? access, expr? sequential, expr? direct,
              expr? form, expr? formatted, expr? unformatted, expr? recl,
              expr? nextrec, expr? blank, expr? position, expr? action,
              expr? read, expr? write, expr? readwrite, expr? delim,
              expr? pad, expr? flen, expr? blocksize, expr? convert,
              expr? carriagecontrol, expr? iolength)
    | FileWrite(int label, expr? unit, expr? fmt, expr? iomsg, expr? iostat, expr? id, expr* values, expr? separator, expr? end)
    | Return()
    | Select(expr test, case_stmt* body, stmt* default)
    | Stop(expr? code)
    | Assert(expr test, expr? msg)
    | SubroutineCall(symbol name, symbol? original_name, call_arg* args, expr? dt
        restriction_arg* restrictions)
    | Where(expr test, stmt* body, stmt* orelse)
    | WhileLoop(expr test, stmt* body)
    | Nullify(symbol* vars)
    | Flush(int label, expr unit, expr? err, expr? iomsg, expr? iostat)
    | ListAppend(expr a, expr ele)
    | AssociateBlockCall(symbol m)
    | CPtrToPointer(expr cptr, expr ptr, expr? shape)
    | BlockCall(int label, symbol m)
    | SetInsert(expr a, expr ele)
    | SetRemove(expr a, expr ele)
    | ListInsert(expr a, expr pos, expr ele)
    | ListRemove(expr a, expr ele)
    | ListClear(expr a)
    | DictInsert(expr a, expr key, expr value)


expr
    = IfExp(expr test, expr body, expr orelse, ttype type, expr? value)
        -- Such as: (x, y+z), (3.0, 2.0) generally not known at compile time
    | ComplexConstructor(expr re, expr im, ttype type, expr? value)
    | NamedExpr(expr target, expr value, ttype type)
    | FunctionCall(symbol name, symbol? original_name, call_arg* args,
            ttype type, expr? value, expr? dt, restriction_arg* restrictions)
    | DerivedTypeConstructor(symbol dt_sym, expr* args, ttype type, expr? value)
    | ImpliedDoLoop(expr* values, expr var, expr start, expr end,
                    expr? increment, ttype type, expr? value)
    | IntegerConstant(int n, ttype type)
    | IntegerBOZ(int v, integerboz intboz_type, ttype? type)
    | IntegerBitNot(expr arg, ttype type, expr? value)
    | IntegerUnaryMinus(expr arg, ttype type, expr? value)
    | IntegerCompare(expr left, cmpop op, expr right, ttype type, expr? value)
    | IntegerBinOp(expr left, binop op, expr right, ttype type, expr? value)
    | RealConstant(float r, ttype type)
    | RealUnaryMinus(expr arg, ttype type, expr? value)
    | RealCompare(expr left, cmpop op, expr right, ttype type, expr? value)
    | RealBinOp(expr left, binop op, expr right, ttype type, expr? value)
    | ComplexConstant(float re, float im, ttype type)
    | ComplexUnaryMinus(expr arg, ttype type, expr? value)
    | ComplexCompare(expr left, cmpop op, expr right, ttype type, expr? value)
    | ComplexBinOp(expr left, binop op, expr right, ttype type, expr? value)
    | LogicalConstant(bool value, ttype type)
    | LogicalNot(expr arg, ttype type, expr? value)
    | LogicalCompare(expr left, cmpop op, expr right, ttype type, expr? value)
    | LogicalBinOp(expr left, logicalbinop op, expr right, ttype type, expr? value)
    | TemplateBinOp(expr left, binop op, expr right, ttype type, expr? value)

    | ListConstant(expr* args, ttype type)
    | ListLen(expr arg, ttype type, expr? value)
    | ListConcat(expr left, expr right, ttype type, expr? value)

    | SetConstant(expr* elements, ttype type)
    | SetLen(expr arg, ttype type, expr? value)

    | TupleConstant(expr* elements, ttype type)
    | TupleLen(expr arg, ttype type, expr value)

    | StringConstant(string s, ttype type)
    | StringConcat(expr left, expr right, ttype type, expr? value)
    | StringRepeat(expr left, expr right, ttype type, expr? value)
    | StringLen(expr arg, ttype type, expr? value)
    | StringItem(expr arg, expr idx, ttype type, expr? value)
    | StringSection(expr arg, expr? start, expr? end, expr? step, ttype type, expr? value)
    | StringCompare(expr left, cmpop op, expr right, ttype type, expr? value)
    | StringOrd(expr arg, ttype type, expr? value)
    | StringChr(expr arg, ttype type, expr? value)

    | DictConstant(expr* keys, expr* values, ttype type)
    | DictLen(expr arg, ttype type, expr? value)

    | Var(symbol v)

    | ArrayConstant(expr* args, ttype type)
    | ArrayItem(expr v, array_index* args, ttype type, expr? value)
    | ArraySection(expr v, array_index* args, ttype type, expr? value)
    | ArraySize(expr v, expr? dim, ttype type, expr? value)
    | ArrayBound(expr v, expr? dim, ttype type, arraybound bound,
                 expr? value)
    | ArrayTranspose(expr matrix, ttype type, expr? value)
    | ArrayMatMul(expr matrix_a, expr matrix_b, ttype type, expr? value)
    | ArrayPack(expr array, expr mask, expr? vector, ttype type, expr? value)
    | ArrayReshape(expr array, expr shape, ttype type, expr? value)

    | BitCast(expr source, expr mold, expr? size, ttype type, expr? value)
    | DerivedRef(expr v, symbol m, ttype type, expr? value)
    | OverloadedCompare(expr left, cmpop op, expr right, ttype type, expr? value, expr overloaded)
    | OverloadedBinOp(expr left, binop op, expr right, ttype type, expr? value, expr overloaded)
    | Cast(expr arg, cast_kind kind, ttype type, expr? value)
    | ComplexRe(expr arg, ttype type, expr? value)
    | ComplexIm(expr arg, ttype type, expr? value)
    | DictItem(expr a, expr key, expr? default, ttype type, expr? value)
    | CLoc(expr arg, ttype type, expr? value)
    | PointerToCPtr(expr arg, ttype type, expr? value)
    | GetPointer(expr arg, ttype type, expr? value)
    | ListItem(expr a, expr pos, ttype type, expr? value)
    | TupleItem(expr a, expr pos, ttype type, expr? value)
    | ListSection(expr a, array_index section, ttype type, expr? value)
    | ListPop(expr a, expr? index, ttype type, expr? value)
    | DictPop(expr a, expr key, ttype type, expr? value)
    | SetPop(expr a, ttype type, expr? value)
    | IntegerBitLen(expr a, ttype type, expr? value)


-- `len` in Character:
-- >=0 ... the length of the string, known at compile time
--  -1 ... character(*), i.e., inferred at runtime
--  -2 ... character(:), allocatable (possibly we might use -1 for that also)
--  -3 ... character(n+3), i.e., a runtime expression stored in `len_expr`

-- kind: The `kind` member selects the kind of a given type. We currently
-- support the following:
-- Integer kinds: 1 (i8), 2 (i16), 4 (i32), 8 (i64)
-- Real kinds: 4 (f32), 8 (f64)
-- Complex kinds: 4 (c32), 8 (c64)
-- Character kinds: 1 (utf8 string)
-- Logical kinds: 1, 2, 4: (boolean represented by 1, 2, 4 bytes; the default
--     kind is 4, just like the default integer kind, consistent with Python
--     and Fortran: in Python "Booleans in Python are implemented as a subclass
--     of integers", in Fortran the "default logical kind has the same storage
--     size as the default integer"; we currently use kind=4 as default
--     integer, so we also use kind=4 for the default logical.)

ttype
    = Integer(int kind, dimension* dims)
    | Real(int kind, dimension* dims)
    | Complex(int kind, dimension* dims)
    | Character(int kind, int len, expr? len_expr, dimension* dims)
    | Logical(int kind, dimension* dims)
    | Set(ttype type)
    | List(ttype type)
    | Tuple(ttype* type)
    | Derived(symbol derived_type, dimension* dims)
    | Class(symbol class_type, dimension* dims)
    | Dict(ttype key_type, ttype value_type)
    | Pointer(ttype type)
    | CPtr()
    | TypeParameter(identifier param, dimension* dims)

restriction_arg = RestrictionArg(identifier restriction_name, symbol restriction_func)

binop = Add | Sub | Mul | Div | Pow | BitAnd | BitOr | BitXor | BitLShift | BitRShift

logicalbinop = And | Or | Xor | NEqv | Eqv

cmpop = Eq | NotEq | Lt | LtE | Gt | GtE

integerboz = Binary | Hex | Octal

arraybound = LBound | UBound

cast_kind
    = RealToInteger
    | IntegerToReal
    | LogicalToReal
    | RealToReal
    | IntegerToInteger
    | RealToComplex
    | IntegerToComplex
    | IntegerToLogical
    | RealToLogical
    | CharacterToLogical
    | CharacterToInteger
    | ComplexToLogical
    | ComplexToComplex
    | ComplexToReal
    | LogicalToInteger
    | RealToCharacter
    | IntegerToCharacter
    | LogicalToCharacter

dimension = (expr? start, expr? length)

alloc_arg = (symbol a, dimension* dims)

attribute = Attribute(identifier name, attribute_arg *args)

attribute_arg = (identifier arg)

call_arg = (expr? value)

tbind = Bind(string lang, string name)

array_index = (expr? left, expr? right, expr? step)

do_loop_head = (expr? v, expr? start, expr? end, expr? increment)

case_stmt = CaseStmt(expr* test, stmt* body) | CaseStmt_Range(expr? start, expr? end, stmt* body)

}<|MERGE_RESOLUTION|>--- conflicted
+++ resolved
@@ -84,17 +84,10 @@
         stmt* body)
     | Module(symbol_table symtab, identifier name, identifier* dependencies,
         bool loaded_from_mod, bool intrinsic)
-<<<<<<< HEAD
     | Function(symbol_table symtab, identifier name, expr* args, stmt* body,
         expr? return_var, abi abi, access access, deftype deftype,
-        string? bindc_name, bool elemental, bool pure, bool module,
+        string? bindc_name, bool elemental, bool pure, bool module, bool inline,
         ttype* type_params, symbol* restrictions, bool is_restriction)
-=======
-    | Function(symbol_table symtab, identifier name, expr* args,
-        ttype* type_params, stmt* body, expr? return_var, abi abi,
-        access access, deftype deftype, string? bindc_name, bool elemental,
-        bool pure, bool module, bool inline)
->>>>>>> f4d6b110
     | GenericProcedure(symbol_table parent_symtab, identifier name,
         symbol* procs, access access)
     | CustomOperator(symbol_table parent_symtab, identifier name,
