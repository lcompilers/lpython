#ifndef LFORTRAN_ASR_UTILS_H
#define LFORTRAN_ASR_UTILS_H

#include <functional>
#include <map>
#include <set>
#include <limits>

#include <libasr/assert.h>
#include <libasr/asr.h>
#include <libasr/string_utils.h>

namespace LFortran  {

    namespace ASRUtils  {

static inline  double extract_real(const char *s) {
        return std::atof(s);
    }

static inline ASR::expr_t* EXPR(const ASR::asr_t *f)
{
    return ASR::down_cast<ASR::expr_t>(f);
}

static inline ASR::stmt_t* STMT(const ASR::asr_t *f)
{
    return ASR::down_cast<ASR::stmt_t>(f);
}

static inline ASR::case_stmt_t* CASE_STMT(const ASR::asr_t *f)
{
    return ASR::down_cast<ASR::case_stmt_t>(f);
}

static inline ASR::ttype_t* TYPE(const ASR::asr_t *f)
{
    return ASR::down_cast<ASR::ttype_t>(f);
}

static inline ASR::symbol_t *symbol_get_past_external(ASR::symbol_t *f)
{
    if (f && f->type == ASR::symbolType::ExternalSymbol) {
        ASR::ExternalSymbol_t *e = ASR::down_cast<ASR::ExternalSymbol_t>(f);
        LFORTRAN_ASSERT(!ASR::is_a<ASR::ExternalSymbol_t>(*e->m_external));
        return e->m_external;
    } else {
        return f;
    }
}

static inline const ASR::symbol_t *symbol_get_past_external(const ASR::symbol_t *f)
{
    if (f->type == ASR::symbolType::ExternalSymbol) {
        ASR::ExternalSymbol_t *e = ASR::down_cast<ASR::ExternalSymbol_t>(f);
        LFORTRAN_ASSERT(!ASR::is_a<ASR::ExternalSymbol_t>(*e->m_external));
        return e->m_external;
    } else {
        return f;
    }
}

static inline ASR::ttype_t *type_get_past_pointer(ASR::ttype_t *f)
{
    if (ASR::is_a<ASR::Pointer_t>(*f)) {
        ASR::Pointer_t *e = ASR::down_cast<ASR::Pointer_t>(f);
        LFORTRAN_ASSERT(!ASR::is_a<ASR::Pointer_t>(*e->m_type));
        return e->m_type;
    } else {
        return f;
    }
}

static inline ASR::Variable_t* EXPR2VAR(const ASR::expr_t *f)
{
    return ASR::down_cast<ASR::Variable_t>(symbol_get_past_external(
                ASR::down_cast<ASR::Var_t>(f)->m_v));
}

static inline ASR::Function_t* EXPR2FUN(const ASR::expr_t *f)
{
    return ASR::down_cast<ASR::Function_t>(symbol_get_past_external(
                ASR::down_cast<ASR::Var_t>(f)->m_v));
}

static inline ASR::ttype_t* expr_type(const ASR::expr_t *f)
{
    return ASR::expr_type0(f);
}

static inline ASR::ttype_t* symbol_type(const ASR::symbol_t *f)
{
    switch( f->type ) {
        case ASR::symbolType::Variable: {
            return ASR::down_cast<ASR::Variable_t>(f)->m_type;
        }
        default: {
            throw LCompilersException("Cannot return type of, " +
                                    std::to_string(f->type) + " symbol.");
        }
    }
    return nullptr;
}

static inline std::string type_to_str(const ASR::ttype_t *t)
{
    switch (t->type) {
        case ASR::ttypeType::Integer: {
            return "integer";
        }
        case ASR::ttypeType::Real: {
            return "real";
        }
        case ASR::ttypeType::Complex: {
            return "complex";
        }
        case ASR::ttypeType::Logical: {
            return "logical";
        }
        case ASR::ttypeType::Character: {
            return "character";
        }
        case ASR::ttypeType::Tuple: {
            return "tuple";
        }
        case ASR::ttypeType::Set: {
            return "set";
        }
        case ASR::ttypeType::Dict: {
            return "dict";
        }
        case ASR::ttypeType::List: {
            return "list";
        }
        case ASR::ttypeType::Derived: {
            return "derived type";
        }
        case ASR::ttypeType::CPtr: {
            return "type(c_ptr)";
        }
        case ASR::ttypeType::Pointer: {
            return type_to_str(ASRUtils::type_get_past_pointer(
                        const_cast<ASR::ttype_t*>(t))) + " pointer";
        }
        case ASR::ttypeType::TypeParameter: {
            ASR::TypeParameter_t* tp = ASR::down_cast<ASR::TypeParameter_t>(t);
            return tp->m_param;
        }        
        default : throw LCompilersException("Not implemented " + std::to_string(t->type) + ".");
    }
}

static inline std::string binop_to_str(const ASR::binopType t) {
    switch (t) {
        case (ASR::binopType::Add): { return " + "; }
        case (ASR::binopType::Sub): { return " - "; }
        case (ASR::binopType::Mul): { return "*"; }
        case (ASR::binopType::Div): { return "/"; }
        default : throw LCompilersException("Cannot represent the binary operator as a string");
    }
}

static inline std::string cmpop_to_str(const ASR::cmpopType t) {
    switch (t) {
        case (ASR::cmpopType::Eq): { return " == "; }
        case (ASR::cmpopType::NotEq): { return " != "; }
        case (ASR::cmpopType::Lt): { return " < "; }
        case (ASR::cmpopType::LtE): { return " <= "; }
        case (ASR::cmpopType::Gt): { return " > "; }
        case (ASR::cmpopType::GtE): { return " >= "; }
        default : throw LCompilersException("Cannot represent the comparison as a string");
    }
}

static inline std::string logicalbinop_to_str_python(const ASR::logicalbinopType t) {
    switch (t) {
        case (ASR::logicalbinopType::And): { return " && "; }
        case (ASR::logicalbinopType::Or): { return " || "; }
        case (ASR::logicalbinopType::Eqv): { return " == "; }
        case (ASR::logicalbinopType::NEqv): { return " != "; }
        default : throw LCompilersException("Cannot represent the boolean operator as a string");
    }
}

static inline ASR::expr_t* expr_value(ASR::expr_t *f)
{
    return ASR::expr_value0(f);
}

static inline char *symbol_name(const ASR::symbol_t *f)
{
    switch (f->type) {
        case ASR::symbolType::Program: {
            return ASR::down_cast<ASR::Program_t>(f)->m_name;
        }
        case ASR::symbolType::Module: {
            return ASR::down_cast<ASR::Module_t>(f)->m_name;
        }
        case ASR::symbolType::Function: {
            return ASR::down_cast<ASR::Function_t>(f)->m_name;
        }
        case ASR::symbolType::GenericProcedure: {
            return ASR::down_cast<ASR::GenericProcedure_t>(f)->m_name;
        }
        case ASR::symbolType::DerivedType: {
            return ASR::down_cast<ASR::DerivedType_t>(f)->m_name;
        }
        case ASR::symbolType::Variable: {
            return ASR::down_cast<ASR::Variable_t>(f)->m_name;
        }
        case ASR::symbolType::ExternalSymbol: {
            return ASR::down_cast<ASR::ExternalSymbol_t>(f)->m_name;
        }
        case ASR::symbolType::ClassProcedure: {
            return ASR::down_cast<ASR::ClassProcedure_t>(f)->m_name;
        }
        case ASR::symbolType::CustomOperator: {
            return ASR::down_cast<ASR::CustomOperator_t>(f)->m_name;
        }
        case ASR::symbolType::AssociateBlock: {
            return ASR::down_cast<ASR::AssociateBlock_t>(f)->m_name;
        }
        case ASR::symbolType::Block: {
            return ASR::down_cast<ASR::Block_t>(f)->m_name;
        }
        default : throw LCompilersException("Not implemented");
    }
}

static inline SymbolTable *symbol_parent_symtab(const ASR::symbol_t *f)
{
    switch (f->type) {
        case ASR::symbolType::Program: {
            return ASR::down_cast<ASR::Program_t>(f)->m_symtab->parent;
        }
        case ASR::symbolType::Module: {
            return ASR::down_cast<ASR::Module_t>(f)->m_symtab->parent;
        }
        case ASR::symbolType::Function: {
            return ASR::down_cast<ASR::Function_t>(f)->m_symtab->parent;
        }
        case ASR::symbolType::GenericProcedure: {
            return ASR::down_cast<ASR::GenericProcedure_t>(f)->m_parent_symtab;
        }
        case ASR::symbolType::DerivedType: {
            return ASR::down_cast<ASR::DerivedType_t>(f)->m_symtab->parent;
        }
        case ASR::symbolType::Variable: {
            return ASR::down_cast<ASR::Variable_t>(f)->m_parent_symtab;
        }
        case ASR::symbolType::ExternalSymbol: {
            return ASR::down_cast<ASR::ExternalSymbol_t>(f)->m_parent_symtab;
        }
        case ASR::symbolType::ClassProcedure: {
            return ASR::down_cast<ASR::ClassProcedure_t>(f)->m_parent_symtab;
        }
        case ASR::symbolType::CustomOperator: {
            return ASR::down_cast<ASR::CustomOperator_t>(f)->m_parent_symtab;
        }
        case ASR::symbolType::AssociateBlock: {
            return ASR::down_cast<ASR::AssociateBlock_t>(f)->m_symtab->parent;
        }
        case ASR::symbolType::Block: {
            return ASR::down_cast<ASR::Block_t>(f)->m_symtab->parent;
        }
        default : throw LCompilersException("Not implemented");
    }
}

// Returns the `symbol`'s symtab, or nullptr if the symbol has no symtab
static inline SymbolTable *symbol_symtab(const ASR::symbol_t *f)
{
    switch (f->type) {
        case ASR::symbolType::Program: {
            return ASR::down_cast<ASR::Program_t>(f)->m_symtab;
        }
        case ASR::symbolType::Module: {
            return ASR::down_cast<ASR::Module_t>(f)->m_symtab;
        }
        case ASR::symbolType::Function: {
            return ASR::down_cast<ASR::Function_t>(f)->m_symtab;
        }
        case ASR::symbolType::GenericProcedure: {
            return nullptr;
            //throw LCompilersException("GenericProcedure does not have a symtab");
        }
        case ASR::symbolType::DerivedType: {
            return ASR::down_cast<ASR::DerivedType_t>(f)->m_symtab;
        }
        case ASR::symbolType::Variable: {
            return nullptr;
            //throw LCompilersException("Variable does not have a symtab");
        }
        case ASR::symbolType::ExternalSymbol: {
            return nullptr;
            //throw LCompilersException("ExternalSymbol does not have a symtab");
        }
        case ASR::symbolType::ClassProcedure: {
            return nullptr;
            //throw LCompilersException("ClassProcedure does not have a symtab");
        }
        case ASR::symbolType::AssociateBlock: {
            return ASR::down_cast<ASR::AssociateBlock_t>(f)->m_symtab;
        }
        case ASR::symbolType::Block: {
            return ASR::down_cast<ASR::Block_t>(f)->m_symtab;
        }
        default : throw LCompilersException("Not implemented");
    }
}

// Returns the Module_t the symbol is in, or nullptr if not in a module
static inline ASR::Module_t *get_sym_module(const ASR::symbol_t *sym) {
    const SymbolTable *s = symbol_parent_symtab(sym);
    while (s->parent != nullptr) {
        ASR::symbol_t *asr_owner = ASR::down_cast<ASR::symbol_t>(s->asr_owner);
        if (ASR::is_a<ASR::Module_t>(*asr_owner)) {
            return ASR::down_cast<ASR::Module_t>(asr_owner);
        }
        s = s->parent;
    }
    return nullptr;
}

// Returns the Module_t the symbol is in, or nullptr if not in a module
// or no asr_owner yet
static inline ASR::Module_t *get_sym_module0(const ASR::symbol_t *sym) {
    const SymbolTable *s = symbol_parent_symtab(sym);
    while (s->parent != nullptr) {
        if (s->asr_owner != nullptr) {
            ASR::symbol_t *asr_owner = ASR::down_cast<ASR::symbol_t>(s->asr_owner);
            if (ASR::is_a<ASR::Module_t>(*asr_owner)) {
                return ASR::down_cast<ASR::Module_t>(asr_owner);
            }
        }
        s = s->parent;
    }
    return nullptr;
}

// Returns true if the Function is intrinsic, otherwise false
template <typename T>
static inline bool is_intrinsic_procedure(const T *fn) {
    ASR::symbol_t *sym = (ASR::symbol_t*)fn;
    ASR::Module_t *m = get_sym_module0(sym);
    if (m != nullptr) {
        if (startswith(m->m_name, "lfortran_intrinsic")) return true;
    }
    return false;
}

static inline bool is_intrinsic_symbol(const ASR::symbol_t *fn) {
    const ASR::symbol_t *sym = fn;
    ASR::Module_t *m = get_sym_module0(sym);
    if (m != nullptr) {
        if (m->m_intrinsic) {
            return true;
        }
        if (startswith(m->m_name, "lfortran_intrinsic")) return true;
    }
    return false;
}

// Returns true if the Function is intrinsic, otherwise false
// This version uses the `intrinsic` member of `Module`, so it
// should be used instead of is_intrinsic_procedure
static inline bool is_intrinsic_function2(const ASR::Function_t *fn) {
    ASR::symbol_t *sym = (ASR::symbol_t*)fn;
    ASR::Module_t *m = get_sym_module0(sym);
    if (m != nullptr) {
        if (m->m_intrinsic ||
            fn->m_abi == ASR::abiType::Intrinsic) {
                return true;
        }
    }
    return false;
}

// Returns true if the Function is intrinsic, otherwise false
template <typename T>
static inline bool is_intrinsic_optimization(const T *routine) {
    ASR::symbol_t *sym = (ASR::symbol_t*)routine;
    if( ASR::is_a<ASR::ExternalSymbol_t>(*sym) ) {
        ASR::ExternalSymbol_t* ext_sym = ASR::down_cast<ASR::ExternalSymbol_t>(sym);
        return (std::string(ext_sym->m_module_name).find("lfortran_intrinsic_optimization") != std::string::npos);
    }
    ASR::Module_t *m = get_sym_module0(sym);
    if (m != nullptr) {
        return (std::string(m->m_name).find("lfortran_intrinsic_optimization") != std::string::npos);
    }
    return false;
}

// Returns true if all arguments have a `value`
static inline bool all_args_have_value(const Vec<ASR::expr_t*> &args) {
    for (auto &a : args) {
        ASR::expr_t *v = expr_value(a);
        if (v == nullptr) return false;
    }
    return true;
}

static inline bool is_value_constant(ASR::expr_t *a_value) {
    if( a_value == nullptr ) {
        return false;
    }
    if (ASR::is_a<ASR::IntegerConstant_t>(*a_value)) {
        // OK
    } else if (ASR::is_a<ASR::RealConstant_t>(*a_value)) {
        // OK
    } else if (ASR::is_a<ASR::ComplexConstant_t>(*a_value)) {
        // OK
    } else if (ASR::is_a<ASR::LogicalConstant_t>(*a_value)) {
        // OK
    } else if (ASR::is_a<ASR::StringConstant_t>(*a_value)) {
        // OK
    } else {
        return false;
    }
    return true;
}

static inline bool is_value_constant(ASR::expr_t *a_value, int64_t& const_value) {
    if( a_value == nullptr ) {
        return false;
    }
    if (ASR::is_a<ASR::IntegerConstant_t>(*a_value)) {
        ASR::IntegerConstant_t* const_int = ASR::down_cast<ASR::IntegerConstant_t>(a_value);
        const_value = const_int->m_n;
    } else {
        return false;
    }
    return true;
}

static inline bool is_value_constant(ASR::expr_t *a_value, bool& const_value) {
    if( a_value == nullptr ) {
        return false;
    }
    if (ASR::is_a<ASR::LogicalConstant_t>(*a_value)) {
        ASR::LogicalConstant_t* const_logical = ASR::down_cast<ASR::LogicalConstant_t>(a_value);
        const_value = const_logical->m_value;
    } else {
        return false;
    }
    return true;
}

static inline bool is_value_constant(ASR::expr_t *a_value, double& const_value) {
    if( a_value == nullptr ) {
        return false;
    }
    if (ASR::is_a<ASR::IntegerConstant_t>(*a_value)) {
        ASR::IntegerConstant_t* const_int = ASR::down_cast<ASR::IntegerConstant_t>(a_value);
        const_value = const_int->m_n;
    } else if (ASR::is_a<ASR::RealConstant_t>(*a_value)) {
        ASR::RealConstant_t* const_real = ASR::down_cast<ASR::RealConstant_t>(a_value);
        const_value = const_real->m_r;
    } else {
        return false;
    }
    return true;
}

static inline bool is_value_constant(ASR::expr_t *a_value, std::string& const_value) {
    if( a_value == nullptr ) {
        return false;
    }
    if (ASR::is_a<ASR::StringConstant_t>(*a_value)) {
        ASR::StringConstant_t* const_string = ASR::down_cast<ASR::StringConstant_t>(a_value);
        const_value = std::string(const_string->m_s);
    } else {
        return false;
    }
    return true;
}

static inline bool is_value_equal(ASR::expr_t* test_expr, ASR::expr_t* desired_expr) {
    ASR::expr_t* test_value = expr_value(test_expr);
    ASR::expr_t* desired_value = expr_value(desired_expr);
    if( !is_value_constant(test_value) ||
        !is_value_constant(desired_value) ||
        test_value->type != desired_value->type ) {
        return false;
    }

    switch( desired_value->type ) {
        case ASR::exprType::IntegerConstant: {
            ASR::IntegerConstant_t* test_int = ASR::down_cast<ASR::IntegerConstant_t>(test_value);
            ASR::IntegerConstant_t* desired_int = ASR::down_cast<ASR::IntegerConstant_t>(desired_value);
            return test_int->m_n == desired_int->m_n;
        }
        case ASR::exprType::StringConstant: {
            ASR::StringConstant_t* test_str = ASR::down_cast<ASR::StringConstant_t>(test_value);
            ASR::StringConstant_t* desired_str = ASR::down_cast<ASR::StringConstant_t>(desired_value);
            return std::string(test_str->m_s) == std::string(desired_str->m_s);
        }
        default: {
            return false;
        }
    }
}

static inline bool is_value_in_range(ASR::expr_t* start, ASR::expr_t* end, ASR::expr_t* value) {
    ASR::expr_t *start_value = nullptr, *end_value = nullptr;
    if( start ) {
        start_value = expr_value(start);
    }
    if( end ) {
        end_value = expr_value(end);
    }
    ASR::expr_t* test_value = expr_value(value);


    double start_double = std::numeric_limits<double>::min();
    double end_double = std::numeric_limits<double>::max();
    double value_double;
    bool start_const = is_value_constant(start_value, start_double);
    bool end_const = is_value_constant(end_value, end_double);
    bool value_const = is_value_constant(test_value, value_double);
    if( !value_const || (!start_const && !end_const) ) {
        return false;
    }
    return value_double >= start_double && value_double <= end_double;
}

// Returns true if all arguments are evaluated
static inline bool all_args_evaluated(const Vec<ASR::expr_t*> &args) {
    for (auto &a : args) {
        ASR::expr_t* a_value = ASRUtils::expr_value(a);
        if( !is_value_constant(a_value) ) {
            return false;
        }
    }
    return true;
}

// Returns true if all arguments are evaluated
// Overload for array
static inline bool all_args_evaluated(const Vec<ASR::array_index_t> &args) {
    for (auto &a : args) {
        bool is_m_left_const, is_m_right_const, is_m_step_const;
        is_m_left_const = is_m_right_const = is_m_step_const = false;
        if( a.m_left != nullptr ) {
            ASR::expr_t *m_left_value = ASRUtils::expr_value(a.m_left);
            is_m_left_const = is_value_constant(m_left_value);
        } else {
            is_m_left_const = true;
        }
        if( a.m_right != nullptr ) {
            ASR::expr_t *m_right_value = ASRUtils::expr_value(a.m_right);
            is_m_right_const = is_value_constant(m_right_value);
        } else {
            is_m_right_const = true;
        }
        if( a.m_step != nullptr ) {
            ASR::expr_t *m_step_value = ASRUtils::expr_value(a.m_step);
            is_m_step_const = is_value_constant(m_step_value);
        } else {
            is_m_step_const = true;
        }
        if( !(is_m_left_const && is_m_right_const && is_m_step_const) ) {
            return false;
        }
    }
    return true;
}

template <typename T>
static inline bool extract_value(ASR::expr_t* value_expr, T& value) {
    if( !is_value_constant(value_expr) ) {
        return false;
    }

    switch( value_expr->type ) {
        case ASR::exprType::IntegerConstant: {
            ASR::IntegerConstant_t* const_int = ASR::down_cast<ASR::IntegerConstant_t>(value_expr);
            value = (T) const_int->m_n;
            break;
        }
        case ASR::exprType::RealConstant: {
            ASR::RealConstant_t* const_real = ASR::down_cast<ASR::RealConstant_t>(value_expr);
            value = (T) const_real->m_r;
            break;
        }
        default:
            return false;
    }
    return true;
}

static inline std::string type_python_1dim_helper(const std::string & res,
                                                  const ASR::dimension_t* e )
{
    if( !e->m_length && !e->m_start ) {
        return res + "[:]";
    }

    if( ASRUtils::expr_value(e->m_length) ) {
        int64_t length_dim = -1;
        ASRUtils::extract_value(ASRUtils::expr_value(e->m_length), length_dim);
        return res + "[" + std::to_string(length_dim + 1) + "]";
    }

    return res;
}

static inline void encode_dimensions(size_t n_dims, std::string& res) {
    if( n_dims > 0 ) {
        res += "[";
    }
    for( size_t i = 0; i < n_dims; i++ ) {
        res += ":";
        if( i == n_dims - 1 ) {
            res += "]";
        } else {
            res += ", ";
        }
    }
}

static inline std::string get_type_code(const ASR::ttype_t *t)
{
    switch (t->type) {
        case ASR::ttypeType::Integer: {
            ASR::Integer_t *integer = ASR::down_cast<ASR::Integer_t>(t);
            std::string res = "i" + std::to_string(integer->m_kind * 8);
            encode_dimensions(integer->n_dims, res);
            return res;
        }
        case ASR::ttypeType::Real: {
            ASR::Real_t *real = ASR::down_cast<ASR::Real_t>(t);
            std::string res = "r" + std::to_string(real->m_kind * 8);
            encode_dimensions(real->n_dims, res);
            return res;
        }
        case ASR::ttypeType::Complex: {
            ASR::Complex_t *complx = ASR::down_cast<ASR::Complex_t>(t);
            std::string res = "r" + std::to_string(complx->m_kind * 8);
            encode_dimensions(complx->n_dims, res);
            return res;
        }
        case ASR::ttypeType::Logical: {
            return "bool";
        }
        case ASR::ttypeType::Character: {
            return "str";
        }
        case ASR::ttypeType::Tuple: {
            ASR::Tuple_t *tup = ASR::down_cast<ASR::Tuple_t>(t);
            std::string result = "tuple[";
            for (size_t i = 0; i < tup->n_type; i++) {
                result += get_type_code(tup->m_type[i]);
                if (i + 1 != tup->n_type) {
                    result += ", ";
                }
            }
            result += "]";
            return result;
        }
        case ASR::ttypeType::Set: {
            ASR::Set_t *s = ASR::down_cast<ASR::Set_t>(t);
            return "set[" + get_type_code(s->m_type) + "]";
        }
        case ASR::ttypeType::Dict: {
            ASR::Dict_t *d = ASR::down_cast<ASR::Dict_t>(t);
            return "dict[" + get_type_code(d->m_key_type) +
                   ", " + get_type_code(d->m_value_type) + "]";
        }
        case ASR::ttypeType::List: {
            ASR::List_t *l = ASR::down_cast<ASR::List_t>(t);
            return "list[" + get_type_code(l->m_type) + "]";
        }
        case ASR::ttypeType::CPtr: {
            return "CPtr";
        }
        case ASR::ttypeType::Derived: {
            ASR::Derived_t* d = ASR::down_cast<ASR::Derived_t>(t);
            return symbol_name(d->m_derived_type);
        }
        case ASR::ttypeType::Pointer: {
            ASR::Pointer_t* p = ASR::down_cast<ASR::Pointer_t>(t);
            return "Pointer[" + get_type_code(p->m_type) + "]";
        }
        default: {
            throw LCompilersException("Type encoding not implemented for "
                                      + std::to_string(t->type));
        }
    }
}

static inline std::string get_type_code(ASR::ttype_t** types, size_t n_types) {
    std::string code = "";
    for( size_t i = 0; i < n_types; i++ ) {
        code += get_type_code(types[i]) + "_";
    }
    return code;
}

static inline std::string type_to_str_python(const ASR::ttype_t *t,
                                             bool for_error_message=true)
{
    switch (t->type) {
        case ASR::ttypeType::Integer: {
            ASR::Integer_t *i = (ASR::Integer_t*)t;
            std::string res = "";
            switch (i->m_kind) {
                case 1: { res = "i8"; break; }
                case 2: { res = "i16"; break; }
                case 4: { res = "i32"; break; }
                case 8: { res = "i64"; break; }
                default: { throw LCompilersException("Integer kind not supported"); }
            }
            if (i->n_dims == 1 && for_error_message) {
                res = type_python_1dim_helper(res, i->m_dims);
            }
            return res;
        }
        case ASR::ttypeType::Real: {
            ASR::Real_t *r = (ASR::Real_t*)t;
            std::string res = "";
            switch (r->m_kind) {
                case 4: { res = "f32"; break; }
                case 8: { res = "f64"; break; }
                default: { throw LCompilersException("Float kind not supported"); }
            }
            if (r->n_dims == 1 && for_error_message) {
                res = type_python_1dim_helper(res, r->m_dims);
            }
            return res;
        }
        case ASR::ttypeType::Complex: {
            ASR::Complex_t *c = (ASR::Complex_t*)t;
            switch (c->m_kind) {
                case 4: { return "c32"; }
                case 8: { return "c64"; }
                default: { throw LCompilersException("Complex kind not supported"); }
            }
        }
        case ASR::ttypeType::Logical: {
            return "bool";
        }
        case ASR::ttypeType::Character: {
            return "str";
        }
        case ASR::ttypeType::Tuple: {
            ASR::Tuple_t *tup = ASR::down_cast<ASR::Tuple_t>(t);
            std::string result = "tuple[";
            for (size_t i=0; i<tup->n_type; i++) {
                result += type_to_str_python(tup->m_type[i]);
                if (i+1 != tup->n_type) {
                    result += ", ";
                }
            }
            result += "]";
            return result;
        }
        case ASR::ttypeType::Set: {
            ASR::Set_t *s = (ASR::Set_t *)t;
            return "set[" + type_to_str_python(s->m_type) + "]";
        }
        case ASR::ttypeType::Dict: {
            ASR::Dict_t *d = (ASR::Dict_t *)t;
            return "dict[" + type_to_str_python(d->m_key_type) + ", " + type_to_str_python(d->m_value_type) + "]";
        }
        case ASR::ttypeType::List: {
            ASR::List_t *l = (ASR::List_t *)t;
            return "list[" + type_to_str_python(l->m_type) + "]";
        }
        case ASR::ttypeType::CPtr: {
            return "CPtr";
        }
        case ASR::ttypeType::Derived: {
            ASR::Derived_t* d = ASR::down_cast<ASR::Derived_t>(t);
            return symbol_name(d->m_derived_type);
        }
        case ASR::ttypeType::Pointer: {
            ASR::Pointer_t* p = ASR::down_cast<ASR::Pointer_t>(t);
            return "Pointer[" + type_to_str_python(p->m_type) + "]";
        }
        case ASR::ttypeType::TypeParameter: {
            ASR::TypeParameter_t *p = ASR::down_cast<ASR::TypeParameter_t>(t);
            return p->m_param;
        }
        default : throw LCompilersException("Not implemented " + std::to_string(t->type));
    }
}

static inline std::string binop_to_str_python(const ASR::binopType t) {
    switch (t) {
        case (ASR::binopType::Add): { return " + "; }
        case (ASR::binopType::Sub): { return " - "; }
        case (ASR::binopType::Mul): { return "*"; }
        case (ASR::binopType::Div): { return "/"; }
        case (ASR::binopType::BitAnd): { return "&"; }
        case (ASR::binopType::BitOr): { return "|"; }
        case (ASR::binopType::BitXor): { return "^"; }
        case (ASR::binopType::BitLShift): { return "<<"; }
        case (ASR::binopType::BitRShift): { return ">>"; }
        default : throw LCompilersException("Cannot represent the binary operator as a string");
    }
}

static inline bool is_immutable(const ASR::ttype_t *type) {
    return ((ASR::is_a<ASR::Character_t>(*type) || ASR::is_a<ASR::Tuple_t>(*type)
        || ASR::is_a<ASR::Complex_t>(*type)));
}

// Returns a list of values
static inline Vec<ASR::call_arg_t> get_arg_values(Allocator &al, const Vec<ASR::call_arg_t>& args) {
    Vec<ASR::call_arg_t> values;
    values.reserve(al, args.size());
    for (auto &a : args) {
        ASR::expr_t *v = expr_value(a.m_value);
        if (v == nullptr) return values;
        ASR::call_arg_t v_arg;
        v_arg.loc = v->base.loc, v_arg.m_value = v;
        values.push_back(al, v_arg);
    }
    return values;
}

// Converts a vector of call_arg to a vector of expr
// It skips missing call_args
static inline Vec<ASR::expr_t*> call_arg2expr(Allocator &al, const Vec<ASR::call_arg_t>& call_args) {
    Vec<ASR::expr_t*> args;
    args.reserve(al, call_args.size());
    for (auto &a : call_args) {
        if (a.m_value != nullptr) {
            args.push_back(al, a.m_value);
        }
    }
    return args;
}

// Returns the TranslationUnit_t's symbol table by going via parents
static inline SymbolTable *get_tu_symtab(SymbolTable *symtab) {
    SymbolTable *s = symtab;
    while (s->parent != nullptr) {
        s = s->parent;
    }
    LFORTRAN_ASSERT(ASR::is_a<ASR::unit_t>(*s->asr_owner))
    return s;
}

// Returns the name of scopes in reverse order (local scope first, function second, module last)
static inline Vec<char*> get_scope_names(Allocator &al, const SymbolTable *symtab) {
    Vec<char*> scope_names;
    scope_names.reserve(al, 4);
    const SymbolTable *s = symtab;
    while (s->parent != nullptr) {
        char *owner_name = symbol_name(ASR::down_cast<ASR::symbol_t>(s->asr_owner));
        scope_names.push_back(al, owner_name);
        s = s->parent;
    }
    return scope_names;
}

const ASR::intentType intent_local=ASR::intentType::Local; // local variable (not a dummy argument)
const ASR::intentType intent_in   =ASR::intentType::In; // dummy argument, intent(in)
const ASR::intentType intent_out  =ASR::intentType::Out; // dummy argument, intent(out)
const ASR::intentType intent_inout=ASR::intentType::InOut; // dummy argument, intent(inout)
const ASR::intentType intent_return_var=ASR::intentType::ReturnVar; // return variable of a function
const ASR::intentType intent_unspecified=ASR::intentType::Unspecified; // dummy argument, ambiguous intent

static inline bool is_arg_dummy(int intent) {
    return intent == intent_in || intent == intent_out
        || intent == intent_inout || intent == intent_unspecified;
}

static inline bool main_program_present(const ASR::TranslationUnit_t &unit)
{
    for (auto &a : unit.m_global_scope->get_scope()) {
        if (ASR::is_a<ASR::Program_t>(*a.second)) return true;
    }
    return false;
}

// Accepts dependencies in the form A -> [B, D, ...], B -> [C, D]
// Returns a list of dependencies in the order that they should be built:
// [D, C, B, A]
std::vector<std::string> order_deps(std::map<std::string,
        std::vector<std::string>> const &deps);

std::vector<std::string> determine_module_dependencies(
        const ASR::TranslationUnit_t &unit);

void extract_module_python(const ASR::TranslationUnit_t &m,
        std::vector<std::pair<std::string, ASR::Module_t*>>& children_modules,
        std::string module_name);

ASR::Module_t* extract_module(const ASR::TranslationUnit_t &m);

ASR::Module_t* load_module(Allocator &al, SymbolTable *symtab,
                            const std::string &module_name,
                            const Location &loc, bool intrinsic,
                            const std::string &rl_path,
                            bool run_verify,
                            const std::function<void (const std::string &, const Location &)> err);

ASR::TranslationUnit_t* find_and_load_module(Allocator &al, const std::string &msym,
                                                SymbolTable &symtab, bool intrinsic,
                                                const std::string &rl_path);

void set_intrinsic(ASR::TranslationUnit_t* trans_unit);

ASR::asr_t* getDerivedRef_t(Allocator& al, const Location& loc,
                            ASR::asr_t* v_var, ASR::symbol_t* member,
                            SymbolTable* current_scope);

bool use_overloaded(ASR::expr_t* left, ASR::expr_t* right,
                    ASR::binopType op, std::string& intrinsic_op_name,
                    SymbolTable* curr_scope, ASR::asr_t*& asr,
                    Allocator &al, const Location& loc,
                    const std::function<void (const std::string &, const Location &)> err);

bool is_op_overloaded(ASR::binopType op, std::string& intrinsic_op_name,
                      SymbolTable* curr_scope);

bool use_overloaded(ASR::expr_t* left, ASR::expr_t* right,
                    ASR::cmpopType op, std::string& intrinsic_op_name,
                    SymbolTable* curr_scope, ASR::asr_t*& asr,
                    Allocator &al, const Location& loc,
                    const std::function<void (const std::string &, const Location &)> err);

bool is_op_overloaded(ASR::cmpopType op, std::string& intrinsic_op_name,
                      SymbolTable* curr_scope);

bool use_overloaded_assignment(ASR::expr_t* target, ASR::expr_t* value,
                               SymbolTable* curr_scope, ASR::asr_t*& asr,
                               Allocator &al, const Location& loc,
                               const std::function<void (const std::string &, const Location &)> err);

void set_intrinsic(ASR::symbol_t* sym);

static inline int extract_kind_from_ttype_t(const ASR::ttype_t* type) {
    if (type == nullptr) {
        return -1;
    }
    switch (type->type) {
        case ASR::ttypeType::Integer : {
            return ASR::down_cast<ASR::Integer_t>(type)->m_kind;
        }
        case ASR::ttypeType::Real : {
            return ASR::down_cast<ASR::Real_t>(type)->m_kind;
        }
        case ASR::ttypeType::Complex: {
            return ASR::down_cast<ASR::Complex_t>(type)->m_kind;
        }
        case ASR::ttypeType::Character: {
            return ASR::down_cast<ASR::Character_t>(type)->m_kind;
        }
        case ASR::ttypeType::Logical: {
            return ASR::down_cast<ASR::Logical_t>(type)->m_kind;
        }
        case ASR::ttypeType::Pointer: {
            return extract_kind_from_ttype_t(ASR::down_cast<ASR::Pointer_t>(type)->m_type);
        }
        default : {
            return -1;
        }
    }
}

static inline bool is_pointer(ASR::ttype_t *x) {
    return ASR::is_a<ASR::Pointer_t>(*x);
}

static inline bool is_integer(ASR::ttype_t &x) {
    return ASR::is_a<ASR::Integer_t>(*type_get_past_pointer(&x));
}

static inline bool is_real(ASR::ttype_t &x) {
    return ASR::is_a<ASR::Real_t>(*type_get_past_pointer(&x));
}

static inline bool is_character(ASR::ttype_t &x) {
    return ASR::is_a<ASR::Character_t>(*type_get_past_pointer(&x));
}

static inline bool is_complex(ASR::ttype_t &x) {
    return ASR::is_a<ASR::Complex_t>(*type_get_past_pointer(&x));
}

static inline bool is_logical(ASR::ttype_t &x) {
    return ASR::is_a<ASR::Logical_t>(*type_get_past_pointer(&x));
}

static inline bool is_generic(ASR::ttype_t &x) {
    switch (x.type) {
        case ASR::ttypeType::List: {
            ASR::List_t *list_type = ASR::down_cast<ASR::List_t>(type_get_past_pointer(&x));
            return is_generic(*list_type->m_type);
        }
        default : return ASR::is_a<ASR::TypeParameter_t>(*type_get_past_pointer(&x));
    }
}


static inline int get_body_size(ASR::symbol_t* s) {
    int n_body = 0;
    switch (s->type) {
        case ASR::symbolType::Function: {
            ASR::Function_t* f = ASR::down_cast<ASR::Function_t>(s);
            n_body = f->n_body;
            break;
        }
        case ASR::symbolType::Program: {
            ASR::Program_t* p = ASR::down_cast<ASR::Program_t>(s);
            n_body = p->n_body;
            break;
        }
        default: {
            n_body = -1;
        }
    }
    return n_body;
}

inline int extract_dimensions_from_ttype(ASR::ttype_t *x,
                                         ASR::dimension_t*& m_dims) {
    int n_dims = 0;
    switch (x->type) {
        case ASR::ttypeType::Integer: {
            ASR::Integer_t* Integer_type = ASR::down_cast<ASR::Integer_t>(x);
            n_dims = Integer_type->n_dims;
            m_dims = Integer_type->m_dims;
            break;
        }
        case ASR::ttypeType::Real: {
            ASR::Real_t* Real_type = ASR::down_cast<ASR::Real_t>(x);
            n_dims = Real_type->n_dims;
            m_dims = Real_type->m_dims;
            break;
        }
        case ASR::ttypeType::Complex: {
            ASR::Complex_t* Complex_type = ASR::down_cast<ASR::Complex_t>(x);
            n_dims = Complex_type->n_dims;
            m_dims = Complex_type->m_dims;
            break;
        }
        case ASR::ttypeType::Character: {
            ASR::Character_t* Character_type = ASR::down_cast<ASR::Character_t>(x);
            n_dims = Character_type->n_dims;
            m_dims = Character_type->m_dims;
            break;
        }
        case ASR::ttypeType::Logical: {
            ASR::Logical_t* Logical_type = ASR::down_cast<ASR::Logical_t>(x);
            n_dims = Logical_type->n_dims;
            m_dims = Logical_type->m_dims;
            break;
        }
        case ASR::ttypeType::Derived: {
            ASR::Derived_t* Derived_type = ASR::down_cast<ASR::Derived_t>(x);
            n_dims = Derived_type->n_dims;
            m_dims = Derived_type->m_dims;
            break;
        }
        case ASR::ttypeType::Class: {
            ASR::Class_t* Class_type = ASR::down_cast<ASR::Class_t>(x);
            n_dims = Class_type->n_dims;
            m_dims = Class_type->m_dims;
            break;
        }
        case ASR::ttypeType::Pointer: {
            n_dims = extract_dimensions_from_ttype(ASR::down_cast<ASR::Pointer_t>(x)->m_type, m_dims);
            break;
        }
        case ASR::ttypeType::List: {
            n_dims = 0;
            m_dims = nullptr;
            break;
        }
        case ASR::ttypeType::Tuple: {
            n_dims = 0;
            m_dims = nullptr;
            break;
        }
        case ASR::ttypeType::CPtr: {
            n_dims = 0;
            m_dims = nullptr;
            break;
        }
        case ASR::ttypeType::TypeParameter: {
            ASR::TypeParameter_t* tp = ASR::down_cast<ASR::TypeParameter_t>(x);
            n_dims = tp->n_dims;
            m_dims = tp->m_dims;
            break;
        }
        default:
            throw LCompilersException("Not implemented.");
    }
    return n_dims;
}

inline bool is_array(ASR::ttype_t *x) {
    ASR::dimension_t* dims = nullptr;
    return extract_dimensions_from_ttype(x, dims) > 0;
}

static inline ASR::ttype_t* duplicate_type(Allocator& al, const ASR::ttype_t* t,
                                           Vec<ASR::dimension_t>* dims = nullptr) {
    switch (t->type) {
        case ASR::ttypeType::Integer: {
            ASR::Integer_t* tnew = ASR::down_cast<ASR::Integer_t>(t);
            ASR::dimension_t* dimsp = dims ? dims->p : tnew->m_dims;
            size_t dimsn = dims ? dims->n : tnew->n_dims;
            return ASRUtils::TYPE(ASR::make_Integer_t(al, t->base.loc,
                        tnew->m_kind, dimsp, dimsn));
        }
        case ASR::ttypeType::Real: {
            ASR::Real_t* tnew = ASR::down_cast<ASR::Real_t>(t);
            ASR::dimension_t* dimsp = dims ? dims->p : tnew->m_dims;
            size_t dimsn = dims ? dims->n : tnew->n_dims;
            return ASRUtils::TYPE(ASR::make_Real_t(al, t->base.loc,
                        tnew->m_kind, dimsp, dimsn));
        }
        case ASR::ttypeType::Complex: {
            ASR::Complex_t* tnew = ASR::down_cast<ASR::Complex_t>(t);
            ASR::dimension_t* dimsp = dims ? dims->p : tnew->m_dims;
            size_t dimsn = dims ? dims->n : tnew->n_dims;
            return ASRUtils::TYPE(ASR::make_Complex_t(al, t->base.loc,
                        tnew->m_kind, dimsp, dimsn));
        }
        case ASR::ttypeType::Logical: {
            ASR::Logical_t* tnew = ASR::down_cast<ASR::Logical_t>(t);
            ASR::dimension_t* dimsp = dims ? dims->p : tnew->m_dims;
            size_t dimsn = dims ? dims->n : tnew->n_dims;
            return ASRUtils::TYPE(ASR::make_Logical_t(al, t->base.loc,
                        tnew->m_kind, dimsp, dimsn));
        }
        case ASR::ttypeType::Character: {
            ASR::Character_t* tnew = ASR::down_cast<ASR::Character_t>(t);
            ASR::dimension_t* dimsp = dims ? dims->p : tnew->m_dims;
            size_t dimsn = dims ? dims->n : tnew->n_dims;
            return ASRUtils::TYPE(ASR::make_Character_t(al, t->base.loc,
                        tnew->m_kind, tnew->m_len, tnew->m_len_expr,
                        dimsp, dimsn));
        }
        case ASR::ttypeType::Derived: {
            ASR::Derived_t* tnew = ASR::down_cast<ASR::Derived_t>(t);
            ASR::dimension_t* dimsp = dims ? dims->p : tnew->m_dims;
            size_t dimsn = dims ? dims->n : tnew->n_dims;
            return ASRUtils::TYPE(ASR::make_Derived_t(al, t->base.loc,
                        tnew->m_derived_type, dimsp, dimsn));
        }
        case ASR::ttypeType::Pointer: {
            ASR::Pointer_t* ptr = ASR::down_cast<ASR::Pointer_t>(t);
            ASR::ttype_t* dup_type = duplicate_type(al, ptr->m_type, dims);
            return ASRUtils::TYPE(ASR::make_Pointer_t(al, ptr->base.base.loc,
                        dup_type));
        }
        case ASR::ttypeType::TypeParameter: {
            ASR::TypeParameter_t* tp = ASR::down_cast<ASR::TypeParameter_t>(t);
            ASR::dimension_t* dimsp = dims ? dims->p : tp->m_dims;
            size_t dimsn = dims ? dims->n : tp->n_dims;
            return ASRUtils::TYPE(ASR::make_TypeParameter_t(al, t->base.loc,
                        tp->m_param, dimsp, dimsn, tp->m_rt, tp->n_rt));
        }
        default : throw LCompilersException("Not implemented " + std::to_string(t->type));
    }
}

static inline ASR::ttype_t* duplicate_type_without_dims(Allocator& al, const ASR::ttype_t* t) {
    switch (t->type) {
        case ASR::ttypeType::Integer: {
            ASR::Integer_t* tnew = ASR::down_cast<ASR::Integer_t>(t);
            return ASRUtils::TYPE(ASR::make_Integer_t(al, t->base.loc,
                        tnew->m_kind, nullptr, 0));
        }
        case ASR::ttypeType::Real: {
            ASR::Real_t* tnew = ASR::down_cast<ASR::Real_t>(t);
            return ASRUtils::TYPE(ASR::make_Real_t(al, t->base.loc,
                        tnew->m_kind, nullptr, 0));
        }
        case ASR::ttypeType::Character: {
            ASR::Character_t* tnew = ASR::down_cast<ASR::Character_t>(t);
            return ASRUtils::TYPE(ASR::make_Character_t(al, t->base.loc,
                        tnew->m_kind, tnew->m_len, tnew->m_len_expr,
                        nullptr, 0));
        }
        case ASR::ttypeType::TypeParameter: {
            ASR::TypeParameter_t* tp = ASR::down_cast<ASR::TypeParameter_t>(t);
            return ASRUtils::TYPE(ASR::make_TypeParameter_t(al, t->base.loc,
                        tp->m_param, nullptr, 0));
        }    
        default : throw LCompilersException("Not implemented " + std::to_string(t->type));
    }
}

inline bool is_same_type_pointer(ASR::ttype_t* source, ASR::ttype_t* dest) {
    bool is_source_pointer = is_pointer(source), is_dest_pointer = is_pointer(dest);
    if( (!is_source_pointer && !is_dest_pointer) ||
        (is_source_pointer && is_dest_pointer) ) {
        return false;
    }
    if( is_source_pointer && !is_dest_pointer ) {
        ASR::ttype_t* temp = source;
        source = dest;
        dest = temp;
    }
    bool res = source->type == ASR::down_cast<ASR::Pointer_t>(dest)->m_type->type;
    return res;
}

inline int extract_kind_str(char* m_n, char *&kind_str) {
    char *p = m_n;
    while (*p != '\0') {
        if (*p == '_') {
            p++;
            std::string kind = std::string(p);
            int ikind = std::atoi(p);
            if (ikind == 0) {
                // Not an integer, return a string
                kind_str = p;
                return 0;
            } else {
                return ikind;
            }
        }
        if (*p == 'd' || *p == 'D') {
            // Double precision
            return 8;
        }
        p++;
    }
    return 4;
}

template <typename SemanticError>
inline int extract_kind(ASR::expr_t* kind_expr, const Location& loc) {
    int a_kind = 4;
    switch( kind_expr->type ) {
        case ASR::exprType::IntegerConstant: {
            a_kind = ASR::down_cast<ASR::IntegerConstant_t>
                    (kind_expr)->m_n;
            break;
        }
        case ASR::exprType::Var: {
            ASR::Var_t* kind_var =
                ASR::down_cast<ASR::Var_t>(kind_expr);
            ASR::Variable_t* kind_variable =
                ASR::down_cast<ASR::Variable_t>(
                    symbol_get_past_external(kind_var->m_v));
            if( kind_variable->m_storage == ASR::storage_typeType::Parameter ) {
                if( kind_variable->m_type->type == ASR::ttypeType::Integer ) {
                    LFORTRAN_ASSERT( kind_variable->m_value != nullptr );
                    a_kind = ASR::down_cast<ASR::IntegerConstant_t>(kind_variable->m_value)->m_n;
                } else {
                    std::string msg = "Integer variable required. " + std::string(kind_variable->m_name) +
                                    " is not an Integer variable.";
                    throw SemanticError(msg, loc);
                }
            } else {
                std::string msg = "Parameter " + std::string(kind_variable->m_name) +
                                " is a variable, which does not reduce to a constant expression";
                throw SemanticError(msg, loc);
            }
            break;
        }
        default: {
            throw SemanticError(R"""(Only Integer literals or expressions which reduce to constant Integer are accepted as kind parameters.)""",
                                loc);
        }
    }
    return a_kind;
}

template <typename SemanticError>
inline int extract_len(ASR::expr_t* len_expr, const Location& loc) {
    int a_len = -10;
    switch( len_expr->type ) {
        case ASR::exprType::IntegerConstant: {
            a_len = ASR::down_cast<ASR::IntegerConstant_t>
                    (len_expr)->m_n;
            break;
        }
        case ASR::exprType::Var: {
            ASR::Var_t* len_var =
                ASR::down_cast<ASR::Var_t>(len_expr);
            ASR::Variable_t* len_variable =
                ASR::down_cast<ASR::Variable_t>(
                    symbol_get_past_external(len_var->m_v));
            if( len_variable->m_storage == ASR::storage_typeType::Parameter ) {
                if( len_variable->m_type->type == ASR::ttypeType::Integer ) {
                    LFORTRAN_ASSERT( len_variable->m_value != nullptr );
                    a_len = ASR::down_cast<ASR::IntegerConstant_t>(len_variable->m_value)->m_n;
                } else {
                    std::string msg = "Integer variable required. " + std::string(len_variable->m_name) +
                                    " is not an Integer variable.";
                    throw SemanticError(msg, loc);
                }
            } else {
                // An expression is beind used for `len` that cannot be evaluated
                a_len = -3;
            }
            break;
        }
        case ASR::exprType::FunctionCall: {
            a_len = -3;
            break;
        }
        case ASR::exprType::IntegerBinOp: {
            a_len = -3;
            break;
        }
        default: {
            throw SemanticError("Only Integers or variables implemented so far for `len` expressions",
                                loc);
        }
    }
    LFORTRAN_ASSERT(a_len != -10)
    return a_len;
}

inline bool check_equal_type(ASR::ttype_t* x, ASR::ttype_t* y) {
    if( ASR::is_a<ASR::Pointer_t>(*x) ||
        ASR::is_a<ASR::Pointer_t>(*y) ) {
        x = ASRUtils::type_get_past_pointer(x);
        y = ASRUtils::type_get_past_pointer(y);
        return check_equal_type(x, y);
    } else if (ASR::is_a<ASR::List_t>(*x) && ASR::is_a<ASR::List_t>(*y)) {
        x = ASR::down_cast<ASR::List_t>(x)->m_type;
        y = ASR::down_cast<ASR::List_t>(y)->m_type;
        return check_equal_type(x, y);
    } else if (ASR::is_a<ASR::Set_t>(*x) && ASR::is_a<ASR::Set_t>(*y)) {
        x = ASR::down_cast<ASR::Set_t>(x)->m_type;
        y = ASR::down_cast<ASR::Set_t>(y)->m_type;
        return check_equal_type(x, y);
    } else if (ASR::is_a<ASR::Dict_t>(*x) && ASR::is_a<ASR::Dict_t>(*y)) {
        ASR::ttype_t *x_key_type = ASR::down_cast<ASR::Dict_t>(x)->m_key_type;
        ASR::ttype_t *y_key_type = ASR::down_cast<ASR::Dict_t>(y)->m_key_type;
        ASR::ttype_t *x_value_type = ASR::down_cast<ASR::Dict_t>(x)->m_value_type;
        ASR::ttype_t *y_value_type = ASR::down_cast<ASR::Dict_t>(y)->m_value_type;
        return (check_equal_type(x_key_type, y_key_type) &&
                check_equal_type(x_value_type, y_value_type));
    } else if (ASR::is_a<ASR::Tuple_t>(*x) && ASR::is_a<ASR::Tuple_t>(*y)) {
        ASR::Tuple_t *a = ASR::down_cast<ASR::Tuple_t>(x);
        ASR::Tuple_t *b = ASR::down_cast<ASR::Tuple_t>(y);
        if(a->n_type != b->n_type) {
            return false;
        }
        bool result = true;
        for (size_t i=0; i<a->n_type; i++) {
            result = result && check_equal_type(a->m_type[i], b->m_type[i]);
            if (!result) {
                return false;
            }
        }
        return result;
    } else if (ASR::is_a<ASR::TypeParameter_t>(*x) && ASR::is_a<ASR::TypeParameter_t>(*y)) {
        return true;
    }

    int64_t x_kind = ASRUtils::extract_kind_from_ttype_t(x);
    int64_t y_kind = ASRUtils::extract_kind_from_ttype_t(y);

    if( x->type == y->type &&
        x_kind == y_kind ) {
        return true;
    }

    return false;
}

int select_generic_procedure(const Vec<ASR::call_arg_t> &args,
        const ASR::GenericProcedure_t &p, Location loc,
        const std::function<void (const std::string &, const Location &)> err,
        bool raise_error=true);

ASR::asr_t* symbol_resolve_external_generic_procedure_without_eval(
            const Location &loc,
            ASR::symbol_t *v, Vec<ASR::call_arg_t>& args,
            SymbolTable* current_scope, Allocator& al,
            const std::function<void (const std::string &, const Location &)> err);

static inline bool is_dimension_empty(ASR::dimension_t& dim) {
    return ((dim.m_length == nullptr) ||
            (dim.m_start == nullptr));
}

static inline bool is_dimension_empty(ASR::dimension_t* dims, size_t n) {
    for( size_t i = 0; i < n; i++ ) {
        if( is_dimension_empty(dims[i]) ) {
            return true;
        }
    }
    return false;
}

static inline ASR::ttype_t* get_contained_type(ASR::ttype_t* asr_type) {
    switch( asr_type->type ) {
        case ASR::ttypeType::List: {
            return ASR::down_cast<ASR::List_t>(asr_type)->m_type;
        }
        case ASR::ttypeType::Set: {
            return ASR::down_cast<ASR::Set_t>(asr_type)->m_type;
        }
        default: {
            return asr_type;
        }
    }
}

static inline ASR::ttype_t* get_type_parameter(ASR::ttype_t* t) {
    switch (t->type) {
        case ASR::ttypeType::TypeParameter: {
            return t;
        }
        case ASR::ttypeType::List: {
            ASR::List_t *tl = ASR::down_cast<ASR::List_t>(t);
            return get_type_parameter(tl->m_type);
        }
        default: throw LCompilersException("Cannot get type parameter from this type.");
    }
}

<<<<<<< HEAD
static inline bool has_supports_plus_trait(ASR::TypeParameter_t *tp) {
    for (size_t i=0; i<tp->n_rt; i++) {
        ASR::Restriction_t *restriction = ASR::down_cast<ASR::Restriction_t>(tp->m_rt[i]);
        switch (restriction->m_rt) {
            case (ASR::traitType::SupportsPlus): { return true; }
            default: continue;
        }
    } 
    return false;
}

static inline bool has_supports_zero_trait(ASR::TypeParameter_t *tp) {
    for (size_t i=0; i<tp->n_rt; i++) {
        ASR::Restriction_t *restriction = ASR::down_cast<ASR::Restriction_t>(tp->m_rt[i]);
        switch (restriction->m_rt) {
            case (ASR::traitType::SupportsZero): { return true; }
            default: continue;
        }
    } 
    return false;
}

static inline bool has_divisible_trait(ASR::TypeParameter_t *tp) {
    for (size_t i=0; i<tp->n_rt; i++) {
        ASR::Restriction_t *restriction = ASR::down_cast<ASR::Restriction_t>(tp->m_rt[i]);
        switch (restriction->m_rt) {
            case (ASR::traitType::Divisible): { return true; }
            default: continue;
        }
    } 
    return false;
}

=======
>>>>>>> 318a6fe9
class ReplaceArgVisitor: public ASR::BaseExprReplacer<ReplaceArgVisitor> {

    private:

    Allocator& al;

    SymbolTable* current_scope;

    ASR::Function_t* orig_func;

    Vec<ASR::call_arg_t>& orig_args;

    public:

    ReplaceArgVisitor(Allocator& al_, SymbolTable* current_scope_,
                      ASR::Function_t* orig_func_, Vec<ASR::call_arg_t>& orig_args_) :
        al(al_), current_scope(current_scope_), orig_func(orig_func_),
        orig_args(orig_args_)
    {}

    void replace_FunctionCall(ASR::FunctionCall_t* x) {
        ASR::symbol_t *new_es = x->m_name;
        // Import a function as external only if necessary
        ASR::Function_t *f = nullptr;
        ASR::symbol_t* f_sym = nullptr;
        if (ASR::is_a<ASR::Function_t>(*x->m_name)) {
            f = ASR::down_cast<ASR::Function_t>(x->m_name);
        } else if( ASR::is_a<ASR::ExternalSymbol_t>(*x->m_name) ) {
            f_sym = ASRUtils::symbol_get_past_external(x->m_name);
            if( ASR::is_a<ASR::Function_t>(*f_sym) ) {
                f = ASR::down_cast<ASR::Function_t>(f_sym);
            }
        }
        ASR::Module_t *m = ASR::down_cast2<ASR::Module_t>(f->m_symtab->parent->asr_owner);
        char *modname = m->m_name;
        ASR::symbol_t *maybe_f = current_scope->resolve_symbol(std::string(f->m_name));
        ASR::symbol_t* maybe_f_actual = nullptr;
        std::string maybe_modname = "";
        if( maybe_f && ASR::is_a<ASR::ExternalSymbol_t>(*maybe_f) ) {
            maybe_modname = ASR::down_cast<ASR::ExternalSymbol_t>(maybe_f)->m_module_name;
            maybe_f_actual = ASRUtils::symbol_get_past_external(maybe_f);
        }
        // If the Function to be imported is already present
        // then do not import.
        if( maybe_modname == std::string(modname) &&
            f_sym == maybe_f_actual ) {
            new_es = maybe_f;
        } else {
            // Import while assigning a new name to avoid conflicts
            // For example, if someone is using `len` from a user
            // define module then `get_unique_name` will avoid conflict
            std::string unique_name = current_scope->get_unique_name(f->m_name);
            Str s; s.from_str_view(unique_name);
            char *unique_name_c = s.c_str(al);
            LFORTRAN_ASSERT(current_scope->get_symbol(unique_name) == nullptr);
            new_es = ASR::down_cast<ASR::symbol_t>(ASR::make_ExternalSymbol_t(
                al, f->base.base.loc,
                /* a_symtab */ current_scope,
                /* a_name */ unique_name_c,
                (ASR::symbol_t*)f,
                modname, nullptr, 0,
                f->m_name,
                ASR::accessType::Private
                ));
            current_scope->add_symbol(unique_name, new_es);
        }
        // The following substitutes args from the current scope
        for (size_t i = 0; i < x->n_args; i++) {
            current_expr_copy = current_expr;
            current_expr = &(x->m_args[i].m_value);
            replace_expr(x->m_args[i].m_value);
            current_expr = current_expr_copy;
        }
        x->m_name = new_es;
    }

    void replace_Var(ASR::Var_t* x) {
        size_t arg_idx = 0;
        bool idx_found = false;
        std::string arg_name = ASRUtils::symbol_name(x->m_v);
        // Finds the index of the argument to be used for substitution
        // Basically if we are calling maybe(string, ret_type=character(len=len(s)))
        // where string is a variable in current scope and s is one of the arguments
        // accepted by maybe i.e., maybe has a signature maybe(s). Then, we will
        // replace s with string. So, the call would become,
        // maybe(string, ret_type=character(len=len(string)))
        for( size_t j = 0; j < orig_func->n_args && !idx_found; j++ ) {
            if( ASR::is_a<ASR::Var_t>(*(orig_func->m_args[j])) ) {
                std::string arg_name_2 = std::string(ASRUtils::symbol_name(
                    ASR::down_cast<ASR::Var_t>(orig_func->m_args[j])->m_v));
                arg_idx = j;
                idx_found = arg_name_2 == arg_name;
            }
        }
        if( idx_found ) {
            LFORTRAN_ASSERT(current_expr);
            *current_expr = orig_args[arg_idx].m_value;
        }
    }

};

class ExprStmtDuplicator: public ASR::BaseExprStmtDuplicator<ExprStmtDuplicator>
{
    public:

    ExprStmtDuplicator(Allocator &al): BaseExprStmtDuplicator(al) {}

};

class ReplaceReturnWithGotoVisitor: public ASR::BaseStmtReplacer<ReplaceReturnWithGotoVisitor> {

    private:

    Allocator& al;

    uint64_t goto_label;

    public:

    ReplaceReturnWithGotoVisitor(Allocator& al_, uint64_t goto_label_) :
        al(al_), goto_label(goto_label_)
    {}

    void set_goto_label(uint64_t label) {
        goto_label = label;
    }

    void replace_Return(ASR::Return_t* x) {
        *current_stmt = ASRUtils::STMT(ASR::make_GoTo_t(al, x->base.base.loc, goto_label));
        has_replacement_happened = true;
    }

};

// Singleton LabelGenerator so that it generates
// unique labels for different statements, from
// whereever it is called (be it ASR passes, be it
// AST to ASR transition, etc).
class LabelGenerator {
    private:

        static LabelGenerator *label_generator;
        uint64_t unique_label;
        std::map<ASR::asr_t*, uint64_t> node2label;

        // Private constructor so that more than
        // one object cannot be created by calling the
        // constructor.
        LabelGenerator() {
            unique_label = 0;
        }

    public:

        static LabelGenerator *get_instance() {
            if (!label_generator) {
                label_generator = new LabelGenerator;
            }
            return label_generator;
        }

        int get_unique_label() {
            unique_label += 1;
            return unique_label;
        }

        void add_node_with_unique_label(ASR::asr_t* node, uint64_t label) {
            LFORTRAN_ASSERT( node2label.find(node) == node2label.end() );
            node2label[node] = label;
        }

        bool verify(ASR::asr_t* node) {
            return node2label.find(node) != node2label.end();
        }
};

ASR::asr_t* make_Cast_t_value(Allocator &al, const Location &a_loc,
        ASR::expr_t* a_arg, ASR::cast_kindType a_kind, ASR::ttype_t* a_type);

static inline ASR::expr_t* compute_length_from_start_end(Allocator& al, ASR::expr_t* start, ASR::expr_t* end) {
    ASR::expr_t* start_value = ASRUtils::expr_value(start);
    ASR::expr_t* end_value = ASRUtils::expr_value(end);

    // If both start and end have compile time values
    // then length can be computed easily by extracting
    // compile time values of end and start.
    if( start_value && end_value ) {
        int64_t start_int = -1, end_int = -1;
        ASRUtils::extract_value(start_value, start_int);
        ASRUtils::extract_value(end_value, end_int);
        return ASRUtils::EXPR(ASR::make_IntegerConstant_t(al, start->base.loc,
                              end_int - start_int + 1,
                              ASRUtils::expr_type(start)));
    }

    // If start has a compile time value and
    // end is a variable then length can be
    // simplified by computing 1 - start as a constant
    // and then analysing the end expression.
    if( start_value && !end_value ) {
        int64_t start_int = -1;
        ASRUtils::extract_value(start_value, start_int);
        int64_t remaining_portion = 1 - start_int;

        // If 1 - start is 0 then length is clearly the
        // end expression.
        if( remaining_portion == 0 ) {
            return end;
        }

        // If end is a binary expression of Add, Sub
        // type.
        if( ASR::is_a<ASR::IntegerBinOp_t>(*end) ) {
            ASR::IntegerBinOp_t* end_binop = ASR::down_cast<ASR::IntegerBinOp_t>(end);
            if( end_binop->m_op == ASR::binopType::Add ||
                end_binop->m_op == ASR::binopType::Sub) {
                ASR::expr_t* end_left = end_binop->m_left;
                ASR::expr_t* end_right = end_binop->m_right;
                ASR::expr_t* end_leftv = ASRUtils::expr_value(end_left);
                ASR::expr_t* end_rightv = ASRUtils::expr_value(end_right);
                if( end_leftv ) {
                    // If left part of end is a compile time constant
                    // then it can be merged with 1 - start.
                    int64_t el_int = -1;
                    ASRUtils::extract_value(end_leftv, el_int);
                    remaining_portion += el_int;

                    // If 1 - start + end_left is 0
                    // and end is an addition operation
                    // then clearly end_right is the length.
                    if( remaining_portion == 0 &&
                        end_binop->m_op == ASR::binopType::Add ) {
                        return end_right;
                    }

                    // In all other cases the length would be (1 - start + end_left) endop end_right
                    // endop is the operation of end expression and 1 - start + end_left is a constant.
                    ASR::expr_t* remaining_expr = ASRUtils::EXPR(ASR::make_IntegerConstant_t(al,
                                                    end->base.loc, remaining_portion,
                                                    ASRUtils::expr_type(end)));
                    return ASRUtils::EXPR(ASR::make_IntegerBinOp_t(al, end->base.loc, remaining_expr,
                                end_binop->m_op, end_right, end_binop->m_type, end_binop->m_value));
                } else if( end_rightv ) {
                    // If right part of end is a compile time constant
                    // then it can be merged with 1 - start. The sign
                    // of end_right depends on the operation in
                    // end expression.
                    int64_t er_int = -1;
                    ASRUtils::extract_value(end_rightv, er_int);
                    if( end_binop->m_op == ASR::binopType::Sub ) {
                        er_int = -er_int;
                    }
                    remaining_portion += er_int;

                    // If (1 - start endop end_right) is 0
                    // then clearly end_left is the length expression.
                    if( remaining_portion == 0 ) {
                        return end_left;
                    }

                    // Otherwise, length is end_left Add (1 - start endop end_right)
                    // where endop is the operation in end expression and
                    // (1 - start endop end_right) is a compile time constant.
                    ASR::expr_t* remaining_expr = ASRUtils::EXPR(ASR::make_IntegerConstant_t(al,
                                                    end->base.loc, remaining_portion,
                                                    ASRUtils::expr_type(end)));
                    return ASRUtils::EXPR(ASR::make_IntegerBinOp_t(al, end->base.loc, end_left,
                                ASR::binopType::Add, remaining_expr, end_binop->m_type, end_binop->m_value));
                }
            }
        }

        // If start is a variable and end is a compile time constant
        // then compute (end + 1) as a constant and then return
        // (end + 1) - start as the length expression.
        if( !start_value && end_value ) {
            int64_t end_int = -1;
            ASRUtils::extract_value(end_value, end_int);
            int64_t remaining_portion = end_int + 1;
            ASR::expr_t* remaining_expr = ASRUtils::EXPR(ASR::make_IntegerConstant_t(al,
                                                end->base.loc, remaining_portion,
                                                ASRUtils::expr_type(end)));
            return ASRUtils::EXPR(ASR::make_IntegerBinOp_t(al, end->base.loc, remaining_expr,
                        ASR::binopType::Sub, start, ASRUtils::expr_type(end), nullptr));
        }

        // For all the other cases
        ASR::expr_t* remaining_expr = ASRUtils::EXPR(ASR::make_IntegerConstant_t(al,
                                                end->base.loc, remaining_portion,
                                                ASRUtils::expr_type(end)));
        return ASRUtils::EXPR(ASR::make_IntegerBinOp_t(al, end->base.loc, end,
                    ASR::binopType::Add, remaining_expr, ASRUtils::expr_type(end),
                    nullptr));
    }

    ASR::expr_t* diff = ASRUtils::EXPR(ASR::make_IntegerBinOp_t(al, end->base.loc, end,
                                       ASR::binopType::Sub, start, ASRUtils::expr_type(end),
                                       nullptr));
    ASR::expr_t *constant_one = ASR::down_cast<ASR::expr_t>(ASR::make_IntegerConstant_t(
                                            al, diff->base.loc, 1, ASRUtils::expr_type(diff)));
    return ASRUtils::EXPR(ASR::make_IntegerBinOp_t(al, end->base.loc, diff,
                          ASR::binopType::Add, constant_one, ASRUtils::expr_type(end),
                          nullptr));
}

static inline bool is_pass_array_by_data_possible(ASR::Function_t* x, std::vector<size_t>& v) {
    ASR::ttype_t* typei = nullptr;
    ASR::dimension_t* dims = nullptr;
    for( size_t i = 0; i < x->n_args; i++ ) {
        if( !ASR::is_a<ASR::Var_t>(*x->m_args[i]) ) {
            continue;
        }
        ASR::Var_t* arg_Var = ASR::down_cast<ASR::Var_t>(x->m_args[i]);
        if( !ASR::is_a<ASR::Variable_t>(*arg_Var->m_v) ) {
            continue;
        }
        typei = ASRUtils::expr_type(x->m_args[i]);
        int n_dims = ASRUtils::extract_dimensions_from_ttype(typei, dims);
        ASR::Variable_t* argi = ASRUtils::EXPR2VAR(x->m_args[i]);
        if( ASRUtils::is_dimension_empty(dims, n_dims) &&
            (argi->m_intent == ASRUtils::intent_in ||
             argi->m_intent == ASRUtils::intent_out) &&
            argi->m_storage != ASR::storage_typeType::Allocatable) {
            v.push_back(i);
        }
    }
    return v.size() > 0;
}

static inline ASR::expr_t* get_bound(ASR::expr_t* arr_expr, int dim,
                                     std::string bound, Allocator& al) {
    ASR::ttype_t* int32_type = ASRUtils::TYPE(ASR::make_Integer_t(al, arr_expr->base.loc,
                                                                  4, nullptr, 0));
    ASR::expr_t* dim_expr = ASRUtils::EXPR(ASR::make_IntegerConstant_t(al, arr_expr->base.loc,
                                                                       dim, int32_type));
    ASR::arrayboundType bound_type = ASR::arrayboundType::LBound;
    if( bound == "ubound" ) {
        bound_type = ASR::arrayboundType::UBound;
    }
    return ASRUtils::EXPR(ASR::make_ArrayBound_t(al, arr_expr->base.loc, arr_expr, dim_expr,
                int32_type, bound_type, nullptr));
}

static inline ASR::expr_t* get_size(ASR::expr_t* arr_expr, int dim,
                                    Allocator& al) {
    ASR::ttype_t* int32_type = ASRUtils::TYPE(ASR::make_Integer_t(al, arr_expr->base.loc, 4, nullptr, 0));
    ASR::expr_t* dim_expr = ASRUtils::EXPR(ASR::make_IntegerConstant_t(al, arr_expr->base.loc, dim, int32_type));
    return ASRUtils::EXPR(ASR::make_ArraySize_t(al, arr_expr->base.loc, arr_expr, dim_expr,
                                                int32_type, nullptr));
}

static inline void get_dimensions(ASR::expr_t* array, Vec<ASR::expr_t*>& dims,
                                  Allocator& al) {
    ASR::ttype_t* array_type = ASRUtils::expr_type(array);
    ASR::dimension_t* compile_time_dims = nullptr;
    int n_dims = extract_dimensions_from_ttype(array_type, compile_time_dims);
    for( int i = 0; i < n_dims; i++ ) {
        ASR::expr_t* start = compile_time_dims[i].m_start;
        if( start == nullptr ) {
            start = get_bound(array, i + 1, "lbound", al);
        }
        ASR::expr_t* length = compile_time_dims[i].m_length;
        if( length == nullptr ) {
            length = get_size(array, i + 1, al);
        }
        dims.push_back(al, start);
        dims.push_back(al, length);
    }
}

} // namespace ASRUtils

} // namespace LFortran

#endif // LFORTRAN_ASR_UTILS_H<|MERGE_RESOLUTION|>--- conflicted
+++ resolved
@@ -1416,7 +1416,6 @@
     }
 }
 
-<<<<<<< HEAD
 static inline bool has_supports_plus_trait(ASR::TypeParameter_t *tp) {
     for (size_t i=0; i<tp->n_rt; i++) {
         ASR::Restriction_t *restriction = ASR::down_cast<ASR::Restriction_t>(tp->m_rt[i]);
@@ -1450,8 +1449,7 @@
     return false;
 }
 
-=======
->>>>>>> 318a6fe9
+
 class ReplaceArgVisitor: public ASR::BaseExprReplacer<ReplaceArgVisitor> {
 
     private:
