#ifndef LFORTRAN_ASR_UTILS_H
#define LFORTRAN_ASR_UTILS_H

#include <functional>
#include <map>
#include <set>
#include <limits>

#include <libasr/assert.h>
#include <libasr/asr.h>
#include <libasr/string_utils.h>
#include <libasr/utils.h>

#include <complex>

namespace LCompilers  {

    namespace ASRUtils  {

ASR::symbol_t* import_class_procedure(Allocator &al, const Location& loc,
        ASR::symbol_t* original_sym, SymbolTable *current_scope);

static inline  double extract_real(const char *s) {
    // TODO: this is inefficient. We should
    // convert this in the tokenizer where we know most information
    std::string x = s;
    x = replace(x, "d", "e");
    x = replace(x, "D", "E");
    return std::atof(x.c_str());
}

static inline ASR::expr_t* EXPR(const ASR::asr_t *f)
{
    return ASR::down_cast<ASR::expr_t>(f);
}

static inline ASR::stmt_t* STMT(const ASR::asr_t *f)
{
    return ASR::down_cast<ASR::stmt_t>(f);
}

static inline ASR::case_stmt_t* CASE_STMT(const ASR::asr_t *f)
{
    return ASR::down_cast<ASR::case_stmt_t>(f);
}

static inline ASR::ttype_t* TYPE(const ASR::asr_t *f)
{
    return ASR::down_cast<ASR::ttype_t>(f);
}

static inline ASR::FunctionType_t* get_FunctionType(const ASR::Function_t* x) {
    return ASR::down_cast<ASR::FunctionType_t>(x->m_function_signature);
}

static inline ASR::FunctionType_t* get_FunctionType(const ASR::Function_t& x) {
    return ASR::down_cast<ASR::FunctionType_t>(x.m_function_signature);
}

static inline ASR::symbol_t *symbol_get_past_external(ASR::symbol_t *f)
{
    if (f && f->type == ASR::symbolType::ExternalSymbol) {
        ASR::ExternalSymbol_t *e = ASR::down_cast<ASR::ExternalSymbol_t>(f);
        if( e->m_external == nullptr ) {
            return nullptr;
        }
        LCOMPILERS_ASSERT(!ASR::is_a<ASR::ExternalSymbol_t>(*e->m_external));
        return e->m_external;
    } else {
        return f;
    }
}

static inline const ASR::symbol_t *symbol_get_past_external(const ASR::symbol_t *f)
{
    if (f->type == ASR::symbolType::ExternalSymbol) {
        ASR::ExternalSymbol_t *e = ASR::down_cast<ASR::ExternalSymbol_t>(f);
        LCOMPILERS_ASSERT(!ASR::is_a<ASR::ExternalSymbol_t>(*e->m_external));
        return e->m_external;
    } else {
        return f;
    }
}

static inline ASR::ttype_t *type_get_past_pointer(ASR::ttype_t *f)
{
    if (ASR::is_a<ASR::Pointer_t>(*f)) {
        ASR::Pointer_t *e = ASR::down_cast<ASR::Pointer_t>(f);
        LCOMPILERS_ASSERT(!ASR::is_a<ASR::Pointer_t>(*e->m_type));
        return e->m_type;
    } else {
        return f;
    }
}

static inline ASR::ttype_t *type_get_past_allocatable(ASR::ttype_t *f)
{
    if (ASR::is_a<ASR::Allocatable_t>(*f)) {
        ASR::Allocatable_t *e = ASR::down_cast<ASR::Allocatable_t>(f);
        LCOMPILERS_ASSERT(!ASR::is_a<ASR::Allocatable_t>(*e->m_type));
        return e->m_type;
    } else {
        return f;
    }
}

static inline ASR::ttype_t *type_get_past_array(ASR::ttype_t *f)
{
    if (ASR::is_a<ASR::Array_t>(*f)) {
        ASR::Array_t *e = ASR::down_cast<ASR::Array_t>(f);
        LCOMPILERS_ASSERT(!ASR::is_a<ASR::Array_t>(*e->m_type));
        return e->m_type;
    } else {
        return f;
    }
}

static inline ASR::Variable_t* EXPR2VAR(const ASR::expr_t *f)
{
    return ASR::down_cast<ASR::Variable_t>(symbol_get_past_external(
                ASR::down_cast<ASR::Var_t>(f)->m_v));
}

static inline ASR::Function_t* EXPR2FUN(const ASR::expr_t *f)
{
    return ASR::down_cast<ASR::Function_t>(symbol_get_past_external(
                ASR::down_cast<ASR::Var_t>(f)->m_v));
}

static inline ASR::ttype_t* expr_type(const ASR::expr_t *f)
{
    return ASR::expr_type0(f);
}

static inline ASR::ttype_t* subs_expr_type(std::map<std::string, ASR::ttype_t*> subs,
        const ASR::expr_t *expr) {
    ASR::ttype_t *ttype = ASRUtils::expr_type(expr);
    if (ASR::is_a<ASR::TypeParameter_t>(*ttype)) {
        ASR::TypeParameter_t *tparam = ASR::down_cast<ASR::TypeParameter_t>(ttype);
        ttype = subs[tparam->m_param];
    }
    return ttype;
}

static inline ASR::ttype_t* symbol_type(const ASR::symbol_t *f)
{
    switch( f->type ) {
        case ASR::symbolType::Variable: {
            return ASR::down_cast<ASR::Variable_t>(f)->m_type;
        }
        case ASR::symbolType::EnumType: {
            return ASR::down_cast<ASR::EnumType_t>(f)->m_type;
        }
        case ASR::symbolType::ExternalSymbol: {
            return symbol_type(ASRUtils::symbol_get_past_external(f));
        }
        case ASR::symbolType::Function: {
            return ASRUtils::expr_type(
                ASR::down_cast<ASR::Function_t>(f)->m_return_var);
        }
        default: {
            throw LCompilersException("Cannot return type of, " +
                                    std::to_string(f->type) + " symbol.");
        }
    }
    return nullptr;
}

static inline ASR::abiType symbol_abi(const ASR::symbol_t *f)
{
    switch( f->type ) {
        case ASR::symbolType::Variable: {
            return ASR::down_cast<ASR::Variable_t>(f)->m_abi;
        }
        case ASR::symbolType::EnumType: {
            return ASR::down_cast<ASR::EnumType_t>(f)->m_abi;
        }
        case ASR::symbolType::ExternalSymbol: {
            return symbol_abi(ASR::down_cast<ASR::ExternalSymbol_t>(f)->m_external);
        }
        default: {
            throw LCompilersException("Cannot return ABI of, " +
                                    std::to_string(f->type) + " symbol.");
        }
    }
    return ASR::abiType::Source;
}

static inline ASR::ttype_t* get_contained_type(ASR::ttype_t* asr_type) {
    switch( asr_type->type ) {
        case ASR::ttypeType::List: {
            return ASR::down_cast<ASR::List_t>(asr_type)->m_type;
        }
        case ASR::ttypeType::Set: {
            return ASR::down_cast<ASR::Set_t>(asr_type)->m_type;
        }
        case ASR::ttypeType::Enum: {
            ASR::Enum_t* enum_asr = ASR::down_cast<ASR::Enum_t>(asr_type);
            ASR::EnumType_t* enum_type = ASR::down_cast<ASR::EnumType_t>(enum_asr->m_enum_type);
            return enum_type->m_type;
        }
        case ASR::ttypeType::Pointer: {
            ASR::Pointer_t* pointer_asr = ASR::down_cast<ASR::Pointer_t>(asr_type);
            return pointer_asr->m_type;
        }
        case ASR::ttypeType::Allocatable: {
            ASR::Allocatable_t* pointer_asr = ASR::down_cast<ASR::Allocatable_t>(asr_type);
            return pointer_asr->m_type;
        }
        case ASR::ttypeType::Const: {
            ASR::Const_t* const_asr = ASR::down_cast<ASR::Const_t>(asr_type);
            return const_asr->m_type;
        }
        default: {
            return asr_type;
        }
    }
}

static inline ASR::abiType expr_abi(ASR::expr_t* e) {
    switch( e->type ) {
        case ASR::exprType::Var: {
            return ASRUtils::symbol_abi(ASR::down_cast<ASR::Var_t>(e)->m_v);
        }
        case ASR::exprType::StructInstanceMember: {
            return ASRUtils::symbol_abi(ASR::down_cast<ASR::StructInstanceMember_t>(e)->m_m);
        }
        case ASR::exprType::ArrayReshape: {
            return ASRUtils::expr_abi(ASR::down_cast<ASR::ArrayReshape_t>(e)->m_array);
        }
        case ASR::exprType::GetPointer: {
            return ASRUtils::expr_abi(ASR::down_cast<ASR::GetPointer_t>(e)->m_arg);
        }
        default:
            throw LCompilersException("Cannot extract the ABI of " +
                    std::to_string(e->type) + " expression.");
    }
}

static inline char *symbol_name(const ASR::symbol_t *f)
{
    switch (f->type) {
        case ASR::symbolType::Program: {
            return ASR::down_cast<ASR::Program_t>(f)->m_name;
        }
        case ASR::symbolType::Module: {
            return ASR::down_cast<ASR::Module_t>(f)->m_name;
        }
        case ASR::symbolType::Function: {
            return ASR::down_cast<ASR::Function_t>(f)->m_name;
        }
        case ASR::symbolType::GenericProcedure: {
            return ASR::down_cast<ASR::GenericProcedure_t>(f)->m_name;
        }
        case ASR::symbolType::StructType: {
            return ASR::down_cast<ASR::StructType_t>(f)->m_name;
        }
        case ASR::symbolType::EnumType: {
            return ASR::down_cast<ASR::EnumType_t>(f)->m_name;
        }
        case ASR::symbolType::UnionType: {
            return ASR::down_cast<ASR::UnionType_t>(f)->m_name;
        }
        case ASR::symbolType::Variable: {
            return ASR::down_cast<ASR::Variable_t>(f)->m_name;
        }
        case ASR::symbolType::ExternalSymbol: {
            return ASR::down_cast<ASR::ExternalSymbol_t>(f)->m_name;
        }
        case ASR::symbolType::ClassProcedure: {
            return ASR::down_cast<ASR::ClassProcedure_t>(f)->m_name;
        }
        case ASR::symbolType::CustomOperator: {
            return ASR::down_cast<ASR::CustomOperator_t>(f)->m_name;
        }
        case ASR::symbolType::AssociateBlock: {
            return ASR::down_cast<ASR::AssociateBlock_t>(f)->m_name;
        }
        case ASR::symbolType::Block: {
            return ASR::down_cast<ASR::Block_t>(f)->m_name;
        }
        case ASR::symbolType::Requirement: {
            return ASR::down_cast<ASR::Requirement_t>(f)->m_name;
        }
        case ASR::symbolType::Template: {
            return ASR::down_cast<ASR::Template_t>(f)->m_name;
        }
        default : throw LCompilersException("Not implemented");
    }
}

static inline void encode_dimensions(size_t n_dims, std::string& res,
    bool use_underscore_sep=false) {
    if( n_dims == 0 ) {
        return ;
    }

    if( use_underscore_sep ) {
        res += "_";
    } else {
        res += "[";
    }

    for( size_t i = 0; i < n_dims; i++ ) {
        if( use_underscore_sep ) {
            res += "_";
        } else {
            res += ":";
        }
        if( i == n_dims - 1 ) {
            if( use_underscore_sep ) {
                res += "_";
            } else {
                res += "]";
            }
        } else {
            if( use_underscore_sep ) {
                res += "_";
            } else {
                res += ", ";
            }
        }
    }
}

static inline std::string type_to_str(const ASR::ttype_t *t)
{
    switch (t->type) {
        case ASR::ttypeType::Integer: {
            return "integer";
        }
        case ASR::ttypeType::Real: {
            return "real";
        }
        case ASR::ttypeType::Complex: {
            return "complex";
        }
        case ASR::ttypeType::Logical: {
            return "logical";
        }
        case ASR::ttypeType::Character: {
            return "character";
        }
        case ASR::ttypeType::Tuple: {
            return "tuple";
        }
        case ASR::ttypeType::Set: {
            return "set";
        }
        case ASR::ttypeType::Dict: {
            return "dict";
        }
        case ASR::ttypeType::List: {
            return "list";
        }
        case ASR::ttypeType::Struct: {
            return ASRUtils::symbol_name(ASR::down_cast<ASR::Struct_t>(t)->m_derived_type);
        }
        case ASR::ttypeType::Class: {
            return ASRUtils::symbol_name(ASR::down_cast<ASR::Class_t>(t)->m_class_type);
        }
        case ASR::ttypeType::Union: {
            return "union";
        }
        case ASR::ttypeType::CPtr: {
            return "type(c_ptr)";
        }
        case ASR::ttypeType::Pointer: {
            return type_to_str(ASRUtils::type_get_past_pointer(
                        const_cast<ASR::ttype_t*>(t))) + " pointer";
        }
        case ASR::ttypeType::Allocatable: {
            return type_to_str(ASRUtils::type_get_past_allocatable(
                        const_cast<ASR::ttype_t*>(t))) + " allocatable";
        }
        case ASR::ttypeType::Array: {
            ASR::Array_t* array_t = ASR::down_cast<ASR::Array_t>(t);
            std::string res = type_to_str(array_t->m_type);
            encode_dimensions(array_t->n_dims, res, false);
            return res;
        }
        case ASR::ttypeType::Const: {
            return type_to_str(ASRUtils::get_contained_type(
                        const_cast<ASR::ttype_t*>(t))) + " const";
        }
        case ASR::ttypeType::TypeParameter: {
            ASR::TypeParameter_t* tp = ASR::down_cast<ASR::TypeParameter_t>(t);
            return tp->m_param;
        }
        case ASR::ttypeType::SymbolicExpression: {
            return "symbolic expression";
        }
        default : throw LCompilersException("Not implemented " + std::to_string(t->type) + ".");
    }
}

static inline std::string binop_to_str(const ASR::binopType t) {
    switch (t) {
        case (ASR::binopType::Add): { return " + "; }
        case (ASR::binopType::Sub): { return " - "; }
        case (ASR::binopType::Mul): { return "*"; }
        case (ASR::binopType::Div): { return "/"; }
        default : throw LCompilersException("Cannot represent the binary operator as a string");
    }
}

static inline std::string cmpop_to_str(const ASR::cmpopType t) {
    switch (t) {
        case (ASR::cmpopType::Eq): { return " == "; }
        case (ASR::cmpopType::NotEq): { return " != "; }
        case (ASR::cmpopType::Lt): { return " < "; }
        case (ASR::cmpopType::LtE): { return " <= "; }
        case (ASR::cmpopType::Gt): { return " > "; }
        case (ASR::cmpopType::GtE): { return " >= "; }
        default : throw LCompilersException("Cannot represent the comparison as a string");
    }
}

static inline std::string logicalbinop_to_str_python(const ASR::logicalbinopType t) {
    switch (t) {
        case (ASR::logicalbinopType::And): { return " && "; }
        case (ASR::logicalbinopType::Or): { return " || "; }
        case (ASR::logicalbinopType::Eqv): { return " == "; }
        case (ASR::logicalbinopType::NEqv): { return " != "; }
        default : throw LCompilersException("Cannot represent the boolean operator as a string");
    }
}

static inline ASR::expr_t* expr_value(ASR::expr_t *f)
{
    return ASR::expr_value0(f);
}

static inline std::pair<char**, size_t> symbol_dependencies(const ASR::symbol_t *f)
{
    switch (f->type) {
        case ASR::symbolType::Program: {
            ASR::Program_t* sym = ASR::down_cast<ASR::Program_t>(f);
            return std::make_pair(sym->m_dependencies, sym->n_dependencies);
        }
        case ASR::symbolType::Module: {
            ASR::Module_t* sym = ASR::down_cast<ASR::Module_t>(f);
            return std::make_pair(sym->m_dependencies, sym->n_dependencies);
        }
        case ASR::symbolType::Function: {
            ASR::Function_t* sym = ASR::down_cast<ASR::Function_t>(f);
            return std::make_pair(sym->m_dependencies, sym->n_dependencies);
        }
        case ASR::symbolType::StructType: {
            ASR::StructType_t* sym = ASR::down_cast<ASR::StructType_t>(f);
            return std::make_pair(sym->m_dependencies, sym->n_dependencies);
        }
        case ASR::symbolType::EnumType: {
            ASR::EnumType_t* sym = ASR::down_cast<ASR::EnumType_t>(f);
            return std::make_pair(sym->m_dependencies, sym->n_dependencies);
        }
        case ASR::symbolType::UnionType: {
            ASR::UnionType_t* sym = ASR::down_cast<ASR::UnionType_t>(f);
            return std::make_pair(sym->m_dependencies, sym->n_dependencies);
        }
        default : throw LCompilersException("Not implemented");
    }
}

static inline SymbolTable *symbol_parent_symtab(const ASR::symbol_t *f)
{
    switch (f->type) {
        case ASR::symbolType::Program: {
            return ASR::down_cast<ASR::Program_t>(f)->m_symtab->parent;
        }
        case ASR::symbolType::Module: {
            return ASR::down_cast<ASR::Module_t>(f)->m_symtab->parent;
        }
        case ASR::symbolType::Function: {
            return ASR::down_cast<ASR::Function_t>(f)->m_symtab->parent;
        }
        case ASR::symbolType::GenericProcedure: {
            return ASR::down_cast<ASR::GenericProcedure_t>(f)->m_parent_symtab;
        }
        case ASR::symbolType::StructType: {
            return ASR::down_cast<ASR::StructType_t>(f)->m_symtab->parent;
        }
        case ASR::symbolType::EnumType: {
            return ASR::down_cast<ASR::EnumType_t>(f)->m_symtab->parent;
        }
        case ASR::symbolType::UnionType: {
            return ASR::down_cast<ASR::UnionType_t>(f)->m_symtab->parent;
        }
        case ASR::symbolType::Variable: {
            return ASR::down_cast<ASR::Variable_t>(f)->m_parent_symtab;
        }
        case ASR::symbolType::ExternalSymbol: {
            return ASR::down_cast<ASR::ExternalSymbol_t>(f)->m_parent_symtab;
        }
        case ASR::symbolType::ClassProcedure: {
            return ASR::down_cast<ASR::ClassProcedure_t>(f)->m_parent_symtab;
        }
        case ASR::symbolType::CustomOperator: {
            return ASR::down_cast<ASR::CustomOperator_t>(f)->m_parent_symtab;
        }
        case ASR::symbolType::AssociateBlock: {
            return ASR::down_cast<ASR::AssociateBlock_t>(f)->m_symtab->parent;
        }
        case ASR::symbolType::Block: {
            return ASR::down_cast<ASR::Block_t>(f)->m_symtab->parent;
        }
        case ASR::symbolType::Requirement: {
            return ASR::down_cast<ASR::Requirement_t>(f)->m_symtab->parent;
        }
        case ASR::symbolType::Template: {
            return ASR::down_cast<ASR::Template_t>(f)->m_symtab->parent;
        }
        default : throw LCompilersException("Not implemented");
    }
}

// Returns the `symbol`'s symtab, or nullptr if the symbol has no symtab
static inline SymbolTable *symbol_symtab(const ASR::symbol_t *f)
{
    switch (f->type) {
        case ASR::symbolType::Program: {
            return ASR::down_cast<ASR::Program_t>(f)->m_symtab;
        }
        case ASR::symbolType::Module: {
            return ASR::down_cast<ASR::Module_t>(f)->m_symtab;
        }
        case ASR::symbolType::Function: {
            return ASR::down_cast<ASR::Function_t>(f)->m_symtab;
        }
        case ASR::symbolType::GenericProcedure: {
            return nullptr;
            //throw LCompilersException("GenericProcedure does not have a symtab");
        }
        case ASR::symbolType::StructType: {
            return ASR::down_cast<ASR::StructType_t>(f)->m_symtab;
        }
        case ASR::symbolType::EnumType: {
            return ASR::down_cast<ASR::EnumType_t>(f)->m_symtab;
        }
        case ASR::symbolType::UnionType: {
            return ASR::down_cast<ASR::UnionType_t>(f)->m_symtab;
        }
        case ASR::symbolType::Variable: {
            return nullptr;
            //throw LCompilersException("Variable does not have a symtab");
        }
        case ASR::symbolType::ExternalSymbol: {
            return nullptr;
            //throw LCompilersException("ExternalSymbol does not have a symtab");
        }
        case ASR::symbolType::ClassProcedure: {
            return nullptr;
            //throw LCompilersException("ClassProcedure does not have a symtab");
        }
        case ASR::symbolType::AssociateBlock: {
            return ASR::down_cast<ASR::AssociateBlock_t>(f)->m_symtab;
        }
        case ASR::symbolType::Block: {
            return ASR::down_cast<ASR::Block_t>(f)->m_symtab;
        }
        case ASR::symbolType::Requirement: {
            return ASR::down_cast<ASR::Requirement_t>(f)->m_symtab;
        }
        case ASR::symbolType::Template: {
            return ASR::down_cast<ASR::Template_t>(f)->m_symtab;
        }
        default : throw LCompilersException("Not implemented");
    }
}

static inline ASR::symbol_t *get_asr_owner(const ASR::symbol_t *sym) {
    const SymbolTable *s = symbol_parent_symtab(sym);
    if( !ASR::is_a<ASR::symbol_t>(*s->asr_owner) ) {
        return nullptr;
    }
    return ASR::down_cast<ASR::symbol_t>(s->asr_owner);
}

// Returns the Module_t the symbol is in, or nullptr if not in a module
static inline ASR::Module_t *get_sym_module(const ASR::symbol_t *sym) {
    const SymbolTable *s = symbol_parent_symtab(sym);
    while (s->parent != nullptr) {
        ASR::symbol_t *asr_owner = ASR::down_cast<ASR::symbol_t>(s->asr_owner);
        if (ASR::is_a<ASR::Module_t>(*asr_owner)) {
            return ASR::down_cast<ASR::Module_t>(asr_owner);
        }
        s = s->parent;
    }
    return nullptr;
}

static inline ASR::symbol_t *get_asr_owner(const ASR::expr_t *expr) {
    switch( expr->type ) {
        case ASR::exprType::Var: {
            return ASRUtils::get_asr_owner(ASR::down_cast<ASR::Var_t>(expr)->m_v);
        }
        case ASR::exprType::StructInstanceMember: {
            return ASRUtils::get_asr_owner(ASRUtils::symbol_get_past_external(
                    ASR::down_cast<ASR::StructInstanceMember_t>(expr)->m_m));
        }
        case ASR::exprType::GetPointer: {
            return ASRUtils::get_asr_owner(ASR::down_cast<ASR::GetPointer_t>(expr)->m_arg);
        }
        default: {
            throw LCompilersException("Cannot find the ASR owner of underlying symbol of expression "
                                        + std::to_string(expr->type));
        }
    }
    return nullptr;
}

// Returns the Module_t the symbol is in, or nullptr if not in a module
// or no asr_owner yet
static inline ASR::Module_t *get_sym_module0(const ASR::symbol_t *sym) {
    const SymbolTable *s = symbol_parent_symtab(sym);
    while (s->parent != nullptr) {
        if (s->asr_owner != nullptr) {
            ASR::symbol_t *asr_owner = ASR::down_cast<ASR::symbol_t>(s->asr_owner);
            if (ASR::is_a<ASR::Module_t>(*asr_owner)) {
                return ASR::down_cast<ASR::Module_t>(asr_owner);
            }
        }
        s = s->parent;
    }
    return nullptr;
}

static inline bool is_c_ptr(ASR::symbol_t* v, std::string v_name="") {
    if( v_name == "" ) {
        v_name = ASRUtils::symbol_name(v);
    }
    ASR::symbol_t* v_orig = ASRUtils::symbol_get_past_external(v);
    if( ASR::is_a<ASR::StructType_t>(*v_orig) ) {
        ASR::Module_t* der_type_module = ASRUtils::get_sym_module0(v_orig);
        return (der_type_module && std::string(der_type_module->m_name) ==
                "lfortran_intrinsic_iso_c_binding" &&
                der_type_module->m_intrinsic &&
                v_name == "c_ptr");
    }
    return false;
}

// Returns true if the Function is intrinsic, otherwise false
template <typename T>
static inline bool is_intrinsic_procedure(const T *fn) {
    ASR::symbol_t *sym = (ASR::symbol_t*)fn;
    ASR::Module_t *m = get_sym_module0(sym);
    if (m != nullptr) {
        if (startswith(m->m_name, "lfortran_intrinsic")) return true;
    }
    return false;
}

static inline bool is_intrinsic_symbol(const ASR::symbol_t *fn) {
    const ASR::symbol_t *sym = fn;
    ASR::Module_t *m = get_sym_module0(sym);
    if (m != nullptr) {
        if (m->m_intrinsic) {
            return true;
        }
        if (startswith(m->m_name, "lfortran_intrinsic")) return true;
    }
    return false;
}

// Returns true if the Function is intrinsic, otherwise false
// This version uses the `intrinsic` member of `Module`, so it
// should be used instead of is_intrinsic_procedure
static inline bool is_intrinsic_function2(const ASR::Function_t *fn) {
    ASR::symbol_t *sym = (ASR::symbol_t*)fn;
    ASR::Module_t *m = get_sym_module0(sym);
    if (m != nullptr) {
        if (m->m_intrinsic ||
            ASRUtils::get_FunctionType(fn)->m_abi ==
            ASR::abiType::Intrinsic) {
                return true;
        }
    }
    return false;
}

// Returns true if the Function is intrinsic, otherwise false
template <typename T>
static inline bool is_intrinsic_optimization(const T *routine) {
    ASR::symbol_t *sym = (ASR::symbol_t*)routine;
    if( ASR::is_a<ASR::ExternalSymbol_t>(*sym) ) {
        ASR::ExternalSymbol_t* ext_sym = ASR::down_cast<ASR::ExternalSymbol_t>(sym);
        return (std::string(ext_sym->m_module_name).find("lfortran_intrinsic_optimization") != std::string::npos);
    }
    ASR::Module_t *m = get_sym_module0(sym);
    if (m != nullptr) {
        return (std::string(m->m_name).find("lfortran_intrinsic_optimization") != std::string::npos);
    }
    return false;
}

// Returns true if all arguments have a `value`
static inline bool all_args_have_value(const Vec<ASR::expr_t*> &args) {
    for (auto &a : args) {
        ASR::expr_t *v = expr_value(a);
        if (v == nullptr) return false;
    }
    return true;
}

static inline bool is_value_constant(ASR::expr_t *a_value) {
    if( a_value == nullptr ) {
        return false;
    }
    if (ASR::is_a<ASR::IntegerConstant_t>(*a_value)) {
        // OK
    } else if (ASR::is_a<ASR::UnsignedIntegerConstant_t>(*a_value)) {
        // OK
    } else if (ASR::is_a<ASR::RealConstant_t>(*a_value)) {
        // OK
    } else if (ASR::is_a<ASR::ComplexConstant_t>(*a_value)) {
        // OK
    } else if (ASR::is_a<ASR::LogicalConstant_t>(*a_value)) {
        // OK
    } else if (ASR::is_a<ASR::StringConstant_t>(*a_value)) {
        // OK
    } else if(ASR::is_a<ASR::ArrayConstant_t>(*a_value)) {
        ASR::ArrayConstant_t* array_constant = ASR::down_cast<ASR::ArrayConstant_t>(a_value);
        for( size_t i = 0; i < array_constant->n_args; i++ ) {
            if( !ASRUtils::is_value_constant(array_constant->m_args[i]) &&
                !ASRUtils::is_value_constant(ASRUtils::expr_value(array_constant->m_args[i])) ) {
                return false;
            }
        }
        return true;
    } else if(ASR::is_a<ASR::FunctionCall_t>(*a_value)) {
        ASR::FunctionCall_t* func_call_t = ASR::down_cast<ASR::FunctionCall_t>(a_value);
        if( !ASRUtils::is_intrinsic_symbol(ASRUtils::symbol_get_past_external(func_call_t->m_name)) ) {
            return false;
        }
        for( size_t i = 0; i < func_call_t->n_args; i++ ) {
            if( !ASRUtils::is_value_constant(func_call_t->m_args[i].m_value) ) {
                return false;
            }
        }
        return true;
    } else if( ASR::is_a<ASR::StructInstanceMember_t>(*a_value) ) {
        ASR::StructInstanceMember_t* struct_member_t = ASR::down_cast<ASR::StructInstanceMember_t>(a_value);
        return is_value_constant(struct_member_t->m_v);
    } else if( ASR::is_a<ASR::Var_t>(*a_value) ) {
        ASR::Var_t* var_t = ASR::down_cast<ASR::Var_t>(a_value);
        LCOMPILERS_ASSERT(ASR::is_a<ASR::Variable_t>(*ASRUtils::symbol_get_past_external(var_t->m_v)));
        ASR::Variable_t* variable_t = ASR::down_cast<ASR::Variable_t>(
            ASRUtils::symbol_get_past_external(var_t->m_v));
        return variable_t->m_storage == ASR::storage_typeType::Parameter;

    } else if(ASR::is_a<ASR::ImpliedDoLoop_t>(*a_value)) {
        // OK
    } else if(ASR::is_a<ASR::Cast_t>(*a_value)) {
        ASR::Cast_t* cast_t = ASR::down_cast<ASR::Cast_t>(a_value);
        return is_value_constant(cast_t->m_arg);
    } else if(ASR::is_a<ASR::PointerNullConstant_t>(*a_value)) {
        // OK
    } else if(ASR::is_a<ASR::ArrayReshape_t>(*a_value)) {
        ASR::ArrayReshape_t* array_reshape = ASR::down_cast<ASR::ArrayReshape_t>(a_value);
        return is_value_constant(array_reshape->m_array) && is_value_constant(array_reshape->m_shape);
    } else if( ASR::is_a<ASR::StructTypeConstructor_t>(*a_value) ) {
        ASR::StructTypeConstructor_t* struct_type_constructor =
            ASR::down_cast<ASR::StructTypeConstructor_t>(a_value);
        bool is_constant = true;
        for( size_t i = 0; i < struct_type_constructor->n_args; i++ ) {
            if( struct_type_constructor->m_args[i].m_value ) {
                is_constant = is_constant &&
                              (is_value_constant(
                                struct_type_constructor->m_args[i].m_value) ||
                              is_value_constant(
                                ASRUtils::expr_value(
                                    struct_type_constructor->m_args[i].m_value)));
            }
        }
        return is_constant;
    } else {
        return false;
    }
    return true;
}

static inline bool is_value_constant(ASR::expr_t *a_value, int64_t& const_value) {
    if( a_value == nullptr ) {
        return false;
    }
    if (ASR::is_a<ASR::IntegerConstant_t>(*a_value)) {
        ASR::IntegerConstant_t* const_int = ASR::down_cast<ASR::IntegerConstant_t>(a_value);
        const_value = const_int->m_n;
    } else {
        return false;
    }
    return true;
}

static inline bool is_value_constant(ASR::expr_t *a_value, bool& const_value) {
    if( a_value == nullptr ) {
        return false;
    }
    if (ASR::is_a<ASR::LogicalConstant_t>(*a_value)) {
        ASR::LogicalConstant_t* const_logical = ASR::down_cast<ASR::LogicalConstant_t>(a_value);
        const_value = const_logical->m_value;
    } else {
        return false;
    }
    return true;
}

static inline bool is_value_constant(ASR::expr_t *a_value, double& const_value) {
    if( a_value == nullptr ) {
        return false;
    }
    if (ASR::is_a<ASR::IntegerConstant_t>(*a_value)) {
        ASR::IntegerConstant_t* const_int = ASR::down_cast<ASR::IntegerConstant_t>(a_value);
        const_value = const_int->m_n;
    } else if (ASR::is_a<ASR::RealConstant_t>(*a_value)) {
        ASR::RealConstant_t* const_real = ASR::down_cast<ASR::RealConstant_t>(a_value);
        const_value = const_real->m_r;
    } else {
        return false;
    }
    return true;
}

static inline bool is_value_constant(ASR::expr_t *a_value, std::string& const_value) {
    if( a_value == nullptr ) {
        return false;
    }
    if (ASR::is_a<ASR::StringConstant_t>(*a_value)) {
        ASR::StringConstant_t* const_string = ASR::down_cast<ASR::StringConstant_t>(a_value);
        const_value = std::string(const_string->m_s);
    } else {
        return false;
    }
    return true;
}

static inline bool is_value_equal(ASR::expr_t* test_expr, ASR::expr_t* desired_expr) {
    ASR::expr_t* test_value = expr_value(test_expr);
    ASR::expr_t* desired_value = expr_value(desired_expr);
    if( !is_value_constant(test_value) ||
        !is_value_constant(desired_value) ||
        test_value->type != desired_value->type ) {
        return false;
    }

    switch( desired_value->type ) {
        case ASR::exprType::IntegerConstant: {
            ASR::IntegerConstant_t* test_int = ASR::down_cast<ASR::IntegerConstant_t>(test_value);
            ASR::IntegerConstant_t* desired_int = ASR::down_cast<ASR::IntegerConstant_t>(desired_value);
            return test_int->m_n == desired_int->m_n;
        }
        case ASR::exprType::StringConstant: {
            ASR::StringConstant_t* test_str = ASR::down_cast<ASR::StringConstant_t>(test_value);
            ASR::StringConstant_t* desired_str = ASR::down_cast<ASR::StringConstant_t>(desired_value);
            return std::string(test_str->m_s) == std::string(desired_str->m_s);
        }
        default: {
            return false;
        }
    }
}

static inline bool is_value_in_range(ASR::expr_t* start, ASR::expr_t* end, ASR::expr_t* value) {
    ASR::expr_t *start_value = nullptr, *end_value = nullptr;
    if( start ) {
        start_value = expr_value(start);
    }
    if( end ) {
        end_value = expr_value(end);
    }
    ASR::expr_t* test_value = expr_value(value);


    double start_double = std::numeric_limits<double>::min();
    double end_double = std::numeric_limits<double>::max();
    double value_double;
    bool start_const = is_value_constant(start_value, start_double);
    bool end_const = is_value_constant(end_value, end_double);
    bool value_const = is_value_constant(test_value, value_double);
    if( !value_const || (!start_const && !end_const) ) {
        return false;
    }
    return value_double >= start_double && value_double <= end_double;
}

// Returns true if all arguments are evaluated
static inline bool all_args_evaluated(const Vec<ASR::expr_t*> &args) {
    for (auto &a : args) {
        ASR::expr_t* a_value = ASRUtils::expr_value(a);
        if( !is_value_constant(a_value) ) {
            return false;
        }
    }
    return true;
}

static inline std::string get_mangled_name(ASR::Module_t* module, std::string symbol_name) {
    std::string module_name = module->m_name;
    if( module_name == symbol_name ) {
        return "__" + std::string(module->m_name) + "_" + symbol_name;
    } else {
        return symbol_name;
    }
}

// Returns true if all arguments are evaluated
// Overload for array
static inline bool all_args_evaluated(const Vec<ASR::array_index_t> &args) {
    for (auto &a : args) {
        bool is_m_left_const, is_m_right_const, is_m_step_const;
        is_m_left_const = is_m_right_const = is_m_step_const = false;
        if( a.m_left != nullptr ) {
            ASR::expr_t *m_left_value = ASRUtils::expr_value(a.m_left);
            is_m_left_const = is_value_constant(m_left_value);
        } else {
            is_m_left_const = true;
        }
        if( a.m_right != nullptr ) {
            ASR::expr_t *m_right_value = ASRUtils::expr_value(a.m_right);
            is_m_right_const = is_value_constant(m_right_value);
        } else {
            is_m_right_const = true;
        }
        if( a.m_step != nullptr ) {
            ASR::expr_t *m_step_value = ASRUtils::expr_value(a.m_step);
            is_m_step_const = is_value_constant(m_step_value);
        } else {
            is_m_step_const = true;
        }
        if( !(is_m_left_const && is_m_right_const && is_m_step_const) ) {
            return false;
        }
    }
    return true;
}

static inline bool extract_value(ASR::expr_t* value_expr,
    std::complex<double>& value) {
    if( !ASR::is_a<ASR::ComplexConstant_t>(*value_expr) ) {
        return false;
    }

    ASR::ComplexConstant_t* value_const = ASR::down_cast<ASR::ComplexConstant_t>(value_expr);
    value = std::complex(value_const->m_re, value_const->m_im);
    return true;
}

template <typename T,
    typename = typename std::enable_if<
        std::is_same<T, std::complex<double>>::value == false &&
        std::is_same<T, std::complex<float>>::value == false>::type>
static inline bool extract_value(ASR::expr_t* value_expr, T& value) {
    if( !is_value_constant(value_expr) ) {
        return false;
    }

    switch( value_expr->type ) {
        case ASR::exprType::IntegerConstant: {
            ASR::IntegerConstant_t* const_int = ASR::down_cast<ASR::IntegerConstant_t>(value_expr);
            value = (T) const_int->m_n;
            break;
        }
        case ASR::exprType::UnsignedIntegerConstant: {
            ASR::UnsignedIntegerConstant_t* const_int = ASR::down_cast<ASR::UnsignedIntegerConstant_t>(value_expr);
            value = (T) const_int->m_n;
            break;
        }
        case ASR::exprType::RealConstant: {
            ASR::RealConstant_t* const_real = ASR::down_cast<ASR::RealConstant_t>(value_expr);
            value = (T) const_real->m_r;
            break;
        }
        case ASR::exprType::LogicalConstant: {
            ASR::LogicalConstant_t* const_logical = ASR::down_cast<ASR::LogicalConstant_t>(value_expr);
            value = (T) const_logical->m_value;
            break;
        }
        default:
            return false;
    }
    return true;
}

static inline std::string type_python_1dim_helper(const std::string & res,
                                                  const ASR::dimension_t* e )
{
    if( !e->m_length && !e->m_start ) {
        return res + "[:]";
    }

    if( ASRUtils::expr_value(e->m_length) ) {
        int64_t length_dim = -1;
        ASRUtils::extract_value(ASRUtils::expr_value(e->m_length), length_dim);
        return res + "[" + std::to_string(length_dim + 1) + "]";
    }

    return res;
}

static inline std::string get_type_code(const ASR::ttype_t *t, bool use_underscore_sep=false,
    bool encode_dimensions_=true, bool set_dimensional_hint=true)
{
    bool is_dimensional = false;
    std::string res = "";
    switch (t->type) {
        case ASR::ttypeType::Array: {
            ASR::Array_t* array_t = ASR::down_cast<ASR::Array_t>(t);
            res = get_type_code(array_t->m_type, use_underscore_sep, false, false);
            if( encode_dimensions_ ) {
                encode_dimensions(array_t->n_dims, res, use_underscore_sep);
                return res;
            }
            is_dimensional = true;
            break;
        }
        case ASR::ttypeType::Integer: {
            ASR::Integer_t *integer = ASR::down_cast<ASR::Integer_t>(t);
            res = "i" + std::to_string(integer->m_kind * 8);
            break;
        }
        case ASR::ttypeType::UnsignedInteger: {
            ASR::UnsignedInteger_t *integer = ASR::down_cast<ASR::UnsignedInteger_t>(t);
            res = "u" + std::to_string(integer->m_kind * 8);
            break;
        }
        case ASR::ttypeType::Real: {
            ASR::Real_t *real = ASR::down_cast<ASR::Real_t>(t);
            res = "r" + std::to_string(real->m_kind * 8);
            break;
        }
        case ASR::ttypeType::Complex: {
            ASR::Complex_t *complx = ASR::down_cast<ASR::Complex_t>(t);
            res = "c" + std::to_string(complx->m_kind * 8);
            break;
        }
        case ASR::ttypeType::Logical: {
            res = "bool";
            break;
        }
        case ASR::ttypeType::Character: {
            return "str";
        }
        case ASR::ttypeType::Tuple: {
            ASR::Tuple_t *tup = ASR::down_cast<ASR::Tuple_t>(t);
            std::string result = "tuple";
            if( use_underscore_sep ) {
                result += "_";
            } else {
                result += "[";
            }
            for (size_t i = 0; i < tup->n_type; i++) {
                result += get_type_code(tup->m_type[i], use_underscore_sep,
                                        encode_dimensions_, set_dimensional_hint);
                if (i + 1 != tup->n_type) {
                    if( use_underscore_sep ) {
                        result += "_";
                    } else {
                        result += ", ";
                    }
                }
            }
            if( use_underscore_sep ) {
                result += "_";
            } else {
                result += "]";
            }
            return result;
        }
        case ASR::ttypeType::Set: {
            ASR::Set_t *s = ASR::down_cast<ASR::Set_t>(t);
            if( use_underscore_sep ) {
                return "set_" + get_type_code(s->m_type, use_underscore_sep,
                                              encode_dimensions_, set_dimensional_hint) + "_";
            }
            return "set[" + get_type_code(s->m_type, use_underscore_sep,
                                          encode_dimensions_, set_dimensional_hint) + "]";
        }
        case ASR::ttypeType::Dict: {
            ASR::Dict_t *d = ASR::down_cast<ASR::Dict_t>(t);
            if( use_underscore_sep ) {
                return "dict_" + get_type_code(d->m_key_type, use_underscore_sep,
                                               encode_dimensions_, set_dimensional_hint) +
                    "_" + get_type_code(d->m_value_type, use_underscore_sep,
                                        encode_dimensions_, set_dimensional_hint) + "_";
            }
            return "dict[" + get_type_code(d->m_key_type, use_underscore_sep,
                                           encode_dimensions_, set_dimensional_hint) +
                    ", " + get_type_code(d->m_value_type, use_underscore_sep,
                                         encode_dimensions_, set_dimensional_hint) + "]";
        }
        case ASR::ttypeType::List: {
            ASR::List_t *l = ASR::down_cast<ASR::List_t>(t);
            if( use_underscore_sep ) {
                return "list_" + get_type_code(l->m_type, use_underscore_sep,
                                               encode_dimensions_, set_dimensional_hint) + "_";
            }
            return "list[" + get_type_code(l->m_type, use_underscore_sep,
                                           encode_dimensions_, set_dimensional_hint) + "]";
        }
        case ASR::ttypeType::CPtr: {
            return "CPtr";
        }
        case ASR::ttypeType::Struct: {
            ASR::Struct_t* d = ASR::down_cast<ASR::Struct_t>(t);
            res = symbol_name(d->m_derived_type);
            break;
        }
        case ASR::ttypeType::Class: {
            ASR::Class_t* d = ASR::down_cast<ASR::Class_t>(t);
            res = symbol_name(d->m_class_type);
            break;
        }
        case ASR::ttypeType::Union: {
            ASR::Union_t* d = ASR::down_cast<ASR::Union_t>(t);
            res = symbol_name(d->m_union_type);
            break;
        }
        case ASR::ttypeType::Pointer: {
            ASR::Pointer_t* p = ASR::down_cast<ASR::Pointer_t>(t);
            if( use_underscore_sep ) {
                return "Pointer_" + get_type_code(p->m_type, use_underscore_sep,
                                                  encode_dimensions_, set_dimensional_hint) + "_";
            }
            return "Pointer[" + get_type_code(p->m_type, use_underscore_sep,
                                              encode_dimensions_, set_dimensional_hint) + "]";
        }
        case ASR::ttypeType::Allocatable: {
            ASR::Allocatable_t* p = ASR::down_cast<ASR::Allocatable_t>(t);
            if( use_underscore_sep ) {
                return "Allocatable_" + get_type_code(p->m_type, use_underscore_sep,
                                                  encode_dimensions_, set_dimensional_hint) + "_";
            }
            return "Allocatable[" + get_type_code(p->m_type, use_underscore_sep,
                                              encode_dimensions_, set_dimensional_hint) + "]";
        }
        case ASR::ttypeType::Const: {
            ASR::Const_t* p = ASR::down_cast<ASR::Const_t>(t);
            if( use_underscore_sep ) {
                return "Const_" + get_type_code(p->m_type, use_underscore_sep,
                                                encode_dimensions_, set_dimensional_hint) + "_";
            }
            return "Const[" + get_type_code(p->m_type, use_underscore_sep,
                                            encode_dimensions_, set_dimensional_hint) + "]";
        }
        case ASR::ttypeType::SymbolicExpression: {
            return "S";
        }
        default: {
            throw LCompilersException("Type encoding not implemented for "
                                      + std::to_string(t->type));
        }
    }
    if( is_dimensional && set_dimensional_hint ) {
        res += "dim";
    }
    return res;
}

static inline std::string get_type_code(ASR::ttype_t** types, size_t n_types,
    bool use_underscore_sep=false, bool encode_dimensions=true) {
    std::string code = "";
    for( size_t i = 0; i < n_types; i++ ) {
        code += get_type_code(types[i], use_underscore_sep, encode_dimensions) + "_";
    }
    return code;
}

static inline std::string type_to_str_python(const ASR::ttype_t *t,
                                             bool for_error_message=true)
{
    switch (t->type) {
        case ASR::ttypeType::Array: {
            ASR::Array_t* array_t = ASR::down_cast<ASR::Array_t>(t);
            std::string res = type_to_str_python(array_t->m_type, for_error_message);
            if (array_t->n_dims == 1 && for_error_message) {
                res = type_python_1dim_helper(res, array_t->m_dims);
            }
            return res;
        }
        case ASR::ttypeType::Integer: {
            ASR::Integer_t *i = ASR::down_cast<ASR::Integer_t>(t);
            std::string res = "";
            switch (i->m_kind) {
                case 1: { res = "i8"; break; }
                case 2: { res = "i16"; break; }
                case 4: { res = "i32"; break; }
                case 8: { res = "i64"; break; }
                default: { throw LCompilersException("Integer kind not supported"); }
            }
            return res;
        }
        case ASR::ttypeType::UnsignedInteger: {
            ASR::UnsignedInteger_t *i = ASR::down_cast<ASR::UnsignedInteger_t>(t);
            std::string res = "";
            switch (i->m_kind) {
                case 1: { res = "u8"; break; }
                case 2: { res = "u16"; break; }
                case 4: { res = "u32"; break; }
                case 8: { res = "u64"; break; }
                default: { throw LCompilersException("UnsignedInteger kind not supported"); }
            }
            return res;
        }
        case ASR::ttypeType::Real: {
            ASR::Real_t *r = (ASR::Real_t*)t;
            std::string res = "";
            switch (r->m_kind) {
                case 4: { res = "f32"; break; }
                case 8: { res = "f64"; break; }
                default: { throw LCompilersException("Float kind not supported"); }
            }
            return res;
        }
        case ASR::ttypeType::Complex: {
            ASR::Complex_t *c = (ASR::Complex_t*)t;
            switch (c->m_kind) {
                case 4: { return "c32"; }
                case 8: { return "c64"; }
                default: { throw LCompilersException("Complex kind not supported"); }
            }
        }
        case ASR::ttypeType::Logical: {
            return "bool";
        }
        case ASR::ttypeType::Character: {
            return "str";
        }
        case ASR::ttypeType::Tuple: {
            ASR::Tuple_t *tup = ASR::down_cast<ASR::Tuple_t>(t);
            std::string result = "tuple[";
            for (size_t i=0; i<tup->n_type; i++) {
                result += type_to_str_python(tup->m_type[i]);
                if (i+1 != tup->n_type) {
                    result += ", ";
                }
            }
            result += "]";
            return result;
        }
        case ASR::ttypeType::Set: {
            ASR::Set_t *s = (ASR::Set_t *)t;
            return "set[" + type_to_str_python(s->m_type) + "]";
        }
        case ASR::ttypeType::Dict: {
            ASR::Dict_t *d = (ASR::Dict_t *)t;
            return "dict[" + type_to_str_python(d->m_key_type) + ", " + type_to_str_python(d->m_value_type) + "]";
        }
        case ASR::ttypeType::List: {
            ASR::List_t *l = (ASR::List_t *)t;
            return "list[" + type_to_str_python(l->m_type) + "]";
        }
        case ASR::ttypeType::CPtr: {
            return "CPtr";
        }
        case ASR::ttypeType::Struct: {
            ASR::Struct_t* d = ASR::down_cast<ASR::Struct_t>(t);
            return "struct " + std::string(symbol_name(d->m_derived_type));
        }
        case ASR::ttypeType::Enum: {
            ASR::Enum_t* d = ASR::down_cast<ASR::Enum_t>(t);
            return "enum " + std::string(symbol_name(d->m_enum_type));
        }
        case ASR::ttypeType::Union: {
            ASR::Union_t* d = ASR::down_cast<ASR::Union_t>(t);
            return "union " + std::string(symbol_name(d->m_union_type));
        }
        case ASR::ttypeType::Pointer: {
            ASR::Pointer_t* p = ASR::down_cast<ASR::Pointer_t>(t);
            return "Pointer[" + type_to_str_python(p->m_type) + "]";
        }
        case ASR::ttypeType::Allocatable: {
            ASR::Allocatable_t* p = ASR::down_cast<ASR::Allocatable_t>(t);
            return "Allocatable[" + type_to_str_python(p->m_type) + "]";
        }
        case ASR::ttypeType::Const: {
            ASR::Const_t* p = ASR::down_cast<ASR::Const_t>(t);
            return "Const[" + type_to_str_python(p->m_type) + "]";
        }
        case ASR::ttypeType::TypeParameter: {
            ASR::TypeParameter_t *p = ASR::down_cast<ASR::TypeParameter_t>(t);
            return p->m_param;
        }
        case ASR::ttypeType::SymbolicExpression: {
            return "S";
        }
        default : throw LCompilersException("Not implemented " + std::to_string(t->type));
    }
}

static inline std::string binop_to_str_python(const ASR::binopType t) {
    switch (t) {
        case (ASR::binopType::Add): { return " + "; }
        case (ASR::binopType::Sub): { return " - "; }
        case (ASR::binopType::Mul): { return "*"; }
        case (ASR::binopType::Div): { return "/"; }
        case (ASR::binopType::BitAnd): { return "&"; }
        case (ASR::binopType::BitOr): { return "|"; }
        case (ASR::binopType::BitXor): { return "^"; }
        case (ASR::binopType::BitLShift): { return "<<"; }
        case (ASR::binopType::BitRShift): { return ">>"; }
        default : throw LCompilersException("Cannot represent the binary operator as a string");
    }
}

static inline bool is_immutable(const ASR::ttype_t *type) {
    return ((ASR::is_a<ASR::Character_t>(*type) || ASR::is_a<ASR::Tuple_t>(*type)
        || ASR::is_a<ASR::Complex_t>(*type)));
}

// Returns a list of values
static inline Vec<ASR::call_arg_t> get_arg_values(Allocator &al, const Vec<ASR::call_arg_t>& args) {
    Vec<ASR::call_arg_t> values;
    values.reserve(al, args.size());
    for (auto &a : args) {
        ASR::expr_t *v = expr_value(a.m_value);
        if (v == nullptr) return values;
        ASR::call_arg_t v_arg;
        v_arg.loc = v->base.loc, v_arg.m_value = v;
        values.push_back(al, v_arg);
    }
    return values;
}

// Converts a vector of call_arg to a vector of expr
// It skips missing call_args
static inline Vec<ASR::expr_t*> call_arg2expr(Allocator &al, const Vec<ASR::call_arg_t>& call_args) {
    Vec<ASR::expr_t*> args;
    args.reserve(al, call_args.size());
    for (auto &a : call_args) {
        if (a.m_value != nullptr) {
            args.push_back(al, a.m_value);
        }
    }
    return args;
}

// Returns the TranslationUnit_t's symbol table by going via parents
static inline SymbolTable *get_tu_symtab(SymbolTable *symtab) {
    SymbolTable *s = symtab;
    while (s->parent != nullptr) {
        s = s->parent;
    }
    LCOMPILERS_ASSERT(ASR::is_a<ASR::unit_t>(*s->asr_owner))
    return s;
}

// Returns the name of scopes in reverse order (local scope first, function second, module last)
static inline Vec<char*> get_scope_names(Allocator &al, const SymbolTable *symtab) {
    Vec<char*> scope_names;
    scope_names.reserve(al, 4);
    const SymbolTable *s = symtab;
    while (s->parent != nullptr) {
        char *owner_name = symbol_name(ASR::down_cast<ASR::symbol_t>(s->asr_owner));
        scope_names.push_back(al, owner_name);
        s = s->parent;
    }
    return scope_names;
}

static inline ASR::expr_t* get_constant_expression_with_given_type(Allocator& al, ASR::ttype_t* asr_type,
    bool set_to_addition_identity=false) {
    asr_type = ASRUtils::type_get_past_array(asr_type);
    switch (asr_type->type) {
        case ASR::ttypeType::Integer: {
            int64_t value = -1;
            if( set_to_addition_identity ) {
                value = 0;
            }
            return ASRUtils::EXPR(ASR::make_IntegerConstant_t(al, asr_type->base.loc, value, asr_type));
        }
        case ASR::ttypeType::Real: {
            return ASRUtils::EXPR(ASR::make_RealConstant_t(al, asr_type->base.loc, 0.0, asr_type));
        }
        case ASR::ttypeType::Complex: {
            return ASRUtils::EXPR(ASR::make_ComplexConstant_t(al, asr_type->base.loc, 0.0, 0.0, asr_type));
        }
        case ASR::ttypeType::Logical: {
            return ASRUtils::EXPR(ASR::make_LogicalConstant_t(al, asr_type->base.loc, false, asr_type));
        }
        default: {
            throw LCompilersException("Not implemented " + std::to_string(asr_type->type));
        }
    }
    return nullptr;
}

const ASR::intentType intent_local=ASR::intentType::Local; // local variable (not a dummy argument)
const ASR::intentType intent_in   =ASR::intentType::In; // dummy argument, intent(in)
const ASR::intentType intent_out  =ASR::intentType::Out; // dummy argument, intent(out)
const ASR::intentType intent_inout=ASR::intentType::InOut; // dummy argument, intent(inout)
const ASR::intentType intent_return_var=ASR::intentType::ReturnVar; // return variable of a function
const ASR::intentType intent_unspecified=ASR::intentType::Unspecified; // dummy argument, ambiguous intent

static inline bool is_arg_dummy(int intent) {
    return intent == intent_in || intent == intent_out
        || intent == intent_inout || intent == intent_unspecified;
}

static inline bool main_program_present(const ASR::TranslationUnit_t &unit)
{
    for (auto &a : unit.m_global_scope->get_scope()) {
        if (ASR::is_a<ASR::Program_t>(*a.second)) return true;
    }
    return false;
}

// Accepts dependencies in the form A -> [B, D, ...], B -> [C, D]
// Returns a list of dependencies in the order that they should be built:
// [D, C, B, A]
std::vector<std::string> order_deps(std::map<std::string,
        std::vector<std::string>> const &deps);

std::vector<std::string> determine_module_dependencies(
        const ASR::TranslationUnit_t &unit);

std::vector<std::string> determine_function_definition_order(
         SymbolTable* symtab);

std::vector<std::string> determine_variable_declaration_order(
         SymbolTable* symtab);

void extract_module_python(const ASR::TranslationUnit_t &m,
        std::vector<std::pair<std::string, ASR::Module_t*>>& children_modules,
        std::string module_name);

ASR::Module_t* extract_module(const ASR::TranslationUnit_t &m);

ASR::Module_t* load_module(Allocator &al, SymbolTable *symtab,
                            const std::string &module_name,
                            const Location &loc, bool intrinsic,
                            LCompilers::PassOptions& pass_options,
                            bool run_verify,
                            const std::function<void (const std::string &, const Location &)> err);

ASR::TranslationUnit_t* find_and_load_module(Allocator &al, const std::string &msym,
                                                SymbolTable &symtab, bool intrinsic,
                                                LCompilers::PassOptions& pass_options);

void set_intrinsic(ASR::TranslationUnit_t* trans_unit);

ASR::asr_t* getStructInstanceMember_t(Allocator& al, const Location& loc,
                            ASR::asr_t* v_var, ASR::symbol_t *v,
                            ASR::symbol_t* member, SymbolTable* current_scope);

bool use_overloaded(ASR::expr_t* left, ASR::expr_t* right,
                    ASR::binopType op, std::string& intrinsic_op_name,
                    SymbolTable* curr_scope, ASR::asr_t*& asr,
                    Allocator &al, const Location& loc,
                    SetChar& current_function_dependencies,
                    SetChar& current_module_dependencies,
                    const std::function<void (const std::string &, const Location &)> err);

bool use_overloaded_unary_minus(ASR::expr_t* operand,
    SymbolTable* curr_scope, ASR::asr_t*& asr, Allocator &al,
    const Location& loc, SetChar& current_function_dependencies,
    SetChar& current_module_dependencies,
    const std::function<void (const std::string &, const Location &)> err);

bool is_op_overloaded(ASR::binopType op, std::string& intrinsic_op_name,
                      SymbolTable* curr_scope, ASR::StructType_t* left_struct=nullptr);

bool use_overloaded(ASR::expr_t* left, ASR::expr_t* right,
                    ASR::cmpopType op, std::string& intrinsic_op_name,
                    SymbolTable* curr_scope, ASR::asr_t*& asr,
                    Allocator &al, const Location& loc,
                    SetChar& current_function_dependencies,
                    SetChar& current_module_dependencies,
                    const std::function<void (const std::string &, const Location &)> err);

bool is_op_overloaded(ASR::cmpopType op, std::string& intrinsic_op_name,
                      SymbolTable* curr_scope, ASR::StructType_t *left_struct);

bool use_overloaded_assignment(ASR::expr_t* target, ASR::expr_t* value,
                               SymbolTable* curr_scope, ASR::asr_t*& asr,
                               Allocator &al, const Location& loc,
                               SetChar& current_function_dependencies,
                               SetChar& /*current_module_dependencies*/,
                               const std::function<void (const std::string &, const Location &)> err);

void set_intrinsic(ASR::symbol_t* sym);

static inline int extract_kind_from_ttype_t(const ASR::ttype_t* type) {
    if (type == nullptr) {
        return -1;
    }
    switch (type->type) {
        case ASR::ttypeType::Array: {
            return extract_kind_from_ttype_t(ASR::down_cast<ASR::Array_t>(type)->m_type);
        }
        case ASR::ttypeType::Integer : {
            return ASR::down_cast<ASR::Integer_t>(type)->m_kind;
        }
        case ASR::ttypeType::UnsignedInteger : {
            return ASR::down_cast<ASR::UnsignedInteger_t>(type)->m_kind;
        }
        case ASR::ttypeType::Real : {
            return ASR::down_cast<ASR::Real_t>(type)->m_kind;
        }
        case ASR::ttypeType::Complex: {
            return ASR::down_cast<ASR::Complex_t>(type)->m_kind;
        }
        case ASR::ttypeType::Character: {
            return ASR::down_cast<ASR::Character_t>(type)->m_kind;
        }
        case ASR::ttypeType::Logical: {
            return ASR::down_cast<ASR::Logical_t>(type)->m_kind;
        }
        case ASR::ttypeType::Pointer: {
            return extract_kind_from_ttype_t(ASR::down_cast<ASR::Pointer_t>(type)->m_type);
        }
        case ASR::ttypeType::Allocatable: {
            return extract_kind_from_ttype_t(ASR::down_cast<ASR::Allocatable_t>(type)->m_type);
        }
        case ASR::ttypeType::Const: {
            return extract_kind_from_ttype_t(ASR::down_cast<ASR::Const_t>(type)->m_type);
        }
        default : {
            return -1;
        }
    }
}

static inline bool is_pointer(ASR::ttype_t *x) {
    return ASR::is_a<ASR::Pointer_t>(*x);
}

static inline bool is_integer(ASR::ttype_t &x) {
    return ASR::is_a<ASR::Integer_t>(
        *type_get_past_array(
            type_get_past_allocatable(
                type_get_past_pointer(&x))));
}

static inline bool is_unsigned_integer(ASR::ttype_t &x) {
    return ASR::is_a<ASR::UnsignedInteger_t>(
        *type_get_past_array(
            type_get_past_allocatable(
                type_get_past_pointer(&x))));
}

static inline bool is_real(ASR::ttype_t &x) {
    return ASR::is_a<ASR::Real_t>(
        *type_get_past_array(
            type_get_past_allocatable(
                type_get_past_pointer(&x))));
}

static inline bool is_character(ASR::ttype_t &x) {
    return ASR::is_a<ASR::Character_t>(
        *type_get_past_array(
            type_get_past_allocatable(
                type_get_past_pointer(&x))));
}

static inline bool is_complex(ASR::ttype_t &x) {
    return ASR::is_a<ASR::Complex_t>(
        *type_get_past_array(
            type_get_past_allocatable(
                type_get_past_pointer(&x))));
}

static inline bool is_logical(ASR::ttype_t &x) {
    return ASR::is_a<ASR::Logical_t>(
        *type_get_past_array(
            type_get_past_allocatable(
                type_get_past_pointer(&x))));
}

static inline bool is_generic(ASR::ttype_t &x) {
    switch (x.type) {
        case ASR::ttypeType::List: {
            ASR::List_t *list_type = ASR::down_cast<ASR::List_t>(type_get_past_pointer(&x));
            return is_generic(*list_type->m_type);
        }
        case ASR::ttypeType::Array: {
            ASR::Array_t* array_t = ASR::down_cast<ASR::Array_t>(type_get_past_pointer(&x));
            return is_generic(*array_t->m_type);
        }
        default : return ASR::is_a<ASR::TypeParameter_t>(*type_get_past_pointer(&x));
    }
}

static inline bool is_generic_function(ASR::symbol_t *x) {
    ASR::symbol_t* x2 = symbol_get_past_external(x);
    switch (x2->type) {
        case ASR::symbolType::Function: {
            ASR::Function_t *func_sym = ASR::down_cast<ASR::Function_t>(x2);
            return (ASRUtils::get_FunctionType(func_sym)->n_type_params > 0 &&
                   !ASRUtils::get_FunctionType(func_sym)->m_is_restriction);
        }
        default: return false;
    }
}

static inline bool is_restriction_function(ASR::symbol_t *x) {
    ASR::symbol_t* x2 = symbol_get_past_external(x);
    switch (x2->type) {
        case ASR::symbolType::Function: {
            ASR::Function_t *func_sym = ASR::down_cast<ASR::Function_t>(x2);
            return ASRUtils::get_FunctionType(func_sym)->m_is_restriction;
        }
        default: return false;
    }
}

static inline int get_body_size(ASR::symbol_t* s) {
    int n_body = 0;
    switch (s->type) {
        case ASR::symbolType::Function: {
            ASR::Function_t* f = ASR::down_cast<ASR::Function_t>(s);
            n_body = f->n_body;
            break;
        }
        case ASR::symbolType::Program: {
            ASR::Program_t* p = ASR::down_cast<ASR::Program_t>(s);
            n_body = p->n_body;
            break;
        }
        default: {
            n_body = -1;
        }
    }
    return n_body;
}

inline int extract_dimensions_from_ttype(ASR::ttype_t *x,
                                         ASR::dimension_t*& m_dims) {
    int n_dims = 0;
    switch (x->type) {
        case ASR::ttypeType::Array: {
            ASR::Array_t* array_t = ASR::down_cast<ASR::Array_t>(x);
            n_dims = array_t->n_dims;
            m_dims = array_t->m_dims;
            break;
        }
        case ASR::ttypeType::Pointer: {
            n_dims = extract_dimensions_from_ttype(ASR::down_cast<ASR::Pointer_t>(x)->m_type, m_dims);
            break;
        }
        case ASR::ttypeType::Allocatable: {
            n_dims = extract_dimensions_from_ttype(ASR::down_cast<ASR::Allocatable_t>(x)->m_type, m_dims);
            break;
        }
        case ASR::ttypeType::Const: {
            n_dims = extract_dimensions_from_ttype(ASR::down_cast<ASR::Const_t>(x)->m_type, m_dims);
            break;
        }
<<<<<<< HEAD
        case ASR::ttypeType::SymbolicExpression: {
            n_dims = 0;
            m_dims = nullptr;
            break;
        }
=======
        case ASR::ttypeType::Integer:
        case ASR::ttypeType::UnsignedInteger:
        case ASR::ttypeType::Real:
        case ASR::ttypeType::Complex:
        case ASR::ttypeType::Character:
        case ASR::ttypeType::Logical:
        case ASR::ttypeType::Struct:
        case ASR::ttypeType::Enum:
        case ASR::ttypeType::Union:
        case ASR::ttypeType::Class:
        case ASR::ttypeType::List:
        case ASR::ttypeType::Tuple:
        case ASR::ttypeType::Dict:
        case ASR::ttypeType::Set:
        case ASR::ttypeType::CPtr:
        case ASR::ttypeType::TypeParameter:
>>>>>>> 6c917f03
        case ASR::ttypeType::FunctionType: {
            n_dims = 0;
            m_dims = nullptr;
            break;
        }
        default:
            throw LCompilersException("Not implemented " + std::to_string(x->type) + ".");
    }
    return n_dims;
}

static inline bool is_fixed_size_array(ASR::dimension_t* m_dims, size_t n_dims) {
    if( n_dims == 0 ) {
        return false;
    }
    for( size_t i = 0; i < n_dims; i++ ) {
        int64_t dim_size = -1;
        if( m_dims[i].m_length == nullptr ) {
            return false;
        }
        if( !ASRUtils::extract_value(ASRUtils::expr_value(m_dims[i].m_length), dim_size) ) {
            return false;
        }
    }
    return true;
}

static inline bool is_fixed_size_array(ASR::ttype_t* type) {
    ASR::dimension_t* m_dims = nullptr;
    size_t n_dims = ASRUtils::extract_dimensions_from_ttype(type, m_dims);
    return ASRUtils::is_fixed_size_array(m_dims, n_dims);
}

static inline int64_t get_fixed_size_of_array(ASR::dimension_t* m_dims, size_t n_dims) {
    if( n_dims == 0 ) {
        return 0;
    }
    int64_t array_size = 1;
    for( size_t i = 0; i < n_dims; i++ ) {
        int64_t dim_size = -1;
        if( !ASRUtils::extract_value(ASRUtils::expr_value(m_dims[i].m_length), dim_size) ) {
            return -1;
        }
        array_size *= dim_size;
    }
    return array_size;
}

inline int extract_n_dims_from_ttype(ASR::ttype_t *x) {
    ASR::dimension_t* m_dims_temp = nullptr;
    return extract_dimensions_from_ttype(x, m_dims_temp);
}

inline ASR::ttype_t* make_Array_t_util(Allocator& al, const Location& loc,
    ASR::ttype_t* type, ASR::dimension_t* m_dims, size_t n_dims) {
    if( n_dims == 0 ) {
        return type;
    }
    return ASRUtils::TYPE(ASR::make_Array_t(al, loc, type, m_dims, n_dims));
}

// Sets the dimension member of `ttype_t`. Returns `true` if dimensions set.
// Returns `false` if the `ttype_t` does not have a dimension member.
inline bool ttype_set_dimensions(ASR::ttype_t** x,
            ASR::dimension_t *m_dims, int64_t n_dims,
            Allocator& al) {
    switch ((*x)->type) {
        case ASR::ttypeType::Array: {
            ASR::Array_t* array_t = ASR::down_cast<ASR::Array_t>(*x);
            array_t->n_dims = n_dims;
            array_t->m_dims = m_dims;
            return true;
        }
        case ASR::ttypeType::Pointer: {
            return ttype_set_dimensions(
                &(ASR::down_cast<ASR::Pointer_t>(*x)->m_type), m_dims, n_dims, al);
        }
        case ASR::ttypeType::Allocatable: {
            return ttype_set_dimensions(
                &(ASR::down_cast<ASR::Allocatable_t>(*x)->m_type), m_dims, n_dims, al);
        }
        case ASR::ttypeType::Integer:
        case ASR::ttypeType::UnsignedInteger:
        case ASR::ttypeType::Real:
        case ASR::ttypeType::Complex:
        case ASR::ttypeType::Character:
        case ASR::ttypeType::Logical: {
            *x = ASRUtils::make_Array_t_util(al, (*x)->base.loc, *x, m_dims, n_dims);
            return true;
        }
        default:
            return false;
    }
    return false;
}

inline bool is_array(ASR::ttype_t *x) {
    ASR::dimension_t* dims = nullptr;
    return extract_dimensions_from_ttype(x, dims) > 0;
}

static inline bool is_aggregate_type(ASR::ttype_t* asr_type) {
    if( ASR::is_a<ASR::Const_t>(*asr_type) ) {
        asr_type = ASR::down_cast<ASR::Const_t>(asr_type)->m_type;
    }
    return ASRUtils::is_array(asr_type) ||
            !(ASR::is_a<ASR::Integer_t>(*asr_type) ||
              ASR::is_a<ASR::UnsignedInteger_t>(*asr_type) ||
              ASR::is_a<ASR::Real_t>(*asr_type) ||
              ASR::is_a<ASR::Complex_t>(*asr_type) ||
              ASR::is_a<ASR::Logical_t>(*asr_type));
}

static inline ASR::dimension_t* duplicate_dimensions(Allocator& al, ASR::dimension_t* m_dims, size_t n_dims);

static inline ASR::ttype_t* duplicate_type(Allocator& al, const ASR::ttype_t* t,
                                           Vec<ASR::dimension_t>* dims = nullptr) {
    size_t dimsn = 0;
    ASR::dimension_t* dimsp = nullptr;
    if (dims != nullptr) {
        dimsp = dims->p;
        dimsn = dims->n;
    }
    ASR::ttype_t* t_ = nullptr;
    switch (t->type) {
        case ASR::ttypeType::Array: {
            ASR::Array_t* tnew = ASR::down_cast<ASR::Array_t>(t);
            ASR::ttype_t* duplicated_element_type = duplicate_type(al, tnew->m_type);
            if (dims == nullptr) {
                dimsp = duplicate_dimensions(al, tnew->m_dims, tnew->n_dims);
                dimsn = tnew->n_dims;
            }
            return ASRUtils::make_Array_t_util(al, tnew->base.base.loc,
                duplicated_element_type, dimsp, dimsn);
        }
        case ASR::ttypeType::Integer: {
            ASR::Integer_t* tnew = ASR::down_cast<ASR::Integer_t>(t);
            t_ = ASRUtils::TYPE(ASR::make_Integer_t(al, t->base.loc, tnew->m_kind));
            break;
        }
        case ASR::ttypeType::UnsignedInteger: {
            ASR::UnsignedInteger_t* tnew = ASR::down_cast<ASR::UnsignedInteger_t>(t);
            t_ = ASRUtils::TYPE(ASR::make_UnsignedInteger_t(al, t->base.loc, tnew->m_kind));
            break;
        }
        case ASR::ttypeType::Real: {
            ASR::Real_t* tnew = ASR::down_cast<ASR::Real_t>(t);
            t_ = ASRUtils::TYPE(ASR::make_Real_t(al, t->base.loc, tnew->m_kind));
            break;
        }
        case ASR::ttypeType::Complex: {
            ASR::Complex_t* tnew = ASR::down_cast<ASR::Complex_t>(t);
            t_ = ASRUtils::TYPE(ASR::make_Complex_t(al, t->base.loc, tnew->m_kind));
            break;
        }
        case ASR::ttypeType::Logical: {
            ASR::Logical_t* tnew = ASR::down_cast<ASR::Logical_t>(t);
            t_ = ASRUtils::TYPE(ASR::make_Logical_t(al, t->base.loc, tnew->m_kind));
            break;
        }
        case ASR::ttypeType::Character: {
            ASR::Character_t* tnew = ASR::down_cast<ASR::Character_t>(t);
            t_ = ASRUtils::TYPE(ASR::make_Character_t(al, t->base.loc,
                    tnew->m_kind, tnew->m_len, tnew->m_len_expr));
            break;
        }
        case ASR::ttypeType::Struct: {
            ASR::Struct_t* tnew = ASR::down_cast<ASR::Struct_t>(t);
            t_ = ASRUtils::TYPE(ASR::make_Struct_t(al, t->base.loc, tnew->m_derived_type));
            break;
        }
        case ASR::ttypeType::Class: {
            ASR::Class_t* tnew = ASR::down_cast<ASR::Class_t>(t);
            t_ = ASRUtils::TYPE(ASR::make_Class_t(al, t->base.loc, tnew->m_class_type));
            break;
        }
        case ASR::ttypeType::Pointer: {
            ASR::Pointer_t* ptr = ASR::down_cast<ASR::Pointer_t>(t);
            ASR::ttype_t* dup_type = duplicate_type(al, ptr->m_type, dims);
            return ASRUtils::TYPE(ASR::make_Pointer_t(al, ptr->base.base.loc,
                ASRUtils::type_get_past_allocatable(dup_type)));
        }
        case ASR::ttypeType::Allocatable: {
            ASR::Allocatable_t* alloc_ = ASR::down_cast<ASR::Allocatable_t>(t);
            ASR::ttype_t* dup_type = duplicate_type(al, alloc_->m_type, dims);
            return ASRUtils::TYPE(ASR::make_Allocatable_t(al, alloc_->base.base.loc,
                ASRUtils::type_get_past_allocatable(dup_type)));
        }
        case ASR::ttypeType::CPtr: {
            ASR::CPtr_t* ptr = ASR::down_cast<ASR::CPtr_t>(t);
            return ASRUtils::TYPE(ASR::make_CPtr_t(al, ptr->base.base.loc));
        }
        case ASR::ttypeType::Const: {
            ASR::Const_t* c = ASR::down_cast<ASR::Const_t>(t);
            ASR::ttype_t* dup_type = duplicate_type(al, c->m_type, dims);
            return ASRUtils::TYPE(ASR::make_Const_t(al, c->base.base.loc,
                        dup_type));
        }
        case ASR::ttypeType::TypeParameter: {
            ASR::TypeParameter_t* tp = ASR::down_cast<ASR::TypeParameter_t>(t);
            //return ASRUtils::TYPE(ASR::make_TypeParameter_t(al, t->base.loc,
            //            tp->m_param, dimsp, dimsn, tp->m_rt, tp->n_rt));
            t_ = ASRUtils::TYPE(ASR::make_TypeParameter_t(al, t->base.loc, tp->m_param));
            break;
        }
        case ASR::ttypeType::FunctionType: {
            ASR::FunctionType_t* ft = ASR::down_cast<ASR::FunctionType_t>(t);
            //ASR::ttype_t* dup_type = duplicate_type(al, c->m_type, dims);
            Vec<ASR::ttype_t*> arg_types;
            arg_types.reserve(al, ft->n_arg_types);
            for( size_t i = 0; i < ft->n_arg_types; i++ ) {
                ASR::ttype_t *t = ASRUtils::duplicate_type(al, ft->m_arg_types[i]);
                arg_types.push_back(al, t);
            }
            return ASRUtils::TYPE(ASR::make_FunctionType_t(al, ft->base.base.loc,
                arg_types.p, arg_types.size(), ft->m_return_var_type, ft->m_abi,
                ft->m_deftype, ft->m_bindc_name, ft->m_elemental, ft->m_pure, ft->m_module, ft->m_inline,
                ft->m_static, ft->m_type_params, ft->n_type_params, ft->m_restrictions, ft->n_restrictions,
                ft->m_is_restriction));
        }
        default : throw LCompilersException("Not implemented " + std::to_string(t->type));
    }
    LCOMPILERS_ASSERT(t_ != nullptr);
    return ASRUtils::make_Array_t_util(al, t_->base.loc, t_, dimsp, dimsn);
}

static inline void set_absent_optional_arguments_to_null(
    Vec<ASR::call_arg_t>& args, ASR::Function_t* func, Allocator& al,
    ASR::expr_t* dt=nullptr) {
    int offset = (dt != nullptr);
    for( size_t i = args.size(); i < func->n_args - offset; i++ ) {
        if( ASR::is_a<ASR::Variable_t>(
                *ASR::down_cast<ASR::Var_t>(func->m_args[i + offset])->m_v) ) {
            LCOMPILERS_ASSERT(ASRUtils::EXPR2VAR(func->m_args[i + offset])->m_presence ==
                                ASR::presenceType::Optional);
            ASR::call_arg_t empty_arg;
            Location loc;
            loc.first = 1, loc.last = 1;
            empty_arg.loc = loc;
            empty_arg.m_value = nullptr;
            args.push_back(al, empty_arg);
        }
    }
    LCOMPILERS_ASSERT(args.size() == (func->n_args - offset));
}

static inline ASR::ttype_t* duplicate_type_with_empty_dims(Allocator& al, ASR::ttype_t* t) {
    size_t n_dims = ASRUtils::extract_n_dims_from_ttype(t);
    Vec<ASR::dimension_t> empty_dims;
    empty_dims.reserve(al, n_dims);
    for( size_t i = 0; i < n_dims; i++ ) {
        ASR::dimension_t empty_dim;
        empty_dim.loc = t->base.loc;
        empty_dim.m_start = nullptr;
        empty_dim.m_length = nullptr;
        empty_dims.push_back(al, empty_dim);
    }
    return duplicate_type(al, t, &empty_dims);
}

static inline ASR::ttype_t* duplicate_type_without_dims(Allocator& al, const ASR::ttype_t* t, const Location& loc) {
    switch (t->type) {
        case ASR::ttypeType::Array: {
            return duplicate_type_without_dims(al, ASR::down_cast<ASR::Array_t>(t)->m_type, loc);
        }
        case ASR::ttypeType::Integer: {
            ASR::Integer_t* tnew = ASR::down_cast<ASR::Integer_t>(t);
            return ASRUtils::TYPE(ASR::make_Integer_t(al, loc, tnew->m_kind));
        }
        case ASR::ttypeType::UnsignedInteger: {
            ASR::UnsignedInteger_t* tnew = ASR::down_cast<ASR::UnsignedInteger_t>(t);
            return ASRUtils::TYPE(ASR::make_UnsignedInteger_t(al, loc, tnew->m_kind));
        }
        case ASR::ttypeType::Real: {
            ASR::Real_t* tnew = ASR::down_cast<ASR::Real_t>(t);
            return ASRUtils::TYPE(ASR::make_Real_t(al, loc, tnew->m_kind));
        }
        case ASR::ttypeType::Complex: {
            ASR::Complex_t* tnew = ASR::down_cast<ASR::Complex_t>(t);
            return ASRUtils::TYPE(ASR::make_Complex_t(al, loc, tnew->m_kind));
        }
        case ASR::ttypeType::Logical: {
            ASR::Logical_t* tnew = ASR::down_cast<ASR::Logical_t>(t);
            return ASRUtils::TYPE(ASR::make_Logical_t(al, loc, tnew->m_kind));
        }
        case ASR::ttypeType::Character: {
            ASR::Character_t* tnew = ASR::down_cast<ASR::Character_t>(t);
            return ASRUtils::TYPE(ASR::make_Character_t(al, loc,
                        tnew->m_kind, tnew->m_len, tnew->m_len_expr));
        }
        case ASR::ttypeType::Struct: {
            ASR::Struct_t* tstruct = ASR::down_cast<ASR::Struct_t>(t);
            return ASRUtils::TYPE(ASR::make_Struct_t(al, loc, tstruct->m_derived_type));
        }
        case ASR::ttypeType::Pointer: {
            ASR::Pointer_t* ptr = ASR::down_cast<ASR::Pointer_t>(t);
            ASR::ttype_t* dup_type = duplicate_type_without_dims(al, ptr->m_type, loc);
            return ASRUtils::TYPE(ASR::make_Pointer_t(al, ptr->base.base.loc,
                ASRUtils::type_get_past_allocatable(dup_type)));
        }
        case ASR::ttypeType::Allocatable: {
            ASR::Allocatable_t* alloc_ = ASR::down_cast<ASR::Allocatable_t>(t);
            ASR::ttype_t* dup_type = duplicate_type_without_dims(al, alloc_->m_type, loc);
            return ASRUtils::TYPE(ASR::make_Allocatable_t(al, alloc_->base.base.loc,
                ASRUtils::type_get_past_allocatable(dup_type)));
        }
        case ASR::ttypeType::TypeParameter: {
            ASR::TypeParameter_t* tp = ASR::down_cast<ASR::TypeParameter_t>(t);
            //return ASRUtils::TYPE(ASR::make_TypeParameter_t(al, t->base.loc,
            //            tp->m_param, nullptr, 0, tp->m_rt, tp->n_rt));
            return ASRUtils::TYPE(ASR::make_TypeParameter_t(al, loc, tp->m_param));
        }
        default : throw LCompilersException("Not implemented " + std::to_string(t->type));
    }
}

inline bool is_same_type_pointer(ASR::ttype_t* source, ASR::ttype_t* dest) {
    bool is_source_pointer = is_pointer(source), is_dest_pointer = is_pointer(dest);
    if( (!is_source_pointer && !is_dest_pointer) ||
        (is_source_pointer && is_dest_pointer) ) {
        return false;
    }
    if( is_source_pointer && !is_dest_pointer ) {
        ASR::ttype_t* temp = source;
        source = dest;
        dest = temp;
    }
    dest = ASRUtils::type_get_past_array(ASR::down_cast<ASR::Pointer_t>(dest)->m_type);
    if( (ASR::is_a<ASR::Class_t>(*source) || ASR::is_a<ASR::Struct_t>(*source)) &&
        (ASR::is_a<ASR::Class_t>(*dest) || ASR::is_a<ASR::Struct_t>(*dest)) ) {
        return true;
    }
    bool res = source->type == dest->type;
    return res;
}

inline int extract_kind_str(char* m_n, char *&kind_str) {
    char *p = m_n;
    while (*p != '\0') {
        if (*p == '_') {
            p++;
            std::string kind = std::string(p);
            int ikind = std::atoi(p);
            if (ikind == 0) {
                // Not an integer, return a string
                kind_str = p;
                return 0;
            } else {
                return ikind;
            }
        }
        if (*p == 'd' || *p == 'D') {
            // Double precision
            return 8;
        }
        p++;
    }
    return 4;
}

template <typename SemanticError>
inline int extract_kind(ASR::expr_t* kind_expr, const Location& loc) {
    int a_kind = 4;
    switch( kind_expr->type ) {
        case ASR::exprType::IntegerConstant: {
            a_kind = ASR::down_cast<ASR::IntegerConstant_t>
                    (kind_expr)->m_n;
            break;
        }
        case ASR::exprType::Var: {
            ASR::Var_t* kind_var =
                ASR::down_cast<ASR::Var_t>(kind_expr);
            ASR::Variable_t* kind_variable =
                ASR::down_cast<ASR::Variable_t>(
                    symbol_get_past_external(kind_var->m_v));
            bool is_parent_enum = false;
            if (kind_variable->m_parent_symtab->asr_owner != nullptr) {
                ASR::symbol_t *s = ASR::down_cast<ASR::symbol_t>(
                    kind_variable->m_parent_symtab->asr_owner);
                is_parent_enum = ASR::is_a<ASR::EnumType_t>(*s);
            }
            if( is_parent_enum ) {
                a_kind = ASRUtils::extract_kind_from_ttype_t(kind_variable->m_type);
            } else if( kind_variable->m_storage == ASR::storage_typeType::Parameter ) {
                if( kind_variable->m_type->type == ASR::ttypeType::Integer ) {
                    LCOMPILERS_ASSERT( kind_variable->m_value != nullptr );
                    a_kind = ASR::down_cast<ASR::IntegerConstant_t>(kind_variable->m_value)->m_n;
                } else {
                    std::string msg = "Integer variable required. " + std::string(kind_variable->m_name) +
                                    " is not an Integer variable.";
                    throw SemanticError(msg, loc);
                }
            } else {
                std::string msg = "Parameter " + std::string(kind_variable->m_name) +
                                " is a variable, which does not reduce to a constant expression";
                throw SemanticError(msg, loc);
            }
            break;
        }
        default: {
            throw SemanticError(R"""(Only Integer literals or expressions which reduce to constant Integer are accepted as kind parameters.)""",
                                loc);
        }
    }
    return a_kind;
}

template <typename SemanticError>
inline int extract_len(ASR::expr_t* len_expr, const Location& loc) {
    int a_len = -10;
    switch( len_expr->type ) {
        case ASR::exprType::IntegerConstant: {
            a_len = ASR::down_cast<ASR::IntegerConstant_t>
                    (len_expr)->m_n;
            break;
        }
        case ASR::exprType::Var: {
            ASR::Var_t* len_var =
                ASR::down_cast<ASR::Var_t>(len_expr);
            ASR::Variable_t* len_variable =
                ASR::down_cast<ASR::Variable_t>(
                    symbol_get_past_external(len_var->m_v));
            if( len_variable->m_storage == ASR::storage_typeType::Parameter ) {
                if( len_variable->m_type->type == ASR::ttypeType::Integer ) {
                    LCOMPILERS_ASSERT( len_variable->m_value != nullptr );
                    a_len = ASR::down_cast<ASR::IntegerConstant_t>(len_variable->m_value)->m_n;
                } else {
                    std::string msg = "Integer variable required. " + std::string(len_variable->m_name) +
                                    " is not an Integer variable.";
                    throw SemanticError(msg, loc);
                }
            } else {
                // An expression is beind used for `len` that cannot be evaluated
                a_len = -3;
            }
            break;
        }
        case ASR::exprType::FunctionCall: {
            a_len = -3;
            break;
        }
        case ASR::exprType::IntegerBinOp: {
            a_len = -3;
            break;
        }
        default: {
            throw SemanticError("Only Integers or variables implemented so far for `len` expressions",
                                loc);
        }
    }
    LCOMPILERS_ASSERT(a_len != -10)
    return a_len;
}

inline bool is_parent(SymbolTable* a, SymbolTable* b) {
    SymbolTable* current_parent = b->parent;
    while( current_parent ) {
        if( current_parent == a ) {
            return true;
        }
        current_parent = current_parent->parent;
    }
    return false;
}

inline bool is_parent(ASR::StructType_t* a, ASR::StructType_t* b) {
    ASR::symbol_t* current_parent = b->m_parent;
    while( current_parent ) {
        current_parent = ASRUtils::symbol_get_past_external(current_parent);
        if( current_parent == (ASR::symbol_t*) a ) {
            return true;
        }
        LCOMPILERS_ASSERT(ASR::is_a<ASR::StructType_t>(*current_parent));
        current_parent = ASR::down_cast<ASR::StructType_t>(current_parent)->m_parent;
    }
    return false;
}

inline bool is_derived_type_similar(ASR::StructType_t* a, ASR::StructType_t* b) {
    return a == b || is_parent(a, b) || is_parent(b, a) ||
        (std::string(a->m_name) == "~abstract_type" &&
        std::string(b->m_name) == "~abstract_type");
}

// TODO: Scaled up implementation for all exprTypes
// One way is to do it in asdl_cpp.py
inline bool expr_equal(ASR::expr_t* x, ASR::expr_t* y) {
    if( x->type != y->type ) {
        return false;
    }

    switch( x->type ) {
        case ASR::exprType::IntegerBinOp: {
            ASR::IntegerBinOp_t* intbinop_x = ASR::down_cast<ASR::IntegerBinOp_t>(x);
            ASR::IntegerBinOp_t* intbinop_y = ASR::down_cast<ASR::IntegerBinOp_t>(y);
            if( intbinop_x->m_op != intbinop_y->m_op ) {
                return false;
            }
            bool left_left = expr_equal(intbinop_x->m_left, intbinop_y->m_left);
            bool left_right = expr_equal(intbinop_x->m_left, intbinop_y->m_right);
            bool right_left = expr_equal(intbinop_x->m_right, intbinop_y->m_left);
            bool right_right = expr_equal(intbinop_x->m_right, intbinop_y->m_right);
            switch( intbinop_x->m_op ) {
                case ASR::binopType::Add:
                case ASR::binopType::Mul:
                case ASR::binopType::BitAnd:
                case ASR::binopType::BitOr:
                case ASR::binopType::BitXor: {
                    return (left_left && right_right) || (left_right && right_left);
                }
                case ASR::binopType::Sub:
                case ASR::binopType::Div:
                case ASR::binopType::Pow:
                case ASR::binopType::BitLShift:
                case ASR::binopType::BitRShift: {
                    return (left_left && right_right);
                }
            }
            break;
        }
        case ASR::exprType::Var: {
            ASR::Var_t* var_x = ASR::down_cast<ASR::Var_t>(x);
            ASR::Var_t* var_y = ASR::down_cast<ASR::Var_t>(y);
            return var_x->m_v == var_y->m_v;
        }
        default: {
            // Let it pass for now.
            return true;
        }
    }

    // Let it pass for now.
    return true;
}

inline bool dimension_expr_equal(ASR::expr_t* dim_a, ASR::expr_t* dim_b) {
    if( !(dim_a && dim_b) ) {
        return true;
    }
    ASR::expr_t* dim_a_fallback = nullptr;
    ASR::expr_t* dim_b_fallback = nullptr;
    if( ASR::is_a<ASR::Var_t>(*dim_a) &&
        ASR::is_a<ASR::Variable_t>(
            *ASR::down_cast<ASR::Var_t>(dim_a)->m_v) ) {
        dim_a_fallback = ASRUtils::EXPR2VAR(dim_a)->m_symbolic_value;
    }
    if( ASR::is_a<ASR::Var_t>(*dim_b) &&
        ASR::is_a<ASR::Variable_t>(
            *ASR::down_cast<ASR::Var_t>(dim_b)->m_v) ) {
        dim_b_fallback = ASRUtils::EXPR2VAR(dim_b)->m_symbolic_value;
    }
    if( !ASRUtils::expr_equal(dim_a, dim_b) &&
        !(dim_a_fallback && ASRUtils::expr_equal(dim_a_fallback, dim_b)) &&
        !(dim_b_fallback && ASRUtils::expr_equal(dim_a, dim_b_fallback)) ) {
        return false;
    }
    return true;
}

inline bool dimensions_equal(ASR::dimension_t* dims_a, size_t n_dims_a,
    ASR::dimension_t* dims_b, size_t n_dims_b) {
    if( n_dims_a != n_dims_b ) {
        return false;
    }

    for( size_t i = 0; i < n_dims_a; i++ ) {
        ASR::dimension_t dim_a = dims_a[i];
        ASR::dimension_t dim_b = dims_b[i];
        if( !dimension_expr_equal(dim_a.m_length, dim_b.m_length) ||
            !dimension_expr_equal(dim_a.m_start, dim_b.m_start) ) {
            return false;
        }
    }
    return true;
}

inline bool types_equal(ASR::ttype_t *a, ASR::ttype_t *b,
    bool check_for_dimensions=false) {
    // TODO: If anyone of the input or argument is derived type then
    // add support for checking member wise types and do not compare
    // directly. From stdlib_string len(pattern) error
    a = ASRUtils::type_get_past_allocatable(ASRUtils::type_get_past_pointer(a));
    b = ASRUtils::type_get_past_allocatable(ASRUtils::type_get_past_pointer(b));
    if( !check_for_dimensions ) {
        a = ASRUtils::type_get_past_array(a);
        b = ASRUtils::type_get_past_array(b);
    }
    if (a->type == b->type) {
        // TODO: check dims
        // TODO: check all types
        switch (a->type) {
            case (ASR::ttypeType::Array): {
                ASR::Array_t* a2 = ASR::down_cast<ASR::Array_t>(a);
                ASR::Array_t* b2 = ASR::down_cast<ASR::Array_t>(b);
                if( !types_equal(a2->m_type, b2->m_type) ) {
                    return false;
                }

                return ASRUtils::dimensions_equal(
                            a2->m_dims, a2->n_dims,
                            b2->m_dims, b2->n_dims);
            }
            case (ASR::ttypeType::Integer) : {
                ASR::Integer_t *a2 = ASR::down_cast<ASR::Integer_t>(a);
                ASR::Integer_t *b2 = ASR::down_cast<ASR::Integer_t>(b);
                return (a2->m_kind == b2->m_kind);
            }
            case (ASR::ttypeType::UnsignedInteger) : {
                ASR::UnsignedInteger_t *a2 = ASR::down_cast<ASR::UnsignedInteger_t>(a);
                ASR::UnsignedInteger_t *b2 = ASR::down_cast<ASR::UnsignedInteger_t>(b);
                return (a2->m_kind == b2->m_kind);
            }
            case ASR::ttypeType::CPtr: {
                return true;
            }
            case ASR::ttypeType::SymbolicExpression: {
                return true;
            }
            case (ASR::ttypeType::Real) : {
                ASR::Real_t *a2 = ASR::down_cast<ASR::Real_t>(a);
                ASR::Real_t *b2 = ASR::down_cast<ASR::Real_t>(b);
                return (a2->m_kind == b2->m_kind);
            }
            case (ASR::ttypeType::Complex) : {
                ASR::Complex_t *a2 = ASR::down_cast<ASR::Complex_t>(a);
                ASR::Complex_t *b2 = ASR::down_cast<ASR::Complex_t>(b);
                return (a2->m_kind == b2->m_kind);
            }
            case (ASR::ttypeType::Logical) : {
                ASR::Logical_t *a2 = ASR::down_cast<ASR::Logical_t>(a);
                ASR::Logical_t *b2 = ASR::down_cast<ASR::Logical_t>(b);
                return (a2->m_kind == b2->m_kind);
            }
            case (ASR::ttypeType::Character) : {
                ASR::Character_t *a2 = ASR::down_cast<ASR::Character_t>(a);
                ASR::Character_t *b2 = ASR::down_cast<ASR::Character_t>(b);
                return (a2->m_kind == b2->m_kind);
            }
            case (ASR::ttypeType::List) : {
                ASR::List_t *a2 = ASR::down_cast<ASR::List_t>(a);
                ASR::List_t *b2 = ASR::down_cast<ASR::List_t>(b);
                return types_equal(a2->m_type, b2->m_type);
            }
            case (ASR::ttypeType::Struct) : {
                ASR::Struct_t *a2 = ASR::down_cast<ASR::Struct_t>(a);
                ASR::Struct_t *b2 = ASR::down_cast<ASR::Struct_t>(b);
                ASR::StructType_t *a2_type = ASR::down_cast<ASR::StructType_t>(
                                                ASRUtils::symbol_get_past_external(
                                                    a2->m_derived_type));
                ASR::StructType_t *b2_type = ASR::down_cast<ASR::StructType_t>(
                                                ASRUtils::symbol_get_past_external(
                                                    b2->m_derived_type));
                return a2_type == b2_type;
            }
            case (ASR::ttypeType::Class) : {
                ASR::Class_t *a2 = ASR::down_cast<ASR::Class_t>(a);
                ASR::Class_t *b2 = ASR::down_cast<ASR::Class_t>(b);
                ASR::symbol_t* a2_typesym = ASRUtils::symbol_get_past_external(a2->m_class_type);
                ASR::symbol_t* b2_typesym = ASRUtils::symbol_get_past_external(b2->m_class_type);
                if( a2_typesym->type != b2_typesym->type ) {
                    return false;
                }
                if( a2_typesym->type == ASR::symbolType::ClassType ) {
                    ASR::ClassType_t *a2_type = ASR::down_cast<ASR::ClassType_t>(a2_typesym);
                    ASR::ClassType_t *b2_type = ASR::down_cast<ASR::ClassType_t>(b2_typesym);
                    return a2_type == b2_type;
                } else if( a2_typesym->type == ASR::symbolType::StructType ) {
                    ASR::StructType_t *a2_type = ASR::down_cast<ASR::StructType_t>(a2_typesym);
                    ASR::StructType_t *b2_type = ASR::down_cast<ASR::StructType_t>(b2_typesym);
                    return is_derived_type_similar(a2_type, b2_type);
                }
                return false;
            }
            case (ASR::ttypeType::Union) : {
                ASR::Union_t *a2 = ASR::down_cast<ASR::Union_t>(a);
                ASR::Union_t *b2 = ASR::down_cast<ASR::Union_t>(b);
                ASR::UnionType_t *a2_type = ASR::down_cast<ASR::UnionType_t>(
                                                ASRUtils::symbol_get_past_external(
                                                    a2->m_union_type));
                ASR::UnionType_t *b2_type = ASR::down_cast<ASR::UnionType_t>(
                                                ASRUtils::symbol_get_past_external(
                                                    b2->m_union_type));
                return a2_type == b2_type;
            }
            default : return false;
        }
    } else if( a->type == ASR::ttypeType::Struct &&
               b->type == ASR::ttypeType::Class ) {
        ASR::Struct_t *a2 = ASR::down_cast<ASR::Struct_t>(a);
        ASR::Class_t *b2 = ASR::down_cast<ASR::Class_t>(b);
        ASR::symbol_t* a2_typesym = ASRUtils::symbol_get_past_external(a2->m_derived_type);
        ASR::symbol_t* b2_typesym = ASRUtils::symbol_get_past_external(b2->m_class_type);
        if( a2_typesym->type != b2_typesym->type ) {
            return false;
        }
        if( a2_typesym->type == ASR::symbolType::ClassType ) {
            ASR::ClassType_t *a2_type = ASR::down_cast<ASR::ClassType_t>(a2_typesym);
            ASR::ClassType_t *b2_type = ASR::down_cast<ASR::ClassType_t>(b2_typesym);
            return a2_type == b2_type;
        } else if( a2_typesym->type == ASR::symbolType::StructType ) {
            ASR::StructType_t *a2_type = ASR::down_cast<ASR::StructType_t>(a2_typesym);
            ASR::StructType_t *b2_type = ASR::down_cast<ASR::StructType_t>(b2_typesym);
            return is_derived_type_similar(a2_type, b2_type);
        }
    } else if( a->type == ASR::ttypeType::Class &&
               b->type == ASR::ttypeType::Struct ) {
        ASR::Class_t *a2 = ASR::down_cast<ASR::Class_t>(a);
        ASR::Struct_t *b2 = ASR::down_cast<ASR::Struct_t>(b);
        ASR::symbol_t* a2_typesym = ASRUtils::symbol_get_past_external(a2->m_class_type);
        ASR::symbol_t* b2_typesym = ASRUtils::symbol_get_past_external(b2->m_derived_type);
        if( a2_typesym->type != b2_typesym->type ) {
            return false;
        }
        if( a2_typesym->type == ASR::symbolType::ClassType ) {
            ASR::ClassType_t *a2_type = ASR::down_cast<ASR::ClassType_t>(a2_typesym);
            ASR::ClassType_t *b2_type = ASR::down_cast<ASR::ClassType_t>(b2_typesym);
            return a2_type == b2_type;
        } else if( a2_typesym->type == ASR::symbolType::StructType ) {
            ASR::StructType_t *a2_type = ASR::down_cast<ASR::StructType_t>(a2_typesym);
            ASR::StructType_t *b2_type = ASR::down_cast<ASR::StructType_t>(b2_typesym);
            return is_derived_type_similar(a2_type, b2_type);
        }
    }
    return false;
}

inline bool check_equal_type(ASR::ttype_t* x, ASR::ttype_t* y, bool check_for_dimensions=false) {
    ASR::ttype_t *x_underlying, *y_underlying;
    x_underlying = nullptr;
    y_underlying = nullptr;
    if( ASR::is_a<ASR::Enum_t>(*x) ) {
        ASR::Enum_t *x_enum = ASR::down_cast<ASR::Enum_t>(x);
        ASR::EnumType_t *x_enum_type = ASR::down_cast<ASR::EnumType_t>(x_enum->m_enum_type);
        x_underlying = x_enum_type->m_type;
    }
    if( ASR::is_a<ASR::Enum_t>(*y) ) {
        ASR::Enum_t *y_enum = ASR::down_cast<ASR::Enum_t>(y);
        ASR::EnumType_t *y_enum_type = ASR::down_cast<ASR::EnumType_t>(y_enum->m_enum_type);
        y_underlying = y_enum_type->m_type;
    }
    if( x_underlying || y_underlying ) {
        if( x_underlying ) {
            x = x_underlying;
        }
        if( y_underlying ) {
            y = y_underlying;
        }
        return check_equal_type(x, y);
    }
    if( ASR::is_a<ASR::Pointer_t>(*x) ||
        ASR::is_a<ASR::Pointer_t>(*y) ) {
        x = ASRUtils::type_get_past_pointer(x);
        y = ASRUtils::type_get_past_pointer(y);
        return check_equal_type(x, y);
    } else if( ASR::is_a<ASR::Allocatable_t>(*x) ||
               ASR::is_a<ASR::Allocatable_t>(*y) ) {
        x = ASRUtils::type_get_past_allocatable(x);
        y = ASRUtils::type_get_past_allocatable(y);
        return check_equal_type(x, y);
    } else if(ASR::is_a<ASR::Const_t>(*x) ||
              ASR::is_a<ASR::Const_t>(*y)) {
        x = ASRUtils::get_contained_type(x);
        y = ASRUtils::get_contained_type(y);
        return check_equal_type(x, y);
    } else if (ASR::is_a<ASR::List_t>(*x) && ASR::is_a<ASR::List_t>(*y)) {
        x = ASR::down_cast<ASR::List_t>(x)->m_type;
        y = ASR::down_cast<ASR::List_t>(y)->m_type;
        return check_equal_type(x, y);
    } else if (ASR::is_a<ASR::Set_t>(*x) && ASR::is_a<ASR::Set_t>(*y)) {
        x = ASR::down_cast<ASR::Set_t>(x)->m_type;
        y = ASR::down_cast<ASR::Set_t>(y)->m_type;
        return check_equal_type(x, y);
    } else if (ASR::is_a<ASR::Dict_t>(*x) && ASR::is_a<ASR::Dict_t>(*y)) {
        ASR::ttype_t *x_key_type = ASR::down_cast<ASR::Dict_t>(x)->m_key_type;
        ASR::ttype_t *y_key_type = ASR::down_cast<ASR::Dict_t>(y)->m_key_type;
        ASR::ttype_t *x_value_type = ASR::down_cast<ASR::Dict_t>(x)->m_value_type;
        ASR::ttype_t *y_value_type = ASR::down_cast<ASR::Dict_t>(y)->m_value_type;
        return (check_equal_type(x_key_type, y_key_type) &&
                check_equal_type(x_value_type, y_value_type));
    } else if (ASR::is_a<ASR::Tuple_t>(*x) && ASR::is_a<ASR::Tuple_t>(*y)) {
        ASR::Tuple_t *a = ASR::down_cast<ASR::Tuple_t>(x);
        ASR::Tuple_t *b = ASR::down_cast<ASR::Tuple_t>(y);
        if(a->n_type != b->n_type) {
            return false;
        }
        bool result = true;
        for (size_t i=0; i<a->n_type; i++) {
            result = result && check_equal_type(a->m_type[i], b->m_type[i]);
            if (!result) {
                return false;
            }
        }
        return result;
    } else if (ASR::is_a<ASR::TypeParameter_t>(*x) && ASR::is_a<ASR::TypeParameter_t>(*y)) {
        ASR::TypeParameter_t* left_tp = ASR::down_cast<ASR::TypeParameter_t>(x);
        ASR::TypeParameter_t* right_tp = ASR::down_cast<ASR::TypeParameter_t>(y);
        std::string left_param = left_tp->m_param;
        std::string right_param = right_tp->m_param;
        return left_param.compare(right_param) == 0;
    } else if (ASR::is_a<ASR::FunctionType_t>(*x) && ASR::is_a<ASR::FunctionType_t>(*y)) {
        ASR::FunctionType_t* left_ft = ASR::down_cast<ASR::FunctionType_t>(x);
        ASR::FunctionType_t* right_ft = ASR::down_cast<ASR::FunctionType_t>(y);
        if (left_ft->n_arg_types != right_ft->n_arg_types) {
            return false;
        }
        bool result;
        for (size_t i=0; i<left_ft->n_arg_types; i++) {
            result = check_equal_type(left_ft->m_arg_types[i],
                        right_ft->m_arg_types[i]);
            if (!result) return false;
        }
        if (left_ft->m_return_var_type == nullptr &&
                right_ft->m_return_var_type == nullptr) {
                return true;
        } else if (left_ft->m_return_var_type != nullptr &&
                right_ft->m_return_var_type != nullptr) {
                return check_equal_type(left_ft->m_return_var_type,
                        right_ft->m_return_var_type);
        }
        return false;
    }

    return types_equal(x, y, check_for_dimensions);
}

int select_generic_procedure(const Vec<ASR::call_arg_t> &args,
        const ASR::GenericProcedure_t &p, Location loc,
        const std::function<void (const std::string &, const Location &)> err,
        bool raise_error=true);

ASR::asr_t* symbol_resolve_external_generic_procedure_without_eval(
            const Location &loc,
            ASR::symbol_t *v, Vec<ASR::call_arg_t>& args,
            SymbolTable* current_scope, Allocator& al,
            const std::function<void (const std::string &, const Location &)> err);

static inline bool is_dimension_empty(ASR::dimension_t& dim) {
    return ((dim.m_length == nullptr) ||
            (dim.m_start == nullptr));
}

static inline bool is_dimension_empty(ASR::dimension_t* dims, size_t n) {
    for( size_t i = 0; i < n; i++ ) {
        if( is_dimension_empty(dims[i]) ) {
            return true;
        }
    }
    return false;
}

static inline ASR::intentType symbol_intent(const ASR::symbol_t *f)
{
    switch( f->type ) {
        case ASR::symbolType::Variable: {
            return ASR::down_cast<ASR::Variable_t>(f)->m_intent;
        }
        default: {
            throw LCompilersException("Cannot return intent of, " +
                                    std::to_string(f->type) + " symbol.");
        }
    }
    return ASR::intentType::Unspecified;
}

static inline ASR::intentType expr_intent(ASR::expr_t* expr) {
    switch( expr->type ) {
        case ASR::exprType::Var: {
            return ASRUtils::symbol_intent(ASR::down_cast<ASR::Var_t>(expr)->m_v);
        }
        default: {
            throw LCompilersException("Cannot extract intent of ASR::exprType::" +
                std::to_string(expr->type));
        }
    }
    return ASR::intentType::Unspecified;
}

static inline bool is_data_only_array(ASR::ttype_t* type, ASR::abiType abi) {
    ASR::dimension_t* m_dims = nullptr;
    size_t n_dims = ASRUtils::extract_dimensions_from_ttype(type, m_dims);
    if( n_dims == 0 ) {
        return false;
    }
    return (abi == ASR::abiType::BindC || !ASRUtils::is_dimension_empty(m_dims, n_dims));
}

static inline void insert_module_dependency(ASR::symbol_t* a,
    Allocator& al, SetChar& module_dependencies) {
    if( ASR::is_a<ASR::ExternalSymbol_t>(*a) ) {
        ASR::ExternalSymbol_t* a_ext = ASR::down_cast<ASR::ExternalSymbol_t>(a);
        ASR::symbol_t* a_sym_module = ASRUtils::get_asr_owner(a_ext->m_external);
        if( a_sym_module ) {
            while( a_sym_module && !ASR::is_a<ASR::Module_t>(*a_sym_module) ) {
                a_sym_module = ASRUtils::get_asr_owner(a_sym_module);
            }
            if( a_sym_module ) {
                module_dependencies.push_back(al, ASRUtils::symbol_name(a_sym_module));
            }
        }
    }
}

static inline ASR::ttype_t* get_type_parameter(ASR::ttype_t* t) {
    switch (t->type) {
        case ASR::ttypeType::TypeParameter: {
            return t;
        }
        case ASR::ttypeType::List: {
            ASR::List_t *tl = ASR::down_cast<ASR::List_t>(t);
            return get_type_parameter(tl->m_type);
        }
        case ASR::ttypeType::Array: {
            ASR::Array_t* array_t = ASR::down_cast<ASR::Array_t>(t);
            return get_type_parameter(array_t->m_type);
        }
        default: throw LCompilersException("Cannot get type parameter from this type.");
    }
}

static inline ASR::symbol_t* import_struct_instance_member(Allocator& al, ASR::symbol_t* v,
    SymbolTable* scope, ASR::ttype_t*& mem_type) {
    v = ASRUtils::symbol_get_past_external(v);
    ASR::symbol_t* struct_t = ASRUtils::get_asr_owner(v);
    std::string v_name = ASRUtils::symbol_name(v);
    std::string struct_t_name = ASRUtils::symbol_name(struct_t);
    std::string struct_ext_name = struct_t_name;
    if( ASRUtils::symbol_get_past_external(
            scope->resolve_symbol(struct_t_name)) != struct_t ) {
        struct_ext_name = "1_" + struct_ext_name;
    }
    if( scope->resolve_symbol(struct_ext_name) == nullptr ) {
        ASR::symbol_t* struct_t_module = ASRUtils::get_asr_owner(
            ASRUtils::symbol_get_past_external(struct_t));
        LCOMPILERS_ASSERT(struct_t_module != nullptr);
        SymbolTable* import_struct_t_scope = scope;
        while( import_struct_t_scope->asr_owner == nullptr ||
               !ASR::is_a<ASR::Module_t>(*ASR::down_cast<ASR::symbol_t>(
                import_struct_t_scope->asr_owner)) ) {
            import_struct_t_scope = import_struct_t_scope->parent;
            if( import_struct_t_scope->asr_owner != nullptr &&
                !ASR::is_a<ASR::symbol_t>(*import_struct_t_scope->asr_owner) ) {
                break;
            }
        }
        LCOMPILERS_ASSERT(import_struct_t_scope != nullptr);
        ASR::symbol_t* struct_ext = ASR::down_cast<ASR::symbol_t>(ASR::make_ExternalSymbol_t(al,
                                    v->base.loc, import_struct_t_scope, s2c(al, struct_ext_name), struct_t,
                                    ASRUtils::symbol_name(struct_t_module),
                                    nullptr, 0, s2c(al, struct_t_name), ASR::accessType::Public));
        import_struct_t_scope->add_symbol(struct_ext_name, struct_ext);
    }
    std::string v_ext_name = "1_" + struct_t_name + "_" + v_name;
    if( scope->get_symbol(v_ext_name) == nullptr ) {
        ASR::symbol_t* v_ext = ASR::down_cast<ASR::symbol_t>(ASR::make_ExternalSymbol_t(al,
                                    v->base.loc, scope, s2c(al, v_ext_name), ASRUtils::symbol_get_past_external(v),
                                    s2c(al, struct_ext_name), nullptr, 0, s2c(al, v_name), ASR::accessType::Public));
        scope->add_symbol(v_ext_name, v_ext);
    }

    ASR::dimension_t* m_dims = nullptr;
    size_t n_dims = ASRUtils::extract_dimensions_from_ttype(mem_type, m_dims);
    bool is_pointer = ASRUtils::is_pointer(mem_type);
    mem_type = ASRUtils::type_get_past_array(
        ASRUtils::type_get_past_pointer(
            ASRUtils::type_get_past_allocatable(mem_type)));
    if( mem_type && ASR::is_a<ASR::Struct_t>(*mem_type) ) {
        ASR::Struct_t* struct_t = ASR::down_cast<ASR::Struct_t>(mem_type);
        std::string struct_type_name = ASRUtils::symbol_name(struct_t->m_derived_type);
        ASR::symbol_t* struct_t_m_derived_type = ASRUtils::symbol_get_past_external(struct_t->m_derived_type);
        if( scope->resolve_symbol(struct_type_name) == nullptr ) {
            std::string struct_type_name_ = "1_" + struct_type_name;
            if( scope->get_symbol(struct_type_name_) == nullptr ) {
                ASR::Module_t* struct_type_module = ASRUtils::get_sym_module(struct_t_m_derived_type);
                LCOMPILERS_ASSERT(struct_type_module != nullptr);
                ASR::symbol_t* imported_struct_type = ASR::down_cast<ASR::symbol_t>(ASR::make_ExternalSymbol_t(al,
                    v->base.loc, scope, s2c(al, struct_type_name_), struct_t_m_derived_type, struct_type_module->m_name,
                    nullptr, 0, s2c(al, struct_type_name), ASR::accessType::Public));
                scope->add_symbol(struct_type_name_, imported_struct_type);
            }
            mem_type = ASRUtils::TYPE(ASR::make_Struct_t(al, mem_type->base.loc, scope->get_symbol(struct_type_name_)));
        } else {
            mem_type = ASRUtils::TYPE(ASR::make_Struct_t(al, mem_type->base.loc,
                scope->resolve_symbol(struct_type_name)));
        }
    }
    if( n_dims > 0 ) {
        mem_type = ASRUtils::make_Array_t_util(al, mem_type->base.loc, mem_type, m_dims, n_dims);
    }
    if( is_pointer ) {
        mem_type = ASRUtils::TYPE(ASR::make_Pointer_t(al, mem_type->base.loc, mem_type));
    }
    return scope->get_symbol(v_ext_name);
}

static inline ASR::symbol_t* import_enum_member(Allocator& al, ASR::symbol_t* v,
    SymbolTable* scope) {
    v = ASRUtils::symbol_get_past_external(v);
    ASR::symbol_t* enum_t = ASRUtils::get_asr_owner(v);
    std::string v_name = ASRUtils::symbol_name(v);
    std::string enum_t_name = ASRUtils::symbol_name(enum_t);
    std::string enum_ext_name = enum_t_name;
    if( scope->resolve_symbol(enum_t_name) != enum_t ) {
        enum_ext_name = "1_" + enum_ext_name;
    }
    if( scope->resolve_symbol(enum_ext_name) == nullptr ) {
        ASR::symbol_t* enum_t_module = ASRUtils::get_asr_owner(
            ASRUtils::symbol_get_past_external(enum_t));
        LCOMPILERS_ASSERT(enum_t_module != nullptr);
        SymbolTable* import_enum_t_scope = scope;
        while( import_enum_t_scope->asr_owner == nullptr ||
               !ASR::is_a<ASR::Module_t>(*ASR::down_cast<ASR::symbol_t>(
                import_enum_t_scope->asr_owner)) ) {
            import_enum_t_scope = import_enum_t_scope->parent;
        }
        LCOMPILERS_ASSERT(import_enum_t_scope != nullptr);
        ASR::symbol_t* enum_ext = ASR::down_cast<ASR::symbol_t>(ASR::make_ExternalSymbol_t(al,
                                    v->base.loc, import_enum_t_scope, s2c(al, enum_ext_name), enum_t,
                                    ASRUtils::symbol_name(enum_t_module),
                                    nullptr, 0, s2c(al, enum_t_name), ASR::accessType::Public));
        import_enum_t_scope->add_symbol(enum_ext_name, enum_ext);
    }
    std::string v_ext_name = "1_" + enum_t_name + "_" + v_name;
    if( scope->get_symbol(v_ext_name) == nullptr ) {
        ASR::symbol_t* v_ext = ASR::down_cast<ASR::symbol_t>(ASR::make_ExternalSymbol_t(al,
                                    v->base.loc, scope, s2c(al, v_ext_name), ASRUtils::symbol_get_past_external(v),
                                    s2c(al, enum_ext_name), nullptr, 0, s2c(al, v_name), ASR::accessType::Public));
        scope->add_symbol(v_ext_name, v_ext);
    }

    return scope->get_symbol(v_ext_name);
}

class ReplaceArgVisitor: public ASR::BaseExprReplacer<ReplaceArgVisitor> {

    private:

    Allocator& al;

    SymbolTable* current_scope;

    ASR::Function_t* orig_func;

    Vec<ASR::call_arg_t>& orig_args;

    SetChar& current_function_dependencies;

    public:

    ReplaceArgVisitor(Allocator& al_, SymbolTable* current_scope_,
                      ASR::Function_t* orig_func_, Vec<ASR::call_arg_t>& orig_args_,
                      SetChar& current_function_dependencies_) :
        al(al_), current_scope(current_scope_), orig_func(orig_func_),
        orig_args(orig_args_), current_function_dependencies(current_function_dependencies_)
    {}

    void replace_FunctionCall(ASR::FunctionCall_t* x) {
        ASR::symbol_t *new_es = x->m_name;
        // Import a function as external only if necessary
        ASR::Function_t *f = nullptr;
        ASR::symbol_t* f_sym = nullptr;
        if (ASR::is_a<ASR::Function_t>(*x->m_name)) {
            f = ASR::down_cast<ASR::Function_t>(x->m_name);
        } else if( ASR::is_a<ASR::ExternalSymbol_t>(*x->m_name) ) {
            f_sym = ASRUtils::symbol_get_past_external(x->m_name);
            if( ASR::is_a<ASR::Function_t>(*f_sym) ) {
                f = ASR::down_cast<ASR::Function_t>(f_sym);
            }
        }
        ASR::Module_t *m = ASR::down_cast2<ASR::Module_t>(f->m_symtab->parent->asr_owner);
        char *modname = m->m_name;
        ASR::symbol_t *maybe_f = current_scope->resolve_symbol(std::string(f->m_name));
        ASR::symbol_t* maybe_f_actual = nullptr;
        std::string maybe_modname = "";
        if( maybe_f && ASR::is_a<ASR::ExternalSymbol_t>(*maybe_f) ) {
            maybe_modname = ASR::down_cast<ASR::ExternalSymbol_t>(maybe_f)->m_module_name;
            maybe_f_actual = ASRUtils::symbol_get_past_external(maybe_f);
        }
        // If the Function to be imported is already present
        // then do not import.
        if( maybe_modname == std::string(modname) &&
            f_sym == maybe_f_actual ) {
            new_es = maybe_f;
        } else {
            // Import while assigning a new name to avoid conflicts
            // For example, if someone is using `len` from a user
            // define module then `get_unique_name` will avoid conflict
            std::string unique_name = current_scope->get_unique_name(f->m_name);
            Str s; s.from_str_view(unique_name);
            char *unique_name_c = s.c_str(al);
            LCOMPILERS_ASSERT(current_scope->get_symbol(unique_name) == nullptr);
            new_es = ASR::down_cast<ASR::symbol_t>(ASR::make_ExternalSymbol_t(
                al, f->base.base.loc,
                /* a_symtab */ current_scope,
                /* a_name */ unique_name_c,
                (ASR::symbol_t*)f,
                modname, nullptr, 0,
                f->m_name,
                ASR::accessType::Private
                ));
            current_scope->add_symbol(unique_name, new_es);
        }
        // The following substitutes args from the current scope
        for (size_t i = 0; i < x->n_args; i++) {
            ASR::expr_t** current_expr_copy_ = current_expr;
            current_expr = &(x->m_args[i].m_value);
            replace_expr(x->m_args[i].m_value);
            current_expr = current_expr_copy_;
        }
        switch( x->m_type->type ) {
            case ASR::ttypeType::Character: {
                ASR::Character_t* char_type = ASR::down_cast<ASR::Character_t>(x->m_type);
                if( char_type->m_len_expr ) {
                    ASR::expr_t** current_expr_copy_ = current_expr;
                    current_expr = &(char_type->m_len_expr);
                    replace_expr(char_type->m_len_expr);
                    current_expr = current_expr_copy_;
                }
                break;
            }
            default:
                break;
        }
        current_function_dependencies.push_back(al, ASRUtils::symbol_name(new_es));
        x->m_name = new_es;
    }

    void replace_Var(ASR::Var_t* x) {
        size_t arg_idx = 0;
        bool idx_found = false;
        std::string arg_name = ASRUtils::symbol_name(x->m_v);
        // Finds the index of the argument to be used for substitution
        // Basically if we are calling maybe(string, ret_type=character(len=len(s)))
        // where string is a variable in current scope and s is one of the arguments
        // accepted by maybe i.e., maybe has a signature maybe(s). Then, we will
        // replace s with string. So, the call would become,
        // maybe(string, ret_type=character(len=len(string)))
        for( size_t j = 0; j < orig_func->n_args && !idx_found; j++ ) {
            if( ASR::is_a<ASR::Var_t>(*(orig_func->m_args[j])) ) {
                std::string arg_name_2 = std::string(ASRUtils::symbol_name(
                    ASR::down_cast<ASR::Var_t>(orig_func->m_args[j])->m_v));
                arg_idx = j;
                idx_found = arg_name_2 == arg_name;
            }
        }
        if( idx_found ) {
            LCOMPILERS_ASSERT(current_expr);
            *current_expr = orig_args[arg_idx].m_value;
        }
    }

};

// Finds the argument index that is equal to `v`, otherwise -1.
inline int64_t lookup_var_index(ASR::expr_t **args, size_t n_args, ASR::Var_t *v) {
    ASR::symbol_t *s = v->m_v;
    for (size_t i = 0; i < n_args; i++) {
        if (ASR::down_cast<ASR::Var_t>(args[i])->m_v == s) {
            return i;
        }
    }
    return -1;
}

class ExprStmtDuplicator: public ASR::BaseExprStmtDuplicator<ExprStmtDuplicator>
{
    public:

    ExprStmtDuplicator(Allocator &al): BaseExprStmtDuplicator(al) {}

};

class ReplaceWithFunctionParamVisitor: public ASR::BaseExprReplacer<ReplaceWithFunctionParamVisitor> {

    private:

    Allocator& al;

    ASR::expr_t** m_args;

    size_t n_args;

    public:

    ReplaceWithFunctionParamVisitor(Allocator& al_, ASR::expr_t** m_args_, size_t n_args_) :
        al(al_), m_args(m_args_), n_args(n_args_) {}

    void replace_Var(ASR::Var_t* x) {
        size_t arg_idx = 0;
        bool idx_found = false;
        std::string arg_name = ASRUtils::symbol_name(x->m_v);
        for( size_t j = 0; j < n_args && !idx_found; j++ ) {
            if( ASR::is_a<ASR::Var_t>(*(m_args[j])) ) {
                std::string arg_name_2 = std::string(ASRUtils::symbol_name(
                    ASR::down_cast<ASR::Var_t>(m_args[j])->m_v));
                arg_idx = j;
                idx_found = arg_name_2 == arg_name;
            }
        }

        if( idx_found ) {
            LCOMPILERS_ASSERT(current_expr);
            ASR::ttype_t* t_ = replace_args_with_FunctionParam(
                                ASRUtils::symbol_type(x->m_v));
            *current_expr = ASRUtils::EXPR(ASR::make_FunctionParam_t(
                                al, m_args[arg_idx]->base.loc, arg_idx,
                                t_, nullptr));
        }
    }

    ASR::ttype_t* replace_args_with_FunctionParam(ASR::ttype_t* t) {
        ASRUtils::ExprStmtDuplicator duplicator(al);
        duplicator.allow_procedure_calls = true;

        // We need to substitute all direct argument variable references with
        // FunctionParam.
        duplicator.success = true;
        t = duplicator.duplicate_ttype(t);
        LCOMPILERS_ASSERT(duplicator.success);
        replace_ttype(t);
        return t;
    }

};

inline ASR::asr_t* make_Function_t_util(Allocator& al, const Location& loc,
    SymbolTable* m_symtab, char* m_name, char** m_dependencies, size_t n_dependencies,
    ASR::expr_t** a_args, size_t n_args, ASR::stmt_t** m_body, size_t n_body,
    ASR::expr_t* m_return_var, ASR::abiType m_abi, ASR::accessType m_access,
    ASR::deftypeType m_deftype, char* m_bindc_name, bool m_elemental, bool m_pure,
    bool m_module, bool m_inline, bool m_static, ASR::ttype_t** m_type_params,
    size_t n_type_params, ASR::symbol_t** m_restrictions, size_t n_restrictions,
    bool m_is_restriction, bool m_deterministic, bool m_side_effect_free, char *m_module_file=nullptr) {
    Vec<ASR::ttype_t*> arg_types;
    arg_types.reserve(al, n_args);
    ReplaceWithFunctionParamVisitor replacer(al, a_args, n_args);
    for( size_t i = 0; i < n_args; i++ ) {
        // We need to substitute all direct argument variable references with
        // FunctionParam.
        ASR::ttype_t *t = replacer.replace_args_with_FunctionParam(
                            expr_type(a_args[i]));
        arg_types.push_back(al, t);
    }
    ASR::ttype_t* return_var_type = nullptr;
    if( m_return_var ) {
        return_var_type = replacer.replace_args_with_FunctionParam(
                            ASRUtils::expr_type(m_return_var));
    }
    ASR::ttype_t* func_type = ASRUtils::TYPE(ASR::make_FunctionType_t(
        al, loc, arg_types.p, arg_types.size(), return_var_type, m_abi,
        m_deftype, m_bindc_name, m_elemental, m_pure, m_module, m_inline,
        m_static, m_type_params, n_type_params, m_restrictions, n_restrictions,
        m_is_restriction));
    return ASR::make_Function_t(
        al, loc, m_symtab, m_name, func_type, m_dependencies, n_dependencies,
        a_args, n_args, m_body, n_body, m_return_var, m_access, m_deterministic,
        m_side_effect_free, m_module_file);
}

class SymbolDuplicator {

    private:

    Allocator& al;

    public:

    SymbolDuplicator(Allocator& al_):
    al(al_) {

    }

    void duplicate_SymbolTable(SymbolTable* symbol_table,
        SymbolTable* destination_symtab) {
        for( auto& item: symbol_table->get_scope() ) {
            duplicate_symbol(item.second, destination_symtab);
        }
    }

    void duplicate_symbol(ASR::symbol_t* symbol,
        SymbolTable* destination_symtab) {
        ASR::symbol_t* new_symbol = nullptr;
        std::string new_symbol_name = "";
        switch( symbol->type ) {
            case ASR::symbolType::Variable: {
                ASR::Variable_t* variable = ASR::down_cast<ASR::Variable_t>(symbol);
                new_symbol = duplicate_Variable(variable, destination_symtab);
                new_symbol_name = variable->m_name;
                break;
            }
            case ASR::symbolType::ExternalSymbol: {
                ASR::ExternalSymbol_t* external_symbol = ASR::down_cast<ASR::ExternalSymbol_t>(symbol);
                new_symbol = duplicate_ExternalSymbol(external_symbol, destination_symtab);
                new_symbol_name = external_symbol->m_name;
                break;
            }
            case ASR::symbolType::AssociateBlock: {
                ASR::AssociateBlock_t* associate_block = ASR::down_cast<ASR::AssociateBlock_t>(symbol);
                new_symbol = duplicate_AssociateBlock(associate_block, destination_symtab);
                new_symbol_name = associate_block->m_name;
                break;
            }
            case ASR::symbolType::Function: {
                ASR::Function_t* function = ASR::down_cast<ASR::Function_t>(symbol);
                new_symbol = duplicate_Function(function, destination_symtab);
                new_symbol_name = function->m_name;
                break;
            }
            case ASR::symbolType::Block: {
                ASR::Block_t* block = ASR::down_cast<ASR::Block_t>(symbol);
                new_symbol = duplicate_Block(block, destination_symtab);
                new_symbol_name = block->m_name;
                break;
            }
            default: {
                throw LCompilersException("Duplicating ASR::symbolType::" +
                        std::to_string(symbol->type) + " is not supported yet.");
            }
        }
        if( new_symbol ) {
            destination_symtab->add_symbol(new_symbol_name, new_symbol);
        }
    }

    ASR::symbol_t* duplicate_Variable(ASR::Variable_t* variable,
        SymbolTable* destination_symtab) {
        ExprStmtDuplicator node_duplicator(al);
        node_duplicator.success = true;
        ASR::expr_t* m_symbolic_value = node_duplicator.duplicate_expr(variable->m_symbolic_value);
        if( !node_duplicator.success ) {
            return nullptr;
        }
        node_duplicator.success = true;
        ASR::expr_t* m_value = node_duplicator.duplicate_expr(variable->m_value);
        if( !node_duplicator.success ) {
            return nullptr;
        }
        node_duplicator.success = true;
        ASR::ttype_t* m_type = node_duplicator.duplicate_ttype(variable->m_type);
        if( !node_duplicator.success ) {
            return nullptr;
        }
        return ASR::down_cast<ASR::symbol_t>(
            ASR::make_Variable_t(al, variable->base.base.loc, destination_symtab,
                variable->m_name, variable->m_dependencies, variable->n_dependencies,
                variable->m_intent, m_symbolic_value, m_value, variable->m_storage,
                m_type, variable->m_type_declaration, variable->m_abi, variable->m_access,
                variable->m_presence, variable->m_value_attr));
    }

    ASR::symbol_t* duplicate_ExternalSymbol(ASR::ExternalSymbol_t* external_symbol,
        SymbolTable* destination_symtab) {
            return ASR::down_cast<ASR::symbol_t>(ASR::make_ExternalSymbol_t(
                al, external_symbol->base.base.loc, destination_symtab,
                external_symbol->m_name, external_symbol->m_external,
                external_symbol->m_module_name, external_symbol->m_scope_names,
                external_symbol->n_scope_names, external_symbol->m_original_name,
                external_symbol->m_access));
    }

    ASR::symbol_t* duplicate_AssociateBlock(ASR::AssociateBlock_t* associate_block,
        SymbolTable* destination_symtab) {
        SymbolTable* associate_block_symtab = al.make_new<SymbolTable>(destination_symtab);
        duplicate_SymbolTable(associate_block->m_symtab, associate_block_symtab);
        Vec<ASR::stmt_t*> new_body;
        new_body.reserve(al, associate_block->n_body);
        ASRUtils::ExprStmtDuplicator node_duplicator(al);
        node_duplicator.allow_procedure_calls = true;
        node_duplicator.allow_reshape = false;
        for( size_t i = 0; i < associate_block->n_body; i++ ) {
            node_duplicator.success = true;
            ASR::stmt_t* new_stmt = node_duplicator.duplicate_stmt(associate_block->m_body[i]);
            if( !node_duplicator.success ) {
                return nullptr;
            }
            new_body.push_back(al, new_stmt);
        }

        // node_duplicator_.allow_procedure_calls = true;

        return ASR::down_cast<ASR::symbol_t>(ASR::make_AssociateBlock_t(al,
                        associate_block->base.base.loc, associate_block_symtab,
                        associate_block->m_name, new_body.p, new_body.size()));
    }

    ASR::symbol_t* duplicate_Function(ASR::Function_t* function,
        SymbolTable* destination_symtab) {
        SymbolTable* function_symtab = al.make_new<SymbolTable>(destination_symtab);
        duplicate_SymbolTable(function->m_symtab, function_symtab);
        Vec<ASR::stmt_t*> new_body;
        new_body.reserve(al, function->n_body);
        ASRUtils::ExprStmtDuplicator node_duplicator(al);
        node_duplicator.allow_procedure_calls = true;
        node_duplicator.allow_reshape = false;
        for( size_t i = 0; i < function->n_body; i++ ) {
            node_duplicator.success = true;
            ASR::stmt_t* new_stmt = node_duplicator.duplicate_stmt(function->m_body[i]);
            if( !node_duplicator.success ) {
                return nullptr;
            }
            new_body.push_back(al, new_stmt);
        }

        Vec<ASR::expr_t*> new_args;
        new_args.reserve(al, function->n_args);
        for( size_t i = 0; i < function->n_args; i++ ) {
            node_duplicator.success = true;
            ASR::expr_t* new_arg = node_duplicator.duplicate_expr(function->m_args[i]);
            if (ASR::is_a<ASR::Var_t>(*new_arg)) {
                ASR::Var_t* var = ASR::down_cast<ASR::Var_t>(new_arg);
                if (ASR::is_a<ASR::Variable_t>(*(var->m_v))) {
                    ASR::Variable_t* variable = ASR::down_cast<ASR::Variable_t>(var->m_v);
                    ASR::symbol_t* arg_symbol = function_symtab->get_symbol(variable->m_name);
                    new_arg = ASRUtils::EXPR(make_Var_t(al, var->base.base.loc, arg_symbol));
                }
            }
            if( !node_duplicator.success ) {
                return nullptr;
            }
            new_args.push_back(al, new_arg);
        }

        ASR::expr_t* new_return_var = function->m_return_var;
        if( new_return_var ) {
            node_duplicator.success = true;
            new_return_var = node_duplicator.duplicate_expr(function->m_return_var);
            if( !node_duplicator.success ) {
                return nullptr;
            }
        }

        ASR::FunctionType_t* function_type = ASRUtils::get_FunctionType(function);

        Vec<ASR::ttype_t*> new_ttypes;
        new_ttypes.reserve(al, function_type->n_type_params);
        for( size_t i = 0; i < function_type->n_type_params; i++ ) {
            node_duplicator.success = true;
            ASR::ttype_t* new_ttype = node_duplicator.duplicate_ttype(function_type->m_type_params[i]);
            if( !node_duplicator.success ) {
                return nullptr;
            }
            new_ttypes.push_back(al, new_ttype);
        }

        Vec<ASR::symbol_t*> new_restrictions;
        new_restrictions.reserve(al, function_type->n_restrictions);
        for( size_t i = 0; i < function_type->n_restrictions; i++ ) {
            std::string restriction_name = ASRUtils::symbol_name(function_type->m_restrictions[i]);
            ASR::symbol_t* new_restriction = function_symtab->resolve_symbol(restriction_name);
            if( !new_restriction ) {
                throw LCompilersException("Symbol " + restriction_name + " not found.");
            }
            new_restrictions.push_back(al, new_restriction);
        }

        return ASR::down_cast<ASR::symbol_t>(make_Function_t_util(al,
            function->base.base.loc, function_symtab, function->m_name,
            function->m_dependencies, function->n_dependencies, new_args.p,
            new_args.size(), new_body.p, new_body.size(), new_return_var,
            function_type->m_abi, function->m_access, function_type->m_deftype,
            function_type->m_bindc_name, function_type->m_elemental, function_type->m_pure,
            function_type->m_module, function_type->m_inline, function_type->m_static,
            new_ttypes.p, new_ttypes.size(), new_restrictions.p, new_restrictions.size(),
            function_type->m_is_restriction, function->m_deterministic,
            function->m_side_effect_free));
    }

    ASR::symbol_t* duplicate_Block(ASR::Block_t* block_t,
        SymbolTable* destination_symtab) {
        SymbolTable* block_symtab = al.make_new<SymbolTable>(destination_symtab);
        duplicate_SymbolTable(block_t->m_symtab, block_symtab);

        Vec<ASR::stmt_t*> new_body;
        new_body.reserve(al, block_t->n_body);
        ASRUtils::ExprStmtDuplicator node_duplicator(al);
        node_duplicator.allow_procedure_calls = true;
        node_duplicator.allow_reshape = false;
        for( size_t i = 0; i < block_t->n_body; i++ ) {
            node_duplicator.success = true;
            ASR::stmt_t* new_stmt = node_duplicator.duplicate_stmt(block_t->m_body[i]);
            if( !node_duplicator.success ) {
                return nullptr;
            }
            new_body.push_back(al, new_stmt);
        }

        return ASR::down_cast<ASR::symbol_t>(ASR::make_Block_t(al,
                block_t->base.base.loc, block_symtab, block_t->m_name,
                new_body.p, new_body.size()));
    }

};

class ReplaceReturnWithGotoVisitor: public ASR::BaseStmtReplacer<ReplaceReturnWithGotoVisitor> {

    private:

    Allocator& al;

    uint64_t goto_label;

    public:

    ReplaceReturnWithGotoVisitor(Allocator& al_, uint64_t goto_label_) :
        al(al_), goto_label(goto_label_)
    {}

    void set_goto_label(uint64_t label) {
        goto_label = label;
    }

    void replace_Return(ASR::Return_t* x) {
        *current_stmt = ASRUtils::STMT(ASR::make_GoTo_t(al, x->base.base.loc, goto_label,
                            s2c(al, "__" + std::to_string(goto_label))));
        has_replacement_happened = true;
    }

};

static inline bool present(Vec<ASR::symbol_t*> &v, const ASR::symbol_t* name) {
    for (auto &a : v) {
        if (a == name) {
            return true;
        }
    }
    return false;
}

// Singleton LabelGenerator so that it generates
// unique labels for different statements, from
// wherever it is called (be it ASR passes, be it
// AST to ASR transition, etc).
class LabelGenerator {
    private:

        static LabelGenerator *label_generator;
        uint64_t unique_label;
        std::map<ASR::asr_t*, uint64_t> node2label;

        // Private constructor so that more than
        // one object cannot be created by calling the
        // constructor.
        LabelGenerator() {
            unique_label = 0;
        }

    public:

        static LabelGenerator *get_instance() {
            if (!label_generator) {
                label_generator = new LabelGenerator;
            }
            return label_generator;
        }

        int get_unique_label() {
            unique_label += 1;
            return unique_label;
        }

        void add_node_with_unique_label(ASR::asr_t* node, uint64_t label) {
            LCOMPILERS_ASSERT( node2label.find(node) == node2label.end() );
            node2label[node] = label;
        }

        bool verify(ASR::asr_t* node) {
            return node2label.find(node) != node2label.end();
        }
};

ASR::asr_t* make_Cast_t_value(Allocator &al, const Location &a_loc,
        ASR::expr_t* a_arg, ASR::cast_kindType a_kind, ASR::ttype_t* a_type);

static inline ASR::expr_t* compute_length_from_start_end(Allocator& al, ASR::expr_t* start, ASR::expr_t* end) {
    ASR::expr_t* start_value = ASRUtils::expr_value(start);
    ASR::expr_t* end_value = ASRUtils::expr_value(end);

    // If both start and end have compile time values
    // then length can be computed easily by extracting
    // compile time values of end and start.
    if( start_value && end_value ) {
        int64_t start_int = -1, end_int = -1;
        ASRUtils::extract_value(start_value, start_int);
        ASRUtils::extract_value(end_value, end_int);
        return ASRUtils::EXPR(ASR::make_IntegerConstant_t(al, start->base.loc,
                              end_int - start_int + 1,
                              ASRUtils::expr_type(start)));
    }

    // If start has a compile time value and
    // end is a variable then length can be
    // simplified by computing 1 - start as a constant
    // and then analysing the end expression.
    if( start_value && !end_value ) {
        int64_t start_int = -1;
        ASRUtils::extract_value(start_value, start_int);
        int64_t remaining_portion = 1 - start_int;

        // If 1 - start is 0 then length is clearly the
        // end expression.
        if( remaining_portion == 0 ) {
            return end;
        }

        // If end is a binary expression of Add, Sub
        // type.
        if( ASR::is_a<ASR::IntegerBinOp_t>(*end) ) {
            ASR::IntegerBinOp_t* end_binop = ASR::down_cast<ASR::IntegerBinOp_t>(end);
            if( end_binop->m_op == ASR::binopType::Add ||
                end_binop->m_op == ASR::binopType::Sub) {
                ASR::expr_t* end_left = end_binop->m_left;
                ASR::expr_t* end_right = end_binop->m_right;
                ASR::expr_t* end_leftv = ASRUtils::expr_value(end_left);
                ASR::expr_t* end_rightv = ASRUtils::expr_value(end_right);
                if( end_leftv ) {
                    // If left part of end is a compile time constant
                    // then it can be merged with 1 - start.
                    int64_t el_int = -1;
                    ASRUtils::extract_value(end_leftv, el_int);
                    remaining_portion += el_int;

                    // If 1 - start + end_left is 0
                    // and end is an addition operation
                    // then clearly end_right is the length.
                    if( remaining_portion == 0 &&
                        end_binop->m_op == ASR::binopType::Add ) {
                        return end_right;
                    }

                    // In all other cases the length would be (1 - start + end_left) endop end_right
                    // endop is the operation of end expression and 1 - start + end_left is a constant.
                    ASR::expr_t* remaining_expr = ASRUtils::EXPR(ASR::make_IntegerConstant_t(al,
                                                    end->base.loc, remaining_portion,
                                                    ASRUtils::expr_type(end)));
                    return ASRUtils::EXPR(ASR::make_IntegerBinOp_t(al, end->base.loc, remaining_expr,
                                end_binop->m_op, end_right, end_binop->m_type, end_binop->m_value));
                } else if( end_rightv ) {
                    // If right part of end is a compile time constant
                    // then it can be merged with 1 - start. The sign
                    // of end_right depends on the operation in
                    // end expression.
                    int64_t er_int = -1;
                    ASRUtils::extract_value(end_rightv, er_int);
                    if( end_binop->m_op == ASR::binopType::Sub ) {
                        er_int = -er_int;
                    }
                    remaining_portion += er_int;

                    // If (1 - start endop end_right) is 0
                    // then clearly end_left is the length expression.
                    if( remaining_portion == 0 ) {
                        return end_left;
                    }

                    // Otherwise, length is end_left Add (1 - start endop end_right)
                    // where endop is the operation in end expression and
                    // (1 - start endop end_right) is a compile time constant.
                    ASR::expr_t* remaining_expr = ASRUtils::EXPR(ASR::make_IntegerConstant_t(al,
                                                    end->base.loc, remaining_portion,
                                                    ASRUtils::expr_type(end)));
                    return ASRUtils::EXPR(ASR::make_IntegerBinOp_t(al, end->base.loc, end_left,
                                ASR::binopType::Add, remaining_expr, end_binop->m_type, end_binop->m_value));
                }
            }
        }

        // If start is a variable and end is a compile time constant
        // then compute (end + 1) as a constant and then return
        // (end + 1) - start as the length expression.
        if( !start_value && end_value ) {
            int64_t end_int = -1;
            ASRUtils::extract_value(end_value, end_int);
            int64_t remaining_portion = end_int + 1;
            ASR::expr_t* remaining_expr = ASRUtils::EXPR(ASR::make_IntegerConstant_t(al,
                                                end->base.loc, remaining_portion,
                                                ASRUtils::expr_type(end)));
            return ASRUtils::EXPR(ASR::make_IntegerBinOp_t(al, end->base.loc, remaining_expr,
                        ASR::binopType::Sub, start, ASRUtils::expr_type(end), nullptr));
        }

        // For all the other cases
        ASR::expr_t* remaining_expr = ASRUtils::EXPR(ASR::make_IntegerConstant_t(al,
                                                end->base.loc, remaining_portion,
                                                ASRUtils::expr_type(end)));
        return ASRUtils::EXPR(ASR::make_IntegerBinOp_t(al, end->base.loc, end,
                    ASR::binopType::Add, remaining_expr, ASRUtils::expr_type(end),
                    nullptr));
    }

    ASR::expr_t* diff = ASRUtils::EXPR(ASR::make_IntegerBinOp_t(al, end->base.loc, end,
                                       ASR::binopType::Sub, start, ASRUtils::expr_type(end),
                                       nullptr));
    ASR::expr_t *constant_one = ASR::down_cast<ASR::expr_t>(ASR::make_IntegerConstant_t(
                                            al, diff->base.loc, 1, ASRUtils::expr_type(diff)));
    return ASRUtils::EXPR(ASR::make_IntegerBinOp_t(al, end->base.loc, diff,
                          ASR::binopType::Add, constant_one, ASRUtils::expr_type(end),
                          nullptr));
}

static inline bool is_pass_array_by_data_possible(ASR::Function_t* x, std::vector<size_t>& v) {
    // BindC interfaces already pass array by data pointer so we don't need to track
    // them and use extra variables for their dimensional information. Only those functions
    // need to be tracked which by default pass arrays by using descriptors.
    if (ASRUtils::get_FunctionType(x)->m_abi == ASR::abiType::BindC &&
        ASRUtils::get_FunctionType(x)->m_deftype == ASR::deftypeType::Interface) {
        return false;
    }

    ASR::ttype_t* typei = nullptr;
    ASR::dimension_t* dims = nullptr;
    for( size_t i = 0; i < x->n_args; i++ ) {
        if( !ASR::is_a<ASR::Var_t>(*x->m_args[i]) ) {
            continue;
        }
        ASR::Var_t* arg_Var = ASR::down_cast<ASR::Var_t>(x->m_args[i]);
        if( !ASR::is_a<ASR::Variable_t>(*arg_Var->m_v) ) {
            continue;
        }
        typei = ASRUtils::expr_type(x->m_args[i]);
        if( ASR::is_a<ASR::Class_t>(*typei) ||
            ASR::is_a<ASR::FunctionType_t>(*typei) ) {
            continue ;
        }
        int n_dims = ASRUtils::extract_dimensions_from_ttype(typei, dims);
        ASR::Variable_t* argi = ASRUtils::EXPR2VAR(x->m_args[i]);
        if( ASR::is_a<ASR::Pointer_t>(*argi->m_type) ) {
            return false;
        }

        // The following if check determines whether the i-th argument
        // can be called by just passing the data pointer and
        // dimensional information spearately via extra arguments.
        if( n_dims > 0 && ASRUtils::is_dimension_empty(dims, n_dims) &&
            (argi->m_intent == ASRUtils::intent_in ||
             argi->m_intent == ASRUtils::intent_out ||
             argi->m_intent == ASRUtils::intent_inout) &&
            !ASR::is_a<ASR::Allocatable_t>(*argi->m_type) &&
            !ASR::is_a<ASR::Struct_t>(*ASRUtils::type_get_past_array(argi->m_type)) &&
            !ASRUtils::is_character(*argi->m_type)) {
            v.push_back(i);
        }
    }
    return v.size() > 0;
}

static inline ASR::expr_t* get_bound(ASR::expr_t* arr_expr, int dim,
                                     std::string bound, Allocator& al) {
    ASR::ttype_t* int32_type = ASRUtils::TYPE(ASR::make_Integer_t(al, arr_expr->base.loc, 4));
    ASR::expr_t* dim_expr = ASRUtils::EXPR(ASR::make_IntegerConstant_t(al, arr_expr->base.loc,
                                                                       dim, int32_type));
    ASR::arrayboundType bound_type = ASR::arrayboundType::LBound;
    if( bound == "ubound" ) {
        bound_type = ASR::arrayboundType::UBound;
    }
    ASR::expr_t* bound_value = nullptr;
    ASR::dimension_t* arr_dims = nullptr;
    int arr_n_dims = ASRUtils::extract_dimensions_from_ttype(
        ASRUtils::expr_type(arr_expr), arr_dims);
    if( dim > arr_n_dims || dim < 1) {
        throw LCompilersException("Dimension " + std::to_string(dim) +
            " is invalid. Rank of the array, " + std::to_string(arr_n_dims));
    }
    dim = dim - 1;
    if( arr_dims[dim].m_start && arr_dims[dim].m_length ) {
        ASR::expr_t* arr_start = ASRUtils::expr_value(arr_dims[dim].m_start);
        ASR::expr_t* arr_length = ASRUtils::expr_value(arr_dims[dim].m_length);
        if( bound_type == ASR::arrayboundType::LBound &&
            ASRUtils::is_value_constant(arr_start) ) {
            int64_t const_lbound = -1;
            if( !ASRUtils::extract_value(arr_start, const_lbound) ) {
                LCOMPILERS_ASSERT(false);
            }
            bound_value = ASRUtils::EXPR(ASR::make_IntegerConstant_t(
                            al, arr_expr->base.loc, const_lbound, int32_type));
        } else if( bound_type == ASR::arrayboundType::UBound &&
            ASRUtils::is_value_constant(arr_start) &&
            ASRUtils::is_value_constant(arr_length) ) {
            int64_t const_lbound = -1;
            if( !ASRUtils::extract_value(arr_start, const_lbound) ) {
                LCOMPILERS_ASSERT(false);
            }
            int64_t const_length = -1;
            if( !ASRUtils::extract_value(arr_length, const_length) ) {
                LCOMPILERS_ASSERT(false);
            }
            bound_value = ASRUtils::EXPR(ASR::make_IntegerConstant_t(
                            al, arr_expr->base.loc,
                            const_lbound + const_length - 1, int32_type));
        }
    }
    return ASRUtils::EXPR(ASR::make_ArrayBound_t(al, arr_expr->base.loc, arr_expr, dim_expr,
                int32_type, bound_type, bound_value));
}

static inline ASR::expr_t* get_size(ASR::expr_t* arr_expr, int dim,
                                    Allocator& al) {
    ASR::ttype_t* int32_type = ASRUtils::TYPE(ASR::make_Integer_t(al, arr_expr->base.loc, 4));
    ASR::expr_t* dim_expr = ASRUtils::EXPR(ASR::make_IntegerConstant_t(al, arr_expr->base.loc, dim, int32_type));
    return ASRUtils::EXPR(ASR::make_ArraySize_t(al, arr_expr->base.loc, arr_expr, dim_expr,
                                                int32_type, nullptr));
}

static inline ASR::expr_t* get_size(ASR::expr_t* arr_expr, Allocator& al) {
    ASR::ttype_t* int32_type = ASRUtils::TYPE(ASR::make_Integer_t(al, arr_expr->base.loc, 4));
    return ASRUtils::EXPR(ASR::make_ArraySize_t(al, arr_expr->base.loc, arr_expr, nullptr, int32_type, nullptr));
}

static inline void get_dimensions(ASR::expr_t* array, Vec<ASR::expr_t*>& dims,
                                  Allocator& al) {
    ASR::ttype_t* array_type = ASRUtils::expr_type(array);
    ASR::dimension_t* compile_time_dims = nullptr;
    int n_dims = extract_dimensions_from_ttype(array_type, compile_time_dims);
    for( int i = 0; i < n_dims; i++ ) {
        ASR::expr_t* start = compile_time_dims[i].m_start;
        if( start == nullptr ) {
            start = get_bound(array, i + 1, "lbound", al);
        }
        ASR::expr_t* length = compile_time_dims[i].m_length;
        if( length == nullptr ) {
            length = get_size(array, i + 1, al);
        }
        dims.push_back(al, start);
        dims.push_back(al, length);
    }
}

static inline ASR::EnumType_t* get_EnumType_from_symbol(ASR::symbol_t* s) {
    ASR::Variable_t* s_var = ASR::down_cast<ASR::Variable_t>(s);
    if( ASR::is_a<ASR::Enum_t>(*s_var->m_type) ) {
        ASR::Enum_t* enum_ = ASR::down_cast<ASR::Enum_t>(s_var->m_type);
        return ASR::down_cast<ASR::EnumType_t>(enum_->m_enum_type);
    }
    ASR::symbol_t* enum_type_cand = ASR::down_cast<ASR::symbol_t>(s_var->m_parent_symtab->asr_owner);
    LCOMPILERS_ASSERT(ASR::is_a<ASR::EnumType_t>(*enum_type_cand));
    return ASR::down_cast<ASR::EnumType_t>(enum_type_cand);
}

static inline bool is_abstract_class_type(ASR::ttype_t* type) {
    type = ASRUtils::type_get_past_array(type);
    if( !ASR::is_a<ASR::Class_t>(*type) ) {
        return false;
    }
    ASR::Class_t* class_t = ASR::down_cast<ASR::Class_t>(type);
    return std::string( ASRUtils::symbol_name(
                ASRUtils::symbol_get_past_external(class_t->m_class_type))
                ) == "~abstract_type";
}

static inline void set_enum_value_type(ASR::enumtypeType &enum_value_type,
        SymbolTable *scope) {
    int8_t IntegerConsecutiveFromZero = 1;
    int8_t IntegerNotUnique = 0;
    int8_t IntegerUnique = 1;
    std::map<int64_t, int64_t> value2count;
    for( auto sym: scope->get_scope() ) {
        ASR::Variable_t* member_var = ASR::down_cast<ASR::Variable_t>(sym.second);
        ASR::expr_t* value = ASRUtils::expr_value(member_var->m_symbolic_value);
        int64_t value_int64 = -1;
        ASRUtils::extract_value(value, value_int64);
        if( value2count.find(value_int64) == value2count.end() ) {
            value2count[value_int64] = 0;
        }
        value2count[value_int64] += 1;
    }
    int64_t prev = -1;
    for( auto itr: value2count ) {
        if( itr.second > 1 ) {
            IntegerNotUnique = 1;
            IntegerUnique = 0;
            IntegerConsecutiveFromZero = 0;
            break ;
        }
        if( itr.first - prev != 1 ) {
            IntegerConsecutiveFromZero = 0;
        }
        prev = itr.first;
    }
    if( IntegerConsecutiveFromZero ) {
        if( value2count.find(0) == value2count.end() ) {
            IntegerConsecutiveFromZero = 0;
            IntegerUnique = 1;
        } else {
            IntegerUnique = 0;
        }
    }
    LCOMPILERS_ASSERT(IntegerConsecutiveFromZero + IntegerNotUnique + IntegerUnique == 1);
    if( IntegerConsecutiveFromZero ) {
        enum_value_type = ASR::enumtypeType::IntegerConsecutiveFromZero;
    } else if( IntegerNotUnique ) {
        enum_value_type = ASR::enumtypeType::IntegerNotUnique;
    } else if( IntegerUnique ) {
        enum_value_type = ASR::enumtypeType::IntegerUnique;
    }
}

class CollectIdentifiersFromASRExpression: public ASR::BaseWalkVisitor<CollectIdentifiersFromASRExpression> {
    private:

        Allocator& al;
        SetChar& identifiers;

    public:

        CollectIdentifiersFromASRExpression(Allocator& al_, SetChar& identifiers_) :
        al(al_), identifiers(identifiers_)
        {}

        void visit_Var(const ASR::Var_t& x) {
            identifiers.push_back(al, ASRUtils::symbol_name(x.m_v));
        }
};

static inline void collect_variable_dependencies(Allocator& al, SetChar& deps_vec,
    ASR::ttype_t* type=nullptr, ASR::expr_t* init_expr=nullptr,
    ASR::expr_t* value=nullptr) {
    ASRUtils::CollectIdentifiersFromASRExpression collector(al, deps_vec);
    if( init_expr ) {
        collector.visit_expr(*init_expr);
    }
    if( value ) {
        collector.visit_expr(*value);
    }
    if( type ) {
        collector.visit_ttype(*type);
    }
}

static inline int KMP_string_match(std::string &s_var, std::string &sub) {
    int str_len = s_var.size();
    int sub_len = sub.size();
    bool flag = 0;
    int res = -1;
    std::vector<int> lps(sub_len, 0);
    if (str_len == 0 || sub_len == 0) {
        res = (!sub_len || (sub_len == str_len))? 0: -1;
    } else {
        for(int i = 1, len = 0; i < sub_len;) {
            if (sub[i] == sub[len]) {
                lps[i++] = ++len;
            } else {
                if (len != 0) {
                    len = lps[len - 1];
                } else {
                    lps[i++] = 0;
                }
            }
        }
        for (int i = 0, j = 0; (str_len - i) >= (sub_len - j) && !flag;) {
            if (sub[j] == s_var[i]) {
                j++, i++;
            }
            if (j == sub_len) {
                res = i - j;
                flag = 1;
                j = lps[j - 1];
            } else if (i < str_len && sub[j] != s_var[i]) {
                if (j != 0) {
                    j = lps[j - 1];
                } else {
                    i = i + 1;
                }
            }
        }
    }
    return res;
}

static inline void visit_expr_list(Allocator &al, Vec<ASR::call_arg_t>& exprs,
        Vec<ASR::expr_t*>& exprs_vec) {
    LCOMPILERS_ASSERT(exprs_vec.reserve_called);
    for( size_t i = 0; i < exprs.n; i++ ) {
        exprs_vec.push_back(al, exprs[i].m_value);
    }
}

static inline void visit_expr_list(Allocator &al, Vec<ASR::expr_t *> exprs,
        Vec<ASR::call_arg_t>& exprs_vec) {
    LCOMPILERS_ASSERT(exprs_vec.reserve_called);
    for( size_t i = 0; i < exprs.n; i++ ) {
        ASR::call_arg_t arg;
        arg.loc = exprs[i]->base.loc;
        arg.m_value = exprs[i];
        exprs_vec.push_back(al, arg);
    }
}

class VerifyAbort {};

static inline void require_impl(bool cond, const std::string &error_msg,
    const Location &loc, diag::Diagnostics &diagnostics) {
    if (!cond) {
        diagnostics.message_label("ASR verify: " + error_msg,
            {loc}, "failed here",
            diag::Level::Error, diag::Stage::ASRVerify);
        throw VerifyAbort();
    }
}

static inline ASR::dimension_t* duplicate_dimensions(Allocator& al, ASR::dimension_t* m_dims, size_t n_dims) {
    Vec<ASR::dimension_t> dims;
    dims.reserve(al, n_dims);
    ASRUtils::ExprStmtDuplicator expr_duplicator(al);
    for (size_t i = 0; i < n_dims; i++) {
        ASR::expr_t* start = m_dims[i].m_start;
        if( start != nullptr ) {
            start = expr_duplicator.duplicate_expr(start);
        }
        ASR::expr_t* length = m_dims[i].m_length;
        if( length != nullptr ) {
            length = expr_duplicator.duplicate_expr(length);
        }
        ASR::dimension_t t;
        t.loc = m_dims[i].loc;
        t.m_start = start;
        t.m_length = length;
        dims.push_back(al, t);
    }
    return dims.p;
}

static inline bool is_allocatable(ASR::expr_t* expr) {
    return ASR::is_a<ASR::Allocatable_t>(*ASRUtils::expr_type(expr));
}

} // namespace ASRUtils

} // namespace LCompilers

#endif // LFORTRAN_ASR_UTILS_H<|MERGE_RESOLUTION|>--- conflicted
+++ resolved
@@ -1646,13 +1646,11 @@
             n_dims = extract_dimensions_from_ttype(ASR::down_cast<ASR::Const_t>(x)->m_type, m_dims);
             break;
         }
-<<<<<<< HEAD
         case ASR::ttypeType::SymbolicExpression: {
             n_dims = 0;
             m_dims = nullptr;
             break;
         }
-=======
         case ASR::ttypeType::Integer:
         case ASR::ttypeType::UnsignedInteger:
         case ASR::ttypeType::Real:
@@ -1669,7 +1667,6 @@
         case ASR::ttypeType::Set:
         case ASR::ttypeType::CPtr:
         case ASR::ttypeType::TypeParameter:
->>>>>>> 6c917f03
         case ASR::ttypeType::FunctionType: {
             n_dims = 0;
             m_dims = nullptr;
