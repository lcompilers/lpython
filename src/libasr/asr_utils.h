--- conflicted
+++ resolved
@@ -701,15 +701,11 @@
             ASR::Pointer_t* p = ASR::down_cast<ASR::Pointer_t>(t);
             return "Pointer[" + type_to_str_python(p->m_type) + "]";
         }
-<<<<<<< HEAD
         case ASR::ttypeType::TypeParameter: {
             ASR::TypeParameter_t *p = ASR::down_cast<ASR::TypeParameter_t>(t);
             return p->m_param;
         }
         default : throw LFortranException("Not implemented " + std::to_string(t->type));
-=======
-        default : throw LCompilersException("Not implemented " + std::to_string(t->type));
->>>>>>> 04bf5b7c
     }
 }
 
