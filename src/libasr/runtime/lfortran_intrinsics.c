--- conflicted
+++ resolved
@@ -853,15 +853,10 @@
 LFORTRAN_API char* _lfortran_str_item(char* s, int32_t idx) {
 
     int s_len = strlen(s);
-<<<<<<< HEAD
-    if(idx1 > s_len || idx1 <= (-1*s_len)){
-        printf("String index out of bounds\n");
-=======
     int original_idx = idx - 1;
     if (idx < 1) idx += s_len;
     if (idx < 1 || idx >= s_len + 1) {
         printf("String index: %d is out of Bounds\n", original_idx);
->>>>>>> 1b3f7396
         exit(1);
     }
     char* res = (char*)malloc(2);
