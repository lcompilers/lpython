--- conflicted
+++ resolved
@@ -833,7 +833,7 @@
                 state->current_arr_element_int64 = state->arr_ptr_int64[state->current_arr_index++];
             } else {
                 state->array_size = va_arg(*args,int64_t);
-                state->current_arr_index = 0; 
+                state->current_arr_index = 0;
                 state->arr_ptr_int64 = va_arg(*args,int64_t*);
                 state->current_arr_element_int64 = state->arr_ptr_int64[state->current_arr_index++];
                 *count+= state->array_size - 2;
@@ -858,7 +858,7 @@
                 state->current_arr_element_int64 = (int64_t)temp_val;
             } else {
                 state->array_size = va_arg(*args,int64_t);
-                state->current_arr_index = 0; 
+                state->current_arr_index = 0;
                 state->arr_ptr_int16 = va_arg(*args,int16_t*);
                 int16_t temp_val = state->arr_ptr_int16[state->current_arr_index++];
                 state->current_arr_element_int64 = (int64_t)temp_val;
@@ -871,7 +871,7 @@
                 state->current_arr_element_int64 = (int64_t)temp_val;
             } else {
                 state->array_size = va_arg(*args,int64_t);
-                state->current_arr_index = 0; 
+                state->current_arr_index = 0;
                 state->arr_ptr_int8 = va_arg(*args,int8_t*);
                 int8_t temp_val = state->arr_ptr_int8[state->current_arr_index++];
                 state->current_arr_element_int64 = (int64_t)temp_val;
@@ -883,7 +883,7 @@
                 state->current_arr_element_double = state->arr_ptr_double[state->current_arr_index++];
             } else {
                 state->array_size = va_arg(*args,int64_t);
-                state->current_arr_index = 0; 
+                state->current_arr_index = 0;
                 state->arr_ptr_double = va_arg(*args,double*);
                 state->current_arr_element_double = state->arr_ptr_double[state->current_arr_index++];
                 *count+= state->array_size - 2;
@@ -895,7 +895,7 @@
                 state->current_arr_element_double = (double)temp_val;
             } else {
                 state->array_size = va_arg(*args,int64_t);
-                state->current_arr_index = 0; 
+                state->current_arr_index = 0;
                 state->arr_ptr_float = va_arg(*args,float*);
                 float temp_val = state->arr_ptr_float[state->current_arr_index++];
                 state->current_arr_element_double = (double)temp_val;
@@ -907,7 +907,7 @@
                 state->current_arr_element_char_ptr = state->arr_ptr_charPtr[state->current_arr_index++];
             } else {
                 state->array_size = va_arg(*args,int64_t);
-                state->current_arr_index = 0; 
+                state->current_arr_index = 0;
                 state->arr_ptr_charPtr = va_arg(*args,char**);
                 state->current_arr_element_char_ptr = state->arr_ptr_charPtr[state->current_arr_index++];
                 *count+= state->array_size - 2;
@@ -918,19 +918,19 @@
                 state->current_arr_element_bool = state->arr_ptr_bool[state->current_arr_index++];
             } else {
                 state->array_size = va_arg(*args,int64_t);
-                state->current_arr_index = 0; 
+                state->current_arr_index = 0;
                 state->arr_ptr_bool = va_arg(*args,bool*);
                 state->current_arr_element_bool = state->arr_ptr_bool[state->current_arr_index++];
                 *count+= state->array_size - 2;
             }
             break;
-        //To DO : handle --> arr[cptr], arr[enumType] 
+        //To DO : handle --> arr[cptr], arr[enumType]
         default:
             is_array = false;
             break;
     }
     return is_array;
-    
+
 }
 char* int_to_format_specifier(int32_t type_as_int){
     switch(type_as_int){
@@ -1147,7 +1147,7 @@
                         result = (char*)malloc(150 * sizeof(char));
                         sprintf(result, " Runtime Error : Got argument of type (%s), while the format specifier is (%c)\n",type ,value[0]);
                         // Special indication for error --> "\b" to be handled by `lfortran_print` or `lfortran_file_write`
-                        result[0] = '\b'; 
+                        result[0] = '\b';
                         count = 0; // Break while loop.
                         break;
                     }
@@ -1158,7 +1158,7 @@
                     count--;
                     char* arg = NULL;
                     if(is_array){
-                        arg = array_state.current_arr_element_char_ptr; 
+                        arg = array_state.current_arr_element_char_ptr;
                     } else {
                         arg = va_arg(args, char*);
                     }
@@ -2032,7 +2032,7 @@
     dest_char[cntr] = trmn;
     *dest = &(dest_char[0]);
 }
-// Allocate_allocatable-strings + Extend String ----------------------------------------------------------- 
+// Allocate_allocatable-strings + Extend String -----------------------------------------------------------
 
 void extend_string(char** ptr, int32_t new_size /*Null-Character Counted*/, int64_t* string_capacity){
     ASSERT_MSG(string_capacity != NULL, "%s", "string capacity is NULL");
@@ -2057,7 +2057,7 @@
         if(100 < desired_size){
             inital_capacity = desired_size;
         } else {
-            inital_capacity = 100; 
+            inital_capacity = 100;
         }
         *ptr = (char*)malloc(inital_capacity);
         *string_capacity = inital_capacity;
@@ -2082,14 +2082,14 @@
     ASSERT_MSG(((*x != NULL) && (*x_string_size <= (*x_string_capacity - 1))) ||
         (*x == NULL && *x_string_size == 0 && *x_string_capacity == 0) , "%s",
     "compiler-behavior error : string x_string_capacity < string size");
-    
+
     if(y == NULL){
         fprintf(stderr,
         "Runtime Error : RHS allocatable-character variable must be allocated before assignment.\n");
         exit(1);
     }
-    size_t y_len, x_len; 
-    y_len = strlen(y); 
+    size_t y_len, x_len;
+    y_len = strlen(y);
     x_len = y_len;
 
     if (*x == NULL) {
@@ -2101,7 +2101,7 @@
         }
     }
     int64_t null_character_index = x_len;
-    (*x)[null_character_index] = '\0'; 
+    (*x)[null_character_index] = '\0';
     for (size_t i = 0; i < x_len; i++) {
         (*x)[i] = y[i];
     }
@@ -2116,7 +2116,7 @@
         exit(1);
     }
     size_t y_len;
-    y_len = strlen(y); 
+    y_len = strlen(y);
     // A workaround :
     // every LHS string that's not allocatable should have been
     // allocated a fixed-size-memory space that stays there for the whole life time of the program.
@@ -2277,18 +2277,7 @@
 //repeat str for n time
 LFORTRAN_API void _lfortran_strrepeat(char** s, int32_t n, char** dest)
 {
-<<<<<<< HEAD
     int cntr = 0;
-=======
-    // Return empty string for non-positive n
-    if (n <= 0) {
-        char* dest_char = (char*)malloc(1);
-        dest_char[0] = '\0';
-        *dest = dest_char;
-        return;
-    }
-
->>>>>>> 22ea159c
     char trmn = '\0';
     int s_len = strlen(*s);
     int trmn_size = sizeof(trmn);
@@ -2682,10 +2671,10 @@
     // Windows doesn't provide timezone offset directly, so we calculate it
     TIME_ZONE_INFORMATION tzinfo;
     DWORD retval = GetTimeZoneInformation(&tzinfo);
-    
+
     // Calculate the total offset in minutes
     int offset_minutes = -tzinfo.Bias; // Bias is in minutes; negative for UTC+
-    
+
     if (retval == TIME_ZONE_ID_DAYLIGHT) {
         offset_minutes -= tzinfo.DaylightBias; // Apply daylight saving if applicable
     } else if (retval == TIME_ZONE_ID_STANDARD) {
@@ -3660,7 +3649,7 @@
     char *s = (char *) malloc(strlen(str)*sizeof(char) + strlen(end)*sizeof(char) + 1);
     sprintf(s, format, str, end);
 
-    if(((*size) == -1) && ((*capacity) == -1)){ 
+    if(((*size) == -1) && ((*capacity) == -1)){
         _lfortran_strcpy_pointer_string(str_holder, s);
     } else {
         _lfortran_strcpy_descriptor_string(str_holder, s, size, capacity);
