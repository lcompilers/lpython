--- conflicted
+++ resolved
@@ -148,17 +148,6 @@
         so that we can jump to the end of the block when we reach an exit */
     std::vector<std::string> loop_or_block_end_names;
 
-<<<<<<< HEAD
-    std::unique_ptr<LLVMUtils> llvm_utils;
-    std::unique_ptr<LLVMList> list_api;
-    std::unique_ptr<LLVMTuple> tuple_api;
-    std::unique_ptr<LLVMDictInterface> dict_api_lp;
-    std::unique_ptr<LLVMDictInterface> dict_api_sc;
-    std::unique_ptr<LLVMSetInterface> set_api;      // linear probing
-    std::unique_ptr<LLVMArrUtils::Descriptor> arr_descr;
-
-=======
->>>>>>> a2715e6d
     int64_t ptr_loads;
     bool lookup_enum_value_for_nonints;
     bool is_assignment_target;
@@ -186,6 +175,7 @@
     std::unique_ptr<LLVMTuple> tuple_api;
     std::unique_ptr<LLVMDictInterface> dict_api_lp;
     std::unique_ptr<LLVMDictInterface> dict_api_sc;
+    std::unique_ptr<LLVMSetInterface> set_api;      // linear probing
     std::unique_ptr<LLVMArrUtils::Descriptor> arr_descr;
 
     ASRToLLVMVisitor(Allocator &al, llvm::LLVMContext &context, std::string infile,
@@ -196,19 +186,6 @@
     infile{infile},
     al{al},
     prototype_only(false),
-<<<<<<< HEAD
-    llvm_utils(std::make_unique<LLVMUtils>(context, builder.get())),
-    list_api(std::make_unique<LLVMList>(context, llvm_utils.get(), builder.get())),
-    tuple_api(std::make_unique<LLVMTuple>(context, llvm_utils.get(), builder.get())),
-    dict_api_lp(std::make_unique<LLVMDictOptimizedLinearProbing>(context, llvm_utils.get(), builder.get())),
-    dict_api_sc(std::make_unique<LLVMDictSeparateChaining>(context, llvm_utils.get(), builder.get())),
-    set_api(std::make_unique<LLVMSetLinearProbing>(context, llvm_utils.get(), builder.get())),
-    arr_descr(LLVMArrUtils::Descriptor::get_descriptor(context,
-              builder.get(),
-              llvm_utils.get(),
-              LLVMArrUtils::DESCR_TYPE::_SimpleCMODescriptor)),
-=======
->>>>>>> a2715e6d
     ptr_loads(2),
     lookup_enum_value_for_nonints(false),
     is_assignment_target(false),
@@ -223,6 +200,7 @@
     tuple_api(std::make_unique<LLVMTuple>(context, llvm_utils.get(), builder.get())),
     dict_api_lp(std::make_unique<LLVMDictOptimizedLinearProbing>(context, llvm_utils.get(), builder.get())),
     dict_api_sc(std::make_unique<LLVMDictSeparateChaining>(context, llvm_utils.get(), builder.get())),
+    set_api(std::make_unique<LLVMSetLinearProbing>(context, llvm_utils.get(), builder.get())),
     arr_descr(LLVMArrUtils::Descriptor::get_descriptor(context,
               builder.get(), llvm_utils.get(),
               LLVMArrUtils::DESCR_TYPE::_SimpleCMODescriptor))
@@ -1159,7 +1137,7 @@
     }
 
     void visit_SetConstant(const ASR::SetConstant_t& x) {
-        llvm::Type* const_set_type = get_set_type(x.m_type);
+        llvm::Type* const_set_type = llvm_utils->get_set_type(x.m_type, module.get());
         llvm::Value* const_set = builder->CreateAlloca(const_set_type, nullptr, "const_set");
         ASR::Set_t* x_set = ASR::down_cast<ASR::Set_t>(x.m_type);
         std::string el_type_code = ASRUtils::get_type_code(x_set->m_type);
@@ -2736,249 +2714,7 @@
         return false;
     }
 
-<<<<<<< HEAD
-    int32_t get_type_size(ASR::ttype_t* asr_type, llvm::Type* llvm_type,
-                          int32_t a_kind) {
-        if( LLVM::is_llvm_struct(asr_type) ||
-            ASR::is_a<ASR::Character_t>(*asr_type) ||
-            ASR::is_a<ASR::Complex_t>(*asr_type) ) {
-            llvm::DataLayout data_layout(module.get());
-            return data_layout.getTypeAllocSize(llvm_type);
-        }
-        return a_kind;
-    }
-
-    llvm::Type* get_dict_type(ASR::ttype_t* asr_type) {
-        ASR::Dict_t* asr_dict = ASR::down_cast<ASR::Dict_t>(asr_type);
-        bool is_local_array_type = false, is_local_malloc_array_type = false;
-        bool is_local_list = false;
-        ASR::dimension_t* local_m_dims = nullptr;
-        int local_n_dims = 0;
-        int local_a_kind = -1;
-        ASR::storage_typeType local_m_storage = ASR::storage_typeType::Default;
-        llvm::Type* key_llvm_type = get_type_from_ttype_t(asr_dict->m_key_type, nullptr, local_m_storage,
-                                                            is_local_array_type, is_local_malloc_array_type,
-                                                            is_local_list, local_m_dims, local_n_dims,
-                                                            local_a_kind);
-        int32_t key_type_size = get_type_size(asr_dict->m_key_type, key_llvm_type, local_a_kind);
-        llvm::Type* value_llvm_type = get_type_from_ttype_t(asr_dict->m_value_type, nullptr, local_m_storage,
-                                                            is_local_array_type, is_local_malloc_array_type,
-                                                            is_local_list, local_m_dims, local_n_dims,
-                                                            local_a_kind);
-        int32_t value_type_size = get_type_size(asr_dict->m_value_type, value_llvm_type, local_a_kind);
-        std::string key_type_code = ASRUtils::get_type_code(asr_dict->m_key_type);
-        std::string value_type_code = ASRUtils::get_type_code(asr_dict->m_value_type);
-        set_dict_api(asr_dict);
-        return llvm_utils->dict_api->get_dict_type(key_type_code, value_type_code, key_type_size,
-                                        value_type_size, key_llvm_type, value_llvm_type);
-    }
-
-    llvm::Type* get_set_type(ASR::ttype_t* asr_type) {
-        ASR::Set_t* asr_set = ASR::down_cast<ASR::Set_t>(asr_type);
-        bool is_local_array_type = false, is_local_malloc_array_type = false;
-        bool is_local_list = false;
-        ASR::dimension_t* local_m_dims = nullptr;
-        int local_n_dims = 0;
-        int local_a_kind = -1;
-        ASR::storage_typeType local_m_storage = ASR::storage_typeType::Default;
-        llvm::Type* el_llvm_type = get_type_from_ttype_t(asr_set->m_type, nullptr, local_m_storage,
-                                                            is_local_array_type, is_local_malloc_array_type,
-                                                            is_local_list, local_m_dims, local_n_dims,
-                                                            local_a_kind);
-        int32_t el_type_size = get_type_size(asr_set->m_type, el_llvm_type, local_a_kind);
-        std::string el_type_code = ASRUtils::get_type_code(asr_set->m_type);
-        return llvm_utils->set_api->get_set_type(el_type_code, el_type_size, el_llvm_type);
-    }
-
-    llvm::Type* get_type_from_ttype_t(ASR::ttype_t* asr_type,
-        ASR::symbol_t *type_declaration,
-        ASR::storage_typeType m_storage,
-        bool& is_array_type, bool& is_malloc_array_type,
-        bool& is_list, ASR::dimension_t*& m_dims,
-        int& n_dims, int& a_kind, ASR::abiType m_abi=ASR::abiType::Source,
-        bool is_pointer=false) {
-        llvm::Type* llvm_type = nullptr;
-        bool is_allocatable = ASR::is_a<ASR::Allocatable_t>(*asr_type);
-        asr_type = ASRUtils::type_get_past_allocatable(asr_type);
-        switch (asr_type->type) {
-            case ASR::ttypeType::Array: {
-                ASR::Array_t* v_type = down_cast<ASR::Array_t>(asr_type);
-                m_dims = v_type->m_dims;
-                n_dims = v_type->n_dims;
-                a_kind = ASRUtils::extract_kind_from_ttype_t(v_type->m_type);
-                if( m_abi == ASR::abiType::BindC ) {
-                    if( ASRUtils::is_fixed_size_array(v_type->m_dims, v_type->n_dims) ) {
-                        llvm_type = llvm::ArrayType::get(get_el_type(v_type->m_type), ASRUtils::get_fixed_size_of_array(
-                                                                                v_type->m_dims, v_type->n_dims));
-                    } else {
-                        llvm_type = get_el_type(v_type->m_type)->getPointerTo();
-                    }
-                } else {
-                    is_array_type = true;
-                    llvm::Type* el_type = get_el_type(v_type->m_type);
-                    if( is_allocatable ) {
-                        is_malloc_array_type = true;
-                        llvm_type = arr_descr->get_malloc_array_type(asr_type, el_type);
-                    } else {
-                        llvm_type = arr_descr->get_array_type(asr_type, el_type);
-                    }
-                }
-                break ;
-            }
-            case (ASR::ttypeType::Integer) : {
-                ASR::Integer_t* v_type = down_cast<ASR::Integer_t>(asr_type);
-                a_kind = v_type->m_kind;
-                llvm_type = getIntType(a_kind);
-                break;
-            }
-            case (ASR::ttypeType::UnsignedInteger) : {
-                ASR::UnsignedInteger_t* v_type = down_cast<ASR::UnsignedInteger_t>(asr_type);
-                a_kind = v_type->m_kind;
-                // LLVM does not distinguish signed and unsigned integer types
-                // Only integer operations can be signed/unsigned
-                llvm_type = getIntType(a_kind);
-                break;
-            }
-            case (ASR::ttypeType::Real) : {
-                ASR::Real_t* v_type = down_cast<ASR::Real_t>(asr_type);
-                a_kind = v_type->m_kind;
-                llvm_type = getFPType(a_kind);
-                break;
-            }
-            case (ASR::ttypeType::Complex) : {
-                ASR::Complex_t* v_type = down_cast<ASR::Complex_t>(asr_type);
-                a_kind = v_type->m_kind;
-                llvm_type = getComplexType(a_kind);
-                break;
-            }
-            case (ASR::ttypeType::Character) : {
-                ASR::Character_t* v_type = down_cast<ASR::Character_t>(asr_type);
-                a_kind = v_type->m_kind;
-                llvm_type = character_type;
-                break;
-            }
-            case (ASR::ttypeType::Logical) : {
-                ASR::Logical_t* v_type = down_cast<ASR::Logical_t>(asr_type);
-                a_kind = v_type->m_kind;
-                llvm_type = llvm::Type::getInt1Ty(context);
-                break;
-            }
-            case (ASR::ttypeType::Struct) : {
-                llvm_type = getStructType(asr_type, false);
-                break;
-            }
-            case (ASR::ttypeType::Class) : {
-                llvm_type = getClassType(asr_type, is_pointer);
-                break;
-            }
-            case (ASR::ttypeType::Union) : {
-                llvm_type = getUnionType(asr_type, false);
-                break;
-            }
-            case (ASR::ttypeType::Pointer) : {
-                ASR::ttype_t *t2 = ASR::down_cast<ASR::Pointer_t>(asr_type)->m_type;
-                bool is_pointer_ = ASR::is_a<ASR::Class_t>(*t2);
-                llvm_type = get_type_from_ttype_t(t2, nullptr, m_storage, is_array_type,
-                                        is_malloc_array_type, is_list, m_dims,
-                                        n_dims, a_kind, m_abi, is_pointer_);
-                if( !is_pointer_ ) {
-                    llvm_type = llvm_type->getPointerTo();
-                }
-                if (n_dims == 0 && ASR::is_a<ASR::Character_t>(*t2)){
-                    llvm_type = character_type;
-                }
-                break;
-            }
-            case (ASR::ttypeType::List) : {
-                is_list = true;
-                ASR::List_t* asr_list = ASR::down_cast<ASR::List_t>(asr_type);
-                llvm::Type* el_llvm_type = get_type_from_ttype_t(asr_list->m_type, nullptr, m_storage,
-                                                                 is_array_type, is_malloc_array_type,
-                                                                 is_list, m_dims, n_dims,
-                                                                 a_kind, m_abi);
-                std::string el_type_code = ASRUtils::get_type_code(asr_list->m_type);
-                int32_t type_size = -1;
-                if( LLVM::is_llvm_struct(asr_list->m_type) ||
-                    ASR::is_a<ASR::Character_t>(*asr_list->m_type) ||
-                    ASR::is_a<ASR::Complex_t>(*asr_list->m_type) ) {
-                    llvm::DataLayout data_layout(module.get());
-                    type_size = data_layout.getTypeAllocSize(el_llvm_type);
-                } else {
-                    type_size = a_kind;
-                }
-                llvm_type = list_api->get_list_type(el_llvm_type, el_type_code, type_size);
-                break;
-            }
-            case (ASR::ttypeType::Dict): {
-                llvm_type = get_dict_type(asr_type);
-                break;
-            }
-            case (ASR::ttypeType::Set): {
-                llvm_type = get_set_type(asr_type);
-                break;
-            }
-            case (ASR::ttypeType::Tuple) : {
-                ASR::Tuple_t* asr_tuple = ASR::down_cast<ASR::Tuple_t>(asr_type);
-                std::string type_code = ASRUtils::get_type_code(asr_tuple->m_type,
-                                                                asr_tuple->n_type);
-                std::vector<llvm::Type*> llvm_el_types;
-                for( size_t i = 0; i < asr_tuple->n_type; i++ ) {
-                    bool is_local_array_type = false, is_local_malloc_array_type = false;
-                    bool is_local_list = false;
-                    ASR::dimension_t* local_m_dims = nullptr;
-                    int local_n_dims = 0;
-                    int local_a_kind = -1;
-                    ASR::storage_typeType local_m_storage = ASR::storage_typeType::Default;
-                    llvm_el_types.push_back(get_type_from_ttype_t(asr_tuple->m_type[i], nullptr, local_m_storage,
-                                            is_local_array_type, is_local_malloc_array_type,
-                                            is_local_list, local_m_dims, local_n_dims, local_a_kind, m_abi));
-                }
-                llvm_type = tuple_api->get_tuple_type(type_code, llvm_el_types);
-                break;
-            }
-            case (ASR::ttypeType::CPtr) : {
-                llvm_type = llvm::Type::getVoidTy(context)->getPointerTo();
-                break;
-            }
-            case (ASR::ttypeType::Enum) : {
-                llvm_type = llvm::Type::getInt32Ty(context);
-                break ;
-            }
-            case (ASR::ttypeType::Const) : {
-                llvm_type = get_type_from_ttype_t(ASRUtils::get_contained_type(asr_type),
-                                nullptr,
-                                m_storage, is_array_type, is_malloc_array_type, is_list,
-                                m_dims, n_dims, a_kind, m_abi);
-                break;
-            }
-            case (ASR::ttypeType::FunctionType) : {
-                ASR::Function_t* fn = ASR::down_cast<ASR::Function_t>(
-                    symbol_get_past_external(type_declaration));
-                llvm_type = get_function_type(*fn)->getPointerTo();
-                break;
-            }
-            default :
-                throw CodeGenError("Support for type " + ASRUtils::type_to_str(asr_type) +
-                                   " not yet implemented.");
-        }
-        return llvm_type;
-    }
-
-    inline llvm::Type* get_type_from_ttype_t_util(ASR::ttype_t* asr_type, ASR::abiType asr_abi=ASR::abiType::Source) {
-        ASR::storage_typeType m_storage_local = ASR::storage_typeType::Default;
-        bool is_array_type_local, is_malloc_array_type_local;
-        bool is_list_local;
-        ASR::dimension_t* m_dims_local;
-        int n_dims_local, a_kind_local;
-        return get_type_from_ttype_t(asr_type, nullptr, m_storage_local, is_array_type_local,
-                                     is_malloc_array_type_local, is_list_local,
-                                     m_dims_local, n_dims_local, a_kind_local, asr_abi);
-    }
-
-    void fill_array_details_(llvm::Value* ptr, ASR::dimension_t* m_dims,
-=======
     void fill_array_details_(llvm::Value* ptr, llvm::Type* type_, ASR::dimension_t* m_dims,
->>>>>>> a2715e6d
         size_t n_dims, bool is_malloc_array_type, bool is_array_type,
         bool is_list, ASR::ttype_t* m_type, bool is_data_only=false) {
         ASR::ttype_t* asr_data_type = ASRUtils::type_get_past_array(
