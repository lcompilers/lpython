#include <iostream>
#include <memory>
#include <unordered_map>
#include <functional>
#include <string_view>
#include <utility>

#include <llvm/ADT/STLExtras.h>
#include <llvm/Analysis/Passes.h>
#include <llvm/ExecutionEngine/ExecutionEngine.h>
#include <llvm/ExecutionEngine/GenericValue.h>
#include <llvm/ExecutionEngine/MCJIT.h>
#include <llvm/IR/Argument.h>
#include <llvm/IR/Attributes.h>
#include <llvm/IR/BasicBlock.h>
#include <llvm/IR/Constants.h>
#include <llvm/IR/DerivedTypes.h>
#include <llvm/IR/Function.h>
#include <llvm/IR/IRBuilder.h>
#include <llvm/IR/Instructions.h>
#include <llvm/IR/Intrinsics.h>
#include <llvm/IR/LegacyPassManager.h>
#include <llvm/IR/LLVMContext.h>
#include <llvm/IR/Module.h>
#include <llvm/IR/Type.h>
#include <llvm/Support/Casting.h>
#include <llvm/Support/ManagedStatic.h>
#include <llvm/Support/TargetSelect.h>
#include <llvm/Support/raw_ostream.h>
#include <llvm/ADT/APFloat.h>
#include <llvm/ADT/STLExtras.h>
#include <llvm/IR/Verifier.h>
#include <llvm/Support/TargetSelect.h>
#include <llvm/Target/TargetMachine.h>
#include <llvm/Transforms/Scalar.h>
#include <llvm/Transforms/Vectorize.h>
#include <llvm/ExecutionEngine/ObjectCache.h>
#include <llvm/Support/FileSystem.h>
#include <llvm/Support/Path.h>
#include <llvm/IR/DIBuilder.h>

#include <libasr/asr.h>
#include <libasr/containers.h>
#include <libasr/codegen/asr_to_llvm.h>
#include <libasr/pass/pass_manager.h>
#include <libasr/exception.h>
#include <libasr/asr_utils.h>
#include <libasr/codegen/llvm_utils.h>
#include <libasr/codegen/llvm_array_utils.h>

#include <libasr/pass/intrinsic_function_registry.h>

#if LLVM_VERSION_MAJOR >= 11
#    define FIXED_VECTOR_TYPE llvm::FixedVectorType
#else
#    define FIXED_VECTOR_TYPE llvm::VectorType
#endif


namespace LCompilers {

namespace {

    // This exception is used to abort the visitor pattern when an error occurs.
    // This is only used locally in this file, not propagated outside. An error
    // must be already present in ASRToLLVMVisitor::diag before throwing this
    // exception. This is checked with an assert when the CodeGenAbort is
    // caught.
    class CodeGenAbort
    {
    };

    // Local exception that is only used in this file to exit the visitor
    // pattern and caught later (not propagated outside). It accepts an error
    // message that is then appended at the end of ASRToLLVMVisitor::diag.  The
    // `diag` can already contain other errors or warnings.  This is a
    // convenience class. One can also report the error into `diag` directly and
    // call `CodeGenAbort` instead.
    class CodeGenError
    {
    public:
        diag::Diagnostic d;
    public:
        CodeGenError(const std::string &msg)
            : d{diag::Diagnostic(msg, diag::Level::Error, diag::Stage::CodeGen)}
        { }

        CodeGenError(const std::string &msg, const Location &loc)
            : d{diag::Diagnostic(msg, diag::Level::Error, diag::Stage::CodeGen, {
                diag::Label("", {loc})
            })}
        { }
    };

}


using ASR::is_a;
using ASR::down_cast;
using ASR::down_cast2;

using ASRUtils::expr_type;
using ASRUtils::symbol_get_past_external;
using ASRUtils::EXPR2VAR;
using ASRUtils::EXPR2FUN;
using ASRUtils::intent_local;
using ASRUtils::intent_return_var;
using ASRUtils::determine_module_dependencies;
using ASRUtils::is_arg_dummy;

// Platform dependent fast unique hash:
uint64_t static get_hash(ASR::asr_t *node)
{
    return (uint64_t)node;
}

void string_init(llvm::LLVMContext &context, llvm::Module &module,
        llvm::IRBuilder<> &builder, llvm::Value* arg_size, llvm::Value* arg_string) {
    std::string func_name = "_lfortran_string_init";
    llvm::Function *fn = module.getFunction(func_name);
    if (!fn) {
        llvm::FunctionType *function_type = llvm::FunctionType::get(
                llvm::Type::getVoidTy(context), {
                    llvm::Type::getInt32Ty(context),
                    llvm::Type::getInt8PtrTy(context)
                }, true);
        fn = llvm::Function::Create(function_type,
                llvm::Function::ExternalLinkage, func_name, module);
    }
    std::vector<llvm::Value*> args = {arg_size, arg_string};
    builder.CreateCall(fn, args);
}

class ASRToLLVMVisitor : public ASR::BaseVisitor<ASRToLLVMVisitor>
{
private:
  //! To be used by visit_StructInstanceMember.
  std::string der_type_name;

  //! Helpful for debugging while testing LLVM code
  void print_util(llvm::Value* v, std::string fmt_chars, std::string endline="\t") {
        std::vector<llvm::Value *> args;
        std::vector<std::string> fmt;
        args.push_back(v);
        fmt.push_back(fmt_chars);
        std::string fmt_str;
        for (size_t i=0; i<fmt.size(); i++) {
            fmt_str += fmt[i];
            if (i < fmt.size()-1) fmt_str += " ";
        }
        fmt_str += endline;
        llvm::Value *fmt_ptr = builder->CreateGlobalStringPtr(fmt_str);
        std::vector<llvm::Value *> printf_args;
        printf_args.push_back(fmt_ptr);
        printf_args.insert(printf_args.end(), args.begin(), args.end());
        printf(context, *module, *builder, printf_args);
    }

public:
    diag::Diagnostics &diag;
    llvm::LLVMContext &context;
    std::unique_ptr<llvm::Module> module;
    std::unique_ptr<llvm::IRBuilder<>> builder;
    std::string infile;
    Allocator &al;

    llvm::Value *tmp;
    llvm::BasicBlock *proc_return;
    std::string mangle_prefix;
    bool prototype_only;
    llvm::StructType *complex_type_4, *complex_type_8;
    llvm::StructType *complex_type_4_ptr, *complex_type_8_ptr;
    llvm::PointerType *character_type;
    llvm::PointerType *list_type;

    std::unordered_map<std::uint32_t, std::unordered_map<std::string, llvm::Type*>> arr_arg_type_cache;

    std::map<std::string, std::pair<llvm::Type*, llvm::Type*>> fname2arg_type;

    // Maps for containing information regarding derived types
    std::map<std::string, llvm::StructType*> name2dertype;
    std::map<std::string, std::string> dertype2parent;
    std::map<std::string, std::map<std::string, int>> name2memidx;

    std::map<uint64_t, llvm::Value*> llvm_symtab; // llvm_symtab_value
    std::map<uint64_t, llvm::Function*> llvm_symtab_fn;
    std::map<std::string, uint64_t> llvm_symtab_fn_names;
    std::map<uint64_t, llvm::Value*> llvm_symtab_fn_arg;
    std::map<uint64_t, llvm::BasicBlock*> llvm_goto_targets;

    const ASR::Function_t *parent_function = nullptr;

    std::vector<llvm::BasicBlock*> loop_head; /* For saving the head of a loop,
        so that we can jump to the head of the loop when we reach a cycle */
    std::vector<std::string> loop_head_names;
    std::vector<llvm::BasicBlock*> loop_or_block_end; /* For saving the end of a block,
        so that we can jump to the end of the block when we reach an exit */
    std::vector<std::string> loop_or_block_end_names;

    std::unique_ptr<LLVMUtils> llvm_utils;
    std::unique_ptr<LLVMList> list_api;
    std::unique_ptr<LLVMTuple> tuple_api;
    std::unique_ptr<LLVMDictInterface> dict_api_lp;
    std::unique_ptr<LLVMDictInterface> dict_api_sc;
    std::unique_ptr<LLVMArrUtils::Descriptor> arr_descr;

    int64_t ptr_loads;
    bool lookup_enum_value_for_nonints;
    bool is_assignment_target;

    CompilerOptions &compiler_options;

    // For handling debug information
    std::unique_ptr<llvm::DIBuilder> DBuilder;
    llvm::DICompileUnit *debug_CU;
    llvm::DIScope *debug_current_scope;
    std::map<uint64_t, llvm::DIScope*> llvm_symtab_fn_discope;
    llvm::DIFile *debug_Unit;

    std::map<ASR::symbol_t*, std::map<SymbolTable*, llvm::Value*>> type2vtab;
    std::map<ASR::symbol_t*, std::map<SymbolTable*, std::vector<llvm::Value*>>> class2vtab;
    std::map<ASR::symbol_t*, llvm::Type*> type2vtabtype;
    std::map<ASR::symbol_t*, int> type2vtabid;
    std::map<ASR::symbol_t*, std::map<std::string, int64_t>> vtabtype2procidx;
    llvm::Type* current_select_type_block_type;
    std::string current_select_type_block_der_type;

    SymbolTable* current_scope;

    ASRToLLVMVisitor(Allocator &al, llvm::LLVMContext &context, std::string infile,
        CompilerOptions &compiler_options_, diag::Diagnostics &diagnostics) :
    diag{diagnostics},
    context(context),
    builder(std::make_unique<llvm::IRBuilder<>>(context)),
    infile{infile},
    al{al},
    prototype_only(false),
    llvm_utils(std::make_unique<LLVMUtils>(context, builder.get())),
    list_api(std::make_unique<LLVMList>(context, llvm_utils.get(), builder.get())),
    tuple_api(std::make_unique<LLVMTuple>(context, llvm_utils.get(), builder.get())),
    dict_api_lp(std::make_unique<LLVMDictOptimizedLinearProbing>(context, llvm_utils.get(), builder.get())),
    dict_api_sc(std::make_unique<LLVMDictSeparateChaining>(context, llvm_utils.get(), builder.get())),
    arr_descr(LLVMArrUtils::Descriptor::get_descriptor(context,
              builder.get(),
              llvm_utils.get(),
              LLVMArrUtils::DESCR_TYPE::_SimpleCMODescriptor)),
    ptr_loads(2),
    lookup_enum_value_for_nonints(false),
    is_assignment_target(false),
    compiler_options(compiler_options_),
    current_select_type_block_type(nullptr),
    current_scope(nullptr)
    {
        llvm_utils->tuple_api = tuple_api.get();
        llvm_utils->list_api = list_api.get();
        llvm_utils->dict_api = nullptr;
        llvm_utils->arr_api = arr_descr.get();
    }

    llvm::Value* CreateLoad(llvm::Value *x) {
        return LLVM::CreateLoad(*builder, x);
    }


    llvm::Value* CreateGEP(llvm::Value *x, std::vector<llvm::Value *> &idx) {
        return LLVM::CreateGEP(*builder, x, idx);
    }

    // Inserts a new block `bb` using the current builder
    // and terminates the previous block if it is not already terminated
    void start_new_block(llvm::BasicBlock *bb) {
        llvm::BasicBlock *last_bb = builder->GetInsertBlock();
        llvm::Function *fn = last_bb->getParent();
        llvm::Instruction *block_terminator = last_bb->getTerminator();
        if (block_terminator == nullptr) {
            // The previous block is not terminated --- terminate it by jumping
            // to our new block
            builder->CreateBr(bb);
        }
        fn->getBasicBlockList().push_back(bb);
        builder->SetInsertPoint(bb);
    }

    template <typename Cond, typename Body>
    void create_loop(char *name, Cond condition, Body loop_body) {
        dict_api_lp->set_iterators();
        dict_api_sc->set_iterators();

        std::string loop_name;
        if (name) {
            loop_name = std::string(name);
        } else {
            loop_name = "loop";
        }

        std::string loophead_name = loop_name + ".head";
        std::string loopbody_name = loop_name + ".body";
        std::string loopend_name = loop_name + ".end";

        llvm::BasicBlock *loophead = llvm::BasicBlock::Create(context, loophead_name);
        llvm::BasicBlock *loopbody = llvm::BasicBlock::Create(context, loopbody_name);
        llvm::BasicBlock *loopend = llvm::BasicBlock::Create(context, loopend_name);

        loop_head.push_back(loophead);
        loop_head_names.push_back(loophead_name);
        loop_or_block_end.push_back(loopend);
        loop_or_block_end_names.push_back(loopend_name);

        // head
        start_new_block(loophead); {
            llvm::Value* cond = condition();
            builder->CreateCondBr(cond, loopbody, loopend);
        }

        // body
        start_new_block(loopbody); {
            loop_body();
            builder->CreateBr(loophead);
        }

        // end
        loop_or_block_end.pop_back();
        loop_or_block_end_names.pop_back();
        start_new_block(loopend);
        dict_api_lp->reset_iterators();
        dict_api_sc->reset_iterators();
    }

    void get_type_debug_info(ASR::ttype_t* t, std::string &type_name,
            uint32_t &type_size, uint32_t &type_encoding) {
        type_size = ASRUtils::extract_kind_from_ttype_t(t)*8;
        switch( t->type ) {
            case ASR::ttypeType::Integer: {
                type_name = "integer";
                type_encoding = llvm::dwarf::DW_ATE_signed;
                break;
            }
            case ASR::ttypeType::Logical: {
                type_name = "boolean";
                type_encoding = llvm::dwarf::DW_ATE_boolean;
                break;
            }
            case ASR::ttypeType::Real: {
                if( type_size == 32 ) {
                    type_name = "float";
                } else if( type_size == 64 ) {
                    type_name = "double";
                }
                type_encoding = llvm::dwarf::DW_ATE_float;
                break;
            }
            default : throw LCompilersException("Debug information for the type: `"
                + ASRUtils::type_to_str_python(t) + "` is not yet implemented");
        }
    }

    void debug_get_line_column(const uint32_t &loc_first,
            uint32_t &line, uint32_t &column) {
        LocationManager lm;
        LocationManager::FileLocations fl;
        fl.in_filename = infile;
        lm.files.push_back(fl);
        std::string input = read_file(infile);
        lm.init_simple(input);
        lm.file_ends.push_back(input.size());
        lm.pos_to_linecol(lm.output_to_input_pos(loc_first, false),
            line, column, fl.in_filename);
    }

    template <typename T>
    void debug_emit_loc(const T &x) {
        Location loc = x.base.base.loc;
        uint32_t line, column;
        if (compiler_options.emit_debug_line_column) {
            debug_get_line_column(loc.first, line, column);
        } else {
            line = loc.first;
            column = 0;
        }
        builder->SetCurrentDebugLocation(
            llvm::DILocation::get(debug_current_scope->getContext(),
                line, column, debug_current_scope));
    }

    template <typename T>
    void debug_emit_function(const T &x, llvm::DISubprogram *&SP) {
        debug_Unit = DBuilder->createFile(
            debug_CU->getFilename(),
            debug_CU->getDirectory());
        llvm::DIScope *FContext = debug_Unit;
        uint32_t line, column;
        if (compiler_options.emit_debug_line_column) {
            debug_get_line_column(x.base.base.loc.first, line, column);
        } else {
            line = 0;
        }
        std::string fn_debug_name = x.m_name;
        llvm::DIBasicType *return_type_info = nullptr;
        if constexpr (std::is_same_v<T, ASR::Function_t>){
            if(x.m_return_var != nullptr) {
                std::string type_name; uint32_t type_size, type_encoding;
                get_type_debug_info(ASRUtils::expr_type(x.m_return_var),
                    type_name, type_size, type_encoding);
                return_type_info = DBuilder->createBasicType(type_name,
                    type_size, type_encoding);
            }
        } else if constexpr (std::is_same_v<T, ASR::Program_t>) {
            return_type_info = DBuilder->createBasicType("integer", 32,
                llvm::dwarf::DW_ATE_signed);
        }
        llvm::DISubroutineType *return_type = DBuilder->createSubroutineType(
            DBuilder->getOrCreateTypeArray(return_type_info));
        SP = DBuilder->createFunction(
            FContext, fn_debug_name, llvm::StringRef(), debug_Unit,
            line, return_type, 0, // TODO: ScopeLine
            llvm::DINode::FlagPrototyped,
            llvm::DISubprogram::SPFlagDefinition);
        debug_current_scope = SP;
    }

    inline bool verify_dimensions_t(ASR::dimension_t* m_dims, int n_dims) {
        if( n_dims <= 0 ) {
            return false;
        }
        bool is_ok = true;
        for( int r = 0; r < n_dims; r++ ) {
            if( m_dims[r].m_length == nullptr ) {
                is_ok = false;
                break;
            }
        }
        return is_ok;
    }

    llvm::Type*
    get_el_type(ASR::ttype_t* m_type_) {
        int a_kind = ASRUtils::extract_kind_from_ttype_t(m_type_);
        llvm::Type* el_type = nullptr;
        if (ASR::is_a<ASR::Pointer_t>(*m_type_)) {
            ASR::ttype_t *t2 = ASR::down_cast<ASR::Pointer_t>(m_type_)->m_type;
            switch(t2->type) {
                case ASR::ttypeType::Integer: {
                    el_type = getIntType(a_kind, true);
                    break;
                }
                case ASR::ttypeType::Real: {
                    el_type = getFPType(a_kind, true);
                    break;
                }
                case ASR::ttypeType::Complex: {
                    el_type = getComplexType(a_kind, true);
                    break;
                }
                case ASR::ttypeType::Logical: {
                    el_type = llvm::Type::getInt1Ty(context);
                    break;
                }
                case ASR::ttypeType::Struct: {
                    el_type = getStructType(m_type_);
                    break;
                }
                case ASR::ttypeType::Union: {
                    el_type = getUnionType(m_type_);
                    break;
                }
                case ASR::ttypeType::Character: {
                    el_type = character_type;
                    break;
                }
                default:
                    LCOMPILERS_ASSERT(false);
                    break;
            }
        } else {
            switch(m_type_->type) {
                case ASR::ttypeType::Integer: {
                    el_type = getIntType(a_kind);
                    break;
                }
                case ASR::ttypeType::UnsignedInteger: {
                    el_type = getIntType(a_kind);
                    break;
                }
                case ASR::ttypeType::Real: {
                    el_type = getFPType(a_kind);
                    break;
                }
                case ASR::ttypeType::Complex: {
                    el_type = getComplexType(a_kind);
                    break;
                }
                case ASR::ttypeType::Logical: {
                    el_type = llvm::Type::getInt1Ty(context);
                    break;
                }
                case ASR::ttypeType::Struct: {
                    el_type = getStructType(m_type_);
                    break;
                }
                case ASR::ttypeType::Character: {
                    el_type = character_type;
                    break;
                }
                case ASR::ttypeType::Class: {
                    el_type = getClassType(m_type_);
                    break;
                }
                default:
                    LCOMPILERS_ASSERT(false);
                    break;
            }
        }
        return el_type;
    }

    void fill_array_details(llvm::Value* arr, llvm::Type* llvm_data_type,
                            ASR::dimension_t* m_dims, int n_dims, bool is_data_only=false) {
        std::vector<std::pair<llvm::Value*, llvm::Value*>> llvm_dims;
        for( int r = 0; r < n_dims; r++ ) {
            ASR::dimension_t m_dim = m_dims[r];
            visit_expr(*(m_dim.m_start));
            llvm::Value* start = tmp;
            visit_expr(*(m_dim.m_length));
            llvm::Value* end = tmp;
            llvm_dims.push_back(std::make_pair(start, end));
        }
        if( is_data_only ) {
            if( !ASRUtils::is_fixed_size_array(m_dims, n_dims) ) {
                llvm::Value* const_1 = llvm::ConstantInt::get(context, llvm::APInt(32, 1));
                llvm::Value* prod = const_1;
                for( int r = 0; r < n_dims; r++ ) {
                    llvm::Value* dim_size = llvm_dims[r].second;
                    prod = builder->CreateMul(prod, dim_size);
                }
                llvm::Value* arr_first = builder->CreateAlloca(llvm_data_type, prod);
                builder->CreateStore(arr_first, arr);
            }
        } else {
            arr_descr->fill_array_details(arr, llvm_data_type, n_dims, llvm_dims);
        }
    }

    /*
        This function fills the descriptor
        (pointer to the first element, offset and descriptor of each dimension)
        of the array which are allocated memory in heap.
    */
    inline void fill_malloc_array_details(llvm::Value* arr, llvm::Type* llvm_data_type,
                                          ASR::dimension_t* m_dims, int n_dims) {
        std::vector<std::pair<llvm::Value*, llvm::Value*>> llvm_dims;
        for( int r = 0; r < n_dims; r++ ) {
            ASR::dimension_t m_dim = m_dims[r];
            visit_expr(*(m_dim.m_start));
            llvm::Value* start = tmp;
            visit_expr(*(m_dim.m_length));
            llvm::Value* end = tmp;
            llvm_dims.push_back(std::make_pair(start, end));
        }
        arr_descr->fill_malloc_array_details(arr, llvm_data_type,
            n_dims, llvm_dims, module.get());
    }

    inline llvm::Type* getIntType(int a_kind, bool get_pointer=false) {
        llvm::Type* type_ptr = nullptr;
        if( get_pointer ) {
            switch(a_kind)
            {
                case 1:
                    type_ptr = llvm::Type::getInt8PtrTy(context);
                    break;
                case 2:
                    type_ptr = llvm::Type::getInt16PtrTy(context);
                    break;
                case 4:
                    type_ptr = llvm::Type::getInt32PtrTy(context);
                    break;
                case 8:
                    type_ptr = llvm::Type::getInt64PtrTy(context);
                    break;
                default:
                    throw CodeGenError("Only 8, 16, 32 and 64 bits integer kinds are supported.");
            }
        } else {
            switch(a_kind)
            {
                case 1:
                    type_ptr = llvm::Type::getInt8Ty(context);
                    break;
                case 2:
                    type_ptr = llvm::Type::getInt16Ty(context);
                    break;
                case 4:
                    type_ptr = llvm::Type::getInt32Ty(context);
                    break;
                case 8:
                    type_ptr = llvm::Type::getInt64Ty(context);
                    break;
                default:
                    throw CodeGenError("Only 8, 16, 32 and 64 bits integer kinds are supported, found " + std::to_string(a_kind));
            }
        }
        return type_ptr;
    }

    inline llvm::Type* getFPType(int a_kind, bool get_pointer=false) {
        llvm::Type* type_ptr = nullptr;
        if( get_pointer ) {
            switch(a_kind)
            {
                case 4:
                    type_ptr = llvm::Type::getFloatPtrTy(context);
                    break;
                case 8:
                    type_ptr =  llvm::Type::getDoublePtrTy(context);
                    break;
                default:
                    throw CodeGenError("Only 32 and 64 bits real kinds are supported.");
            }
        } else {
            switch(a_kind)
            {
                case 4:
                    type_ptr = llvm::Type::getFloatTy(context);
                    break;
                case 8:
                    type_ptr = llvm::Type::getDoubleTy(context);
                    break;
                default:
                    throw CodeGenError("Only 32 and 64 bits real kinds are supported.");
            }
        }
        return type_ptr;
    }

    inline llvm::Type* getComplexType(int a_kind, bool get_pointer=false) {
        llvm::Type* type = nullptr;
        switch(a_kind)
        {
            case 4:
                type = complex_type_4;
                break;
            case 8:
                type = complex_type_8;
                break;
            default:
                throw CodeGenError("Only 32 and 64 bits complex kinds are supported.");
        }
        if( type != nullptr ) {
            if( get_pointer ) {
                return type->getPointerTo();
            } else {
                return type;
            }
        }
        return nullptr;
    }

    llvm::Type* getMemberType(ASR::ttype_t* mem_type, ASR::Variable_t* member) {
        llvm::Type* llvm_mem_type = nullptr;
        switch( mem_type->type ) {
            case ASR::ttypeType::Integer: {
                int a_kind = down_cast<ASR::Integer_t>(mem_type)->m_kind;
                llvm_mem_type = getIntType(a_kind);
                break;
            }
            case ASR::ttypeType::Real: {
                int a_kind = down_cast<ASR::Real_t>(mem_type)->m_kind;
                llvm_mem_type = getFPType(a_kind);
                break;
            }
            case ASR::ttypeType::Struct: {
                llvm_mem_type = getStructType(mem_type);
                break;
            }
            case ASR::ttypeType::Enum: {
                llvm_mem_type = llvm::Type::getInt32Ty(context);
                break ;
            }
            case ASR::ttypeType::Union: {
                llvm_mem_type = getUnionType(mem_type);
                break;
            }
            case ASR::ttypeType::Pointer: {
                ASR::Pointer_t* ptr_type = ASR::down_cast<ASR::Pointer_t>(mem_type);
                llvm_mem_type = getMemberType(ptr_type->m_type, member)->getPointerTo();
                break;
            }
            case ASR::ttypeType::Complex: {
                int a_kind = down_cast<ASR::Complex_t>(mem_type)->m_kind;
                llvm_mem_type = getComplexType(a_kind);
                break;
            }
            case ASR::ttypeType::Character: {
                llvm_mem_type = character_type;
                break;
            }
            case ASR::ttypeType::CPtr: {
                llvm_mem_type = llvm::Type::getVoidTy(context)->getPointerTo();
                break;
            }
            default:
                throw CodeGenError("Cannot identify the type of member, '" +
                                    std::string(member->m_name) +
                                    "' in derived type, '" + der_type_name + "'.",
                                    member->base.base.loc);
        }
        return llvm_mem_type;
    }

    llvm::Type* getStructType(ASR::StructType_t* der_type, bool is_pointer=false) {
        std::string der_type_name = std::string(der_type->m_name);
        llvm::StructType* der_type_llvm;
        if( name2dertype.find(der_type_name) != name2dertype.end() ) {
            der_type_llvm = name2dertype[der_type_name];
        } else {
            std::vector<llvm::Type*> member_types;
            int member_idx = 0;
            if( der_type->m_parent != nullptr ) {
                ASR::StructType_t *par_der_type = ASR::down_cast<ASR::StructType_t>(
                                                        symbol_get_past_external(der_type->m_parent));
                llvm::Type* par_llvm = getStructType(par_der_type);
                member_types.push_back(par_llvm);
                dertype2parent[der_type_name] = std::string(par_der_type->m_name);
                member_idx += 1;
            }

            for( size_t i = 0; i < der_type->n_members; i++ ) {
                std::string member_name = der_type->m_members[i];
                ASR::Variable_t* member = ASR::down_cast<ASR::Variable_t>(der_type->m_symtab->get_symbol(member_name));
                llvm::Type* llvm_mem_type = get_type_from_ttype_t_util(member->m_type, member->m_abi);
                member_types.push_back(llvm_mem_type);
                name2memidx[der_type_name][std::string(member->m_name)] = member_idx;
                member_idx++;
            }
            der_type_llvm = llvm::StructType::create(context,
                                member_types,
                                der_type_name,
                                der_type->m_is_packed);
            name2dertype[der_type_name] = der_type_llvm;
        }
        if( is_pointer ) {
            return der_type_llvm->getPointerTo();
        }
        return (llvm::Type*) der_type_llvm;
    }

    llvm::Type* getStructType(ASR::ttype_t* _type, bool is_pointer=false) {
        if( ASR::is_a<ASR::Struct_t>(*_type) ) {
            ASR::Struct_t* der = ASR::down_cast<ASR::Struct_t>(_type);
            ASR::symbol_t* der_sym = ASRUtils::symbol_get_past_external(der->m_derived_type);
            ASR::StructType_t* der_type = ASR::down_cast<ASR::StructType_t>(der_sym);
            return getStructType(der_type, is_pointer);
        } else if( ASR::is_a<ASR::Class_t>(*_type) ) {
            ASR::Class_t* der = ASR::down_cast<ASR::Class_t>(_type);
            ASR::symbol_t* der_sym = ASRUtils::symbol_get_past_external(der->m_class_type);
            ASR::StructType_t* der_type = ASR::down_cast<ASR::StructType_t>(der_sym);
            return getStructType(der_type, is_pointer);
        }
        LCOMPILERS_ASSERT(false);
        return nullptr;
    }

    llvm::Type* getUnionType(ASR::UnionType_t* union_type, bool is_pointer=false) {
        std::string union_type_name = std::string(union_type->m_name);
        llvm::StructType* union_type_llvm = nullptr;
        if( name2dertype.find(union_type_name) != name2dertype.end() ) {
            union_type_llvm = name2dertype[union_type_name];
        } else {
            const std::map<std::string, ASR::symbol_t*>& scope = union_type->m_symtab->get_scope();
            llvm::DataLayout data_layout(module.get());
            llvm::Type* max_sized_type = nullptr;
            size_t max_type_size = 0;
            for( auto itr = scope.begin(); itr != scope.end(); itr++ ) {
                ASR::Variable_t* member = ASR::down_cast<ASR::Variable_t>(itr->second);
                llvm::Type* llvm_mem_type = getMemberType(member->m_type, member);
                size_t type_size = data_layout.getTypeAllocSize(llvm_mem_type);
                if( max_type_size < type_size ) {
                    max_sized_type = llvm_mem_type;
                    type_size = max_type_size;
                }
            }
            union_type_llvm = llvm::StructType::create(context, {max_sized_type}, union_type_name);
            name2dertype[union_type_name] = union_type_llvm;
        }
        if( is_pointer ) {
            return union_type_llvm->getPointerTo();
        }
        return (llvm::Type*) union_type_llvm;
    }

    llvm::Type* getUnionType(ASR::ttype_t* _type, bool is_pointer=false) {
        ASR::Union_t* union_ = ASR::down_cast<ASR::Union_t>(_type);
        ASR::symbol_t* union_sym = ASRUtils::symbol_get_past_external(union_->m_union_type);
        ASR::UnionType_t* union_type = ASR::down_cast<ASR::UnionType_t>(union_sym);
        return getUnionType(union_type, is_pointer);
    }

    llvm::Type* getClassType(ASR::ClassType_t* der_type, bool is_pointer=false) {
        const std::map<std::string, ASR::symbol_t*>& scope = der_type->m_symtab->get_scope();
        std::vector<llvm::Type*> member_types;
        int member_idx = 0;
        for( auto itr = scope.begin(); itr != scope.end(); itr++ ) {
            if (!ASR::is_a<ASR::ClassProcedure_t>(*itr->second) &&
                !ASR::is_a<ASR::GenericProcedure_t>(*itr->second) &&
                !ASR::is_a<ASR::CustomOperator_t>(*itr->second)) {
                ASR::Variable_t* member = ASR::down_cast<ASR::Variable_t>(itr->second);
                llvm::Type* mem_type = nullptr;
                switch( member->m_type->type ) {
                    case ASR::ttypeType::Integer: {
                        int a_kind = down_cast<ASR::Integer_t>(member->m_type)->m_kind;
                        mem_type = getIntType(a_kind);
                        break;
                    }
                    case ASR::ttypeType::Real: {
                        int a_kind = down_cast<ASR::Real_t>(member->m_type)->m_kind;
                        mem_type = getFPType(a_kind);
                        break;
                    }
                    case ASR::ttypeType::Class: {
                        mem_type = getClassType(member->m_type);
                        break;
                    }
                    case ASR::ttypeType::Complex: {
                        int a_kind = down_cast<ASR::Complex_t>(member->m_type)->m_kind;
                        mem_type = getComplexType(a_kind);
                        break;
                    }
                    default:
                        throw CodeGenError("Cannot identify the type of member, '" +
                                            std::string(member->m_name) +
                                            "' in derived type, '" + der_type_name + "'.",
                                            member->base.base.loc);
                }
                member_types.push_back(mem_type);
                name2memidx[der_type_name][std::string(member->m_name)] = member_idx;
                member_idx++;
            }
        }
        llvm::StructType* der_type_llvm = llvm::StructType::create(context, member_types, der_type_name);
        name2dertype[der_type_name] = der_type_llvm;
        if( is_pointer ) {
            return der_type_llvm->getPointerTo();
        }
        return (llvm::Type*) der_type_llvm;
    }

    llvm::Type* getClassType(ASR::StructType_t* der_type, bool is_pointer=false) {
        std::string der_type_name = std::string(der_type->m_name) + std::string("_polymorphic");
        llvm::StructType* der_type_llvm = nullptr;
        if( name2dertype.find(der_type_name) != name2dertype.end() ) {
            der_type_llvm = name2dertype[der_type_name];
        }
        LCOMPILERS_ASSERT(der_type_llvm != nullptr);
        if( is_pointer ) {
            return der_type_llvm->getPointerTo();
        }
        return (llvm::Type*) der_type_llvm;
    }

    llvm::Type* getClassType(ASR::ttype_t* _type, bool is_pointer=false) {
        ASR::Class_t* der = ASR::down_cast<ASR::Class_t>(_type);
        ASR::symbol_t* der_sym = ASRUtils::symbol_get_past_external(der->m_class_type);
        std::string der_sym_name = ASRUtils::symbol_name(der_sym);
        std::string der_type_name = der_sym_name + std::string("_polymorphic");
        llvm::StructType* der_type_llvm;
        if( name2dertype.find(der_type_name) != name2dertype.end() ) {
            der_type_llvm = name2dertype[der_type_name];
        } else {
            std::vector<llvm::Type*> member_types;
            member_types.push_back(getIntType(8));
            if( der_sym_name == "~abstract_type" ) {
                member_types.push_back(llvm::Type::getVoidTy(context)->getPointerTo());
            } else if( ASR::is_a<ASR::ClassType_t>(*der_sym) ) {
                ASR::ClassType_t* class_type_t = ASR::down_cast<ASR::ClassType_t>(der_sym);
                member_types.push_back(getClassType(class_type_t, is_pointer));
            } else if( ASR::is_a<ASR::StructType_t>(*der_sym) ) {
                ASR::StructType_t* struct_type_t = ASR::down_cast<ASR::StructType_t>(der_sym);
                member_types.push_back(getStructType(struct_type_t, is_pointer));
            }
            der_type_llvm = llvm::StructType::create(context, member_types, der_type_name);
            name2dertype[der_type_name] = der_type_llvm;
        }

        return (llvm::Type*) der_type_llvm;
    }


    /*
    * Dispatches the required function from runtime library to
    * perform the specified binary operation.
    *
    * @param left_arg llvm::Value* The left argument of the binary operator.
    * @param right_arg llvm::Value* The right argument of the binary operator.
    * @param runtime_func_name std::string The name of the function to be dispatched
    *                                      from runtime library.
    * @returns llvm::Value* The result of the operation.
    *
    * Note
    * ====
    *
    * Internally the call to this function gets transformed into a runtime call:
    * void _lfortran_complex_add(complex* a, complex* b, complex *result)
    *
    * As of now the following values for func_name are supported,
    *
    * _lfortran_complex_add
    * _lfortran_complex_sub
    * _lfortran_complex_div
    * _lfortran_complex_mul
    */
    llvm::Value* lfortran_complex_bin_op(llvm::Value* left_arg, llvm::Value* right_arg,
                                         std::string runtime_func_name,
                                         llvm::Type* complex_type=nullptr)
    {
        if( complex_type == nullptr ) {
            complex_type = complex_type_4;
        }
        llvm::Function *fn = module->getFunction(runtime_func_name);
        if (!fn) {
            llvm::FunctionType *function_type = llvm::FunctionType::get(
                    llvm::Type::getVoidTy(context), {
                        complex_type->getPointerTo(),
                        complex_type->getPointerTo(),
                        complex_type->getPointerTo()
                    }, true);
            fn = llvm::Function::Create(function_type,
                    llvm::Function::ExternalLinkage, runtime_func_name, *module);
        }

        llvm::AllocaInst *pleft_arg = builder->CreateAlloca(complex_type,
            nullptr);

        builder->CreateStore(left_arg, pleft_arg);
        llvm::AllocaInst *pright_arg = builder->CreateAlloca(complex_type,
            nullptr);
        builder->CreateStore(right_arg, pright_arg);
        llvm::AllocaInst *presult = builder->CreateAlloca(complex_type,
            nullptr);
        std::vector<llvm::Value*> args = {pleft_arg, pright_arg, presult};
        builder->CreateCall(fn, args);
        return CreateLoad(presult);
    }


    llvm::Value* lfortran_strop(llvm::Value* left_arg, llvm::Value* right_arg,
                                         std::string runtime_func_name)
    {
        llvm::Function *fn = module->getFunction(runtime_func_name);
        if (!fn) {
            llvm::FunctionType *function_type = llvm::FunctionType::get(
                    llvm::Type::getVoidTy(context), {
                        character_type->getPointerTo(),
                        character_type->getPointerTo(),
                        character_type->getPointerTo()
                    }, false);
            fn = llvm::Function::Create(function_type,
                    llvm::Function::ExternalLinkage, runtime_func_name, *module);
        }
        llvm::AllocaInst *pleft_arg = builder->CreateAlloca(character_type,
            nullptr);
        builder->CreateStore(left_arg, pleft_arg);
        llvm::AllocaInst *pright_arg = builder->CreateAlloca(character_type,
            nullptr);
        builder->CreateStore(right_arg, pright_arg);
        llvm::AllocaInst *presult = builder->CreateAlloca(character_type,
            nullptr);
        std::vector<llvm::Value*> args = {pleft_arg, pright_arg, presult};
        builder->CreateCall(fn, args);
        return CreateLoad(presult);
    }

    llvm::Value* lfortran_str_cmp(llvm::Value* left_arg, llvm::Value* right_arg,
                                         std::string runtime_func_name)
    {
        llvm::Function *fn = module->getFunction(runtime_func_name);
        if(!fn) {
            llvm::FunctionType *function_type = llvm::FunctionType::get(
                    llvm::Type::getInt1Ty(context), {
                        character_type->getPointerTo(),
                        character_type->getPointerTo()
                    }, false);
            fn = llvm::Function::Create(function_type,
                    llvm::Function::ExternalLinkage, runtime_func_name, *module);
        }
        llvm::AllocaInst *pleft_arg = builder->CreateAlloca(character_type,
            nullptr);
        builder->CreateStore(left_arg, pleft_arg);
        llvm::AllocaInst *pright_arg = builder->CreateAlloca(character_type,
            nullptr);
        builder->CreateStore(right_arg, pright_arg);
        std::vector<llvm::Value*> args = {pleft_arg, pright_arg};
        return builder->CreateCall(fn, args);
    }

    llvm::Value* lfortran_strrepeat(llvm::Value* left_arg, llvm::Value* right_arg)
    {
        std::string runtime_func_name = "_lfortran_strrepeat";
        llvm::Function *fn = module->getFunction(runtime_func_name);
        if (!fn) {
            llvm::FunctionType *function_type = llvm::FunctionType::get(
                    llvm::Type::getVoidTy(context), {
                        character_type->getPointerTo(),
                        llvm::Type::getInt32Ty(context),
                        character_type->getPointerTo()
                    }, false);
            fn = llvm::Function::Create(function_type,
                    llvm::Function::ExternalLinkage, runtime_func_name, *module);
        }
        llvm::AllocaInst *pleft_arg = builder->CreateAlloca(character_type,
            nullptr);
        builder->CreateStore(left_arg, pleft_arg);
        llvm::AllocaInst *presult = builder->CreateAlloca(character_type,
            nullptr);
        std::vector<llvm::Value*> args = {pleft_arg, right_arg, presult};
        builder->CreateCall(fn, args);
        return CreateLoad(presult);
    }

    llvm::Value* lfortran_str_len(llvm::Value* str)
    {
        std::string runtime_func_name = "_lfortran_str_len";
        llvm::Function *fn = module->getFunction(runtime_func_name);
        if (!fn) {
            llvm::FunctionType *function_type = llvm::FunctionType::get(
                    llvm::Type::getInt32Ty(context), {
                        character_type->getPointerTo()
                    }, false);
            fn = llvm::Function::Create(function_type,
                    llvm::Function::ExternalLinkage, runtime_func_name, *module);
        }
        return builder->CreateCall(fn, {str});
    }

    llvm::Value* lfortran_str_to_int(llvm::Value* str)
    {
        std::string runtime_func_name = "_lfortran_str_to_int";
        llvm::Function *fn = module->getFunction(runtime_func_name);
        if (!fn) {
            llvm::FunctionType *function_type = llvm::FunctionType::get(
                    llvm::Type::getInt32Ty(context), {
                        character_type->getPointerTo()
                    }, false);
            fn = llvm::Function::Create(function_type,
                    llvm::Function::ExternalLinkage, runtime_func_name, *module);
        }
        return builder->CreateCall(fn, {str});
    }

    llvm::Value* lfortran_str_ord(llvm::Value* str)
    {
        std::string runtime_func_name = "_lfortran_str_ord";
        llvm::Function *fn = module->getFunction(runtime_func_name);
        if (!fn) {
            llvm::FunctionType *function_type = llvm::FunctionType::get(
                    llvm::Type::getInt32Ty(context), {
                        character_type->getPointerTo()
                    }, false);
            fn = llvm::Function::Create(function_type,
                    llvm::Function::ExternalLinkage, runtime_func_name, *module);
        }
        return builder->CreateCall(fn, {str});
    }

    llvm::Value* lfortran_str_chr(llvm::Value* str)
    {
        std::string runtime_func_name = "_lfortran_str_chr";
        llvm::Function *fn = module->getFunction(runtime_func_name);
        if (!fn) {
            llvm::FunctionType *function_type = llvm::FunctionType::get(
                    character_type, {
                        llvm::Type::getInt32Ty(context)
                    }, false);
            fn = llvm::Function::Create(function_type,
                    llvm::Function::ExternalLinkage, runtime_func_name, *module);
        }
        return builder->CreateCall(fn, {str});
    }

    llvm::Value* lfortran_str_item(llvm::Value* str, llvm::Value* idx1)
    {
        std::string runtime_func_name = "_lfortran_str_item";
        llvm::Function *fn = module->getFunction(runtime_func_name);
        if (!fn) {
            llvm::FunctionType *function_type = llvm::FunctionType::get(
                    character_type, {
                        character_type, llvm::Type::getInt32Ty(context)
                    }, false);
            fn = llvm::Function::Create(function_type,
                    llvm::Function::ExternalLinkage, runtime_func_name, *module);
        }
        return builder->CreateCall(fn, {str, idx1});
    }

    llvm::Value* lfortran_str_copy(llvm::Value* str, llvm::Value* idx1, llvm::Value* idx2)
    {
        std::string runtime_func_name = "_lfortran_str_copy";
        llvm::Function *fn = module->getFunction(runtime_func_name);
        if (!fn) {
            llvm::FunctionType *function_type = llvm::FunctionType::get(
                    character_type, {
                        character_type, llvm::Type::getInt32Ty(context), llvm::Type::getInt32Ty(context)
                    }, false);
            fn = llvm::Function::Create(function_type,
                    llvm::Function::ExternalLinkage, runtime_func_name, *module);
        }
        return builder->CreateCall(fn, {str, idx1, idx2});
    }

    llvm::Value* lfortran_str_slice(llvm::Value* str, llvm::Value* idx1, llvm::Value* idx2,
                    llvm::Value* step, llvm::Value* left_present, llvm::Value* right_present)
    {
        std::string runtime_func_name = "_lfortran_str_slice";
        llvm::Function *fn = module->getFunction(runtime_func_name);
        if (!fn) {
            llvm::FunctionType *function_type = llvm::FunctionType::get(
                    character_type, {
                        character_type, llvm::Type::getInt32Ty(context),
                        llvm::Type::getInt32Ty(context), llvm::Type::getInt32Ty(context),
                        llvm::Type::getInt1Ty(context), llvm::Type::getInt1Ty(context)
                    }, false);
            fn = llvm::Function::Create(function_type,
                    llvm::Function::ExternalLinkage, runtime_func_name, *module);
        }
        return builder->CreateCall(fn, {str, idx1, idx2, step, left_present, right_present});
    }

    llvm::Value* lfortran_str_copy(llvm::Value* dest, llvm::Value *src) {
        std::string runtime_func_name = "_lfortran_strcpy";
        llvm::Function *fn = module->getFunction(runtime_func_name);
        if (!fn) {
            llvm::FunctionType *function_type = llvm::FunctionType::get(
                     llvm::Type::getVoidTy(context), {
                        character_type->getPointerTo(), character_type
                    }, false);
            fn = llvm::Function::Create(function_type,
                    llvm::Function::ExternalLinkage, runtime_func_name, *module);
        }
        return builder->CreateCall(fn, {dest, src});
    }

    llvm::Value* lfortran_type_to_str(llvm::Value* arg, llvm::Type* value_type, std::string type, int value_kind) {
        std::string func_name = "_lfortran_" + type + "_to_str" + std::to_string(value_kind);
         llvm::Function *fn = module->getFunction(func_name);
         if(!fn) {
            llvm::FunctionType *function_type = llvm::FunctionType::get(
                 character_type, {
                     value_type
                 }, false);
            fn = llvm::Function::Create(function_type,
                     llvm::Function::ExternalLinkage, func_name, *module);
         }
         llvm::Value* res = builder->CreateCall(fn, {arg});
         return res;
    }

    // This function is called as:
    // float complex_re(complex a)
    // And it extracts the real part of the complex number
    llvm::Value *complex_re(llvm::Value *c, llvm::Type* complex_type=nullptr) {
        if( complex_type == nullptr ) {
            complex_type = complex_type_4;
        }
        if( c->getType()->isPointerTy() ) {
            c = CreateLoad(c);
        }
        llvm::AllocaInst *pc = builder->CreateAlloca(complex_type, nullptr);
        builder->CreateStore(c, pc);
        std::vector<llvm::Value *> idx = {
            llvm::ConstantInt::get(context, llvm::APInt(32, 0)),
            llvm::ConstantInt::get(context, llvm::APInt(32, 0))};
        llvm::Value *pim = CreateGEP(pc, idx);
        return CreateLoad(pim);
    }

    llvm::Value *complex_im(llvm::Value *c, llvm::Type* complex_type=nullptr) {
        if( complex_type == nullptr ) {
            complex_type = complex_type_4;
        }
        llvm::AllocaInst *pc = builder->CreateAlloca(complex_type, nullptr);
        builder->CreateStore(c, pc);
        std::vector<llvm::Value *> idx = {
            llvm::ConstantInt::get(context, llvm::APInt(32, 0)),
            llvm::ConstantInt::get(context, llvm::APInt(32, 1))};
        llvm::Value *pim = CreateGEP(pc, idx);
        return CreateLoad(pim);
    }

    llvm::Value *complex_from_floats(llvm::Value *re, llvm::Value *im,
                                     llvm::Type* complex_type=nullptr) {
        if( complex_type == nullptr ) {
            complex_type = complex_type_4;
        }
        llvm::AllocaInst *pres = builder->CreateAlloca(complex_type, nullptr);
        std::vector<llvm::Value *> idx1 = {
            llvm::ConstantInt::get(context, llvm::APInt(32, 0)),
            llvm::ConstantInt::get(context, llvm::APInt(32, 0))};
        std::vector<llvm::Value *> idx2 = {
            llvm::ConstantInt::get(context, llvm::APInt(32, 0)),
            llvm::ConstantInt::get(context, llvm::APInt(32, 1))};
        llvm::Value *pre = CreateGEP(pres, idx1);
        llvm::Value *pim = CreateGEP(pres, idx2);
        builder->CreateStore(re, pre);
        builder->CreateStore(im, pim);
        return CreateLoad(pres);
    }

    llvm::Value *nested_struct_rd(std::vector<llvm::Value*> vals,
            llvm::StructType* rd) {
        llvm::AllocaInst *pres = builder->CreateAlloca(rd, nullptr);
        llvm::Value *pim = CreateGEP(pres, vals);
        return CreateLoad(pim);
    }

    /**
     * @brief This function generates the
     * @detail This is converted to
     *
     *     float lfortran_KEY(float *x)
     *
     *   Where KEY can be any of the supported intrinsics; this is then
     *   transformed into a runtime call:
     *
     *     void _lfortran_KEY(float x, float *result)
     */
    llvm::Value* lfortran_intrinsic(llvm::Function *fn, llvm::Value* pa, int a_kind)
    {
        llvm::Type *presult_type = getFPType(a_kind);
        llvm::AllocaInst *presult = builder->CreateAlloca(presult_type, nullptr);
        llvm::Value *a = CreateLoad(pa);
        std::vector<llvm::Value*> args = {a, presult};
        builder->CreateCall(fn, args);
        return CreateLoad(presult);
    }

    void visit_TranslationUnit(const ASR::TranslationUnit_t &x) {
        module = std::make_unique<llvm::Module>("LFortran", context);
        module->setDataLayout("");

        if (compiler_options.emit_debug_info) {
            DBuilder = std::make_unique<llvm::DIBuilder>(*module);
            debug_CU = DBuilder->createCompileUnit(
                llvm::dwarf::DW_LANG_C, DBuilder->createFile(infile, "."),
                "LPython Compiler", false, "", 0);
        }

        // All loose statements must be converted to a function, so the items
        // must be empty:
        LCOMPILERS_ASSERT(x.n_items == 0);

        // Define LLVM types that we might need
        // Complex type is represented as an identified struct in LLVM
        // %complex = type { float, float }
        std::vector<llvm::Type*> els_4 = {
            llvm::Type::getFloatTy(context),
            llvm::Type::getFloatTy(context)};
        std::vector<llvm::Type*> els_8 = {
            llvm::Type::getDoubleTy(context),
            llvm::Type::getDoubleTy(context)};
        std::vector<llvm::Type*> els_4_ptr = {
            llvm::Type::getFloatPtrTy(context),
            llvm::Type::getFloatPtrTy(context)};
        std::vector<llvm::Type*> els_8_ptr = {
            llvm::Type::getDoublePtrTy(context),
            llvm::Type::getDoublePtrTy(context)};
        complex_type_4 = llvm::StructType::create(context, els_4, "complex_4");
        complex_type_8 = llvm::StructType::create(context, els_8, "complex_8");
        complex_type_4_ptr = llvm::StructType::create(context, els_4_ptr, "complex_4_ptr");
        complex_type_8_ptr = llvm::StructType::create(context, els_8_ptr, "complex_8_ptr");
        character_type = llvm::Type::getInt8PtrTy(context);
        list_type = llvm::Type::getInt8PtrTy(context);

        llvm::Type* bound_arg = static_cast<llvm::Type*>(arr_descr->get_dimension_descriptor_type(true));
        fname2arg_type["lbound"] = std::make_pair(bound_arg, bound_arg->getPointerTo());
        fname2arg_type["ubound"] = std::make_pair(bound_arg, bound_arg->getPointerTo());

        // Process Variables first:
        for (auto &item : x.m_global_scope->get_scope()) {
            if (is_a<ASR::Variable_t>(*item.second) ||
                is_a<ASR::EnumType_t>(*item.second)) {
                visit_symbol(*item.second);
            }
        }

        prototype_only = false;
        for (auto &item : x.m_global_scope->get_scope()) {
            if (is_a<ASR::Module_t>(*item.second) &&
                item.first.find("lfortran_intrinsic_optimization") != std::string::npos) {
                ASR::Module_t* mod = ASR::down_cast<ASR::Module_t>(item.second);
                for( auto &moditem: mod->m_symtab->get_scope() ) {
                    ASR::symbol_t* sym = ASRUtils::symbol_get_past_external(moditem.second);
                    if (is_a<ASR::Function_t>(*sym)) {
                        visit_Function(*ASR::down_cast<ASR::Function_t>(sym));
                    }
                }
            }
        }

        prototype_only = true;
        // Generate function prototypes
        for (auto &item : x.m_global_scope->get_scope()) {
            if (is_a<ASR::Function_t>(*item.second)) {
                if (ASRUtils::get_FunctionType(ASR::down_cast<ASR::Function_t>(item.second))->n_type_params == 0) {
                    visit_Function(*ASR::down_cast<ASR::Function_t>(item.second));
                }
            }
        }
        prototype_only = false;

        // TODO: handle dependencies across modules and main program

        // Then do all the modules in the right order
        std::vector<std::string> build_order
            = determine_module_dependencies(x);
        for (auto &item : build_order) {
            LCOMPILERS_ASSERT(x.m_global_scope->get_symbol(item)
                != nullptr);
            ASR::symbol_t *mod = x.m_global_scope->get_symbol(item);
            visit_symbol(*mod);
        }

        // Then do all the procedures
        for (auto &item : x.m_global_scope->get_scope()) {
            if (is_a<ASR::Function_t>(*item.second)) {
                if (ASRUtils::get_FunctionType(ASR::down_cast<ASR::Function_t>(item.second))->n_type_params == 0) {
                    visit_symbol(*item.second);
                }
            }
        }

        // Then the main program
        for (auto &item : x.m_global_scope->get_scope()) {
            if (is_a<ASR::Program_t>(*item.second)) {
                visit_symbol(*item.second);
            }
        }
    }

    void visit_Allocate(const ASR::Allocate_t& x) {
        for( size_t i = 0; i < x.n_args; i++ ) {
            ASR::alloc_arg_t curr_arg = x.m_args[i];
            ASR::symbol_t* tmp_sym = nullptr;
            ASR::expr_t* tmp_expr = x.m_args[i].m_a;
            if( ASR::is_a<ASR::Var_t>(*tmp_expr) ) {
                const ASR::Var_t* tmp_var = ASR::down_cast<ASR::Var_t>(tmp_expr);
                tmp_sym = tmp_var->m_v;
            } else {
                throw CodeGenError("Cannot deallocate variables in expression " +
                                    std::to_string(tmp_expr->type),
                                    tmp_expr->base.loc);
            }
            std::uint32_t h = get_hash((ASR::asr_t*)tmp_sym);
            LCOMPILERS_ASSERT(llvm_symtab.find(h) != llvm_symtab.end());
            llvm::Value* x_arr = llvm_symtab[h];
            ASR::ttype_t* curr_arg_m_a_type = ASRUtils::symbol_type(tmp_sym);
            ASR::ttype_t* asr_data_type = ASRUtils::duplicate_type_without_dims(al,
                curr_arg_m_a_type, curr_arg_m_a_type->base.loc);
            if (ASRUtils::is_character(*curr_arg_m_a_type)) {
                int dims = ASR::down_cast<ASR::Character_t>(curr_arg_m_a_type)->n_dims;
                if (dims == 0) {
                    // TODO: Add ASR reference to capture the length of the string
                    // during initialization.
                    llvm::Value *len = llvm::ConstantInt::get(context, llvm::APInt(32, 16));
                    std::vector<llvm::Value*> args = {x_arr, len};
                    llvm::Function *fn = _AllocateString();
                    builder->CreateCall(fn, args);
                    continue;;
                }
            }
            llvm::Type* llvm_data_type = get_type_from_ttype_t_util(asr_data_type);
            fill_malloc_array_details(x_arr, llvm_data_type, curr_arg.m_dims, curr_arg.n_dims);
        }
        if (x.m_stat) {
            ASR::Variable_t *asr_target = EXPR2VAR(x.m_stat);
            uint32_t h = get_hash((ASR::asr_t*)asr_target);
            if (llvm_symtab.find(h) != llvm_symtab.end()) {
                llvm::Value *target, *value;
                target = llvm_symtab[h];
                // Store 0 (success) in the stat variable
                value = llvm::ConstantInt::get(context, llvm::APInt(32, 0));
                builder->CreateStore(value, target);
            } else {
                throw CodeGenError("Stat variable in allocate not found in LLVM symtab");
            }
        }
    }

    void visit_Nullify(const ASR::Nullify_t& x) {
        for( size_t i = 0; i < x.n_vars; i++ ) {
            std::uint32_t h = get_hash((ASR::asr_t*)x.m_vars[i]);
            llvm::Value *target = llvm_symtab[h];
            llvm::Type* tp = target->getType()->getContainedType(0);
            llvm::Value* np = builder->CreateIntToPtr(
                llvm::ConstantInt::get(context, llvm::APInt(32, 0)), tp);
            builder->CreateStore(np, target);
        }
    }

    inline void call_lfortran_free(llvm::Function* fn) {
        llvm::Value* arr = CreateLoad(arr_descr->get_pointer_to_data(tmp));
        llvm::AllocaInst *arg_arr = builder->CreateAlloca(character_type, nullptr);
        builder->CreateStore(builder->CreateBitCast(arr, character_type), arg_arr);
        std::vector<llvm::Value*> args = {CreateLoad(arg_arr)};
        builder->CreateCall(fn, args);
        arr_descr->set_is_allocated_flag(tmp, 0);
    }

    llvm::Function* _Deallocate() {
        std::string func_name = "_lfortran_free";
        llvm::Function *free_fn = module->getFunction(func_name);
        if (!free_fn) {
            llvm::FunctionType *function_type = llvm::FunctionType::get(
                    llvm::Type::getVoidTy(context), {
                        character_type
                    }, true);
            free_fn = llvm::Function::Create(function_type,
                    llvm::Function::ExternalLinkage, func_name, *module);
        }
        return free_fn;
    }

    inline void call_lfortran_free_string(llvm::Function* fn) {
        std::vector<llvm::Value*> args = {tmp};
        builder->CreateCall(fn, args);
    }

    llvm::Function* _AllocateString() {
        std::string func_name = "_lfortran_string_alloc";
        llvm::Function *alloc_fun = module->getFunction(func_name);
        if (!alloc_fun) {
            llvm::FunctionType *function_type = llvm::FunctionType::get(
                    llvm::Type::getVoidTy(context), {
                        character_type->getPointerTo(),
                        llvm::Type::getInt32Ty(context)
                    }, true);
            alloc_fun = llvm::Function::Create(function_type,
                    llvm::Function::ExternalLinkage, func_name, *module);
        }
        return alloc_fun;
    }

    void visit_ImplicitDeallocate(const ASR::ImplicitDeallocate_t& x) {
        llvm::Function* free_fn = _Deallocate();
        for( size_t i = 0; i < x.n_vars; i++ ) {
            const ASR::expr_t* tmp_expr = x.m_vars[i];
            ASR::symbol_t* curr_obj = nullptr;
            if( ASR::is_a<ASR::Var_t>(*tmp_expr) ) {
                const ASR::Var_t* tmp_var = ASR::down_cast<ASR::Var_t>(tmp_expr);
                curr_obj = tmp_var->m_v;
            } else {
                throw CodeGenError("Cannot deallocate variables in expression " +
                                    std::to_string(tmp_expr->type),
                                    tmp_expr->base.loc);
            }
            ASR::Variable_t *v = ASR::down_cast<ASR::Variable_t>(
                                    symbol_get_past_external(curr_obj));

            fetch_var(v);
            if (ASRUtils::is_character(*v->m_type)) {
                int dims = ASR::down_cast<ASR::Character_t>(v->m_type)->n_dims;
                if (dims == 0) {
                    call_lfortran_free_string(free_fn);
                    continue;
                }
            }
            llvm::Value *cond = arr_descr->get_is_allocated_flag(tmp);
            llvm_utils->create_if_else(cond, [=]() {
                call_lfortran_free(free_fn);
            }, [](){});
        }
    }

    void visit_ExplicitDeallocate(const ASR::ExplicitDeallocate_t& x) {
        llvm::Function* free_fn = _Deallocate();
        for( size_t i = 0; i < x.n_vars; i++ ) {
            const ASR::expr_t* tmp_expr = x.m_vars[i];
            ASR::symbol_t* curr_obj = nullptr;
            if( ASR::is_a<ASR::Var_t>(*tmp_expr) ) {
                const ASR::Var_t* tmp_var = ASR::down_cast<ASR::Var_t>(tmp_expr);
                curr_obj = tmp_var->m_v;
            } else {
                throw CodeGenError("Cannot deallocate variables in expression " +
                                    std::to_string(tmp_expr->type),
                                    tmp_expr->base.loc);
            }
            ASR::Variable_t *v = ASR::down_cast<ASR::Variable_t>(
                                    symbol_get_past_external(curr_obj));
            fetch_var(v);
            call_lfortran_free(free_fn);
        }
    }

    void visit_ListConstant(const ASR::ListConstant_t& x) {
        ASR::List_t* list_type = ASR::down_cast<ASR::List_t>(x.m_type);
        bool is_array_type_local = false, is_malloc_array_type_local = false;
        bool is_list_local = false;
        ASR::dimension_t* m_dims_local = nullptr;
        int n_dims_local = -1, a_kind_local = -1;
        llvm::Type* llvm_el_type = get_type_from_ttype_t(list_type->m_type,
                                    ASR::storage_typeType::Default, is_array_type_local,
                                    is_malloc_array_type_local, is_list_local, m_dims_local,
                                    n_dims_local, a_kind_local);
        std::string type_code = ASRUtils::get_type_code(list_type->m_type);
        int32_t type_size = -1;
        if( ASR::is_a<ASR::Character_t>(*list_type->m_type) ||
            LLVM::is_llvm_struct(list_type->m_type) ||
            ASR::is_a<ASR::Complex_t>(*list_type->m_type) ) {
            llvm::DataLayout data_layout(module.get());
            type_size = data_layout.getTypeAllocSize(llvm_el_type);
        } else {
            type_size = ASRUtils::extract_kind_from_ttype_t(list_type->m_type);
        }
        llvm::Type* const_list_type = list_api->get_list_type(llvm_el_type, type_code, type_size);
        llvm::Value* const_list = builder->CreateAlloca(const_list_type, nullptr, "const_list");
        list_api->list_init(type_code, const_list, *module, x.n_args, x.n_args);
        int64_t ptr_loads_copy = ptr_loads;
        ptr_loads = 1;
        for( size_t i = 0; i < x.n_args; i++ ) {
            this->visit_expr(*x.m_args[i]);
            llvm::Value* item = tmp;
            llvm::Value* pos = llvm::ConstantInt::get(context, llvm::APInt(32, i));
            list_api->write_item(const_list, pos, item, list_type->m_type,
                                 false, module.get(), name2memidx);
        }
        ptr_loads = ptr_loads_copy;
        tmp = const_list;
    }

    void set_dict_api(ASR::Dict_t* dict_type) {
        if( ASR::is_a<ASR::Character_t>(*dict_type->m_key_type) ) {
            llvm_utils->dict_api = dict_api_sc.get();
        } else {
            llvm_utils->dict_api = dict_api_lp.get();
        }
    }

    void visit_DictConstant(const ASR::DictConstant_t& x) {
        llvm::Type* const_dict_type = get_dict_type(x.m_type);
        llvm::Value* const_dict = builder->CreateAlloca(const_dict_type, nullptr, "const_dict");
        ASR::Dict_t* x_dict = ASR::down_cast<ASR::Dict_t>(x.m_type);
        set_dict_api(x_dict);
        std::string key_type_code = ASRUtils::get_type_code(x_dict->m_key_type);
        std::string value_type_code = ASRUtils::get_type_code(x_dict->m_value_type);
        llvm_utils->dict_api->dict_init(key_type_code, value_type_code, const_dict, module.get(), x.n_keys);
        int64_t ptr_loads_key = LLVM::is_llvm_struct(x_dict->m_key_type) ? 0 : 2;
        int64_t ptr_loads_value = LLVM::is_llvm_struct(x_dict->m_value_type) ? 0 : 2;
        int64_t ptr_loads_copy = ptr_loads;
        for( size_t i = 0; i < x.n_keys; i++ ) {
            ptr_loads = ptr_loads_key;
            visit_expr(*x.m_keys[i]);
            llvm::Value* key = tmp;
            ptr_loads = ptr_loads_value;
            visit_expr(*x.m_values[i]);
            llvm::Value* value = tmp;
            llvm_utils->dict_api->write_item(const_dict, key, value, module.get(),
                                 x_dict->m_key_type, x_dict->m_value_type, name2memidx);
        }
        ptr_loads = ptr_loads_copy;
        tmp = const_dict;
    }

    void visit_TupleConstant(const ASR::TupleConstant_t& x) {
        ASR::Tuple_t* tuple_type = ASR::down_cast<ASR::Tuple_t>(x.m_type);
        std::string type_code = ASRUtils::get_type_code(tuple_type->m_type,
                                                        tuple_type->n_type);
        std::vector<llvm::Type*> llvm_el_types;
        ASR::storage_typeType m_storage = ASR::storage_typeType::Default;
        bool is_array_type = false, is_malloc_array_type = false;
        bool is_list = false;
        ASR::dimension_t* m_dims = nullptr;
        int n_dims = 0, a_kind = -1;
        for( size_t i = 0; i < tuple_type->n_type; i++ ) {
            llvm_el_types.push_back(get_type_from_ttype_t(tuple_type->m_type[i],
                                    m_storage, is_array_type, is_malloc_array_type,
                                    is_list, m_dims, n_dims, a_kind));
        }
        llvm::Type* const_tuple_type = tuple_api->get_tuple_type(type_code, llvm_el_types);
        llvm::Value* const_tuple = builder->CreateAlloca(const_tuple_type, nullptr, "const_tuple");
        std::vector<llvm::Value*> init_values;
        int64_t ptr_loads_copy = ptr_loads;
        ptr_loads = 2;
        for( size_t i = 0; i < x.n_elements; i++ ) {
            this->visit_expr(*x.m_elements[i]);
            init_values.push_back(tmp);
        }
        ptr_loads = ptr_loads_copy;
        tuple_api->tuple_init(const_tuple, init_values);
        tmp = const_tuple;
    }

    void visit_IntegerBitLen(const ASR::IntegerBitLen_t& x) {
        if (x.m_value) {
            this->visit_expr_wrapper(x.m_value, true);
            return;
        }
        this->visit_expr(*x.m_a);
        llvm::Value *int_val = tmp;
        int int_kind = ASRUtils::extract_kind_from_ttype_t(x.m_type);
        std::string runtime_func_name = "_lpython_bit_length" + std::to_string(int_kind);
        llvm::Function *fn = module->getFunction(runtime_func_name);
        if (!fn) {
            llvm::FunctionType *function_type = llvm::FunctionType::get(
                    llvm::Type::getInt32Ty(context), {
                        getIntType(int_kind)
                    }, false);
            fn = llvm::Function::Create(function_type,
                    llvm::Function::ExternalLinkage, runtime_func_name, *module);
        }
        tmp = builder->CreateCall(fn, {int_val});
    }

    void visit_Ichar(const ASR::Ichar_t &x) {
        if (x.m_value) {
            this->visit_expr_wrapper(x.m_value, true);
            return;
        }
        this->visit_expr(*x.m_arg);
        llvm::Value *c = tmp;
        std::string runtime_func_name = "_lfortran_ichar";
        llvm::Function *fn = module->getFunction(runtime_func_name);
        if (!fn) {
            llvm::FunctionType *function_type = llvm::FunctionType::get(
                llvm::Type::getInt32Ty(context), {
                    llvm::Type::getInt8PtrTy(context)
                }, false);
            fn = llvm::Function::Create(function_type,
                    llvm::Function::ExternalLinkage, runtime_func_name, *module);
        }
        tmp = builder->CreateCall(fn, {c});
    }

    void visit_Iachar(const ASR::Iachar_t &x) {
        if (x.m_value) {
            this->visit_expr_wrapper(x.m_value, true);
            return;
        }
        this->visit_expr(*x.m_arg);
        llvm::Value *c = tmp;
        std::string runtime_func_name = "_lfortran_iachar";
        llvm::Function *fn = module->getFunction(runtime_func_name);
        if (!fn) {
            llvm::FunctionType *function_type = llvm::FunctionType::get(
                llvm::Type::getInt32Ty(context), {
                    llvm::Type::getInt8PtrTy(context)
                }, false);
            fn = llvm::Function::Create(function_type,
                    llvm::Function::ExternalLinkage, runtime_func_name, *module);
        }
        tmp = builder->CreateCall(fn, {c});
    }

    void visit_ArrayAll(const ASR::ArrayAll_t &x) {
        if (x.m_value) {
            this->visit_expr_wrapper(x.m_value, true);
            return;
        }
        this->visit_expr(*x.m_mask);
        llvm::Value *mask = tmp;
        ASR::ttype_t *type = ASRUtils::expr_type(x.m_mask);
        LCOMPILERS_ASSERT(ASR::is_a<ASR::Logical_t>(*type)) // TODO
        int32_t n = ASR::down_cast<ASR::Logical_t>(type)->n_dims;
        llvm::Value *size = llvm::ConstantInt::get(context, llvm::APInt(32, n));
        if (ASR::is_a<ASR::Var_t>(*x.m_mask)) {
            mask = LLVM::CreateLoad(*builder, llvm_utils->create_gep(mask, 0));
        }
        std::string runtime_func_name = "_lfortran_all";
        llvm::Function *fn = module->getFunction(runtime_func_name);
        if (!fn) {
            llvm::FunctionType *function_type = llvm::FunctionType::get(
                llvm::Type::getInt1Ty(context), {
                    llvm::Type::getInt1Ty(context)->getPointerTo(),
                    llvm::Type::getInt32Ty(context)
                }, false);
            fn = llvm::Function::Create(function_type,
                    llvm::Function::ExternalLinkage, runtime_func_name, *module);
        }
        tmp = builder->CreateCall(fn, {mask, size});
    }

    void visit_IntrinsicFunctionSqrt(const ASR::IntrinsicFunctionSqrt_t &x) {
        if (x.m_value) {
            this->visit_expr_wrapper(x.m_value, true);
            return;
        }
        this->visit_expr(*x.m_arg);
        llvm::Value *c = tmp;
        int64_t kind_value = ASRUtils::extract_kind_from_ttype_t(ASRUtils::expr_type(x.m_arg));
        std::string func_name;
        if (kind_value ==4) {
            func_name = "llvm.sqrt.f32";
        } else {
            func_name = "llvm.sqrt.f64";
        }
        llvm::Type *type = getFPType(kind_value);
        llvm::Function *fn_sqrt = module->getFunction(func_name);
        if (!fn_sqrt) {
            llvm::FunctionType *function_type = llvm::FunctionType::get(
                    type, {type}, false);
            fn_sqrt = llvm::Function::Create(function_type,
                    llvm::Function::ExternalLinkage, func_name,
                    module.get());
        }
        tmp = builder->CreateCall(fn_sqrt, {c});
    }

    void visit_ListAppend(const ASR::ListAppend_t& x) {
        ASR::List_t* asr_list = ASR::down_cast<ASR::List_t>(ASRUtils::expr_type(x.m_a));
        int64_t ptr_loads_copy = ptr_loads;
        ptr_loads = 0;
        this->visit_expr(*x.m_a);
        llvm::Value* plist = tmp;

        ptr_loads = !LLVM::is_llvm_struct(asr_list->m_type);
        this->visit_expr_wrapper(x.m_ele, true);
        llvm::Value *item = tmp;
        ptr_loads = ptr_loads_copy;

        list_api->append(plist, item, asr_list->m_type, module.get(), name2memidx);
    }

    void visit_UnionInstanceMember(const ASR::UnionInstanceMember_t& x) {
        int64_t ptr_loads_copy = ptr_loads;
        ptr_loads = 0;
        this->visit_expr(*x.m_v);
        ptr_loads = ptr_loads_copy;
        llvm::Value* union_llvm = tmp;
        ASR::Variable_t* member_var = ASR::down_cast<ASR::Variable_t>(x.m_m);
        ASR::ttype_t* member_type_asr = ASRUtils::get_contained_type(member_var->m_type);
        if( ASR::is_a<ASR::Struct_t>(*member_type_asr) ) {
            ASR::Struct_t* d = ASR::down_cast<ASR::Struct_t>(member_type_asr);
            der_type_name = ASRUtils::symbol_name(d->m_derived_type);
        }
        member_type_asr = member_var->m_type;
        llvm::Type* member_type_llvm = getMemberType(member_type_asr, member_var)->getPointerTo();
        tmp = builder->CreateBitCast(union_llvm, member_type_llvm);
        if( is_assignment_target ) {
            return ;
        }
        if( ptr_loads > 0 ) {
            tmp = LLVM::CreateLoad(*builder, tmp);
        }
    }

    void visit_ListItem(const ASR::ListItem_t& x) {
        ASR::ttype_t* el_type = ASRUtils::get_contained_type(
                                        ASRUtils::expr_type(x.m_a));
        int64_t ptr_loads_copy = ptr_loads;
        ptr_loads = 0;
        this->visit_expr(*x.m_a);
        llvm::Value* plist = tmp;

        ptr_loads = 1;
        this->visit_expr_wrapper(x.m_pos, true);
        ptr_loads = ptr_loads_copy;
        llvm::Value *pos = tmp;

        tmp = list_api->read_item(plist, pos, compiler_options.enable_bounds_checking, *module,
                (LLVM::is_llvm_struct(el_type) || ptr_loads == 0));
    }

    void visit_DictItem(const ASR::DictItem_t& x) {
        ASR::Dict_t* dict_type = ASR::down_cast<ASR::Dict_t>(
                                    ASRUtils::expr_type(x.m_a));
        int64_t ptr_loads_copy = ptr_loads;
        ptr_loads = 0;
        this->visit_expr(*x.m_a);
        llvm::Value* pdict = tmp;

        ptr_loads = !LLVM::is_llvm_struct(dict_type->m_key_type);
        this->visit_expr_wrapper(x.m_key, true);
        ptr_loads = ptr_loads_copy;
        llvm::Value *key = tmp;
        if (x.m_default) {
            llvm::Type *val_type = get_type_from_ttype_t_util(dict_type->m_value_type);
            llvm::Value *def_value_ptr = builder->CreateAlloca(val_type, nullptr);
            ptr_loads = !LLVM::is_llvm_struct(dict_type->m_value_type);
            this->visit_expr_wrapper(x.m_default, true);
            ptr_loads = ptr_loads_copy;
            builder->CreateStore(tmp, def_value_ptr);
            set_dict_api(dict_type);
            tmp = llvm_utils->dict_api->get_item(pdict, key, *module, dict_type, def_value_ptr,
                                  LLVM::is_llvm_struct(dict_type->m_value_type));
        } else {
            set_dict_api(dict_type);
            tmp = llvm_utils->dict_api->read_item(pdict, key, *module, dict_type,
                                    compiler_options.enable_bounds_checking,
                                    LLVM::is_llvm_struct(dict_type->m_value_type));
        }
    }

    void visit_DictPop(const ASR::DictPop_t& x) {
        ASR::Dict_t* dict_type = ASR::down_cast<ASR::Dict_t>(
                                    ASRUtils::expr_type(x.m_a));
        int64_t ptr_loads_copy = ptr_loads;
        ptr_loads = 0;
        this->visit_expr(*x.m_a);
        llvm::Value* pdict = tmp;

        ptr_loads = !LLVM::is_llvm_struct(dict_type->m_key_type);
        this->visit_expr_wrapper(x.m_key, true);
        ptr_loads = ptr_loads_copy;
        llvm::Value *key = tmp;

        set_dict_api(dict_type);
        tmp = llvm_utils->dict_api->pop_item(pdict, key, *module, dict_type,
                                 LLVM::is_llvm_struct(dict_type->m_value_type));
    }

    void visit_ListLen(const ASR::ListLen_t& x) {
        if (x.m_value) {
            this->visit_expr(*x.m_value);
        } else {
            int64_t ptr_loads_copy = ptr_loads;
            ptr_loads = 0;
            this->visit_expr(*x.m_arg);
            ptr_loads = ptr_loads_copy;
            llvm::Value* plist = tmp;
            tmp = list_api->len(plist);
        }
    }

    void visit_ListCompare(const ASR::ListCompare_t x) {
        int64_t ptr_loads_copy = ptr_loads;
        ptr_loads = 0;
        this->visit_expr(*x.m_left);
        llvm::Value* left = tmp;
        this->visit_expr(*x.m_right);
        llvm::Value* right = tmp;
        ptr_loads = ptr_loads_copy;
        tmp = llvm_utils->is_equal_by_value(left, right, *module,
                ASRUtils::expr_type(x.m_left));
        if (x.m_op == ASR::cmpopType::NotEq) {
            tmp = builder->CreateNot(tmp);
        }
    }

    void visit_DictLen(const ASR::DictLen_t& x) {
        if (x.m_value) {
            this->visit_expr(*x.m_value);
            return ;
        }

        int64_t ptr_loads_copy = ptr_loads;
        ptr_loads = 0;
        this->visit_expr(*x.m_arg);
        ptr_loads = ptr_loads_copy;
        llvm::Value* pdict = tmp;
        ASR::Dict_t* x_dict = ASR::down_cast<ASR::Dict_t>(ASRUtils::expr_type(x.m_arg));
        set_dict_api(x_dict);
        tmp = llvm_utils->dict_api->len(pdict);
    }

    void visit_ListInsert(const ASR::ListInsert_t& x) {
        ASR::List_t* asr_list = ASR::down_cast<ASR::List_t>(
                                    ASRUtils::expr_type(x.m_a));
        int64_t ptr_loads_copy = ptr_loads;
        ptr_loads = 0;
        this->visit_expr(*x.m_a);
        llvm::Value* plist = tmp;

        ptr_loads = 1;
        this->visit_expr_wrapper(x.m_pos, true);
        llvm::Value *pos = tmp;

        ptr_loads = !LLVM::is_llvm_struct(asr_list->m_type);
        this->visit_expr_wrapper(x.m_ele, true);
        llvm::Value *item = tmp;
        ptr_loads = ptr_loads_copy;

        list_api->insert_item(plist, pos, item, asr_list->m_type, module.get(), name2memidx);
    }

    void visit_DictInsert(const ASR::DictInsert_t& x) {
        ASR::Dict_t* dict_type = ASR::down_cast<ASR::Dict_t>(
                                    ASRUtils::expr_type(x.m_a));
        int64_t ptr_loads_copy = ptr_loads;
        ptr_loads = 0;
        this->visit_expr(*x.m_a);
        llvm::Value* pdict = tmp;

        ptr_loads = !LLVM::is_llvm_struct(dict_type->m_key_type);
        this->visit_expr_wrapper(x.m_key, true);
        llvm::Value *key = tmp;
        ptr_loads = !LLVM::is_llvm_struct(dict_type->m_value_type);
        this->visit_expr_wrapper(x.m_value, true);
        llvm::Value *value = tmp;
        ptr_loads = ptr_loads_copy;

        set_dict_api(dict_type);
        llvm_utils->dict_api->write_item(pdict, key, value, module.get(),
                             dict_type->m_key_type,
                             dict_type->m_value_type, name2memidx);
    }

    void visit_Expr(const ASR::Expr_t& x) {
        this->visit_expr_wrapper(x.m_expression, false);
    }

    void visit_ListRemove(const ASR::ListRemove_t& x) {
        ASR::ttype_t* asr_el_type = ASRUtils::get_contained_type(ASRUtils::expr_type(x.m_a));
        int64_t ptr_loads_copy = ptr_loads;
        ptr_loads = 0;
        this->visit_expr(*x.m_a);
        llvm::Value* plist = tmp;

        ptr_loads = !LLVM::is_llvm_struct(asr_el_type);
        this->visit_expr_wrapper(x.m_ele, true);
        ptr_loads = ptr_loads_copy;
        llvm::Value *item = tmp;
        list_api->remove(plist, item, asr_el_type, *module);
    }

    void visit_ListCount(const ASR::ListCount_t& x) {
        ASR::ttype_t* asr_el_type = ASRUtils::get_contained_type(ASRUtils::expr_type(x.m_arg));
        int64_t ptr_loads_copy = ptr_loads;
        ptr_loads = 0;
        this->visit_expr(*x.m_arg);
        llvm::Value* plist = tmp;

        ptr_loads = !LLVM::is_llvm_struct(asr_el_type);
        this->visit_expr_wrapper(x.m_ele, true);
        ptr_loads = ptr_loads_copy;
        llvm::Value *item = tmp;
        tmp = list_api->count(plist, item, asr_el_type, *module);
    }

    void generate_ListIndex(ASR::expr_t* m_arg, ASR::expr_t* m_ele) {
        ASR::ttype_t* asr_el_type = ASRUtils::get_contained_type(ASRUtils::expr_type(m_arg));
        int64_t ptr_loads_copy = ptr_loads;
        ptr_loads = 0;
        this->visit_expr(*m_arg);
        llvm::Value* plist = tmp;

        ptr_loads = !LLVM::is_llvm_struct(asr_el_type);
        this->visit_expr_wrapper(m_ele, true);
        ptr_loads = ptr_loads_copy;
        llvm::Value *item = tmp;
        tmp = list_api->index(plist, item, asr_el_type, *module);
    }

<<<<<<< HEAD
    void generate_Exp(ASR::expr_t* m_arg) {
        this->visit_expr_wrapper(m_arg, true);
        llvm::Value *item = tmp;
        tmp = builder->CreateUnaryIntrinsic(llvm::Intrinsic::exp, item);
    }

    void generate_Exp2(ASR::expr_t* m_arg) {
        this->visit_expr_wrapper(m_arg, true);
        llvm::Value *item = tmp;
        tmp = builder->CreateUnaryIntrinsic(llvm::Intrinsic::exp2, item);
    }

    void generate_Expm1(ASR::expr_t* m_arg) {
        this->visit_expr_wrapper(m_arg, true);
        llvm::Value *item = tmp;
        llvm::Value* exp = builder->CreateUnaryIntrinsic(llvm::Intrinsic::exp, item);
        llvm::Value* one = llvm::ConstantFP::get(builder->getFloatTy(), 1.0);
        tmp = builder->CreateFSub(exp, one);
=======
    void generate_ListReverse(ASR::expr_t* m_arg) {
        ASR::ttype_t* asr_el_type = ASRUtils::get_contained_type(ASRUtils::expr_type(m_arg));
        int64_t ptr_loads_copy = ptr_loads;
        ptr_loads = 0;
        this->visit_expr(*m_arg);
        llvm::Value* plist = tmp;

        ptr_loads = !LLVM::is_llvm_struct(asr_el_type);
        ptr_loads = ptr_loads_copy;
        list_api->reverse(plist, asr_el_type, *module);
>>>>>>> 6a147a15
    }

    void visit_IntrinsicFunction(const ASR::IntrinsicFunction_t& x) {
        switch (static_cast<ASRUtils::IntrinsicFunctions>(x.m_intrinsic_id)) {
            case ASRUtils::IntrinsicFunctions::ListIndex: {
                switch (x.m_overload_id) {
                    case 0: {
                        ASR::expr_t* m_arg = x.m_args[0];
                        ASR::expr_t* m_ele = x.m_args[1];
                        generate_ListIndex(m_arg, m_ele);
                        break ;
                    }
                    default: {
                        throw CodeGenError("list.index only accepts one argument",
                                            x.base.base.loc);
                    }
                }
                break ;
            }
<<<<<<< HEAD
            case ASRUtils::IntrinsicFunctions::Exp: {
                switch (x.m_overload_id) {
                    case 0: {
                        ASR::expr_t* m_arg = x.m_args[0];
                        generate_Exp(m_arg);
                        break ;
                    }
                    default: {
                        throw CodeGenError("exp() only accepts one argument",
                                            x.base.base.loc);
                    }
                }
                break ;
            }
            case ASRUtils::IntrinsicFunctions::Exp2: {
                switch (x.m_overload_id) {
                    case 0: {
                        ASR::expr_t* m_arg = x.m_args[0];
                        generate_Exp2(m_arg);
                        break ;
                    }
                    default: {
                        throw CodeGenError("exp2() only accepts one argument",
                                            x.base.base.loc);
                    }
                }
                break ;
            }
            case ASRUtils::IntrinsicFunctions::Expm1: {
                switch (x.m_overload_id) {
                    case 0: {
                        ASR::expr_t* m_arg = x.m_args[0];
                        generate_Expm1(m_arg);
                        break ;
                    }
                    default: {
                        throw CodeGenError("expm1() only accepts one argument",
                                            x.base.base.loc);
                    }
                }
                break ;
=======
            case ASRUtils::IntrinsicFunctions::ListReverse: {
                generate_ListReverse(x.m_args[0]);
                break;
>>>>>>> 6a147a15
            }
            default: {
                throw CodeGenError( ASRUtils::IntrinsicFunctionRegistry::
                        get_intrinsic_function_name(x.m_intrinsic_id) +
                        " is not implemented by LLVM backend.", x.base.base.loc);
            }
        }
    }

    void visit_ListClear(const ASR::ListClear_t& x) {
        int64_t ptr_loads_copy = ptr_loads;
        ptr_loads = 0;
        this->visit_expr(*x.m_a);
        llvm::Value* plist = tmp;
        ptr_loads = ptr_loads_copy;

        list_api->list_clear(plist);
    }

    void visit_TupleCompare(const ASR::TupleCompare_t& x) {
        int64_t ptr_loads_copy = ptr_loads;
        ptr_loads = 0;
        this->visit_expr(*x.m_left);
        llvm::Value* left = tmp;
        this->visit_expr(*x.m_right);
        llvm::Value* right = tmp;
        ptr_loads = ptr_loads_copy;
        tmp = llvm_utils->is_equal_by_value(left, right, *module,
                ASRUtils::expr_type(x.m_left));
        if (x.m_op == ASR::cmpopType::NotEq) {
            tmp = builder->CreateNot(tmp);
        }
    }

    void visit_TupleLen(const ASR::TupleLen_t& x) {
        LCOMPILERS_ASSERT(x.m_value);
        this->visit_expr(*x.m_value);
    }

    void visit_TupleItem(const ASR::TupleItem_t& x) {
        int64_t ptr_loads_copy = ptr_loads;
        ptr_loads = 0;
        this->visit_expr(*x.m_a);
        ptr_loads = ptr_loads_copy;
        llvm::Value* ptuple = tmp;

        this->visit_expr_wrapper(x.m_pos, true);
        llvm::Value *pos = tmp;

        tmp = tuple_api->read_item(ptuple, pos, LLVM::is_llvm_struct(x.m_type));
    }

    void visit_ArrayItem(const ASR::ArrayItem_t& x) {
        if (x.m_value) {
            this->visit_expr_wrapper(x.m_value, true);
            return;
        }
        ASR::ttype_t* x_mv_type = ASRUtils::expr_type(x.m_v);
        bool is_argument = false;
        llvm::Value* array = nullptr;
        bool is_data_only = false;
        ASR::Variable_t *v = nullptr;
        if( ASR::is_a<ASR::Var_t>(*x.m_v) ) {
            v = ASRUtils::EXPR2VAR(x.m_v);
            if( ASR::is_a<ASR::Struct_t>(*ASRUtils::get_contained_type(v->m_type)) ) {
                ASR::Struct_t* der_type = ASR::down_cast<ASR::Struct_t>(
                    ASRUtils::get_contained_type(v->m_type));
                der_type_name = ASRUtils::symbol_name(ASRUtils::symbol_get_past_external(der_type->m_derived_type));
            }
            uint32_t v_h = get_hash((ASR::asr_t*)v);
            array = llvm_symtab[v_h];
            is_argument = (v->m_intent == ASRUtils::intent_in)
                  || (v->m_intent == ASRUtils::intent_out)
                  || (v->m_intent == ASRUtils::intent_inout)
                  || (v->m_intent == ASRUtils::intent_unspecified);
        } else {
            int64_t ptr_loads_copy = ptr_loads;
            ptr_loads = 0;
            this->visit_expr(*x.m_v);
            if( ASR::is_a<ASR::Struct_t>(*x_mv_type) ) {
                ASR::Struct_t* der_type = ASR::down_cast<ASR::Struct_t>(x_mv_type);
                der_type_name = ASRUtils::symbol_name(ASRUtils::symbol_get_past_external(der_type->m_derived_type));
            }
            ptr_loads = ptr_loads_copy;
            array = tmp;
        }
        ASR::dimension_t* m_dims;
        int n_dims = ASRUtils::extract_dimensions_from_ttype(x_mv_type, m_dims);
        if (ASR::is_a<ASR::Character_t>(*x.m_type) && n_dims == 0) {
            // String indexing:
            if (x.n_args != 1) {
                throw CodeGenError("Only string(a) supported for now.", x.base.base.loc);
            }
            LCOMPILERS_ASSERT(ASR::is_a<ASR::Var_t>(*x.m_args[0].m_right));
            this->visit_expr_wrapper(x.m_args[0].m_right, true);
            llvm::Value *p = nullptr;
            llvm::Value *idx = tmp;
            llvm::Value *str = CreateLoad(array);
            if( is_assignment_target ) {
                idx = builder->CreateSub(idx, llvm::ConstantInt::get(context, llvm::APInt(32, 1)));
                std::vector<llvm::Value*> idx_vec = {idx};
                p = CreateGEP(str, idx_vec);
            } else {
                p = lfortran_str_item(str, idx);
            }
            // TODO: Currently the string starts at the right location, but goes to the end of the original string.
            // We have to allocate a new string, copy it and add null termination.

            tmp = builder->CreateAlloca(character_type, nullptr);
            builder->CreateStore(p, tmp);

            //tmp = p;
        } else {
            // Array indexing:
            std::vector<llvm::Value*> indices;
            for( size_t r = 0; r < x.n_args; r++ ) {
                ASR::array_index_t curr_idx = x.m_args[r];
                int64_t ptr_loads_copy = ptr_loads;
                ptr_loads = 2;
                this->visit_expr_wrapper(curr_idx.m_right, true);
                ptr_loads = ptr_loads_copy;
                indices.push_back(tmp);
            }
            bool is_bindc_array = ASRUtils::expr_abi(x.m_v) == ASR::abiType::BindC;
            if (ASR::is_a<ASR::Pointer_t>(*x_mv_type) ||
               ((is_bindc_array && !ASRUtils::is_fixed_size_array(m_dims, n_dims)) &&
                ASR::is_a<ASR::StructInstanceMember_t>(*x.m_v))) {
                array = CreateLoad(array);
            }
            is_data_only = is_data_only || (is_argument && !ASRUtils::is_dimension_empty(m_dims, n_dims));
            is_data_only = is_data_only || is_bindc_array;
            Vec<llvm::Value*> llvm_diminfo;
            llvm_diminfo.reserve(al, 2 * x.n_args + 1);
            if( is_data_only ) {
                for( size_t idim = 0; idim < x.n_args; idim++ ) {
                    this->visit_expr_wrapper(m_dims[idim].m_start, true);
                    llvm::Value* dim_start = tmp;
                    this->visit_expr_wrapper(m_dims[idim].m_length, true);
                    llvm::Value* dim_size = tmp;
                    llvm_diminfo.push_back(al, dim_start);
                    llvm_diminfo.push_back(al, dim_size);
                }
            }
            LCOMPILERS_ASSERT(ASRUtils::extract_n_dims_from_ttype(x_mv_type) > 0);
            bool is_polymorphic = current_select_type_block_type != nullptr;
            tmp = arr_descr->get_single_element(array, indices, x.n_args,
                                                is_data_only,
                                                ASRUtils::is_fixed_size_array(m_dims, n_dims)
                                                && (is_bindc_array ||
                                                (v && ASR::is_a<ASR::Module_t>(*ASRUtils::get_asr_owner(&(v->base))) ) ),
                                                llvm_diminfo.p, is_polymorphic, current_select_type_block_type);
        }
    }

    void visit_ArraySection(const ASR::ArraySection_t& x) {
        if (x.m_value) {
            this->visit_expr_wrapper(x.m_value, true);
            return;
        }
        int64_t ptr_loads_copy = ptr_loads;
        ptr_loads = 0;
        this->visit_expr(*x.m_v);
        ptr_loads = ptr_loads_copy;
        llvm::Value* array = tmp;
        ASR::dimension_t* m_dims;
        int n_dims = ASRUtils::extract_dimensions_from_ttype(
                        ASRUtils::expr_type(x.m_v), m_dims);
        LCOMPILERS_ASSERT(ASR::is_a<ASR::Character_t>(*ASRUtils::expr_type(x.m_v)) &&
                        n_dims == 0);
        // String indexing:
        if (x.n_args == 1) {
            throw CodeGenError("Only string(a:b) supported for now.", x.base.base.loc);
        }

        LCOMPILERS_ASSERT(x.m_args[0].m_left)
        LCOMPILERS_ASSERT(x.m_args[0].m_right)
        //throw CodeGenError("Only string(a:b) for a,b variables for now.", x.base.base.loc);
        // Use the "right" index for now
        this->visit_expr_wrapper(x.m_args[0].m_right, true);
        llvm::Value *idx2 = tmp;
        this->visit_expr_wrapper(x.m_args[0].m_left, true);
        llvm::Value *idx1 = tmp;
        // idx = builder->CreateSub(idx, llvm::ConstantInt::get(context, llvm::APInt(32, 1)));
        //std::vector<llvm::Value*> idx_vec = {llvm::ConstantInt::get(context, llvm::APInt(32, 0)), idx};
        // std::vector<llvm::Value*> idx_vec = {idx};
        llvm::Value *str = CreateLoad(array);
        // llvm::Value *p = CreateGEP(str, idx_vec);
        // TODO: Currently the string starts at the right location, but goes to the end of the original string.
        // We have to allocate a new string, copy it and add null termination.
        llvm::Value *step = llvm::ConstantInt::get(context, llvm::APInt(32, 1));
        llvm::Value *present = llvm::ConstantInt::get(context, llvm::APInt(1, 1));
        llvm::Value *p = lfortran_str_slice(str, idx1, idx2, step, present, present);

        tmp = builder->CreateAlloca(character_type, nullptr);
        builder->CreateStore(p, tmp);
    }

    void visit_ArrayReshape(const ASR::ArrayReshape_t& x) {
        this->visit_expr(*x.m_array);
        llvm::Value* array = tmp;
        this->visit_expr(*x.m_shape);
        llvm::Value* shape = tmp;
        ASR::ttype_t* x_m_array_type = ASRUtils::expr_type(x.m_array);
        ASR::ttype_t* asr_data_type = ASRUtils::duplicate_type_without_dims(al,
            x_m_array_type, x_m_array_type->base.loc);
        ASR::ttype_t* asr_shape_type = ASRUtils::get_contained_type(ASRUtils::expr_type(x.m_shape));
        llvm::Type* llvm_data_type = get_type_from_ttype_t_util(asr_data_type);
        tmp = arr_descr->reshape(array, llvm_data_type, shape, asr_shape_type, module.get());
    }

    void lookup_EnumValue(const ASR::EnumValue_t& x) {
        ASR::Enum_t* enum_t = ASR::down_cast<ASR::Enum_t>(x.m_enum_type);
        ASR::EnumType_t* enum_type = ASR::down_cast<ASR::EnumType_t>(enum_t->m_enum_type);
        uint32_t h = get_hash((ASR::asr_t*) enum_type);
        llvm::Value* array = llvm_symtab[h];
        tmp = llvm_utils->create_gep(array, tmp);
        tmp = LLVM::CreateLoad(*builder, llvm_utils->create_gep(tmp, 1));
    }

    void visit_EnumValue(const ASR::EnumValue_t& x) {
        if( x.m_value ) {
            if( ASR::is_a<ASR::Integer_t>(*x.m_type) ) {
                this->visit_expr(*x.m_value);
            } else if( ASR::is_a<ASR::EnumStaticMember_t>(*x.m_v) ) {
                ASR::EnumStaticMember_t* x_enum_member = ASR::down_cast<ASR::EnumStaticMember_t>(x.m_v);
                ASR::Variable_t* x_mv = ASR::down_cast<ASR::Variable_t>(x_enum_member->m_m);
                ASR::Enum_t* enum_t = ASR::down_cast<ASR::Enum_t>(x.m_enum_type);
                ASR::EnumType_t* enum_type = ASR::down_cast<ASR::EnumType_t>(enum_t->m_enum_type);
                for( size_t i = 0; i < enum_type->n_members; i++ ) {
                    if( std::string(enum_type->m_members[i]) == std::string(x_mv->m_name) ) {
                        tmp = llvm::ConstantInt::get(llvm::Type::getInt32Ty(context), llvm::APInt(32, i));
                        break ;
                    }
                }
                if( lookup_enum_value_for_nonints ) {
                    lookup_EnumValue(x);
                }
            }
            return ;
        }

        visit_expr(*x.m_v);
        if( ASR::is_a<ASR::StructInstanceMember_t>(*x.m_v) ) {
            tmp = LLVM::CreateLoad(*builder, tmp);
        }
        if( !ASR::is_a<ASR::Integer_t>(*x.m_type) && lookup_enum_value_for_nonints ) {
            lookup_EnumValue(x);
        }
    }

    void visit_EnumName(const ASR::EnumName_t& x) {
        if( x.m_value ) {
            this->visit_expr(*x.m_value);
            return ;
        }

        visit_expr(*x.m_v);
        if( ASR::is_a<ASR::StructInstanceMember_t>(*x.m_v) ) {
            tmp = LLVM::CreateLoad(*builder, tmp);
        }
        ASR::Enum_t* enum_t = ASR::down_cast<ASR::Enum_t>(x.m_enum_type);
        ASR::EnumType_t* enum_type = ASR::down_cast<ASR::EnumType_t>(enum_t->m_enum_type);
        uint32_t h = get_hash((ASR::asr_t*) enum_type);
        llvm::Value* array = llvm_symtab[h];
        if( ASR::is_a<ASR::Integer_t>(*enum_type->m_type) ) {
            int64_t min_value = INT64_MAX;

            for( auto itr: enum_type->m_symtab->get_scope() ) {
                ASR::Variable_t* itr_var = ASR::down_cast<ASR::Variable_t>(itr.second);
                ASR::expr_t* value = ASRUtils::expr_value(itr_var->m_symbolic_value);
                int64_t value_int64 = -1;
                ASRUtils::extract_value(value, value_int64);
                min_value = std::min(value_int64, min_value);
            }
            tmp = builder->CreateSub(tmp, llvm::ConstantInt::get(tmp->getType(),
                        llvm::APInt(32, min_value)));
            tmp = llvm_utils->create_gep(array, tmp);
            tmp = llvm_utils->create_gep(tmp, 0);
        }
    }

    void visit_EnumTypeConstructor(const ASR::EnumTypeConstructor_t& x) {
        LCOMPILERS_ASSERT(x.n_args == 1);
        ASR::expr_t* m_arg = x.m_args[0];
        this->visit_expr(*m_arg);
    }

    void visit_UnionTypeConstructor(const ASR::UnionTypeConstructor_t& x) {
        LCOMPILERS_ASSERT(x.n_args == 0);
    }

    void visit_SizeOfType(const ASR::SizeOfType_t& x) {
        llvm::Type* llvm_type = get_type_from_ttype_t_util(x.m_arg);
        llvm::Type* llvm_type_size = get_type_from_ttype_t_util(x.m_type);
        llvm::DataLayout data_layout(module.get());
        int64_t type_size = data_layout.getTypeAllocSize(llvm_type);
        tmp = llvm::ConstantInt::get(llvm_type_size, llvm::APInt(64, type_size));
    }

    void visit_StructInstanceMember(const ASR::StructInstanceMember_t& x) {
        if (x.m_value) {
            this->visit_expr_wrapper(x.m_value, true);
            return;
        }
        der_type_name = "";
        ASR::ttype_t* x_m_v_type = ASRUtils::expr_type(x.m_v);
        int64_t ptr_loads_copy = ptr_loads;
        if( ASR::is_a<ASR::UnionInstanceMember_t>(*x.m_v) ||
            ASR::is_a<ASR::Class_t>(*ASRUtils::type_get_past_pointer(x_m_v_type)) ) {
            ptr_loads = 0;
        } else {
            ptr_loads = 2 - ASR::is_a<ASR::Pointer_t>(*x_m_v_type);
        }
        this->visit_expr(*x.m_v);
        ptr_loads = ptr_loads_copy;
        if( ASR::is_a<ASR::Class_t>(*ASRUtils::type_get_past_pointer(x_m_v_type)) ) {
            tmp = CreateLoad(llvm_utils->create_gep(tmp, 1));
            if( current_select_type_block_type ) {
                tmp = builder->CreateBitCast(tmp, current_select_type_block_type);
                der_type_name = current_select_type_block_der_type;
            } else {
                // TODO: Select type by comparing with vtab
            }
        }
        ASR::Variable_t* member = down_cast<ASR::Variable_t>(symbol_get_past_external(x.m_m));
        std::string member_name = std::string(member->m_name);
        LCOMPILERS_ASSERT(der_type_name.size() != 0);
        while( name2memidx[der_type_name].find(member_name) == name2memidx[der_type_name].end() ) {
            if( dertype2parent.find(der_type_name) == dertype2parent.end() ) {
                throw CodeGenError(der_type_name + " doesn't have any member named " + member_name,
                                    x.base.base.loc);
            }
            tmp = llvm_utils->create_gep(tmp, 0);
            der_type_name = dertype2parent[der_type_name];
        }
        int member_idx = name2memidx[der_type_name][member_name];
        std::vector<llvm::Value*> idx_vec = {
            llvm::ConstantInt::get(context, llvm::APInt(32, 0)),
            llvm::ConstantInt::get(context, llvm::APInt(32, member_idx))};
        // if( (ASR::is_a<ASR::StructInstanceMember_t>(*x.m_v) ||
        //      ASR::is_a<ASR::UnionInstanceMember_t>(*x.m_v)) &&
        //     is_nested_pointer(tmp) ) {
        //     tmp = CreateLoad(tmp);
        // }
        llvm::Value* tmp1 = CreateGEP(tmp, idx_vec);
        ASR::ttype_t* member_type = member->m_type;
        if( ASR::is_a<ASR::Pointer_t>(*member_type) ) {
            member_type = ASR::down_cast<ASR::Pointer_t>(member_type)->m_type;
        }
        if( member_type->type == ASR::ttypeType::Struct ) {
            ASR::Struct_t* der = (ASR::Struct_t*)(&(member_type->base));
            ASR::StructType_t* der_type = (ASR::StructType_t*)(&(der->m_derived_type->base));
            der_type_name = std::string(der_type->m_name);
            uint32_t h = get_hash((ASR::asr_t*)member);
            if( llvm_symtab.find(h) != llvm_symtab.end() ) {
                tmp = llvm_symtab[h];
            }
        }
        tmp = tmp1;
    }

    void visit_Variable(const ASR::Variable_t &x) {
        if (x.m_value && x.m_storage == ASR::storage_typeType::Parameter) {
            this->visit_expr_wrapper(x.m_value, true);
            return;
        }
        uint32_t h = get_hash((ASR::asr_t*)&x);
        // This happens at global scope, so the intent can only be either local
        // (global variable declared/initialized in this translation unit), or
        // external (global variable not declared/initialized in this
        // translation unit, just referenced).
        LCOMPILERS_ASSERT(x.m_intent == intent_local || x.m_intent == ASRUtils::intent_unspecified
            || x.m_abi == ASR::abiType::Interactive);
        bool external = (x.m_abi != ASR::abiType::Source);
        llvm::Constant* init_value = nullptr;
        if (x.m_symbolic_value != nullptr){
            this->visit_expr_wrapper(x.m_symbolic_value, true);
            init_value = llvm::dyn_cast<llvm::Constant>(tmp);
        }
        if (x.m_type->type == ASR::ttypeType::Integer) {
            int a_kind = down_cast<ASR::Integer_t>(x.m_type)->m_kind;
            llvm::Type *type;
            int init_value_bits = 8*a_kind;
            type = getIntType(a_kind);
            llvm::Constant *ptr = module->getOrInsertGlobal(x.m_name,
                type);
            if (!external) {
                if (init_value) {
                    module->getNamedGlobal(x.m_name)->setInitializer(
                            init_value);
                } else {
                    module->getNamedGlobal(x.m_name)->setInitializer(
                            llvm::ConstantInt::get(context,
                                llvm::APInt(init_value_bits, 0)));
                }
            }
            llvm_symtab[h] = ptr;
        } else if (x.m_type->type == ASR::ttypeType::Real) {
            int a_kind = down_cast<ASR::Real_t>(x.m_type)->m_kind;
            llvm::Type *type;
            int init_value_bits = 8*a_kind;
            type = getFPType(a_kind);
            llvm::Constant *ptr = module->getOrInsertGlobal(x.m_name, type);
            if (!external) {
                if (init_value) {
                    module->getNamedGlobal(x.m_name)->setInitializer(
                            init_value);
                } else {
                    if( init_value_bits == 32 ) {
                        module->getNamedGlobal(x.m_name)->setInitializer(
                                llvm::ConstantFP::get(context,
                                    llvm::APFloat((float)0)));
                    } else if( init_value_bits == 64 ) {
                        module->getNamedGlobal(x.m_name)->setInitializer(
                                llvm::ConstantFP::get(context,
                                    llvm::APFloat((double)0)));
                    }
                }
            }
            llvm_symtab[h] = ptr;
        } else if (x.m_type->type == ASR::ttypeType::Logical) {
            llvm::Constant *ptr = module->getOrInsertGlobal(x.m_name,
                llvm::Type::getInt1Ty(context));
            if (!external) {
                if (init_value) {
                    module->getNamedGlobal(x.m_name)->setInitializer(
                            init_value);
                } else {
                    module->getNamedGlobal(x.m_name)->setInitializer(
                            llvm::ConstantInt::get(context,
                                llvm::APInt(1, 0)));
                }
            }
            llvm_symtab[h] = ptr;
        } else if (x.m_type->type == ASR::ttypeType::Character) {
            llvm::Constant *ptr = module->getOrInsertGlobal(x.m_name,
                    character_type);
            if (!external) {
                if (init_value) {
                    module->getNamedGlobal(x.m_name)->setInitializer(
                            init_value);
                } else {
                    module->getNamedGlobal(x.m_name)->setInitializer(
                            llvm::Constant::getNullValue(character_type)
                        );
                }
            }
            llvm_symtab[h] = ptr;
        } else if( x.m_type->type == ASR::ttypeType::CPtr ) {
            llvm::Type* void_ptr = llvm::Type::getVoidTy(context)->getPointerTo();
            llvm::Constant *ptr = module->getOrInsertGlobal(x.m_name,
                void_ptr);
            if (!external) {
                if (init_value) {
                    module->getNamedGlobal(x.m_name)->setInitializer(
                            init_value);
                } else {
                    module->getNamedGlobal(x.m_name)->setInitializer(
                            llvm::ConstantPointerNull::get(
                                static_cast<llvm::PointerType*>(void_ptr))
                            );
                }
            }
            llvm_symtab[h] = ptr;
        } else if( x.m_type->type == ASR::ttypeType::Struct ) {
            ASR::Struct_t* struct_t = ASR::down_cast<ASR::Struct_t>(x.m_type);
            if( ASRUtils::is_c_ptr(struct_t->m_derived_type) ) {
                llvm::Type* void_ptr = llvm::Type::getVoidTy(context)->getPointerTo();
                llvm::Constant *ptr = module->getOrInsertGlobal(x.m_name,
                    void_ptr);
                if (!external) {
                    if (init_value) {
                        module->getNamedGlobal(x.m_name)->setInitializer(
                                init_value);
                    } else {
                        module->getNamedGlobal(x.m_name)->setInitializer(
                                llvm::ConstantPointerNull::get(
                                    static_cast<llvm::PointerType*>(void_ptr))
                                );
                    }
                }
                llvm_symtab[h] = ptr;
            }
        } else if(x.m_type->type == ASR::ttypeType::Pointer) {
            ASR::dimension_t* m_dims = nullptr;
            int n_dims = -1, a_kind = -1;
            bool is_array_type = false, is_malloc_array_type = false, is_list = false;
            llvm::Type* x_ptr = get_type_from_ttype_t(x.m_type, x.m_storage, is_array_type,
                                                      is_malloc_array_type, is_list,
                                                      m_dims, n_dims, a_kind);
            llvm::Constant *ptr = module->getOrInsertGlobal(x.m_name,
                x_ptr);
            if (!external) {
                if (init_value) {
                    module->getNamedGlobal(x.m_name)->setInitializer(
                            init_value);
                } else {
                    module->getNamedGlobal(x.m_name)->setInitializer(
                            llvm::ConstantPointerNull::get(
                                static_cast<llvm::PointerType*>(x_ptr))
                            );
                }
            }
            llvm_symtab[h] = ptr;
        } else if (x.m_type->type == ASR::ttypeType::List) {
            llvm::StructType* list_type = static_cast<llvm::StructType*>(
                get_type_from_ttype_t_util(x.m_type));
            llvm::Constant *ptr = module->getOrInsertGlobal(x.m_name, list_type);
            module->getNamedGlobal(x.m_name)->setInitializer(
                llvm::ConstantStruct::get(list_type,
                llvm::Constant::getNullValue(list_type)));
            llvm_symtab[h] = ptr;
        } else if(x.m_type->type == ASR::ttypeType::Dict) {
            llvm::StructType* dict_type = static_cast<llvm::StructType*>(
                get_type_from_ttype_t_util(x.m_type));
            llvm::Constant *ptr = module->getOrInsertGlobal(x.m_name, dict_type);
            module->getNamedGlobal(x.m_name)->setInitializer(
                llvm::ConstantStruct::get(dict_type,
                llvm::Constant::getNullValue(dict_type)));
            llvm_symtab[h] = ptr;
        } else if (x.m_type->type == ASR::ttypeType::TypeParameter) {
            // Ignore type variables
        } else {
            throw CodeGenError("Variable type not supported " + std::to_string(x.m_type->type), x.base.base.loc);
        }
    }

    void visit_PointerNullConstant(const ASR::PointerNullConstant_t& x){
        llvm::Type* value_type = get_type_from_ttype_t_util(x.m_type);
        tmp = llvm::ConstantPointerNull::get(static_cast<llvm::PointerType*>(value_type));
    }

    void visit_EnumType(const ASR::EnumType_t& x) {
        if( x.m_enum_value_type == ASR::enumtypeType::IntegerUnique &&
            x.m_abi == ASR::abiType::BindC ) {
            throw CodeGenError("C-interoperation support for non-consecutive but uniquely "
                               "valued integer enums isn't available yet.");
        }
        bool is_integer = ASR::is_a<ASR::Integer_t>(*x.m_type);
        ASR::storage_typeType m_storage = ASR::storage_typeType::Default;
        bool is_array_type = false, is_malloc_array_type = false, is_list = false;
        ASR::dimension_t* m_dims = nullptr;
        int n_dims = -1, a_kind = -1;
        llvm::Type* value_type = get_type_from_ttype_t(x.m_type, m_storage, is_array_type,
                                    is_malloc_array_type, is_list, m_dims, n_dims, a_kind);
        if( is_integer ) {
            int64_t min_value = INT64_MAX;
            int64_t max_value = INT64_MIN;
            size_t max_name_len = 0;
            llvm::Value* itr_value = nullptr;
            for( auto itr: x.m_symtab->get_scope() ) {
                ASR::Variable_t* itr_var = ASR::down_cast<ASR::Variable_t>(itr.second);
                ASR::expr_t* value = ASRUtils::expr_value(itr_var->m_symbolic_value);
                int64_t value_int64 = -1;
                this->visit_expr(*value);
                itr_value = tmp;
                ASRUtils::extract_value(value, value_int64);
                min_value = std::min(value_int64, min_value);
                max_value = std::max(value_int64, max_value);
                max_name_len = std::max(max_name_len, itr.first.size());
            }

            llvm::ArrayType* name_array_type = llvm::ArrayType::get(llvm::Type::getInt8Ty(context),
                                                                    max_name_len + 1);
            llvm::StructType* enum_value_type = llvm::StructType::create({name_array_type, value_type});
            llvm::Constant* empty_vt = llvm::ConstantStruct::get(enum_value_type, {llvm::ConstantArray::get(name_array_type,
                {llvm::ConstantInt::get(llvm::Type::getInt8Ty(context), llvm::APInt(8, '\0'))}),
                (llvm::Constant*) itr_value});
            std::vector<llvm::Constant*> enum_value_pairs(max_value - min_value + 1, empty_vt);

            for( auto itr: x.m_symtab->get_scope() ) {
                ASR::Variable_t* itr_var = ASR::down_cast<ASR::Variable_t>(itr.second);
                ASR::expr_t* value = ASRUtils::expr_value(itr_var->m_symbolic_value);
                int64_t value_int64 = -1;
                ASRUtils::extract_value(value, value_int64);
                this->visit_expr(*value);
                std::vector<llvm::Constant*> itr_var_name_v;
                itr_var_name_v.reserve(itr.first.size());
                for( size_t i = 0; i < itr.first.size(); i++ ) {
                    itr_var_name_v.push_back(llvm::ConstantInt::get(
                        llvm::Type::getInt8Ty(context), llvm::APInt(8, itr_var->m_name[i])));
                }
                itr_var_name_v.push_back(llvm::ConstantInt::get(
                    llvm::Type::getInt8Ty(context), llvm::APInt(8, '\0')));
                llvm::Constant* name = llvm::ConstantArray::get(name_array_type, itr_var_name_v);
                enum_value_pairs[value_int64 - min_value] = llvm::ConstantStruct::get(
                    enum_value_type, {name, (llvm::Constant*) tmp});
            }

            llvm::ArrayType* global_enum_array = llvm::ArrayType::get(enum_value_type,
                                                    max_value - min_value + 1);
            llvm::Constant *array = module->getOrInsertGlobal(x.m_name,
                                        global_enum_array);
            module->getNamedGlobal(x.m_name)->setInitializer(
                llvm::ConstantArray::get(global_enum_array, enum_value_pairs));
            uint32_t h = get_hash((ASR::asr_t*)&x);
            llvm_symtab[h] = array;
        } else {
            size_t max_name_len = 0;

            for( auto itr: x.m_symtab->get_scope() ) {
                max_name_len = std::max(max_name_len, itr.first.size());
            }

            llvm::ArrayType* name_array_type = llvm::ArrayType::get(llvm::Type::getInt8Ty(context),
                                                                    max_name_len + 1);
            llvm::StructType* enum_value_type = llvm::StructType::create({name_array_type, value_type});
            std::vector<llvm::Constant*> enum_value_pairs(x.n_members, nullptr);

            for( auto itr: x.m_symtab->get_scope() ) {
                ASR::Variable_t* itr_var = ASR::down_cast<ASR::Variable_t>(itr.second);
                ASR::expr_t* value = itr_var->m_symbolic_value;
                int64_t value_int64 = -1;
                ASRUtils::extract_value(value, value_int64);
                this->visit_expr(*value);
                std::vector<llvm::Constant*> itr_var_name_v;
                itr_var_name_v.reserve(itr.first.size());
                for( size_t i = 0; i < itr.first.size(); i++ ) {
                    itr_var_name_v.push_back(llvm::ConstantInt::get(
                        llvm::Type::getInt8Ty(context), llvm::APInt(8, itr_var->m_name[i])));
                }
                itr_var_name_v.push_back(llvm::ConstantInt::get(
                    llvm::Type::getInt8Ty(context), llvm::APInt(8, '\0')));
                llvm::Constant* name = llvm::ConstantArray::get(name_array_type, itr_var_name_v);
                size_t dest_idx = 0;
                for( size_t j = 0; j < x.n_members; j++ ) {
                    if( std::string(x.m_members[j]) == itr.first ) {
                        dest_idx = j;
                        break ;
                    }
                }
                enum_value_pairs[dest_idx] = llvm::ConstantStruct::get(
                    enum_value_type, {name, (llvm::Constant*) tmp});
            }

            llvm::ArrayType* global_enum_array = llvm::ArrayType::get(enum_value_type,
                                                    x.n_members);
            llvm::Constant *array = module->getOrInsertGlobal(x.m_name,
                                        global_enum_array);
            module->getNamedGlobal(x.m_name)->setInitializer(
                llvm::ConstantArray::get(global_enum_array, enum_value_pairs));
            uint32_t h = get_hash((ASR::asr_t*)&x);
            llvm_symtab[h] = array;
        }
    }

    void start_module_init_function_prototype(const ASR::Module_t &x) {
        uint32_t h = get_hash((ASR::asr_t*)&x);
        llvm::FunctionType *function_type = llvm::FunctionType::get(
                llvm::Type::getVoidTy(context), {}, false);
        LCOMPILERS_ASSERT(llvm_symtab_fn.find(h) == llvm_symtab_fn.end());
        std::string module_fn_name = "__lfortran_module_init_" + std::string(x.m_name);
        llvm::Function *F = llvm::Function::Create(function_type,
                llvm::Function::ExternalLinkage, module_fn_name, module.get());
        llvm::BasicBlock *BB = llvm::BasicBlock::Create(context, ".entry", F);
        builder->SetInsertPoint(BB);

        llvm_symtab_fn[h] = F;
    }

    void finish_module_init_function_prototype(const ASR::Module_t &x) {
        uint32_t h = get_hash((ASR::asr_t*)&x);
        builder->CreateRetVoid();
        llvm_symtab_fn[h]->removeFromParent();
    }

    void visit_Module(const ASR::Module_t &x) {
        SymbolTable* current_scope_copy = current_scope;
        current_scope = x.m_symtab;
        mangle_prefix = "__module_" + std::string(x.m_name) + "_";

        start_module_init_function_prototype(x);

        for (auto &item : x.m_symtab->get_scope()) {
            if (is_a<ASR::Variable_t>(*item.second)) {
                ASR::Variable_t *v = down_cast<ASR::Variable_t>(
                        item.second);
                visit_Variable(*v);
            } else if (is_a<ASR::Function_t>(*item.second)) {
                ASR::Function_t *v = down_cast<ASR::Function_t>(
                        item.second);
                if (ASRUtils::get_FunctionType(v)->n_type_params == 0) {
                    instantiate_function(*v);
                }
            } else if (is_a<ASR::EnumType_t>(*item.second)) {
                ASR::EnumType_t *et = down_cast<ASR::EnumType_t>(item.second);
                visit_EnumType(*et);
            }
        }
        finish_module_init_function_prototype(x);

        visit_procedures(x);
        mangle_prefix = "";
        current_scope = current_scope_copy;
    }

    void visit_Program(const ASR::Program_t &x) {
        SymbolTable* current_scope_copy = current_scope;
        current_scope = x.m_symtab;
        bool is_dict_present_copy_lp = dict_api_lp->is_dict_present();
        bool is_dict_present_copy_sc = dict_api_sc->is_dict_present();
        dict_api_lp->set_is_dict_present(false);
        dict_api_sc->set_is_dict_present(false);
        llvm_goto_targets.clear();
        // Generate code for nested subroutines and functions first:
        for (auto &item : x.m_symtab->get_scope()) {
            if (is_a<ASR::Function_t>(*item.second)) {
                ASR::Function_t *v = down_cast<ASR::Function_t>(
                        item.second);
                if (ASRUtils::get_FunctionType(v)->n_type_params == 0) {
                    instantiate_function(*v);
                }
            }
        }
        visit_procedures(x);

        // Generate code for the main program
        std::vector<llvm::Type*> command_line_args = {
            llvm::Type::getInt32Ty(context),
            character_type->getPointerTo()
        };
        llvm::FunctionType *function_type = llvm::FunctionType::get(
                llvm::Type::getInt32Ty(context), command_line_args, false);
        llvm::Function *F = llvm::Function::Create(function_type,
                llvm::Function::ExternalLinkage, "main", module.get());
        llvm::BasicBlock *BB = llvm::BasicBlock::Create(context,
                ".entry", F);
        if (compiler_options.emit_debug_info) {
            llvm::DISubprogram *SP;
            debug_emit_function(x, SP);
            F->setSubprogram(SP);
        }
        builder->SetInsertPoint(BB);

        // Call the `_lpython_set_argv` function to assign command line argument
        // values to `argc` and `argv`.
        {
            if (compiler_options.emit_debug_info) debug_emit_loc(x);
            llvm::Function *fn = module->getFunction("_lpython_set_argv");
            if(!fn) {
                llvm::FunctionType *function_type = llvm::FunctionType::get(
                    llvm::Type::getVoidTy(context), {
                        llvm::Type::getInt32Ty(context),
                        character_type->getPointerTo()
                    }, false);
                fn = llvm::Function::Create(function_type,
                    llvm::Function::ExternalLinkage, "_lpython_set_argv", *module);
            }
            std::vector<llvm::Value *> args;
            for (llvm::Argument &llvm_arg : F->args()) {
                args.push_back(&llvm_arg);
            }
            builder->CreateCall(fn, args);
        }

        declare_vars(x);
        for (size_t i=0; i<x.n_body; i++) {
            this->visit_stmt(*x.m_body[i]);
        }
        llvm::Value *ret_val2 = llvm::ConstantInt::get(context,
            llvm::APInt(32, 0));
        builder->CreateRet(ret_val2);
        dict_api_lp->set_is_dict_present(is_dict_present_copy_lp);
        dict_api_sc->set_is_dict_present(is_dict_present_copy_sc);

        // Finalize the debug info.
        if (compiler_options.emit_debug_info) DBuilder->finalize();
        current_scope = current_scope_copy;
    }

    /*
    * This function detects if the current variable is an argument.
    * of a function or argument. Some manipulations are to be done
    * only on arguments and not on local variables.
    */
    bool is_argument(ASR::Variable_t* v, ASR::expr_t** m_args,
                        int n_args) {
        for( int i = 0; i < n_args; i++ ) {
            ASR::expr_t* m_arg = m_args[i];
            uint32_t h_m_arg = get_hash((ASR::asr_t*)m_arg);
            uint32_t h_v = get_hash((ASR::asr_t*)v);
            if( h_m_arg == h_v ) {
                return true;
            }
        }
        return false;
    }

    int32_t get_type_size(ASR::ttype_t* asr_type, llvm::Type* llvm_type,
                          int32_t a_kind) {
        if( LLVM::is_llvm_struct(asr_type) ||
            ASR::is_a<ASR::Character_t>(*asr_type) ||
            ASR::is_a<ASR::Complex_t>(*asr_type) ) {
            llvm::DataLayout data_layout(module.get());
            return data_layout.getTypeAllocSize(llvm_type);
        }
        return a_kind;
    }

    llvm::Type* get_dict_type(ASR::ttype_t* asr_type) {
        ASR::Dict_t* asr_dict = ASR::down_cast<ASR::Dict_t>(asr_type);
        bool is_local_array_type = false, is_local_malloc_array_type = false;
        bool is_local_list = false;
        ASR::dimension_t* local_m_dims = nullptr;
        int local_n_dims = 0;
        int local_a_kind = -1;
        ASR::storage_typeType local_m_storage = ASR::storage_typeType::Default;
        llvm::Type* key_llvm_type = get_type_from_ttype_t(asr_dict->m_key_type, local_m_storage,
                                                            is_local_array_type, is_local_malloc_array_type,
                                                            is_local_list, local_m_dims, local_n_dims,
                                                            local_a_kind);
        int32_t key_type_size = get_type_size(asr_dict->m_key_type, key_llvm_type, local_a_kind);
        llvm::Type* value_llvm_type = get_type_from_ttype_t(asr_dict->m_value_type, local_m_storage,
                                                            is_local_array_type, is_local_malloc_array_type,
                                                            is_local_list, local_m_dims, local_n_dims,
                                                            local_a_kind);
        int32_t value_type_size = get_type_size(asr_dict->m_value_type, value_llvm_type, local_a_kind);
        std::string key_type_code = ASRUtils::get_type_code(asr_dict->m_key_type);
        std::string value_type_code = ASRUtils::get_type_code(asr_dict->m_value_type);
        set_dict_api(asr_dict);
        return llvm_utils->dict_api->get_dict_type(key_type_code, value_type_code, key_type_size,
                                        value_type_size, key_llvm_type, value_llvm_type);
    }

    llvm::Type* get_type_from_ttype_t(ASR::ttype_t* asr_type,
        ASR::storage_typeType m_storage,
        bool& is_array_type, bool& is_malloc_array_type,
        bool& is_list, ASR::dimension_t*& m_dims,
        int& n_dims, int& a_kind, ASR::abiType m_abi=ASR::abiType::Source,
        bool is_pointer=false) {
        llvm::Type* llvm_type = nullptr;
        switch (asr_type->type) {
            case (ASR::ttypeType::Integer) : {
                ASR::Integer_t* v_type = down_cast<ASR::Integer_t>(asr_type);
                m_dims = v_type->m_dims;
                n_dims = v_type->n_dims;
                a_kind = v_type->m_kind;
                if( n_dims > 0 ) {
                    if( m_abi == ASR::abiType::BindC ) {
                        if( ASRUtils::is_fixed_size_array(v_type->m_dims, v_type->n_dims) ) {
                            llvm_type = llvm::ArrayType::get(get_el_type(asr_type), ASRUtils::get_fixed_size_of_array(
                                                                                    v_type->m_dims, v_type->n_dims));
                        } else {
                            llvm_type = get_el_type(asr_type)->getPointerTo();
                        }
                    } else {
                        is_array_type = true;
                        llvm::Type* el_type = get_el_type(asr_type);
                        if( m_storage == ASR::storage_typeType::Allocatable ) {
                            is_malloc_array_type = true;
                            llvm_type = arr_descr->get_malloc_array_type(asr_type, el_type);
                        } else {
                            llvm_type = arr_descr->get_array_type(asr_type, el_type);
                        }
                    }
                } else {
                    llvm_type = getIntType(a_kind);
                }
                break;
            }
            case (ASR::ttypeType::UnsignedInteger) : {
                ASR::UnsignedInteger_t* v_type = down_cast<ASR::UnsignedInteger_t>(asr_type);
                m_dims = v_type->m_dims;
                n_dims = v_type->n_dims;
                a_kind = v_type->m_kind;
                if( n_dims > 0 ) {
                    if( m_abi == ASR::abiType::BindC ) {
                        if( ASRUtils::is_fixed_size_array(v_type->m_dims, v_type->n_dims) ) {
                            llvm_type = llvm::ArrayType::get(get_el_type(asr_type), ASRUtils::get_fixed_size_of_array(
                                                                                    v_type->m_dims, v_type->n_dims));
                        } else {
                            llvm_type = get_el_type(asr_type)->getPointerTo();
                        }
                    } else {
                        is_array_type = true;
                        llvm::Type* el_type = get_el_type(asr_type);
                        if( m_storage == ASR::storage_typeType::Allocatable ) {
                            is_malloc_array_type = true;
                            llvm_type = arr_descr->get_malloc_array_type(asr_type, el_type);
                        } else {
                            llvm_type = arr_descr->get_array_type(asr_type, el_type);
                        }
                    }
                } else {
                    // LLVM does not distinguish signed and unsigned integer types
                    // Only integer operations can be signed/unsigned
                    llvm_type = getIntType(a_kind);
                }
                break;
            }
            case (ASR::ttypeType::Real) : {
                ASR::Real_t* v_type = down_cast<ASR::Real_t>(asr_type);
                m_dims = v_type->m_dims;
                n_dims = v_type->n_dims;
                a_kind = v_type->m_kind;
                if( n_dims > 0 ) {
                    if( m_abi == ASR::abiType::BindC ) {
                        if( ASRUtils::is_fixed_size_array(v_type->m_dims, v_type->n_dims) ) {
                            llvm_type = llvm::ArrayType::get(get_el_type(asr_type), ASRUtils::get_fixed_size_of_array(
                                                                                    v_type->m_dims, v_type->n_dims));
                        } else {
                            llvm_type = get_el_type(asr_type)->getPointerTo();
                        }
                    } else {
                        is_array_type = true;
                        llvm::Type* el_type = get_el_type(asr_type);
                        if( m_storage == ASR::storage_typeType::Allocatable ) {
                            is_malloc_array_type = true;
                            llvm_type = arr_descr->get_malloc_array_type(asr_type, el_type);
                        } else {
                            llvm_type = arr_descr->get_array_type(asr_type, el_type);
                        }
                    }
                } else {
                    llvm_type = getFPType(a_kind);
                }
                break;
            }
            case (ASR::ttypeType::Complex) : {
                ASR::Complex_t* v_type = down_cast<ASR::Complex_t>(asr_type);
                m_dims = v_type->m_dims;
                n_dims = v_type->n_dims;
                a_kind = v_type->m_kind;
                if( n_dims > 0 ) {
                    if( m_abi == ASR::abiType::BindC ) {
                        if( ASRUtils::is_fixed_size_array(v_type->m_dims, v_type->n_dims) ) {
                            llvm_type = llvm::ArrayType::get(get_el_type(asr_type), ASRUtils::get_fixed_size_of_array(
                                                                                    v_type->m_dims, v_type->n_dims));
                        } else {
                            llvm_type = get_el_type(asr_type)->getPointerTo();
                        }
                    } else {
                        is_array_type = true;
                        llvm::Type* el_type = get_el_type(asr_type);
                        if( m_storage == ASR::storage_typeType::Allocatable ) {
                            is_malloc_array_type = true;
                            llvm_type = arr_descr->get_malloc_array_type(asr_type, el_type);
                        } else {
                            llvm_type = arr_descr->get_array_type(asr_type, el_type);
                        }
                    }
                } else {
                    llvm_type = getComplexType(a_kind);
                }
                break;
            }
            case (ASR::ttypeType::Character) : {
                ASR::Character_t* v_type = down_cast<ASR::Character_t>(asr_type);
                m_dims = v_type->m_dims;
                n_dims = v_type->n_dims;
                a_kind = v_type->m_kind;
                if( n_dims > 0 ) {
                    is_array_type = true;
                    llvm::Type* el_type = get_el_type(asr_type);
                    if( m_storage == ASR::storage_typeType::Allocatable ) {
                        is_malloc_array_type = true;
                        llvm_type = arr_descr->get_malloc_array_type(asr_type, el_type);
                    } else {
                        llvm_type = arr_descr->get_array_type(asr_type, el_type);
                    }
                } else {
                    llvm_type = character_type;
                }
                break;
            }
            case (ASR::ttypeType::Logical) : {
                ASR::Logical_t* v_type = down_cast<ASR::Logical_t>(asr_type);
                m_dims = v_type->m_dims;
                n_dims = v_type->n_dims;
                a_kind = v_type->m_kind;
                if( n_dims > 0 ) {
                    if( m_abi == ASR::abiType::BindC ) {
                        llvm_type = get_el_type(asr_type)->getPointerTo();
                    } else {
                        is_array_type = true;
                        llvm::Type* el_type = get_el_type(asr_type);
                        if( m_storage == ASR::storage_typeType::Allocatable ) {
                            is_malloc_array_type = true;
                            llvm_type = arr_descr->get_malloc_array_type(asr_type, el_type);
                        } else {
                            llvm_type = arr_descr->get_array_type(asr_type, el_type);
                        }
                    }
                } else {
                    llvm_type = llvm::Type::getInt1Ty(context);
                }
                break;
            }
            case (ASR::ttypeType::Struct) : {
                ASR::Struct_t* v_type = down_cast<ASR::Struct_t>(asr_type);
                m_dims = v_type->m_dims;
                n_dims = v_type->n_dims;
                if( n_dims > 0 ) {
                    is_array_type = true;
                    llvm::Type* el_type = get_el_type(asr_type);
                    if( m_storage == ASR::storage_typeType::Allocatable ) {
                        is_malloc_array_type = true;
                        llvm_type = arr_descr->get_malloc_array_type(asr_type, el_type);
                    } else {
                        llvm_type = arr_descr->get_array_type(asr_type, el_type);
                    }
                } else {
                    llvm_type = getStructType(asr_type, false);
                }
                break;
            }
            case (ASR::ttypeType::Class) : {
                ASR::Class_t* v_type = down_cast<ASR::Class_t>(asr_type);
                m_dims = v_type->m_dims;
                n_dims = v_type->n_dims;
                if( n_dims > 0 ) {
                    is_array_type = true;
                    llvm::Type* el_type = get_el_type(asr_type);
                    if( m_storage == ASR::storage_typeType::Allocatable ) {
                        is_malloc_array_type = true;
                        llvm_type = arr_descr->get_malloc_array_type(asr_type, el_type);
                    } else {
                        llvm_type = arr_descr->get_array_type(asr_type, el_type);
                    }
                } else {
                    llvm_type = getClassType(asr_type, is_pointer);
                }
                break;
            }
            case (ASR::ttypeType::Union) : {
                ASR::Union_t* v_type = ASR::down_cast<ASR::Union_t>(asr_type);
                m_dims = v_type->m_dims;
                n_dims = v_type->n_dims;
                if( n_dims > 0 ) {
                    is_array_type = true;
                    llvm::Type* el_type = get_el_type(asr_type);
                    if( m_storage == ASR::storage_typeType::Allocatable ) {
                        is_malloc_array_type = true;
                        llvm_type = arr_descr->get_malloc_array_type(asr_type, el_type);
                    } else {
                        llvm_type = arr_descr->get_array_type(asr_type, el_type);
                    }
                } else {
                    llvm_type = getUnionType(asr_type, false);
                }
                break;
            }
            case (ASR::ttypeType::Pointer) : {
                ASR::ttype_t *t2 = ASR::down_cast<ASR::Pointer_t>(asr_type)->m_type;
                bool is_pointer_ = ASR::is_a<ASR::Class_t>(*t2);
                llvm_type = get_type_from_ttype_t(t2, m_storage, is_array_type,
                                        is_malloc_array_type, is_list, m_dims,
                                        n_dims, a_kind, m_abi, is_pointer_);
                if( !is_pointer_ ) {
                    llvm_type = llvm_type->getPointerTo();
                }
                if (n_dims == 0 && ASR::is_a<ASR::Character_t>(*t2)){
                    llvm_type = character_type;
                }
                break;
            }
            case (ASR::ttypeType::List) : {
                is_list = true;
                ASR::List_t* asr_list = ASR::down_cast<ASR::List_t>(asr_type);
                llvm::Type* el_llvm_type = get_type_from_ttype_t(asr_list->m_type, m_storage,
                                                                 is_array_type, is_malloc_array_type,
                                                                 is_list, m_dims, n_dims,
                                                                 a_kind, m_abi);
                std::string el_type_code = ASRUtils::get_type_code(asr_list->m_type);
                int32_t type_size = -1;
                if( LLVM::is_llvm_struct(asr_list->m_type) ||
                    ASR::is_a<ASR::Character_t>(*asr_list->m_type) ||
                    ASR::is_a<ASR::Complex_t>(*asr_list->m_type) ) {
                    llvm::DataLayout data_layout(module.get());
                    type_size = data_layout.getTypeAllocSize(el_llvm_type);
                } else {
                    type_size = a_kind;
                }
                llvm_type = list_api->get_list_type(el_llvm_type, el_type_code, type_size);
                break;
            }
            case (ASR::ttypeType::Dict): {
                llvm_type = get_dict_type(asr_type);
                break;
            }
            case (ASR::ttypeType::Tuple) : {
                ASR::Tuple_t* asr_tuple = ASR::down_cast<ASR::Tuple_t>(asr_type);
                std::string type_code = ASRUtils::get_type_code(asr_tuple->m_type,
                                                                asr_tuple->n_type);
                std::vector<llvm::Type*> llvm_el_types;
                for( size_t i = 0; i < asr_tuple->n_type; i++ ) {
                    bool is_local_array_type = false, is_local_malloc_array_type = false;
                    bool is_local_list = false;
                    ASR::dimension_t* local_m_dims = nullptr;
                    int local_n_dims = 0;
                    int local_a_kind = -1;
                    ASR::storage_typeType local_m_storage = ASR::storage_typeType::Default;
                    llvm_el_types.push_back(get_type_from_ttype_t(asr_tuple->m_type[i], local_m_storage,
                                            is_local_array_type, is_local_malloc_array_type,
                                            is_local_list, local_m_dims, local_n_dims, local_a_kind, m_abi));
                }
                llvm_type = tuple_api->get_tuple_type(type_code, llvm_el_types);
                break;
            }
            case (ASR::ttypeType::CPtr) : {
                llvm_type = llvm::Type::getVoidTy(context)->getPointerTo();
                break;
            }
            case (ASR::ttypeType::Enum) : {
                llvm_type = llvm::Type::getInt32Ty(context);
                break ;
            }
            case (ASR::ttypeType::Const) : {
                llvm_type = get_type_from_ttype_t(ASRUtils::get_contained_type(asr_type),
                                m_storage, is_array_type, is_malloc_array_type, is_list,
                                m_dims, n_dims, a_kind, m_abi);
                break;
            }
            default :
                throw CodeGenError("Support for type " + ASRUtils::type_to_str(asr_type) +
                                   " not yet implemented.");
        }
        return llvm_type;
    }

    inline llvm::Type* get_type_from_ttype_t_util(ASR::ttype_t* asr_type, ASR::abiType asr_abi=ASR::abiType::Source) {
        ASR::storage_typeType m_storage_local = ASR::storage_typeType::Default;
        bool is_array_type_local, is_malloc_array_type_local;
        bool is_list_local;
        ASR::dimension_t* m_dims_local;
        int n_dims_local, a_kind_local;
        return get_type_from_ttype_t(asr_type, m_storage_local, is_array_type_local,
                                     is_malloc_array_type_local, is_list_local,
                                     m_dims_local, n_dims_local, a_kind_local, asr_abi);
    }

    void fill_array_details_(llvm::Value* ptr, ASR::dimension_t* m_dims,
        size_t n_dims, bool is_malloc_array_type, bool is_array_type,
        bool is_list, ASR::ttype_t* m_type, bool is_data_only=false) {
        if( is_malloc_array_type &&
            m_type->type != ASR::ttypeType::Pointer &&
            !is_list && !is_data_only ) {
            arr_descr->fill_dimension_descriptor(ptr, n_dims);
        }
        if( is_array_type && !is_malloc_array_type &&
            m_type->type != ASR::ttypeType::Pointer &&
            !is_list ) {
            ASR::ttype_t* asr_data_type = ASRUtils::duplicate_type_without_dims(al, m_type, m_type->base.loc);
            llvm::Type* llvm_data_type = get_type_from_ttype_t_util(asr_data_type);
            fill_array_details(ptr, llvm_data_type, m_dims, n_dims, is_data_only);
        }
        if( is_array_type && is_malloc_array_type &&
            m_type->type != ASR::ttypeType::Pointer &&
            !is_list && !is_data_only ) {
            // Set allocatable arrays as unallocated
            arr_descr->set_is_allocated_flag(ptr, 0);
        }
    }

    void allocate_array_members_of_struct(llvm::Value* ptr, ASR::ttype_t* asr_type) {
        LCOMPILERS_ASSERT(ASR::is_a<ASR::Struct_t>(*asr_type));
        ASR::Struct_t* struct_t = ASR::down_cast<ASR::Struct_t>(asr_type);
        ASR::StructType_t* struct_type_t = ASR::down_cast<ASR::StructType_t>(
            ASRUtils::symbol_get_past_external(struct_t->m_derived_type));
        std::string struct_type_name = struct_type_t->m_name;
        for( auto item: struct_type_t->m_symtab->get_scope() ) {
            if( ASR::is_a<ASR::ClassProcedure_t>(*item.second) ||
                ASR::is_a<ASR::GenericProcedure_t>(*item.second) ||
                ASR::is_a<ASR::UnionType_t>(*item.second) ||
                ASR::is_a<ASR::StructType_t>(*item.second) ||
                ASR::is_a<ASR::CustomOperator_t>(*item.second) ) {
                continue ;
            }
            ASR::ttype_t* symbol_type = ASRUtils::symbol_type(item.second);
            int idx = name2memidx[struct_type_name][item.first];
            llvm::Value* ptr_member = llvm_utils->create_gep(ptr, idx);
            ASR::Variable_t* v = nullptr;
            if( ASR::is_a<ASR::Variable_t>(*item.second) ) {
                v = ASR::down_cast<ASR::Variable_t>(item.second);
                if( v->m_symbolic_value ) {
                    visit_expr(*v->m_symbolic_value);
                    LLVM::CreateStore(*builder, tmp, ptr_member);
                }
            }
            if( ASRUtils::is_array(symbol_type) &&
                (v && v->m_storage != ASR::storage_typeType::Allocatable) ) {
                // Assume that struct member array is not allocatable
                ASR::dimension_t* m_dims = nullptr;
                size_t n_dims = ASRUtils::extract_dimensions_from_ttype(symbol_type, m_dims);
                bool is_data_only = (ASRUtils::symbol_abi(item.second) == ASR::abiType::BindC &&
                                     ASRUtils::is_fixed_size_array(m_dims, n_dims));
                fill_array_details_(ptr_member, m_dims, n_dims, false, true, false, symbol_type, is_data_only);
            } else if( ASR::is_a<ASR::Struct_t>(*symbol_type) ) {
                allocate_array_members_of_struct(ptr_member, symbol_type);
            }
        }
    }

    void create_vtab_for_struct_type(ASR::symbol_t* struct_type_sym, SymbolTable* symtab) {
        LCOMPILERS_ASSERT(ASR::is_a<ASR::StructType_t>(*struct_type_sym));
        ASR::StructType_t* struct_type_t = ASR::down_cast<ASR::StructType_t>(struct_type_sym);
        if( type2vtab.find(struct_type_sym) != type2vtab.end() &&
            type2vtab[struct_type_sym].find(symtab) != type2vtab[struct_type_sym].end() ) {
            return ;
        }
        if( type2vtabtype.find(struct_type_sym) == type2vtabtype.end() ) {
            std::vector<llvm::Type*> type_vec = {getIntType(8)};
            type2vtabtype[struct_type_sym] = llvm::StructType::create(
                                                context, type_vec,
                                                std::string("__vtab_") +
                                                std::string(struct_type_t->m_name));
        }
        llvm::Type* vtab_type = type2vtabtype[struct_type_sym];
        llvm::Value* vtab_obj = builder->CreateAlloca(vtab_type);
        llvm::Value* struct_type_hash_ptr = llvm_utils->create_gep(vtab_obj, 0);
        llvm::Value* struct_type_hash = llvm::ConstantInt::get(getIntType(8),
            llvm::APInt(64, get_class_hash(struct_type_sym)));
        builder->CreateStore(struct_type_hash, struct_type_hash_ptr);
        type2vtab[struct_type_sym][symtab] = vtab_obj;
        ASR::symbol_t* struct_type_ = struct_type_sym;
        bool base_found = false;
        while( !base_found ) {
            if( ASR::is_a<ASR::StructType_t>(*struct_type_) ) {
                ASR::StructType_t* struct_type = ASR::down_cast<ASR::StructType_t>(struct_type_);
                if( struct_type->m_parent == nullptr ) {
                    base_found = true;
                } else {
                    struct_type_ = ASRUtils::symbol_get_past_external(struct_type->m_parent);
                }
            } else {
                LCOMPILERS_ASSERT(false);
            }
        }
        class2vtab[struct_type_][symtab].push_back(vtab_obj);
    }

    void collect_class_type_names_and_struct_types(
        std::set<std::string>& class_type_names,
        std::vector<ASR::symbol_t*>& struct_types,
        SymbolTable* x_symtab) {
        if (x_symtab == nullptr) {
            return ;
        }
        for (auto &item : x_symtab->get_scope()) {
            ASR::symbol_t* var_sym = item.second;
            if (ASR::is_a<ASR::Variable_t>(*var_sym)) {
                ASR::Variable_t *v = ASR:: down_cast<ASR::Variable_t>(var_sym);
                ASR::ttype_t* v_type = ASRUtils::type_get_past_pointer(v->m_type);
                if( ASR::is_a<ASR::Class_t>(*v_type) ) {
                    ASR::Class_t* v_class_t = ASR::down_cast<ASR::Class_t>(v_type);
                    class_type_names.insert(ASRUtils::symbol_name(v_class_t->m_class_type));
                }
            } else if (ASR::is_a<ASR::StructType_t>(
                        *ASRUtils::symbol_get_past_external(var_sym))) {
                struct_types.push_back(var_sym);
            }
        }
        collect_class_type_names_and_struct_types(class_type_names, struct_types, x_symtab->parent);
    }

    template<typename T>
    void declare_vars(const T &x, bool create_vtabs=true) {
        llvm::Value *target_var;
        uint32_t debug_arg_count = 0;
        std::vector<std::string> var_order = ASRUtils::determine_variable_declaration_order(x.m_symtab);
        if( create_vtabs ) {
            std::set<std::string> class_type_names;
            std::vector<ASR::symbol_t*> struct_types;
            collect_class_type_names_and_struct_types(class_type_names, struct_types, x.m_symtab);
            for( size_t i = 0; i < struct_types.size(); i++ ) {
                ASR::symbol_t* struct_type = struct_types[i];
                bool create_vtab = false;
                for( const std::string& class_name: class_type_names ) {
                    ASR::symbol_t* class_sym = x.m_symtab->resolve_symbol(class_name);
                    bool is_vtab_needed = false;
                    while( !is_vtab_needed && struct_type ) {
                        if( struct_type == class_sym ) {
                            is_vtab_needed = true;
                        } else {
                            struct_type = ASR::down_cast<ASR::StructType_t>(
                                ASRUtils::symbol_get_past_external(struct_type))->m_parent;
                        }
                    }
                    if( is_vtab_needed ) {
                        create_vtab = true;
                        break;
                    }
                }
                if( create_vtab ) {
                    create_vtab_for_struct_type(
                        ASRUtils::symbol_get_past_external(struct_types[i]),
                        x.m_symtab);
                }
            }
        }
        for (auto &item : var_order) {
            ASR::symbol_t* var_sym = x.m_symtab->get_symbol(item);
            if (is_a<ASR::Variable_t>(*var_sym)) {
                ASR::Variable_t *v = down_cast<ASR::Variable_t>(var_sym);
                uint32_t h = get_hash((ASR::asr_t*)v);
                llvm::Type *type;
                int n_dims = 0, a_kind = 4;
                ASR::dimension_t* m_dims = nullptr;
                bool is_array_type = false;
                bool is_malloc_array_type = false;
                bool is_list = false;
                if (v->m_intent == intent_local ||
                    v->m_intent == intent_return_var ||
                    !v->m_intent) {
                    type = get_type_from_ttype_t(v->m_type, v->m_storage, is_array_type,
                                                 is_malloc_array_type, is_list, m_dims, n_dims,
                                                 a_kind);
                    /*
                    * The following if block is used for converting any
                    * general array descriptor to a pointer type which
                    * can be passed as an argument in a function call in LLVM IR.
                    */
                    if( x.class_type == ASR::symbolType::Function) {
                        std::uint32_t m_h;
                        std::string m_name = std::string(x.m_name);
                        ASR::abiType abi_type = ASR::abiType::Source;
                        bool is_v_arg = false;
                        if( x.class_type == ASR::symbolType::Function ) {
                            ASR::Function_t* _func = (ASR::Function_t*)(&(x.base));
                            m_h = get_hash((ASR::asr_t*)_func);
                            abi_type = ASRUtils::get_FunctionType(_func)->m_abi;
                            is_v_arg = is_argument(v, _func->m_args, _func->n_args);
                        }
                        if( is_array_type && !is_list ) {
                            /* The first element in an array descriptor can be either of
                            * llvm::ArrayType or llvm::PointerType. However, a
                            * function only accepts llvm::PointerType for arrays. Hence,
                            * the following if block extracts the pointer to first element
                            * of an array from its descriptor. Note that this happens only
                            * for arguments and not for local function variables.
                            */
                            if( abi_type == ASR::abiType::Source && is_v_arg ) {
                                type = arr_descr->get_argument_type(type, m_h, v->m_name, arr_arg_type_cache);
                                is_array_type = false;
                            } else if( abi_type == ASR::abiType::Intrinsic &&
                                fname2arg_type.find(m_name) != fname2arg_type.end() ) {
                                type = fname2arg_type[m_name].second;
                                is_array_type = false;
                            }
                        }
                    }
                    llvm::AllocaInst *ptr = builder->CreateAlloca(type, nullptr, v->m_name);
                    if( ASR::is_a<ASR::Struct_t>(*v->m_type) &&
                        !(is_array_type || is_malloc_array_type) ) {
                        allocate_array_members_of_struct(ptr, v->m_type);
                    }
                    if (compiler_options.emit_debug_info) {
                        // Reset the debug location
                        builder->SetCurrentDebugLocation(nullptr);
                        uint32_t line, column;
                        if (compiler_options.emit_debug_line_column) {
                            debug_get_line_column(v->base.base.loc.first, line, column);
                        } else {
                            line = v->base.base.loc.first;
                            column = 0;
                        }
                        std::string type_name;
                        uint32_t type_size, type_encoding;
                        get_type_debug_info(v->m_type, type_name, type_size,
                            type_encoding);
                        llvm::DILocalVariable *debug_var = DBuilder->createParameterVariable(
                            debug_current_scope, v->m_name, ++debug_arg_count, debug_Unit, line,
                            DBuilder->createBasicType(type_name, type_size, type_encoding), true);
                        DBuilder->insertDeclare(ptr, debug_var, DBuilder->createExpression(),
                            llvm::DILocation::get(debug_current_scope->getContext(),
                            line, 0, debug_current_scope), builder->GetInsertBlock());
                    }

                    if( ASR::is_a<ASR::Struct_t>(*v->m_type) ) {
                        ASR::Struct_t* struct_t = ASR::down_cast<ASR::Struct_t>(v->m_type);
                        ASR::StructType_t* struct_type = ASR::down_cast<ASR::StructType_t>(
                                ASRUtils::symbol_get_past_external(struct_t->m_derived_type));
                        int64_t alignment_value = -1;
                        if( ASRUtils::extract_value(struct_type->m_alignment, alignment_value) ) {
                            llvm::Align align(alignment_value);
                            ptr->setAlignment(align);
                        }
                    }

                    llvm_symtab[h] = ptr;
                    fill_array_details_(ptr, m_dims, n_dims,
                        is_malloc_array_type,
                        is_array_type, is_list, v->m_type);
                    ASR::expr_t* init_expr = v->m_symbolic_value;
                    if( !ASR::is_a<ASR::Const_t>(*v->m_type) ) {
                        for( size_t i = 0; i < v->n_dependencies; i++ ) {
                            std::string variable_name = v->m_dependencies[i];
                            ASR::symbol_t* dep_sym = x.m_symtab->resolve_symbol(variable_name);
                            if( (dep_sym && ASR::is_a<ASR::Variable_t>(*dep_sym) &&
                                !ASR::down_cast<ASR::Variable_t>(dep_sym)->m_symbolic_value) )  {
                                init_expr = nullptr;
                                break;
                            }
                        }
                    }
                    if( init_expr != nullptr &&
                        !ASR::is_a<ASR::List_t>(*v->m_type)) {
                        target_var = ptr;
                        tmp = nullptr;
                        if (v->m_value != nullptr) {
                            this->visit_expr_wrapper(v->m_value, true);
                        } else {
                            this->visit_expr_wrapper(v->m_symbolic_value, true);
                        }
                        llvm::Value *init_value = tmp;
                        if (ASR::is_a<ASR::ArrayConstant_t>(*v->m_symbolic_value)) {
                            target_var = arr_descr->get_pointer_to_data(target_var);
                        }
                        builder->CreateStore(init_value, target_var);
                    } else {
                        if (is_a<ASR::Character_t>(*v->m_type) && !is_array_type && !is_list) {
                            ASR::Character_t *t = down_cast<ASR::Character_t>(v->m_type);
                            target_var = ptr;
                            int strlen = t->m_len;
                            if (strlen >= 0) {
                                // Compile time length
                                std::string empty(strlen, ' ');
                                llvm::Value *init_value = builder->CreateGlobalStringPtr(s2c(al, empty));
                                builder->CreateStore(init_value, target_var);
                            } else if (strlen == -2) {
                                // Allocatable string. Initialize to `nullptr` (unallocated)
                                llvm::Value *init_value = llvm::Constant::getNullValue(type);
                                builder->CreateStore(init_value, target_var);
                            } else if (strlen == -3) {
                                LCOMPILERS_ASSERT(t->m_len_expr)
                                this->visit_expr(*t->m_len_expr);
                                llvm::Value *arg_size = tmp;
                                arg_size = builder->CreateAdd(arg_size, llvm::ConstantInt::get(context, llvm::APInt(32, 1)));
                                // TODO: this temporary string is never deallocated (leaks memory)
                                llvm::Value *init_value = LLVM::lfortran_malloc(context, *module, *builder, arg_size);
                                string_init(context, *module, *builder, arg_size, init_value);
                                builder->CreateStore(init_value, target_var);
                            } else {
                                throw CodeGenError("Unsupported len value in ASR");
                            }
                        } else if (is_list) {
                            ASR::List_t* asr_list = ASR::down_cast<ASR::List_t>(v->m_type);
                            std::string type_code = ASRUtils::get_type_code(asr_list->m_type);
                            list_api->list_init(type_code, ptr, *module);
                        }
                    }
                }
            }
        }
    }

    llvm::Type* get_arg_type_from_ttype_t(ASR::ttype_t* asr_type,
        ASR::abiType m_abi, ASR::abiType arg_m_abi,
        ASR::storage_typeType m_storage,
        bool arg_m_value_attr,
        int& n_dims, int& a_kind, bool& is_array_type,
        ASR::intentType arg_intent, bool get_pointer=true) {
        llvm::Type* type = nullptr;
        switch (asr_type->type) {
            case (ASR::ttypeType::Integer) : {
                ASR::Integer_t* v_type = down_cast<ASR::Integer_t>(asr_type);
                n_dims = v_type->n_dims;
                a_kind = v_type->m_kind;
                if( n_dims > 0 ) {
                    if (m_abi == ASR::abiType::BindC ||
                        (!ASRUtils::is_dimension_empty(v_type->m_dims, v_type->n_dims))) {
                        // Bind(C) arrays are represened as a pointer
                        type = getIntType(a_kind, true);
                    } else {
                        is_array_type = true;
                        llvm::Type* el_type = get_el_type(asr_type);
                        if( m_storage == ASR::storage_typeType::Allocatable ) {
                            type = arr_descr->get_malloc_array_type(asr_type, el_type, get_pointer);
                        } else {
                            type = arr_descr->get_array_type(asr_type, el_type, get_pointer);
                        }
                    }
                } else {
                    if (arg_m_abi == ASR::abiType::BindC
                        && arg_m_value_attr) {
                        type = getIntType(a_kind, false);
                    } else {
                        type = getIntType(a_kind, true);
                    }
                }
                break;
            }
            case (ASR::ttypeType::UnsignedInteger) : {
                ASR::UnsignedInteger_t* v_type = down_cast<ASR::UnsignedInteger_t>(asr_type);
                n_dims = v_type->n_dims;
                a_kind = v_type->m_kind;
                if( n_dims > 0 ) {
                    if (m_abi == ASR::abiType::BindC ||
                        (!ASRUtils::is_dimension_empty(v_type->m_dims, v_type->n_dims))) {
                        // Bind(C) arrays are represened as a pointer
                        type = getIntType(a_kind, true);
                    } else {
                        is_array_type = true;
                        llvm::Type* el_type = get_el_type(asr_type);
                        if( m_storage == ASR::storage_typeType::Allocatable ) {
                            type = arr_descr->get_malloc_array_type(asr_type, el_type, get_pointer);
                        } else {
                            type = arr_descr->get_array_type(asr_type, el_type, get_pointer);
                        }
                    }
                } else {
                    if (arg_m_abi == ASR::abiType::BindC
                        && arg_m_value_attr) {
                        type = getIntType(a_kind, false);
                    } else {
                        type = getIntType(a_kind, true);
                    }
                }
                break;
            }
            case (ASR::ttypeType::Pointer) : {
                ASR::ttype_t *t2 = ASRUtils::type_get_past_pointer(asr_type);
                bool is_pointer_ = ASR::is_a<ASR::Class_t>(*t2);
                type = get_arg_type_from_ttype_t(t2, m_abi, arg_m_abi,
                            m_storage, arg_m_value_attr, n_dims, a_kind,
                            is_array_type, arg_intent, get_pointer);
                if( !is_pointer_ ) {
                    type = type->getPointerTo();
                }
                break;
            }
            case (ASR::ttypeType::Const) : {
                ASR::ttype_t *t2 = ASRUtils::get_contained_type(asr_type);
                type = get_arg_type_from_ttype_t(t2, m_abi, arg_m_abi,
                            m_storage, arg_m_value_attr, n_dims, a_kind,
                            is_array_type, arg_intent, get_pointer);
                break;
            }
            case (ASR::ttypeType::Real) : {
                ASR::Real_t* v_type = down_cast<ASR::Real_t>(asr_type);
                n_dims = v_type->n_dims;
                a_kind = v_type->m_kind;
                if( n_dims > 0 ) {
                    if (m_abi == ASR::abiType::BindC ||
                        (!ASRUtils::is_dimension_empty(v_type->m_dims, v_type->n_dims))) {
                        // Bind(C) arrays are represened as a pointer
                        type = getFPType(a_kind, true);
                    } else {
                        is_array_type = true;
                        llvm::Type* el_type = get_el_type(asr_type);
                        if( m_storage == ASR::storage_typeType::Allocatable ) {
                            type = arr_descr->get_malloc_array_type(asr_type, el_type, get_pointer);
                        } else {
                            type = arr_descr->get_array_type(asr_type, el_type, get_pointer);
                        }
                    }
                } else {
                    if (arg_m_abi == ASR::abiType::BindC
                        && arg_m_value_attr) {
                        type = getFPType(a_kind, false);
                    } else {
                        type = getFPType(a_kind, true);
                    }
                }
                break;
            }
            case (ASR::ttypeType::Complex) : {
                ASR::Complex_t* v_type = down_cast<ASR::Complex_t>(asr_type);
                n_dims = v_type->n_dims;
                a_kind = v_type->m_kind;
                if (m_abi != ASR::abiType::BindC &&
                    (!ASRUtils::is_dimension_empty(v_type->m_dims, v_type->n_dims))) {
                    type = getComplexType(a_kind, true);
                } else if( n_dims > 0 ) {
                    is_array_type = true;
                    llvm::Type* el_type = get_el_type(asr_type);
                    if( m_storage == ASR::storage_typeType::Allocatable ) {
                        type = arr_descr->get_malloc_array_type(asr_type, el_type, get_pointer);
                    } else {
                        type = arr_descr->get_array_type(asr_type, el_type, get_pointer);
                    }
                } else {
                    if (arg_m_abi == ASR::abiType::BindC
                            && arg_m_value_attr) {
                        if (a_kind == 4) {
                            if (compiler_options.platform == Platform::Windows) {
                                // type_fx2 is i64
                                llvm::Type* type_fx2 = llvm::Type::getInt64Ty(context);
                                type = type_fx2;
                            } else if (compiler_options.platform == Platform::macOS_ARM) {
                                // type_fx2 is [2 x float]
                                llvm::Type* type_fx2 = llvm::ArrayType::get(llvm::Type::getFloatTy(context), 2);
                                type = type_fx2;
                            } else {
                                // type_fx2 is <2 x float>
                                llvm::Type* type_fx2 = FIXED_VECTOR_TYPE::get(llvm::Type::getFloatTy(context), 2);
                                type = type_fx2;
                            }
                        } else {
                            LCOMPILERS_ASSERT(a_kind == 8)
                            if (compiler_options.platform == Platform::Windows) {
                                // 128 bit aggregate type is passed by reference
                                type = getComplexType(a_kind, true);
                            } else {
                                // Pass by value
                                type = getComplexType(a_kind, false);
                            }
                        }
                    } else {
                        type = getComplexType(a_kind, true);
                    }
                }
                break;
            }
            case (ASR::ttypeType::Character) :
                if (arg_m_abi == ASR::abiType::BindC) {
                    type = character_type;
                } else {
                    type = character_type->getPointerTo();
                }
                break;
            case (ASR::ttypeType::Logical) : {
                ASR::Logical_t* v_type = down_cast<ASR::Logical_t>(asr_type);
                n_dims = v_type->n_dims;
                a_kind = v_type->m_kind;
                if( n_dims > 0 ) {
                    if (m_abi == ASR::abiType::BindC ||
                        (!ASRUtils::is_dimension_empty(v_type->m_dims, v_type->n_dims))) {
                        // Bind(C) arrays are represened as a pointer
                        type = llvm::Type::getInt1PtrTy(context);
                    } else {
                        is_array_type = true;
                        llvm::Type* el_type = get_el_type(asr_type);
                        if( m_storage == ASR::storage_typeType::Allocatable ) {
                            type = arr_descr->get_malloc_array_type(asr_type, el_type, get_pointer);
                        } else {
                            type = arr_descr->get_array_type(asr_type, el_type, get_pointer);
                        }
                    }
                } else {
                    if (arg_m_abi == ASR::abiType::BindC
                        && arg_m_value_attr) {
                        type = llvm::Type::getInt1Ty(context);
                    } else {
                        type = llvm::Type::getInt1PtrTy(context);
                    }
                }
                break;
            }
            case (ASR::ttypeType::Struct) : {
                ASR::Struct_t* v_type = down_cast<ASR::Struct_t>(asr_type);
                n_dims = v_type->n_dims;
                if( n_dims > 0 ) {
                    is_array_type = true;
                    llvm::Type* el_type = get_el_type(asr_type);
                    if( m_storage == ASR::storage_typeType::Allocatable ) {
                        type = arr_descr->get_malloc_array_type(asr_type, el_type, get_pointer);
                    } else {
                        type = arr_descr->get_array_type(asr_type, el_type, get_pointer);
                    }
                } else {
                    type = getStructType(asr_type, true);
                }
                break;
            }
            case (ASR::ttypeType::Class) : {
                ASR::Class_t* v_type = down_cast<ASR::Class_t>(asr_type);
                n_dims = v_type->n_dims;
                if( n_dims > 0 ) {
                    is_array_type = true;
                    llvm::Type* el_type = get_el_type(asr_type);
                    if( m_storage == ASR::storage_typeType::Allocatable ) {
                        type = arr_descr->get_malloc_array_type(asr_type, el_type, get_pointer);
                    } else {
                        type = arr_descr->get_array_type(asr_type, el_type, get_pointer);
                    }
                } else {
                    type = getClassType(asr_type, true)->getPointerTo();
                }
                break;
            }
            case (ASR::ttypeType::CPtr) : {
                type = llvm::Type::getVoidTy(context)->getPointerTo();
                break;
            }
            case (ASR::ttypeType::Tuple) : {
                type = get_type_from_ttype_t_util(asr_type)->getPointerTo();
                break;
            }
            case (ASR::ttypeType::List) : {
                bool is_array_type = false, is_malloc_array_type = false;
                bool is_list = true;
                ASR::dimension_t *m_dims = nullptr;
                ASR::List_t* asr_list = ASR::down_cast<ASR::List_t>(asr_type);
                llvm::Type* el_llvm_type = get_type_from_ttype_t(asr_list->m_type, m_storage,
                                                                 is_array_type,
                                                                 is_malloc_array_type,
                                                                 is_list, m_dims, n_dims,
                                                                 a_kind, m_abi);
                int32_t type_size = -1;
                if( LLVM::is_llvm_struct(asr_list->m_type) ||
                    ASR::is_a<ASR::Character_t>(*asr_list->m_type) ||
                    ASR::is_a<ASR::Complex_t>(*asr_list->m_type) ) {
                    llvm::DataLayout data_layout(module.get());
                    type_size = data_layout.getTypeAllocSize(el_llvm_type);
                } else {
                    type_size = a_kind;
                }
                std::string el_type_code = ASRUtils::get_type_code(asr_list->m_type);
                type = list_api->get_list_type(el_llvm_type, el_type_code, type_size)->getPointerTo();
                break;
            }
            case ASR::ttypeType::Enum: {
                if (arg_m_abi == ASR::abiType::BindC
                    && arg_m_value_attr) {
                    type = llvm::Type::getInt32Ty(context);
                } else {
                    type = llvm::Type::getInt32PtrTy(context);
                }
                break ;
            }
            case (ASR::ttypeType::Dict): {
                ASR::Dict_t* asr_dict = ASR::down_cast<ASR::Dict_t>(asr_type);
                std::string key_type_code = ASRUtils::get_type_code(asr_dict->m_key_type);
                std::string value_type_code = ASRUtils::get_type_code(asr_dict->m_value_type);

                bool is_array_type = false, is_malloc_array_type = false;
                bool is_list = false;
                ASR::dimension_t* m_dims = nullptr;
                llvm::Type* key_llvm_type = get_type_from_ttype_t(asr_dict->m_key_type, m_storage,
                                                                  is_array_type,
                                                                  is_malloc_array_type,
                                                                  is_list, m_dims, n_dims,
                                                                  a_kind, m_abi);
                llvm::Type* value_llvm_type = get_type_from_ttype_t(asr_dict->m_value_type, m_storage,
                                                                    is_array_type,
                                                                    is_malloc_array_type,
                                                                    is_list, m_dims, n_dims,
                                                                    a_kind, m_abi);
                int32_t key_type_size = get_type_size(asr_dict->m_key_type, key_llvm_type, a_kind);
                int32_t value_type_size = get_type_size(asr_dict->m_value_type, value_llvm_type, a_kind);
                set_dict_api(asr_dict);
                type = llvm_utils->dict_api->get_dict_type(key_type_code, value_type_code,
                                                                  key_type_size, value_type_size,
                                                                  key_llvm_type, value_llvm_type)->getPointerTo();
                break;
            }
            default :
                LCOMPILERS_ASSERT(false);
        }
        return type;
    }

    template <typename T>
    std::vector<llvm::Type*> convert_args(const T &x) {
        std::vector<llvm::Type*> args;
        for (size_t i=0; i<x.n_args; i++) {
            if (is_a<ASR::Variable_t>(*symbol_get_past_external(
                ASR::down_cast<ASR::Var_t>(x.m_args[i])->m_v))) {
                ASR::Variable_t *arg = EXPR2VAR(x.m_args[i]);
                LCOMPILERS_ASSERT(is_arg_dummy(arg->m_intent));
                // We pass all arguments as pointers for now,
                // except bind(C) value arguments that are passed by value
                llvm::Type *type = nullptr, *type_original = nullptr;
                int n_dims = 0, a_kind = 4;
                bool is_array_type = false;
                type_original = get_arg_type_from_ttype_t(arg->m_type, ASRUtils::get_FunctionType(x)->m_abi,
                                    arg->m_abi, arg->m_storage, arg->m_value_attr,
                                    n_dims, a_kind, is_array_type, arg->m_intent,
                                    false);
                if( is_array_type ) {
                    type = type_original->getPointerTo();
                } else {
                    type = type_original;
                }
                if( arg->m_intent == ASRUtils::intent_out &&
                    ASR::is_a<ASR::CPtr_t>(*arg->m_type) ) {
                    type = type->getPointerTo();
                }
                std::uint32_t m_h;
                std::string m_name = std::string(x.m_name);
                if( x.class_type == ASR::symbolType::Function ) {
                    ASR::Function_t* _func = (ASR::Function_t*)(&(x.base));
                    m_h = get_hash((ASR::asr_t*)_func);
                }
                if( is_array_type && arg->m_type->type != ASR::ttypeType::Pointer ) {
                    if( ASRUtils::get_FunctionType(x)->m_abi == ASR::abiType::Source ) {
                        llvm::Type* orig_type = type_original;
                        type = arr_descr->get_argument_type(orig_type, m_h, arg->m_name, arr_arg_type_cache);
                        is_array_type = false;
                    } else if( ASRUtils::get_FunctionType(x)->m_abi == ASR::abiType::Intrinsic &&
                        fname2arg_type.find(m_name) != fname2arg_type.end()) {
                        type = fname2arg_type[m_name].second;
                        is_array_type = false;
                    }
                }
                args.push_back(type);
            } else if (is_a<ASR::Function_t>(*symbol_get_past_external(
                ASR::down_cast<ASR::Var_t>(x.m_args[i])->m_v))) {
                /* This is likely a procedure passed as an argument. For the
                   type, we need to pass in a function pointer with the
                   correct call signature. */
                ASR::Function_t* fn = ASR::down_cast<ASR::Function_t>(
                    symbol_get_past_external(ASR::down_cast<ASR::Var_t>(
                    x.m_args[i])->m_v));
                llvm::Type* type = get_function_type(*fn)->getPointerTo();
                args.push_back(type);
            } else {
                throw CodeGenError("Argument type not implemented");
            }
        }
        return args;
    }

    template<typename T>
    void declare_args(const T &x, llvm::Function &F) {
        size_t i = 0;
        for (llvm::Argument &llvm_arg : F.args()) {
            if (is_a<ASR::Variable_t>(*symbol_get_past_external(
                    ASR::down_cast<ASR::Var_t>(x.m_args[i])->m_v))) {
                ASR::Variable_t *arg = EXPR2VAR(x.m_args[i]);
                LCOMPILERS_ASSERT(is_arg_dummy(arg->m_intent));
                uint32_t h = get_hash((ASR::asr_t*)arg);
                std::string arg_s = arg->m_name;
                llvm_arg.setName(arg_s);
                llvm_symtab[h] = &llvm_arg;
            } else if (is_a<ASR::Function_t>(*symbol_get_past_external(
                ASR::down_cast<ASR::Var_t>(x.m_args[i])->m_v))) {
                // Deal with case where procedure passed in as argument
                ASR::Function_t *arg = EXPR2FUN(x.m_args[i]);
                uint32_t h = get_hash((ASR::asr_t*)arg);
                std::string arg_s = arg->m_name;
                llvm_arg.setName(arg_s);
                llvm_symtab_fn_arg[h] = &llvm_arg;
            }
            i++;
        }
    }

    template <typename T>
    void declare_local_vars(const T &x) {
        declare_vars(x);
    }

    void visit_Function(const ASR::Function_t &x) {
        SymbolTable* current_scope_copy = current_scope;
        current_scope = x.m_symtab;
        bool is_dict_present_copy_lp = dict_api_lp->is_dict_present();
        bool is_dict_present_copy_sc = dict_api_sc->is_dict_present();
        dict_api_lp->set_is_dict_present(false);
        dict_api_sc->set_is_dict_present(false);
        llvm_goto_targets.clear();
        instantiate_function(x);
        if (ASRUtils::get_FunctionType(x)->m_deftype == ASR::deftypeType::Interface) {
            // Interface does not have an implementation and it is already
            // declared, so there is nothing to do here
            return;
        }
        visit_procedures(x);
        generate_function(x);
        parent_function = nullptr;
        dict_api_lp->set_is_dict_present(is_dict_present_copy_lp);
        dict_api_sc->set_is_dict_present(is_dict_present_copy_sc);

        // Finalize the debug info.
        if (compiler_options.emit_debug_info) DBuilder->finalize();
        current_scope = current_scope_copy;
    }

    void instantiate_function(const ASR::Function_t &x){
        uint32_t h = get_hash((ASR::asr_t*)&x);
        llvm::Function *F = nullptr;
        llvm::DISubprogram *SP;
        std::string sym_name = x.m_name;
        if (sym_name == "main") {
            sym_name = "_xx_lcompilers_changed_main_xx";
        }
        if (llvm_symtab_fn.find(h) != llvm_symtab_fn.end()) {
            /*
            throw CodeGenError("Function code already generated for '"
                + std::string(x.m_name) + "'");
            */
            F = llvm_symtab_fn[h];
        } else {
            llvm::FunctionType* function_type = get_function_type(x);
            if( ASRUtils::get_FunctionType(x)->m_deftype == ASR::deftypeType::Interface ) {
                ASR::FunctionType_t* asr_function_type = ASRUtils::get_FunctionType(x);
                for( size_t i = 0; i < asr_function_type->n_arg_types; i++ ) {
                    if( ASR::is_a<ASR::Class_t>(*asr_function_type->m_arg_types[i]) ) {
                        return ;
                    }
                }
            }
            std::string fn_name;
            if (ASRUtils::get_FunctionType(x)->m_abi == ASR::abiType::BindC) {
                if (ASRUtils::get_FunctionType(x)->m_bindc_name) {
                    fn_name = ASRUtils::get_FunctionType(x)->m_bindc_name;
                } else {
                    fn_name = sym_name;
                }
            } else if (ASRUtils::get_FunctionType(x)->m_deftype == ASR::deftypeType::Interface &&
                ASRUtils::get_FunctionType(x)->m_abi != ASR::abiType::Intrinsic) {
                fn_name = sym_name;
            } else {
                fn_name = mangle_prefix + sym_name;
            }
            if (llvm_symtab_fn_names.find(fn_name) == llvm_symtab_fn_names.end()) {
                llvm_symtab_fn_names[fn_name] = h;
                F = llvm::Function::Create(function_type,
                    llvm::Function::ExternalLinkage, fn_name, module.get());

                // Add Debugging information to the LLVM function F
                if (compiler_options.emit_debug_info) {
                    debug_emit_function(x, SP);
                    F->setSubprogram(SP);
                }
            } else {
                uint32_t old_h = llvm_symtab_fn_names[fn_name];
                F = llvm_symtab_fn[old_h];
                if (compiler_options.emit_debug_info) {
                    SP = (llvm::DISubprogram*) llvm_symtab_fn_discope[old_h];
                }
            }
            llvm_symtab_fn[h] = F;
            if (compiler_options.emit_debug_info) llvm_symtab_fn_discope[h] = SP;

            // Instantiate (pre-declare) all nested interfaces
            for (auto &item : x.m_symtab->get_scope()) {
                if (is_a<ASR::Function_t>(*item.second)) {
                    ASR::Function_t *v = down_cast<ASR::Function_t>(
                            item.second);
                    // check if item.second is present in x.m_args
                    bool interface_as_arg = false;
                    for (size_t i=0; i<x.n_args; i++) {
                        if (is_a<ASR::Var_t>(*x.m_args[i])) {
                            ASR::Var_t *arg = down_cast<ASR::Var_t>(x.m_args[i]);
                            if ( arg->m_v == item.second ) {
                                interface_as_arg = true;
                                llvm::FunctionType* fntype = get_function_type(*v);
                                llvm::Function* fn = llvm::Function::Create(fntype, llvm::Function::ExternalLinkage, v->m_name, module.get());
                                uint32_t hash = get_hash((ASR::asr_t*)v);
                                llvm_symtab_fn[hash] = fn;
                            }
                        }
                    }
                    if (!interface_as_arg) {
                        instantiate_function(*v);
                    }
                }
            }
        }
    }


    llvm::FunctionType* get_function_type(const ASR::Function_t &x){
        llvm::Type *return_type;
        if (x.m_return_var) {
            ASR::ttype_t *return_var_type0 = EXPR2VAR(x.m_return_var)->m_type;
            ASR::ttypeType return_var_type = return_var_type0->type;
            switch (return_var_type) {
                case (ASR::ttypeType::Integer) : {
                    int a_kind = down_cast<ASR::Integer_t>(return_var_type0)->m_kind;
                    return_type = getIntType(a_kind);
                    break;
                }
                case (ASR::ttypeType::UnsignedInteger) : {
                    int a_kind = down_cast<ASR::UnsignedInteger_t>(return_var_type0)->m_kind;
                    return_type = getIntType(a_kind);
                    break;
                }
                case (ASR::ttypeType::Real) : {
                    int a_kind = down_cast<ASR::Real_t>(return_var_type0)->m_kind;
                    return_type = getFPType(a_kind);
                    break;
                }
                case (ASR::ttypeType::Complex) : {
                    int a_kind = down_cast<ASR::Complex_t>(return_var_type0)->m_kind;
                    if (a_kind == 4) {
                        if (ASRUtils::get_FunctionType(x)->m_abi == ASR::abiType::BindC) {
                            if (compiler_options.platform == Platform::Windows) {
                                // i64
                                return_type = llvm::Type::getInt64Ty(context);
                            } else if (compiler_options.platform == Platform::macOS_ARM) {
                                // {float, float}
                                return_type = getComplexType(a_kind);
                            } else {
                                // <2 x float>
                                return_type = FIXED_VECTOR_TYPE::get(llvm::Type::getFloatTy(context), 2);
                            }
                        } else {
                            return_type = getComplexType(a_kind);
                        }
                    } else {
                        LCOMPILERS_ASSERT(a_kind == 8)
                        if (ASRUtils::get_FunctionType(x)->m_abi == ASR::abiType::BindC) {
                            if (compiler_options.platform == Platform::Windows) {
                                // pass as subroutine
                                return_type = getComplexType(a_kind, true);
                                std::vector<llvm::Type*> args = convert_args(x);
                                args.insert(args.begin(), return_type);
                                llvm::FunctionType *function_type = llvm::FunctionType::get(
                                        llvm::Type::getVoidTy(context), args, false);
                                return function_type;
                            } else {
                                return_type = getComplexType(a_kind);
                            }
                        } else {
                            return_type = getComplexType(a_kind);
                        }
                    }
                    break;
                }
                case (ASR::ttypeType::Character) :
                    return_type = character_type;
                    break;
                case (ASR::ttypeType::Logical) :
                    return_type = llvm::Type::getInt1Ty(context);
                    break;
                case (ASR::ttypeType::CPtr) :
                    return_type = llvm::Type::getVoidTy(context)->getPointerTo();
                    break;
                case (ASR::ttypeType::Const) : {
                    return_type = get_type_from_ttype_t_util(ASRUtils::get_contained_type(return_var_type0));
                    break;
                }
                case (ASR::ttypeType::Pointer) : {
                    return_type = get_type_from_ttype_t_util(ASRUtils::get_contained_type(return_var_type0))->getPointerTo();
                    break;
                }
                case (ASR::ttypeType::Struct) :
                    throw CodeGenError("Struct return type not implemented yet");
                    break;
                case (ASR::ttypeType::Tuple) : {
                    ASR::Tuple_t* asr_tuple = ASR::down_cast<ASR::Tuple_t>(return_var_type0);
                    std::string type_code = ASRUtils::get_type_code(asr_tuple->m_type,
                                                                    asr_tuple->n_type);
                    std::vector<llvm::Type*> llvm_el_types;
                    for( size_t i = 0; i < asr_tuple->n_type; i++ ) {
                        bool is_local_array_type = false, is_local_malloc_array_type = false;
                        bool is_local_list = false;
                        ASR::dimension_t* local_m_dims = nullptr;
                        int local_n_dims = 0;
                        int local_a_kind = -1;
                        ASR::storage_typeType local_m_storage = ASR::storage_typeType::Default;
                        llvm_el_types.push_back(get_type_from_ttype_t(asr_tuple->m_type[i], local_m_storage,
                                                is_local_array_type, is_local_malloc_array_type,
                                                is_local_list, local_m_dims, local_n_dims, local_a_kind));
                    }
                    return_type = tuple_api->get_tuple_type(type_code, llvm_el_types);
                    break;
                }
                case (ASR::ttypeType::List) : {
                    bool is_array_type = false, is_malloc_array_type = false;
                    bool is_list = true;
                    ASR::dimension_t *m_dims = nullptr;
                    ASR::storage_typeType m_storage = ASR::storage_typeType::Default;
                    int n_dims = 0, a_kind = -1;
                    ASR::List_t* asr_list = ASR::down_cast<ASR::List_t>(return_var_type0);
                    llvm::Type* el_llvm_type = get_type_from_ttype_t(asr_list->m_type, m_storage,
                                                                     is_array_type,
                                                                     is_malloc_array_type,
                                                                     is_list, m_dims, n_dims,
                                                                     a_kind);
                    int32_t type_size = -1;
                    if( LLVM::is_llvm_struct(asr_list->m_type) ||
                        ASR::is_a<ASR::Character_t>(*asr_list->m_type) ||
                        ASR::is_a<ASR::Complex_t>(*asr_list->m_type) ) {
                        llvm::DataLayout data_layout(module.get());
                        type_size = data_layout.getTypeAllocSize(el_llvm_type);
                    } else {
                        type_size = a_kind;
                    }
                    std::string el_type_code = ASRUtils::get_type_code(asr_list->m_type);
                    return_type = list_api->get_list_type(el_llvm_type, el_type_code, type_size);
                    break;
                }
                case (ASR::ttypeType::Dict) : {
                    ASR::Dict_t* asr_dict = ASR::down_cast<ASR::Dict_t>(return_var_type0);
                    std::string key_type_code = ASRUtils::get_type_code(asr_dict->m_key_type);
                    std::string value_type_code = ASRUtils::get_type_code(asr_dict->m_value_type);

                    bool is_local_array_type = false, is_local_malloc_array_type = false;
                    bool is_local_list = false;
                    ASR::dimension_t* local_m_dims = nullptr;
                    ASR::storage_typeType local_m_storage = ASR::storage_typeType::Default;
                    int local_n_dims = 0, local_a_kind = -1;

                    llvm::Type* key_llvm_type = get_type_from_ttype_t(asr_dict->m_key_type, local_m_storage,is_local_array_type, is_local_malloc_array_type,is_local_list, local_m_dims, local_n_dims,local_a_kind);
                    llvm::Type* value_llvm_type = get_type_from_ttype_t(asr_dict->m_value_type, local_m_storage,is_local_array_type, is_local_malloc_array_type,is_local_list, local_m_dims, local_n_dims,local_a_kind);
                    int32_t key_type_size = get_type_size(asr_dict->m_key_type, key_llvm_type, local_a_kind);
                    int32_t value_type_size = get_type_size(asr_dict->m_value_type, value_llvm_type, local_a_kind);

                    set_dict_api(asr_dict);

                    return_type = llvm_utils->dict_api->get_dict_type(key_type_code, value_type_code, key_type_size,value_type_size, key_llvm_type, value_llvm_type);
                    break;
                }
                default :
                    throw CodeGenError("Type not implemented " + std::to_string(return_var_type));
            }
        } else {
            return_type = llvm::Type::getVoidTy(context);
        }
        std::vector<llvm::Type*> args = convert_args(x);
        llvm::FunctionType *function_type = llvm::FunctionType::get(
                return_type, args, false);
        return function_type;
    }

    inline void define_function_entry(const ASR::Function_t& x) {
        uint32_t h = get_hash((ASR::asr_t*)&x);
        parent_function = &x;
        llvm::Function* F = llvm_symtab_fn[h];
        if (compiler_options.emit_debug_info) debug_current_scope = llvm_symtab_fn_discope[h];
        proc_return = llvm::BasicBlock::Create(context, "return");
        llvm::BasicBlock *BB = llvm::BasicBlock::Create(context,
                ".entry", F);
        builder->SetInsertPoint(BB);
        if (compiler_options.emit_debug_info) debug_emit_loc(x);
        declare_args(x, *F);
        declare_local_vars(x);
    }


    inline void define_function_exit(const ASR::Function_t& x) {
        if (x.m_return_var) {
            start_new_block(proc_return);
            ASR::Variable_t *asr_retval = EXPR2VAR(x.m_return_var);
            uint32_t h = get_hash((ASR::asr_t*)asr_retval);
            llvm::Value *ret_val = llvm_symtab[h];
            llvm::Value *ret_val2 = CreateLoad(ret_val);
            // Handle Complex type return value for BindC:
            if (ASRUtils::get_FunctionType(x)->m_abi == ASR::abiType::BindC) {
                ASR::ttype_t* arg_type = asr_retval->m_type;
                llvm::Value *tmp = ret_val;
                if (is_a<ASR::Complex_t>(*arg_type)) {
                    int c_kind = ASRUtils::extract_kind_from_ttype_t(arg_type);
                    if (c_kind == 4) {
                        if (compiler_options.platform == Platform::Windows) {
                            // tmp is {float, float}*
                            // type_fx2p is i64*
                            llvm::Type* type_fx2p = llvm::Type::getInt64PtrTy(context);
                            // Convert {float,float}* to i64* using bitcast
                            tmp = builder->CreateBitCast(tmp, type_fx2p);
                            // Then convert i64* -> i64
                            tmp = CreateLoad(tmp);
                        } else if (compiler_options.platform == Platform::macOS_ARM) {
                            // Pass by value
                            tmp = CreateLoad(tmp);
                        } else {
                            // tmp is {float, float}*
                            // type_fx2p is <2 x float>*
                            llvm::Type* type_fx2p = FIXED_VECTOR_TYPE::get(llvm::Type::getFloatTy(context), 2)->getPointerTo();
                            // Convert {float,float}* to <2 x float>* using bitcast
                            tmp = builder->CreateBitCast(tmp, type_fx2p);
                            // Then convert <2 x float>* -> <2 x float>
                            tmp = CreateLoad(tmp);
                        }
                    } else {
                        LCOMPILERS_ASSERT(c_kind == 8)
                        if (compiler_options.platform == Platform::Windows) {
                            // 128 bit aggregate type is passed by reference
                        } else {
                            // Pass by value
                            tmp = CreateLoad(tmp);
                        }
                    }
                ret_val2 = tmp;
                }
            }
            builder->CreateRet(ret_val2);
        } else {
            start_new_block(proc_return);
            builder->CreateRetVoid();
        }
    }

    void generate_function(const ASR::Function_t &x) {
        bool interactive = (ASRUtils::get_FunctionType(x)->m_abi == ASR::abiType::Interactive);
        if (ASRUtils::get_FunctionType(x)->m_deftype == ASR::deftypeType::Implementation ) {

            if (interactive) return;

            if (compiler_options.generate_object_code
                    && (ASRUtils::get_FunctionType(x)->m_abi == ASR::abiType::Intrinsic)
                    && !compiler_options.rtlib) {
                // Skip intrinsic functions in generate_object_code mode
                // They must be later linked
                return;
            }

            if (!prototype_only) {
                define_function_entry(x);

                for (size_t i=0; i<x.n_body; i++) {
                    this->visit_stmt(*x.m_body[i]);
                }

                define_function_exit(x);
            }
        } else if( ASRUtils::get_FunctionType(x)->m_abi == ASR::abiType::Intrinsic &&
                   ASRUtils::get_FunctionType(x)->m_deftype == ASR::deftypeType::Interface ) {
            std::string m_name = x.m_name;
            if( m_name == "lbound" || m_name == "ubound" ) {
                define_function_entry(x);

                // Defines the size intrinsic's body at LLVM level.
                ASR::Variable_t *arg = EXPR2VAR(x.m_args[0]);
                uint32_t h = get_hash((ASR::asr_t*)arg);
                llvm::Value* llvm_arg1 = llvm_symtab[h];

                arg = EXPR2VAR(x.m_args[1]);
                h = get_hash((ASR::asr_t*)arg);
                llvm::Value* llvm_arg2 = llvm_symtab[h];

                ASR::Variable_t *ret = EXPR2VAR(x.m_return_var);
                h = get_hash((ASR::asr_t*)ret);
                llvm::Value* llvm_ret_ptr = llvm_symtab[h];

                llvm::Value* dim_des_val = CreateLoad(llvm_arg1);
                llvm::Value* dim_val = CreateLoad(llvm_arg2);
                llvm::Value* const_1 = llvm::ConstantInt::get(context, llvm::APInt(32, 1));
                dim_val = builder->CreateSub(dim_val, const_1);
                llvm::Value* dim_struct = arr_descr->get_pointer_to_dimension_descriptor(dim_des_val, dim_val);
                llvm::Value* res = nullptr;
                if( m_name == "lbound" ) {
                    res = arr_descr->get_lower_bound(dim_struct);
                } else if( m_name == "ubound" ) {
                    res = arr_descr->get_upper_bound(dim_struct);
                }
                builder->CreateStore(res, llvm_ret_ptr);

                define_function_exit(x);
            }
        }
    }


    template<typename T>
    void visit_procedures(const T &x) {
        for (auto &item : x.m_symtab->get_scope()) {
            if (is_a<ASR::Function_t>(*item.second)) {
                ASR::Function_t *s = ASR::down_cast<ASR::Function_t>(item.second);
                if (ASRUtils::get_FunctionType(s)->n_type_params == 0) {
                    visit_Function(*s);
                }
            }
        }
    }

    bool is_nested_pointer(llvm::Value* val) {
        // TODO: Remove this in future
        // Related issue, https://github.com/lcompilers/lpython/pull/707#issuecomment-1169773106.
        return val->getType()->isPointerTy() &&
               val->getType()->getContainedType(0)->isPointerTy();
    }

    void visit_CLoc(const ASR::CLoc_t& x) {
        int64_t ptr_loads_copy = ptr_loads;
        ptr_loads = 0;
        this->visit_expr(*x.m_arg);
        ptr_loads = ptr_loads_copy;
        if( is_nested_pointer(tmp) ) {
            tmp = CreateLoad(tmp);
        }
        ASR::ttype_t* arg_type = ASRUtils::get_contained_type(ASRUtils::expr_type(x.m_arg));
        if( arr_descr->is_array(arg_type) ) {
            tmp = CreateLoad(arr_descr->get_pointer_to_data(tmp));
        }
        tmp = builder->CreateBitCast(tmp,
                    llvm::Type::getVoidTy(context)->getPointerTo());
    }


    llvm::Value* GetPointerCPtrUtil(llvm::Value* llvm_tmp, ASR::ttype_t* asr_type) {
        // If the input is a simple variable and not a pointer
        // then this check will fail and load will not happen
        // (which is what we want for simple variables).
        // For pointers, the actual LLVM variable will be a
        // double pointer, so we need to load one time and then
        // use it later on.
        if( is_nested_pointer(llvm_tmp) &&
            !ASR::is_a<ASR::CPtr_t>(*asr_type)) {
            llvm_tmp = CreateLoad(llvm_tmp);
        }
        if( arr_descr->is_array(asr_type) &&
            !ASR::is_a<ASR::CPtr_t>(*asr_type) ) {
            llvm_tmp = CreateLoad(arr_descr->get_pointer_to_data(llvm_tmp));
        }

        // // TODO: refactor this into a function, it is being used a few times
        // llvm::Type *target_type = llvm_tmp->getType();
        // // Create alloca to get a pointer, but do it
        // // at the beginning of the function to avoid
        // // using alloca inside a loop, which would
        // // run out of stack
        // llvm::BasicBlock &entry_block = builder->GetInsertBlock()->getParent()->getEntryBlock();
        // llvm::IRBuilder<> builder0(context);
        // builder0.SetInsertPoint(&entry_block, entry_block.getFirstInsertionPt());
        // llvm::AllocaInst *target = builder0.CreateAlloca(
        //     target_type, nullptr, "call_arg_value_ptr");
        // builder->CreateStore(llvm_tmp, target);
        // llvm_tmp = target;
        return llvm_tmp;
    }

    void visit_GetPointer(const ASR::GetPointer_t& x) {
        int64_t ptr_loads_copy = ptr_loads;
        ptr_loads = 0;
        this->visit_expr(*x.m_arg);
        ptr_loads = ptr_loads_copy;
        ASR::ttype_t* arg_type = ASRUtils::get_contained_type(ASRUtils::expr_type(x.m_arg));
        tmp = GetPointerCPtrUtil(tmp, arg_type);
    }

    void visit_PointerToCPtr(const ASR::PointerToCPtr_t& x) {
        int64_t ptr_loads_copy = ptr_loads;
        ptr_loads = 0;
        this->visit_expr(*x.m_arg);
        ptr_loads = ptr_loads_copy;
        if( !ASR::is_a<ASR::GetPointer_t>(*x.m_arg) ) {
            ASR::ttype_t* arg_type = ASRUtils::get_contained_type(
                                         ASRUtils::expr_type(x.m_arg));
            tmp = GetPointerCPtrUtil(tmp, arg_type);
        }
        tmp = builder->CreateBitCast(tmp,
                    llvm::Type::getVoidTy(context)->getPointerTo());
    }


    void visit_CPtrToPointer(const ASR::CPtrToPointer_t& x) {
        ASR::expr_t *cptr = x.m_cptr, *fptr = x.m_ptr, *shape = x.m_shape;
        int reduce_loads = 0;
        if( ASR::is_a<ASR::Var_t>(*cptr) ) {
            ASR::Variable_t* cptr_var = ASRUtils::EXPR2VAR(cptr);
            reduce_loads = cptr_var->m_intent == ASRUtils::intent_in;
        }
        if( ASRUtils::is_array(ASRUtils::expr_type(fptr)) ) {
            int64_t ptr_loads_copy = ptr_loads;
            ptr_loads = 1 - reduce_loads;
            this->visit_expr(*cptr);
            llvm::Value* llvm_cptr = tmp;
            ptr_loads = 0;
            this->visit_expr(*fptr);
            llvm::Value* llvm_fptr = tmp;
            ptr_loads = ptr_loads_copy;
            llvm::Value* llvm_shape = nullptr;
            ASR::ttype_t* asr_shape_type = nullptr;
            if( shape ) {
                asr_shape_type = ASRUtils::get_contained_type(ASRUtils::expr_type(shape));
                this->visit_expr(*shape);
                llvm_shape = tmp;
            }
            ASR::ttype_t* fptr_type = ASRUtils::expr_type(fptr);
            llvm::Type* llvm_fptr_type = get_type_from_ttype_t_util(ASRUtils::get_contained_type(fptr_type));
            llvm::Value* fptr_array = builder->CreateAlloca(llvm_fptr_type);
            builder->CreateStore(llvm::ConstantInt::get(context, llvm::APInt(32, 0)),
                arr_descr->get_offset(fptr_array, false));
            ASR::dimension_t* fptr_dims;
            int fptr_rank = ASRUtils::extract_dimensions_from_ttype(
                                ASRUtils::expr_type(fptr),
                                fptr_dims);
            llvm::Value* llvm_rank = llvm::ConstantInt::get(context, llvm::APInt(32, fptr_rank));
            llvm::Value* dim_des = builder->CreateAlloca(arr_descr->get_dimension_descriptor_type(), llvm_rank);
            builder->CreateStore(dim_des, arr_descr->get_pointer_to_dimension_descriptor_array(fptr_array, false));
            arr_descr->set_rank(fptr_array, llvm_rank);
            builder->CreateStore(fptr_array, llvm_fptr);
            llvm_fptr = fptr_array;
            ASR::ttype_t* fptr_data_type = ASRUtils::duplicate_type_without_dims(al, ASRUtils::get_contained_type(fptr_type), fptr_type->base.loc);
            llvm::Type* llvm_fptr_data_type = get_type_from_ttype_t_util(fptr_data_type);
            llvm::Value* fptr_data = arr_descr->get_pointer_to_data(llvm_fptr);
            llvm::Value* fptr_des = arr_descr->get_pointer_to_dimension_descriptor_array(llvm_fptr);
            llvm::Value* shape_data = llvm_shape;
            if( llvm_shape && !ASR::is_a<ASR::ArrayConstant_t>(*shape) && arr_descr->is_array(asr_shape_type) ) {
                shape_data = CreateLoad(arr_descr->get_pointer_to_data(llvm_shape));
            }
            llvm_cptr = builder->CreateBitCast(llvm_cptr, llvm_fptr_data_type->getPointerTo());
            builder->CreateStore(llvm_cptr, fptr_data);
            llvm::Value* prod = llvm::ConstantInt::get(context, llvm::APInt(32, 1));
            for( int i = 0; i < fptr_rank; i++ ) {
                llvm::Value* curr_dim = llvm::ConstantInt::get(context, llvm::APInt(32, i));
                llvm::Value* desi = arr_descr->get_pointer_to_dimension_descriptor(fptr_des, curr_dim);
                llvm::Value* desi_stride = arr_descr->get_stride(desi, false);
                llvm::Value* desi_lb = arr_descr->get_lower_bound(desi, false);
                llvm::Value* desi_size = arr_descr->get_dimension_size(fptr_des, curr_dim, false);
                builder->CreateStore(prod, desi_stride);
                llvm::Value* i32_one = llvm::ConstantInt::get(context, llvm::APInt(32, 1));
                llvm::Value* new_lb = i32_one;
                llvm::Value* new_ub = shape_data ? CreateLoad(llvm_utils->create_ptr_gep(shape_data, i)) : i32_one;
                builder->CreateStore(new_lb, desi_lb);
                llvm::Value* new_size = builder->CreateAdd(builder->CreateSub(new_ub, new_lb), i32_one);
                builder->CreateStore(new_size, desi_size);
                prod = builder->CreateMul(prod, new_size);
            }
        } else {
            int64_t ptr_loads_copy = ptr_loads;
            ptr_loads = 1 - reduce_loads;
            this->visit_expr(*cptr);
            llvm::Value* llvm_cptr = tmp;
            ptr_loads = 0;
            this->visit_expr(*fptr);
            llvm::Value* llvm_fptr = tmp;
            ptr_loads = ptr_loads_copy;
            llvm::Type* llvm_fptr_type = get_type_from_ttype_t_util(
                ASRUtils::get_contained_type(ASRUtils::expr_type(fptr)));
            llvm_cptr = builder->CreateBitCast(llvm_cptr, llvm_fptr_type->getPointerTo());
            builder->CreateStore(llvm_cptr, llvm_fptr);
        }
    }

    void visit_PointerAssociated(const ASR::PointerAssociated_t& x) {
        if (x.m_value) {
            this->visit_expr_wrapper(x.m_value, true);
            return;
        }
        ASR::Variable_t *p = EXPR2VAR(x.m_ptr);
        uint32_t value_h = get_hash((ASR::asr_t*)p);
        llvm::Value *ptr = llvm_symtab[value_h], *nptr;
        ptr = CreateLoad(ptr);
        ptr = builder->CreatePtrToInt(ptr, getIntType(8, false));
        if (x.m_tgt) {
            ASR::Variable_t *t = EXPR2VAR(x.m_tgt);
            uint32_t t_h = get_hash((ASR::asr_t*)t);
            nptr = llvm_symtab[t_h];
            nptr = builder->CreatePtrToInt(nptr, getIntType(8, false));
            tmp = builder->CreateICmpEQ(ptr, nptr);
        } else {
            llvm::Type* value_type = get_type_from_ttype_t_util(p->m_type);
            nptr = llvm::ConstantPointerNull::get(static_cast<llvm::PointerType*>(value_type));
            nptr = builder->CreatePtrToInt(nptr, getIntType(8, false));
            tmp = builder->CreateICmpNE(ptr, nptr);
        }
    }

    void visit_Associate(const ASR::Associate_t& x) {
        ASR::Variable_t *asr_target = EXPR2VAR(x.m_target);
        ASR::Variable_t *asr_value = EXPR2VAR(x.m_value);
        uint32_t value_h = get_hash((ASR::asr_t*)asr_value);
        uint32_t target_h = get_hash((ASR::asr_t*)asr_target);
        llvm::Value* llvm_target = llvm_symtab[target_h];
        llvm::Value* llvm_value = llvm_symtab[value_h];
        ASR::ttype_t *type = ASRUtils::get_contained_type(asr_target->m_type);
        if (ASR::is_a<ASR::Character_t>(*type)) {
            int dims = ASR::down_cast<ASR::Character_t>(type)->n_dims;
            if (dims == 0) {
                builder->CreateStore(CreateLoad(llvm_value),
                    llvm_target);
                return;
            }
        }
        bool is_target_class = ASR::is_a<ASR::Class_t>(
            *ASRUtils::type_get_past_pointer(asr_target->m_type));
        bool is_value_class = ASR::is_a<ASR::Class_t>(
            *ASRUtils::type_get_past_pointer(asr_value->m_type));
        if( is_target_class && !is_value_class ) {
            llvm::Value* vtab_address_ptr = llvm_utils->create_gep(llvm_target, 0);
            llvm_target = llvm_utils->create_gep(llvm_target, 1);
            ASR::Struct_t* struct_t = ASR::down_cast<ASR::Struct_t>(
                    ASRUtils::type_get_past_pointer(asr_value->m_type));
            ASR::symbol_t* struct_sym = ASRUtils::symbol_get_past_external(struct_t->m_derived_type);
            if (type2vtab.find(struct_sym) == type2vtab.end() ||
                type2vtab[struct_sym].find(current_scope) == type2vtab[struct_sym].end()) {
                create_vtab_for_struct_type(struct_sym, current_scope);
            }
            llvm::Value* vtab_obj = type2vtab[struct_sym][current_scope];
            llvm::Value* struct_type_hash = CreateLoad(llvm_utils->create_gep(vtab_obj, 0));
            builder->CreateStore(struct_type_hash, vtab_address_ptr);

            ASR::Class_t* class_t = ASR::down_cast<ASR::Class_t>(
                ASRUtils::type_get_past_pointer(asr_target->m_type));
            ASR::StructType_t* struct_type_t = ASR::down_cast<ASR::StructType_t>(
                ASRUtils::symbol_get_past_external(class_t->m_class_type));
            llvm_value = builder->CreateBitCast(llvm_value, getStructType(struct_type_t, true));
            builder->CreateStore(llvm_value, llvm_target);
        } else if( is_target_class && is_value_class ) {
            ASR::Class_t* target_class_t = ASR::down_cast<ASR::Class_t>(
                ASRUtils::type_get_past_pointer(asr_target->m_type));
            ASR::Class_t* value_class_t = ASR::down_cast<ASR::Class_t>(
                ASRUtils::type_get_past_pointer(asr_target->m_type));
            LCOMPILERS_ASSERT(target_class_t->m_class_type == value_class_t->m_class_type);
            llvm::Value* value_vtabid = CreateLoad(llvm_utils->create_gep(llvm_value, 0));
            llvm::Value* value_class = CreateLoad(llvm_utils->create_gep(llvm_value, 1));
            builder->CreateStore(value_vtabid, llvm_utils->create_gep(llvm_target, 0));
            builder->CreateStore(value_class, llvm_utils->create_gep(llvm_target, 1));
        } else {
            builder->CreateStore(llvm_value, llvm_target);
        }

    }

    void handle_StringSection_Assignment(ASR::expr_t *target, ASR::expr_t *value) {
        // Handles the case when LHS of assignment is string.
        std::string runtime_func_name = "_lfortran_str_slice_assign";
        llvm::Function *fn = module->getFunction(runtime_func_name);
        if (!fn) {
            llvm::FunctionType *function_type = llvm::FunctionType::get(
                    character_type, {
                        character_type, character_type, llvm::Type::getInt32Ty(context),
                        llvm::Type::getInt32Ty(context), llvm::Type::getInt32Ty(context),
                        llvm::Type::getInt1Ty(context), llvm::Type::getInt1Ty(context)
                    }, false);
            fn = llvm::Function::Create(function_type,
                    llvm::Function::ExternalLinkage, runtime_func_name, *module);
        }
        ASR::StringSection_t *ss = ASR::down_cast<ASR::StringSection_t>(target);
        llvm::Value *lp, *rp;
        llvm::Value *str, *idx1, *idx2, *step, *str_val;
        int ptr_load_copy = ptr_loads;
        ptr_loads = 0;
        this->visit_expr_wrapper(ss->m_arg, true);
        str = tmp;
        ptr_loads = ptr_load_copy;
        this->visit_expr_wrapper(value, true);
        str_val = tmp;
        if (!ss->m_start && !ss->m_end) {
            if (ASR::is_a<ASR::Var_t>(*ss->m_arg)) {
                ASR::Variable_t *asr_target = EXPR2VAR(ss->m_arg);
                if (asr_target->m_storage == ASR::storage_typeType::Allocatable) {
                    tmp = lfortran_str_copy(str, str_val);
                    return;
                }
            }
            builder->CreateStore(str_val, str);
            return;
        }
        if (ss->m_start) {
            this->visit_expr_wrapper(ss->m_start, true);
            idx1 = tmp;
            lp = llvm::ConstantInt::get(context,
                llvm::APInt(1, 1));
        } else {
            lp = llvm::ConstantInt::get(context,
                llvm::APInt(1, 0));
            idx1 = llvm::Constant::getNullValue(llvm::Type::getInt32Ty(context));
        }
        if (ss->m_end) {
            this->visit_expr_wrapper(ss->m_end, true);
            idx2 = tmp;
            rp = llvm::ConstantInt::get(context,
                llvm::APInt(1, 1));
        } else {
            rp = llvm::ConstantInt::get(context,
                llvm::APInt(1, 0));
            idx2 = llvm::Constant::getNullValue(llvm::Type::getInt32Ty(context));
        }
        if (ss->m_step) {
            this->visit_expr_wrapper(ss->m_step, true);
            step = tmp;
        } else {
            step = llvm::ConstantInt::get(context,
                llvm::APInt(32, 0));
        }
        tmp = builder->CreateCall(fn, {CreateLoad(str), str_val, idx1, idx2, step, lp, rp});
        if (ASR::is_a<ASR::Var_t>(*ss->m_arg)) {
            ASR::Variable_t *asr_target = EXPR2VAR(ss->m_arg);
            if (asr_target->m_storage == ASR::storage_typeType::Allocatable) {
                tmp = lfortran_str_copy(str, tmp);
                return;
            }
        }
        builder->CreateStore(tmp, str);
    }

    void visit_Assignment(const ASR::Assignment_t &x) {
        if (compiler_options.emit_debug_info) debug_emit_loc(x);
        if( x.m_overloaded ) {
            this->visit_stmt(*x.m_overloaded);
            return ;
        }

        ASR::ttype_t* asr_target_type = ASRUtils::expr_type(x.m_target);
        ASR::ttype_t* asr_value_type = ASRUtils::expr_type(x.m_value);
        bool is_target_list = ASR::is_a<ASR::List_t>(*asr_target_type);
        bool is_value_list = ASR::is_a<ASR::List_t>(*asr_value_type);
        bool is_target_tuple = ASR::is_a<ASR::Tuple_t>(*asr_target_type);
        bool is_value_tuple = ASR::is_a<ASR::Tuple_t>(*asr_value_type);
        bool is_target_dict = ASR::is_a<ASR::Dict_t>(*asr_target_type);
        bool is_value_dict = ASR::is_a<ASR::Dict_t>(*asr_value_type);
        bool is_target_struct = ASR::is_a<ASR::Struct_t>(*asr_target_type);
        bool is_value_struct = ASR::is_a<ASR::Struct_t>(*asr_value_type);
        if (ASR::is_a<ASR::StringSection_t>(*x.m_target)) {
            handle_StringSection_Assignment(x.m_target, x.m_value);
            return;
        }
        if( is_target_list && is_value_list ) {
            int64_t ptr_loads_copy = ptr_loads;
            ptr_loads = 0;
            this->visit_expr(*x.m_target);
            llvm::Value* target_list = tmp;
            this->visit_expr(*x.m_value);
            llvm::Value* value_list = tmp;
            ptr_loads = ptr_loads_copy;
            ASR::List_t* value_asr_list = ASR::down_cast<ASR::List_t>(
                                            ASRUtils::expr_type(x.m_value));
            std::string value_type_code = ASRUtils::get_type_code(value_asr_list->m_type);
            list_api->list_deepcopy(value_list, target_list,
                                    value_asr_list, module.get(),
                                    name2memidx);
            return ;
        } else if( is_target_tuple && is_value_tuple ) {
            int64_t ptr_loads_copy = ptr_loads;
            if( ASR::is_a<ASR::TupleConstant_t>(*x.m_target) &&
                !ASR::is_a<ASR::TupleConstant_t>(*x.m_value) ) {
                ptr_loads = 0;
                this->visit_expr(*x.m_value);
                llvm::Value* value_tuple = tmp;
                ASR::TupleConstant_t* const_tuple = ASR::down_cast<ASR::TupleConstant_t>(x.m_target);
                for( size_t i = 0; i < const_tuple->n_elements; i++ ) {
                    ptr_loads = 0;
                    visit_expr(*const_tuple->m_elements[i]);
                    llvm::Value* target_ptr = tmp;
                    llvm::Value* item = tuple_api->read_item(value_tuple, i, false);
                    builder->CreateStore(item, target_ptr);
                }
                ptr_loads = ptr_loads_copy;
            } else if( ASR::is_a<ASR::TupleConstant_t>(*x.m_target) &&
                       ASR::is_a<ASR::TupleConstant_t>(*x.m_value) ) {
                ASR::TupleConstant_t* asr_value_tuple = ASR::down_cast<ASR::TupleConstant_t>(x.m_value);
                Vec<llvm::Value*> src_deepcopies;
                src_deepcopies.reserve(al, asr_value_tuple->n_elements);
                for( size_t i = 0; i < asr_value_tuple->n_elements; i++ ) {
                    ASR::ttype_t* asr_tuple_i_type = ASRUtils::expr_type(asr_value_tuple->m_elements[i]);
                    llvm::Type* llvm_tuple_i_type = get_type_from_ttype_t_util(asr_tuple_i_type);
                    llvm::Value* llvm_tuple_i = builder->CreateAlloca(llvm_tuple_i_type, nullptr);
                    ptr_loads = !LLVM::is_llvm_struct(asr_tuple_i_type);
                    visit_expr(*asr_value_tuple->m_elements[i]);
                    llvm_utils->deepcopy(tmp, llvm_tuple_i, asr_tuple_i_type, module.get(), name2memidx);
                    src_deepcopies.push_back(al, llvm_tuple_i);
                }
                ASR::TupleConstant_t* asr_target_tuple = ASR::down_cast<ASR::TupleConstant_t>(x.m_target);
                for( size_t i = 0; i < asr_target_tuple->n_elements; i++ ) {
                    ptr_loads = 0;
                    visit_expr(*asr_target_tuple->m_elements[i]);
                    LLVM::CreateStore(*builder,
                        LLVM::CreateLoad(*builder, src_deepcopies[i]),
                        tmp
                    );
                }
                ptr_loads = ptr_loads_copy;
            } else {
                ptr_loads = 0;
                this->visit_expr(*x.m_value);
                llvm::Value* value_tuple = tmp;
                this->visit_expr(*x.m_target);
                llvm::Value* target_tuple = tmp;
                ptr_loads = ptr_loads_copy;
                ASR::Tuple_t* value_tuple_type = ASR::down_cast<ASR::Tuple_t>(asr_value_type);
                std::string type_code = ASRUtils::get_type_code(value_tuple_type->m_type,
                                                                value_tuple_type->n_type);
                tuple_api->tuple_deepcopy(value_tuple, target_tuple,
                                          value_tuple_type, module.get(),
                                          name2memidx);
            }
            return ;
        } else if( is_target_dict && is_value_dict ) {
            int64_t ptr_loads_copy = ptr_loads;
            ptr_loads = 0;
            this->visit_expr(*x.m_value);
            llvm::Value* value_dict = tmp;
            this->visit_expr(*x.m_target);
            llvm::Value* target_dict = tmp;
            ptr_loads = ptr_loads_copy;
            ASR::Dict_t* value_dict_type = ASR::down_cast<ASR::Dict_t>(asr_value_type);
            set_dict_api(value_dict_type);
            llvm_utils->dict_api->dict_deepcopy(value_dict, target_dict,
                                    value_dict_type, module.get(), name2memidx);
            return ;
        } else if( is_target_struct && is_value_struct ) {
            int64_t ptr_loads_copy = ptr_loads;
            ptr_loads = 0;
            this->visit_expr(*x.m_value);
            llvm::Value* value_struct = tmp;
            bool is_assignment_target_copy = is_assignment_target;
            is_assignment_target = true;
            this->visit_expr(*x.m_target);
            is_assignment_target = is_assignment_target_copy;
            llvm::Value* target_struct = tmp;
            ptr_loads = ptr_loads_copy;
            llvm_utils->deepcopy(value_struct, target_struct,
                asr_target_type, module.get(), name2memidx);
            return ;
        }

        if( ASR::is_a<ASR::Pointer_t>(*ASRUtils::expr_type(x.m_target)) &&
            ASR::is_a<ASR::GetPointer_t>(*x.m_value) ) {
            ASR::Variable_t *asr_target = EXPR2VAR(x.m_target);
            ASR::GetPointer_t* get_ptr = ASR::down_cast<ASR::GetPointer_t>(x.m_value);
            ASR::Variable_t *asr_value = EXPR2VAR(get_ptr->m_arg);
            uint32_t value_h = get_hash((ASR::asr_t*)asr_value);
            uint32_t target_h = get_hash((ASR::asr_t*)asr_target);
            builder->CreateStore(llvm_symtab[value_h], llvm_symtab[target_h]);
            return ;
        }
        llvm::Value *target, *value;
        uint32_t h;
        bool lhs_is_string_arrayref = false;
        if( x.m_target->type == ASR::exprType::ArrayItem ||
            x.m_target->type == ASR::exprType::ArraySection ||
            x.m_target->type == ASR::exprType::StructInstanceMember ||
            x.m_target->type == ASR::exprType::ListItem ||
            x.m_target->type == ASR::exprType::UnionInstanceMember ) {
            is_assignment_target = true;
            this->visit_expr(*x.m_target);
            is_assignment_target = false;
            target = tmp;
            if (is_a<ASR::ArrayItem_t>(*x.m_target)) {
                ASR::ArrayItem_t *asr_target0 = ASR::down_cast<ASR::ArrayItem_t>(x.m_target);
                if (is_a<ASR::Var_t>(*asr_target0->m_v)) {
                    ASR::Variable_t *asr_target = ASRUtils::EXPR2VAR(asr_target0->m_v);
                    if ( is_a<ASR::Character_t>(*asr_target->m_type) ) {
                        ASR::Character_t *t = ASR::down_cast<ASR::Character_t>(asr_target->m_type);
                        if (t->n_dims == 0) {
                            target = CreateLoad(target);
                            lhs_is_string_arrayref = true;
                        }
                    }
                }
            } else if (is_a<ASR::ArraySection_t>(*x.m_target)) {
                ASR::ArraySection_t *asr_target0 = ASR::down_cast<ASR::ArraySection_t>(x.m_target);
                if (is_a<ASR::Var_t>(*asr_target0->m_v)) {
                    ASR::Variable_t *asr_target = ASRUtils::EXPR2VAR(asr_target0->m_v);
                    if ( is_a<ASR::Character_t>(*asr_target->m_type) ) {
                        ASR::Character_t *t = ASR::down_cast<ASR::Character_t>(asr_target->m_type);
                        if (t->n_dims == 0) {
                            target = CreateLoad(target);
                            lhs_is_string_arrayref = true;
                        }
                    }
                }
            } else if( ASR::is_a<ASR::ListItem_t>(*x.m_target) ) {
                ASR::ListItem_t* asr_target0 = ASR::down_cast<ASR::ListItem_t>(x.m_target);
                int64_t ptr_loads_copy = ptr_loads;
                ptr_loads = 0;
                this->visit_expr(*asr_target0->m_a);
                ptr_loads = ptr_loads_copy;
                llvm::Value* list = tmp;
                this->visit_expr_wrapper(asr_target0->m_pos, true);
                llvm::Value* pos = tmp;

                target = list_api->read_item(list, pos, compiler_options.enable_bounds_checking,
                                             *module, true);
            }
        } else {
            ASR::Variable_t *asr_target = EXPR2VAR(x.m_target);
            h = get_hash((ASR::asr_t*)asr_target);
            target = llvm_symtab[h];
            if (ASR::is_a<ASR::Pointer_t>(*asr_target->m_type) &&
                !ASR::is_a<ASR::CPtr_t>(
                    *ASR::down_cast<ASR::Pointer_t>(asr_target->m_type)->m_type)) {
                target = CreateLoad(target);
            }
            if( arr_descr->is_array(ASRUtils::get_contained_type(asr_target_type)) ) {
                if( asr_target->m_type->type ==
                    ASR::ttypeType::Character) {
                    target = CreateLoad(arr_descr->get_pointer_to_data(target));
                }
            }
        }
        if( ASR::is_a<ASR::UnionTypeConstructor_t>(*x.m_value) ) {
            return ;
        }
        ASR::ttype_t* target_type = ASRUtils::expr_type(x.m_target);
        ASR::ttype_t* value_type = ASRUtils::expr_type(x.m_value);
        this->visit_expr_wrapper(x.m_value, true);
        if( ASR::is_a<ASR::Var_t>(*x.m_value) &&
            ASR::is_a<ASR::Union_t>(*value_type) ) {
            tmp = LLVM::CreateLoad(*builder, tmp);
        }
        value = tmp;
        if ( is_a<ASR::Character_t>(*expr_type(x.m_value)) ) {
            ASR::Character_t *t = ASR::down_cast<ASR::Character_t>(expr_type(x.m_value));
            if (t->n_dims == 0) {
                if (lhs_is_string_arrayref) {
                    value = CreateLoad(value);
                }
                if (ASR::is_a<ASR::Var_t>(*x.m_target)) {
                    ASR::Variable_t *asr_target = EXPR2VAR(x.m_target);
                    if (asr_target->m_storage == ASR::storage_typeType::Allocatable) {
                        tmp = lfortran_str_copy(target, value);
                        return;
                    }
                }
            }
        }
        if( ASRUtils::is_array(target_type) &&
            ASRUtils::is_array(value_type) &&
            ASRUtils::check_equal_type(target_type, value_type) ) {
            bool data_only_copy = false;
            bool is_target_data_only_array = ASRUtils::expr_abi(x.m_target) == ASR::abiType::BindC;
            bool is_value_data_only_array = ASRUtils::expr_abi(x.m_value) == ASR::abiType::BindC;
            if( is_target_data_only_array || is_value_data_only_array ) {
                llvm::Value *target_data = nullptr, *value_data = nullptr, *llvm_size = nullptr;
                if( is_target_data_only_array ) {
                    target_data = target;
                    ASR::dimension_t* target_dims = nullptr;
                    int target_ndims = ASRUtils::extract_dimensions_from_ttype(target_type, target_dims);
                    size_t target_size = 1;
                    data_only_copy = true;
                    for( int i = 0; i < target_ndims; i++ ) {
                        int dim_length = -1;
                        if( !ASRUtils::extract_value(ASRUtils::expr_value(target_dims[i].m_length), dim_length) ) {
                            data_only_copy = false;
                            break;
                        }
                        target_size *= dim_length;
                    }
                    if( data_only_copy ) {
                        llvm_size = llvm::ConstantInt::get(llvm::Type::getInt32Ty(context),
                                                           llvm::APInt(32, target_size));
                        data_only_copy = false;
                    }
                } else {
                    target_data = LLVM::CreateLoad(*builder, arr_descr->get_pointer_to_data(target));
                }
                if( is_value_data_only_array ) {
                    value_data = value;
                    ASR::dimension_t* value_dims = nullptr;
                    int value_ndims = ASRUtils::extract_dimensions_from_ttype(value_type, value_dims);
                    size_t value_size = 1;
                    data_only_copy = true;
                    for( int i = 0; i < value_ndims; i++ ) {
                        int dim_length = -1;
                        if( !ASRUtils::extract_value(ASRUtils::expr_value(value_dims[i].m_length), dim_length) ) {
                            data_only_copy = false;
                            break;
                        }
                        value_size *= dim_length;
                    }
                    if( data_only_copy ) {
                        llvm_size = llvm::ConstantInt::get(llvm::Type::getInt32Ty(context),
                                                           llvm::APInt(32, value_size));
                        data_only_copy = false;
                    }
                } else {
                    value_data = LLVM::CreateLoad(*builder, arr_descr->get_pointer_to_data(value));
                }
                if( llvm_size ) {
                    arr_descr->copy_array_data_only(value_data, target_data, module.get(),
                                                    target_type, llvm_size);
                }
            } else {
                arr_descr->copy_array(value, target, module.get(),
                                    target_type, false, false);
            }
        } else {
            builder->CreateStore(value, target);
        }
    }

    void visit_AssociateBlockCall(const ASR::AssociateBlockCall_t& x) {
        LCOMPILERS_ASSERT(ASR::is_a<ASR::AssociateBlock_t>(*x.m_m));
        ASR::AssociateBlock_t* associate_block = ASR::down_cast<ASR::AssociateBlock_t>(x.m_m);
        declare_vars(*associate_block);
        for (size_t i = 0; i < associate_block->n_body; i++) {
            this->visit_stmt(*(associate_block->m_body[i]));
        }
    }

    void visit_BlockCall(const ASR::BlockCall_t& x) {
        if( x.m_label != -1 ) {
            if( llvm_goto_targets.find(x.m_label) == llvm_goto_targets.end() ) {
                llvm::BasicBlock *new_target = llvm::BasicBlock::Create(context, "goto_target");
                llvm_goto_targets[x.m_label] = new_target;
            }
            start_new_block(llvm_goto_targets[x.m_label]);
        }
        LCOMPILERS_ASSERT(ASR::is_a<ASR::Block_t>(*x.m_m));
        ASR::Block_t* block = ASR::down_cast<ASR::Block_t>(x.m_m);
        declare_vars(*block);
        std::string block_name;
        if (block->m_name) {
            block_name = std::string(block->m_name);
        } else {
            block_name = "block";
        }
        std::string blockstart_name = block_name + ".start";
        std::string blockend_name = block_name + ".end";
        llvm::BasicBlock *blockstart = llvm::BasicBlock::Create(context, blockstart_name);
        start_new_block(blockstart);
        llvm::BasicBlock *blockend = llvm::BasicBlock::Create(context, blockend_name);
        llvm::Function *fn = blockstart->getParent();
        fn->getBasicBlockList().push_back(blockend);
        builder->SetInsertPoint(blockstart);
        loop_or_block_end.push_back(blockend);
        loop_or_block_end_names.push_back(blockend_name);
        for (size_t i = 0; i < block->n_body; i++) {
            this->visit_stmt(*(block->m_body[i]));
        }
        loop_or_block_end.pop_back();
        loop_or_block_end_names.pop_back();
        llvm::BasicBlock *last_bb = builder->GetInsertBlock();
        llvm::Instruction *block_terminator = last_bb->getTerminator();
        if (block_terminator == nullptr) {
            // The previous block is not terminated --- terminate it by jumping
            // to blockend
            builder->CreateBr(blockend);
        }
        builder->SetInsertPoint(blockend);
    }

    inline void visit_expr_wrapper(ASR::expr_t* x, bool load_ref=false) {
        this->visit_expr(*x);
        if( x->type == ASR::exprType::ArrayItem ||
            x->type == ASR::exprType::ArraySection ||
            x->type == ASR::exprType::StructInstanceMember ) {
            if( load_ref &&
                !ASRUtils::is_value_constant(ASRUtils::expr_value(x)) ) {
                tmp = CreateLoad(tmp);
            }
        }
    }

    void fill_type_stmt(const ASR::SelectType_t& x,
        std::vector<ASR::type_stmt_t*>& type_stmt_order,
        ASR::type_stmtType type_stmt_type) {
        for( size_t i = 0; i < x.n_body; i++ ) {
            if( x.m_body[i]->type == type_stmt_type ) {
                type_stmt_order.push_back(x.m_body[i]);
            }
        }
    }

    void visit_SelectType(const ASR::SelectType_t& x) {
        LCOMPILERS_ASSERT(ASR::is_a<ASR::Var_t>(*x.m_selector));
        // Process TypeStmtName first, then ClassStmt
        std::vector<ASR::type_stmt_t*> select_type_stmts;
        fill_type_stmt(x, select_type_stmts, ASR::type_stmtType::TypeStmtName);
        fill_type_stmt(x, select_type_stmts, ASR::type_stmtType::TypeStmtType);
        fill_type_stmt(x, select_type_stmts, ASR::type_stmtType::ClassStmt);
        LCOMPILERS_ASSERT(x.n_body == select_type_stmts.size());
        ASR::Var_t* selector_var = ASR::down_cast<ASR::Var_t>(x.m_selector);
        uint64_t ptr_loads_copy = ptr_loads;
        ptr_loads = 0;
        visit_Var(*selector_var);
        ptr_loads = ptr_loads_copy;
        llvm::Value* llvm_selector = tmp;
        llvm::BasicBlock *mergeBB = llvm::BasicBlock::Create(context, "ifcont");
        for( size_t i = 0; i < select_type_stmts.size(); i++ ) {
            llvm::Function *fn = builder->GetInsertBlock()->getParent();

            llvm::BasicBlock *thenBB = llvm::BasicBlock::Create(context, "then", fn);
            llvm::BasicBlock *elseBB = llvm::BasicBlock::Create(context, "else");

            llvm::Value* cond = nullptr;
            ASR::stmt_t** type_block = nullptr;
            size_t n_type_block = 0;
            switch( select_type_stmts[i]->type ) {
                case ASR::type_stmtType::TypeStmtName: {
                    llvm::Value* vptr_int_hash = CreateLoad(llvm_utils->create_gep(llvm_selector, 0));
                    ASR::ttype_t* selector_var_type = ASRUtils::expr_type(x.m_selector);
                    if( ASRUtils::is_array(selector_var_type) ) {
                        vptr_int_hash = CreateLoad(llvm_utils->create_gep(vptr_int_hash, 0));
                    }
                    ASR::TypeStmtName_t* type_stmt_name = ASR::down_cast<ASR::TypeStmtName_t>(select_type_stmts[i]);
                    ASR::symbol_t* type_sym = ASRUtils::symbol_get_past_external(type_stmt_name->m_sym);
                    if( ASR::is_a<ASR::StructType_t>(*type_sym) ) {
                        current_select_type_block_type = getStructType(
                            ASR::down_cast<ASR::StructType_t>(type_sym), true);
                        current_select_type_block_der_type = ASR::down_cast<ASR::StructType_t>(type_sym)->m_name;
                    } else {
                        LCOMPILERS_ASSERT(false);
                    }
                    if (type2vtab.find(type_sym) == type2vtab.end() &&
                        type2vtab[type_sym].find(current_scope) == type2vtab[type_sym].end()) {
                        create_vtab_for_struct_type(type_sym, current_scope);
                    }
                    llvm::Value* type_sym_vtab = type2vtab[type_sym][current_scope];
                    cond = builder->CreateICmpEQ(
                            vptr_int_hash,
                            CreateLoad( llvm_utils->create_gep(type_sym_vtab, 0) ) );
                    type_block = type_stmt_name->m_body;
                    n_type_block = type_stmt_name->n_body;
                    break ;
                }
                case ASR::type_stmtType::ClassStmt: {
                    llvm::Value* vptr_int_hash = CreateLoad(llvm_utils->create_gep(llvm_selector, 0));
                    ASR::ClassStmt_t* class_stmt = ASR::down_cast<ASR::ClassStmt_t>(select_type_stmts[i]);
                    ASR::symbol_t* class_sym = ASRUtils::symbol_get_past_external(class_stmt->m_sym);
                    if( ASR::is_a<ASR::StructType_t>(*class_sym) ) {
                        current_select_type_block_type = getStructType(
                            ASR::down_cast<ASR::StructType_t>(class_sym), true);
                        current_select_type_block_der_type = ASR::down_cast<ASR::StructType_t>(class_sym)->m_name;
                    } else {
                        LCOMPILERS_ASSERT(false);
                    }

                    std::vector<llvm::Value*>& class_sym_vtabs = class2vtab[class_sym][current_scope];
                    std::vector<llvm::Value*> conds;
                    conds.reserve(class_sym_vtabs.size());
                    for( size_t i = 0; i < class_sym_vtabs.size(); i++ ) {
                        conds.push_back(builder->CreateICmpEQ(
                            vptr_int_hash,
                            CreateLoad(llvm_utils->create_gep(class_sym_vtabs[i], 0)) ));
                    }
                    cond = builder->CreateOr(conds);
                    type_block = class_stmt->m_body;
                    n_type_block = class_stmt->n_body;
                    break ;
                }
                case ASR::type_stmtType::TypeStmtType: {
                    ASR::ttype_t* selector_var_type = ASRUtils::expr_type(x.m_selector);
                    ASR::TypeStmtType_t* type_stmt_type_t = ASR::down_cast<ASR::TypeStmtType_t>(select_type_stmts[i]);
                    ASR::ttype_t* type_stmt_type = type_stmt_type_t->m_type;
                    current_select_type_block_type = get_type_from_ttype_t_util(type_stmt_type)->getPointerTo();
                    llvm::Value* intrinsic_type_id = llvm::ConstantInt::get(getIntType(8),
                        llvm::APInt(64, -((int) type_stmt_type->type) -
                            ASRUtils::extract_kind_from_ttype_t(type_stmt_type), true));
                    llvm::Value* _type_id = nullptr;
                    if( ASRUtils::is_array(selector_var_type) ) {
                        llvm::Value* data_ptr = CreateLoad(arr_descr->get_pointer_to_data(llvm_selector));
                        _type_id = CreateLoad(llvm_utils->create_gep(data_ptr, 0));
                    } else {
                        _type_id = CreateLoad(llvm_utils->create_gep(llvm_selector, 0));
                    }
                    cond = builder->CreateICmpEQ(_type_id, intrinsic_type_id);
                    type_block = type_stmt_type_t->m_body;
                    n_type_block = type_stmt_type_t->n_body;
                    break;
                }
                default: {
                    throw CodeGenError("ASR::type_stmtType, " +
                                       std::to_string(x.m_body[i]->type) +
                                       " is not yet supported.");
                }
            }
            builder->CreateCondBr(cond, thenBB, elseBB);
            builder->SetInsertPoint(thenBB);
            {
                if( n_type_block == 1 && ASR::is_a<ASR::BlockCall_t>(*type_block[0]) ) {
                    ASR::BlockCall_t* block_call = ASR::down_cast<ASR::BlockCall_t>(type_block[0]);
                    ASR::Block_t* block_t = ASR::down_cast<ASR::Block_t>(block_call->m_m);
                    declare_vars(*block_t, false);
                    for( size_t j = 0; j < block_t->n_body; j++ ) {
                        this->visit_stmt(*block_t->m_body[j]);
                    }
                }
            }
            builder->CreateBr(mergeBB);

            start_new_block(elseBB);
            current_select_type_block_type = nullptr;
            current_select_type_block_der_type.clear();
        }
        if( x.n_default > 0 ) {
            for( size_t i = 0; i < x.n_default; i++ ) {
                this->visit_stmt(*x.m_default[i]);
            }
        }
        start_new_block(mergeBB);
    }

    void visit_IntegerCompare(const ASR::IntegerCompare_t &x) {
        if (x.m_value) {
            this->visit_expr_wrapper(x.m_value, true);
            return;
        }
        this->visit_expr_wrapper(x.m_left, true);
        llvm::Value *left = tmp;
        this->visit_expr_wrapper(x.m_right, true);
        llvm::Value *right = tmp;
        switch (x.m_op) {
            case (ASR::cmpopType::Eq) : {
                tmp = builder->CreateICmpEQ(left, right);
                break;
            }
            case (ASR::cmpopType::Gt) : {
                tmp = builder->CreateICmpSGT(left, right);
                break;
            }
            case (ASR::cmpopType::GtE) : {
                tmp = builder->CreateICmpSGE(left, right);
                break;
            }
            case (ASR::cmpopType::Lt) : {
                tmp = builder->CreateICmpSLT(left, right);
                break;
            }
            case (ASR::cmpopType::LtE) : {
                tmp = builder->CreateICmpSLE(left, right);
                break;
            }
            case (ASR::cmpopType::NotEq) : {
                tmp = builder->CreateICmpNE(left, right);
                break;
            }
            default : {
                throw CodeGenError("Comparison operator not implemented",
                        x.base.base.loc);
            }
        }
    }

    void visit_UnsignedIntegerCompare(const ASR::UnsignedIntegerCompare_t &x) {
        if (x.m_value) {
            this->visit_expr_wrapper(x.m_value, true);
            return;
        }
        this->visit_expr_wrapper(x.m_left, true);
        llvm::Value *left = tmp;
        this->visit_expr_wrapper(x.m_right, true);
        llvm::Value *right = tmp;
        switch (x.m_op) {
            case (ASR::cmpopType::Eq) : {
                tmp = builder->CreateICmpEQ(left, right);
                break;
            }
            case (ASR::cmpopType::Gt) : {
                tmp = builder->CreateICmpUGT(left, right);
                break;
            }
            case (ASR::cmpopType::GtE) : {
                tmp = builder->CreateICmpUGE(left, right);
                break;
            }
            case (ASR::cmpopType::Lt) : {
                tmp = builder->CreateICmpULT(left, right);
                break;
            }
            case (ASR::cmpopType::LtE) : {
                tmp = builder->CreateICmpULE(left, right);
                break;
            }
            case (ASR::cmpopType::NotEq) : {
                tmp = builder->CreateICmpNE(left, right);
                break;
            }
            default : {
                throw CodeGenError("Comparison operator not implemented",
                        x.base.base.loc);
            }
        }
    }

    void visit_RealCompare(const ASR::RealCompare_t &x) {
        if (x.m_value) {
            this->visit_expr_wrapper(x.m_value, true);
            return;
        }
        this->visit_expr_wrapper(x.m_left, true);
        llvm::Value *left = tmp;
        this->visit_expr_wrapper(x.m_right, true);
        llvm::Value *right = tmp;
        switch (x.m_op) {
            case (ASR::cmpopType::Eq) : {
                tmp = builder->CreateFCmpUEQ(left, right);
                break;
            }
            case (ASR::cmpopType::Gt) : {
                tmp = builder->CreateFCmpUGT(left, right);
                break;
            }
            case (ASR::cmpopType::GtE) : {
                tmp = builder->CreateFCmpUGE(left, right);
                break;
            }
            case (ASR::cmpopType::Lt) : {
                tmp = builder->CreateFCmpULT(left, right);
                break;
            }
            case (ASR::cmpopType::LtE) : {
                tmp = builder->CreateFCmpULE(left, right);
                break;
            }
            case (ASR::cmpopType::NotEq) : {
                tmp = builder->CreateFCmpUNE(left, right);
                break;
            }
            default : {
                throw CodeGenError("Comparison operator not implemented",
                        x.base.base.loc);
            }
        }
    }

    void visit_ComplexCompare(const ASR::ComplexCompare_t &x) {
        if (x.m_value) {
            this->visit_expr_wrapper(x.m_value, true);
            return;
        }
        this->visit_expr_wrapper(x.m_left, true);
        llvm::Value *left = tmp;
        this->visit_expr_wrapper(x.m_right, true);
        llvm::Value *right = tmp;
        llvm::Value* real_left = complex_re(left, left->getType());
        llvm::Value* real_right = complex_re(right, right->getType());
        llvm::Value* img_left = complex_im(left, left->getType());
        llvm::Value* img_right = complex_im(right, right->getType());
        llvm::Value *real_res, *img_res;
        switch (x.m_op) {
            case (ASR::cmpopType::Eq) : {
                real_res = builder->CreateFCmpUEQ(real_left, real_right);
                img_res = builder->CreateFCmpUEQ(img_left, img_right);
                break;
            }
            case (ASR::cmpopType::NotEq) : {
                real_res = builder->CreateFCmpUNE(real_left, real_right);
                img_res = builder->CreateFCmpUNE(img_left, img_right);
                break;
            }
            default : {
                throw CodeGenError("Comparison operator not implemented",
                        x.base.base.loc);
            }
        }
        tmp = builder->CreateAnd(real_res, img_res);
    }

    void visit_StringCompare(const ASR::StringCompare_t &x) {
        if (x.m_value) {
            this->visit_expr_wrapper(x.m_value, true);
            return;
        }
        this->visit_expr_wrapper(x.m_left, true);
        llvm::Value *left = tmp;
        this->visit_expr_wrapper(x.m_right, true);
        llvm::Value *right = tmp;
        std::string fn;
        switch (x.m_op) {
            case (ASR::cmpopType::Eq) : {
                fn = "_lpython_str_compare_eq";
                break;
            }
            case (ASR::cmpopType::NotEq) : {
                fn = "_lpython_str_compare_noteq";
                break;
            }
            case (ASR::cmpopType::Gt) : {
                fn = "_lpython_str_compare_gt";
                break;
            }
            case (ASR::cmpopType::GtE) : {
                fn = "_lpython_str_compare_gte";
                break;
            }
            case (ASR::cmpopType::Lt) : {
                fn = "_lpython_str_compare_lt";
                break;
            }
            case (ASR::cmpopType::LtE) : {
                fn = "_lpython_str_compare_lte";
                break;
            }
            default : {
                throw CodeGenError("Comparison operator not implemented",
                        x.base.base.loc);
            }
        }
        tmp = lfortran_str_cmp(left, right, fn);
    }

    void visit_LogicalCompare(const ASR::LogicalCompare_t &x) {
        if (x.m_value) {
            this->visit_expr_wrapper(x.m_value, true);
            return;
        }
        this->visit_expr_wrapper(x.m_left, true);
        llvm::Value *left = tmp;
        this->visit_expr_wrapper(x.m_right, true);
        llvm::Value *right = tmp;
        // i1 -> i32
        left = builder->CreateZExt(left, llvm::Type::getInt32Ty(context));
        right = builder->CreateZExt(right, llvm::Type::getInt32Ty(context));
        switch (x.m_op) {
            case (ASR::cmpopType::Eq) : {
                tmp = builder->CreateICmpEQ(left, right);
                break;
            }
            case (ASR::cmpopType::NotEq) : {
                tmp = builder->CreateICmpNE(left, right);
                break;
            }
            case (ASR::cmpopType::Gt) : {
                tmp = builder->CreateICmpUGT(left, right);
                break;
            }
            case (ASR::cmpopType::GtE) : {
                tmp = builder->CreateICmpUGE(left, right);
                break;
            }
            case (ASR::cmpopType::Lt) : {
                tmp = builder->CreateICmpULT(left, right);
                break;
            }
            case (ASR::cmpopType::LtE) : {
                tmp = builder->CreateICmpULE(left, right);
                break;
            }
            default : {
                throw CodeGenError("Comparison operator not implemented",
                        x.base.base.loc);
            }
        }
    }

    void visit_OverloadedCompare(const ASR::OverloadedCompare_t &x) {
        this->visit_expr(*x.m_overloaded);
    }

    void visit_If(const ASR::If_t &x) {
        this->visit_expr_wrapper(x.m_test, true);
        llvm_utils->create_if_else(tmp, [=]() {
            for (size_t i=0; i<x.n_body; i++) {
                this->visit_stmt(*x.m_body[i]);
            }
        }, [=]() {
            for (size_t i=0; i<x.n_orelse; i++) {
                this->visit_stmt(*x.m_orelse[i]);
            }
        });
    }

    void visit_IfExp(const ASR::IfExp_t &x) {
        // IfExp(expr test, expr body, expr orelse, ttype type, expr? value)
        this->visit_expr_wrapper(x.m_test, true);
        llvm::Value *cond = tmp;
        llvm::Value *then_val = nullptr;
        llvm::Value *else_val = nullptr;
        llvm_utils->create_if_else(cond, [=, &then_val]() {
            this->visit_expr_wrapper(x.m_body, true);
            then_val = tmp;
        }, [=, &else_val]() {
            this->visit_expr_wrapper(x.m_orelse, true);
            else_val = tmp;
        });
        tmp = builder->CreateSelect(cond, then_val, else_val);
    }

    // TODO: Implement visit_DooLoop
    //void visit_DoLoop(const ASR::DoLoop_t &x) {
    //}

    void visit_WhileLoop(const ASR::WhileLoop_t &x) {
        create_loop(x.m_name, [=]() {
            this->visit_expr_wrapper(x.m_test, true);
            return tmp;
        }, [=]() {
            for (size_t i=0; i<x.n_body; i++) {
                this->visit_stmt(*x.m_body[i]);
            }
        });
    }

    bool case_insensitive_string_compare(const std::string& str1, const std::string& str2) {
        if (str1.size() != str2.size()) {
            return false;
        }
        for (std::string::const_iterator c1 = str1.begin(), c2 = str2.begin(); c1 != str1.end(); ++c1, ++c2) {
            if (tolower(static_cast<unsigned char>(*c1)) != tolower(static_cast<unsigned char>(*c2))) {
                return false;
            }
        }
        return true;
    }

    void visit_Exit(const ASR::Exit_t &x) {
        if (x.m_stmt_name) {
            std::string stmt_name = std::string(x.m_stmt_name) + ".end";
            int nested_block_depth = loop_or_block_end_names.size();
            int i = nested_block_depth - 1;
            for (; i >= 0; i--) {
                if (case_insensitive_string_compare(loop_or_block_end_names[i], stmt_name)) {
                    break;
                }
            }
            if (i >= 0) {
                builder->CreateBr(loop_or_block_end[i]);
            } else {
                throw CodeGenError("Could not find block or loop named " + std::string(x.m_stmt_name) + " in parent scope to exit from.",
                x.base.base.loc);
            }
        } else {
            builder->CreateBr(loop_or_block_end.back());
        }
        llvm::BasicBlock *bb = llvm::BasicBlock::Create(context, "unreachable_after_exit");
        start_new_block(bb);
    }

    void visit_Cycle(const ASR::Cycle_t &x) {
        if (x.m_stmt_name) {
            std::string stmt_name = std::string(x.m_stmt_name) + ".head";
            int nested_block_depth = loop_head_names.size();
            int i = nested_block_depth - 1;
            for (; i >= 0; i--) {
                if (case_insensitive_string_compare(loop_head_names[i], stmt_name)) {
                    break;
                }
            }
            if (i >= 0) {
                builder->CreateBr(loop_head[i]);
            } else {
                throw CodeGenError("Could not find loop named " + std::string(x.m_stmt_name) + " in parent scope to cycle to.",
                x.base.base.loc);
            }
        } else {
            builder->CreateBr(loop_head.back());
        }
        llvm::BasicBlock *bb = llvm::BasicBlock::Create(context, "unreachable_after_cycle");
        start_new_block(bb);
    }

    void visit_Return(const ASR::Return_t & /* x */) {
        builder->CreateBr(proc_return);
        llvm::BasicBlock *bb = llvm::BasicBlock::Create(context, "unreachable_after_return");
        start_new_block(bb);
    }

    void visit_GoTo(const ASR::GoTo_t &x) {
        if (llvm_goto_targets.find(x.m_target_id) == llvm_goto_targets.end()) {
            // If the target does not exist yet, create it
            llvm::BasicBlock *new_target = llvm::BasicBlock::Create(context, "goto_target");
            llvm_goto_targets[x.m_target_id] = new_target;
        }
        llvm::BasicBlock *target = llvm_goto_targets[x.m_target_id];
        builder->CreateBr(target);
        llvm::BasicBlock *bb = llvm::BasicBlock::Create(context, "unreachable_after_goto");
        start_new_block(bb);
    }

    void visit_GoToTarget(const ASR::GoToTarget_t &x) {
        if (llvm_goto_targets.find(x.m_id) == llvm_goto_targets.end()) {
            // If the target does not exist yet, create it
            llvm::BasicBlock *new_target = llvm::BasicBlock::Create(context, "goto_target");
            llvm_goto_targets[x.m_id] = new_target;
        }
        llvm::BasicBlock *target = llvm_goto_targets[x.m_id];
        start_new_block(target);
    }

    void visit_LogicalBinOp(const ASR::LogicalBinOp_t &x) {
        if (x.m_value) {
            this->visit_expr_wrapper(x.m_value, true);
            return;
        }
        this->visit_expr_wrapper(x.m_left, true);
        llvm::Value *left_val = tmp;
        this->visit_expr_wrapper(x.m_right, true);
        llvm::Value *right_val = tmp;
        llvm::Value *zero, *cond;
        llvm::AllocaInst *result;
        if (ASRUtils::is_integer(*x.m_type)) {
            int a_kind = down_cast<ASR::Integer_t>(x.m_type)->m_kind;
            int init_value_bits = 8*a_kind;
            zero = llvm::ConstantInt::get(context,
                            llvm::APInt(init_value_bits, 0));
            cond = builder->CreateICmpEQ(left_val, zero);
            result = builder->CreateAlloca(getIntType(a_kind), nullptr);
        } else if (ASRUtils::is_real(*x.m_type)) {
            int a_kind = down_cast<ASR::Real_t>(x.m_type)->m_kind;
            int init_value_bits = 8*a_kind;
            if (init_value_bits == 32) {
                zero = llvm::ConstantFP::get(context,
                                    llvm::APFloat((float)0));
            } else {
                zero = llvm::ConstantFP::get(context,
                                    llvm::APFloat((double)0));
            }
            result = builder->CreateAlloca(getFPType(a_kind), nullptr);
            cond = builder->CreateFCmpUEQ(left_val, zero);
        } else if (ASRUtils::is_character(*x.m_type)) {
            zero = llvm::Constant::getNullValue(character_type);
            cond = lfortran_str_cmp(left_val, zero, "_lpython_str_compare_eq");
            result = builder->CreateAlloca(character_type, nullptr);
        } else if (ASRUtils::is_logical(*x.m_type)) {
            zero = llvm::ConstantInt::get(context,
                            llvm::APInt(1, 0));
            cond = builder->CreateICmpEQ(left_val, zero);
            result = builder->CreateAlloca(llvm::Type::getInt1Ty(context), nullptr);
        } else {
            throw CodeGenError("Only Integer, Real, Strings and Logical types are supported "
            "in logical binary operation.", x.base.base.loc);
        }
        switch (x.m_op) {
            case ASR::logicalbinopType::And: {
                llvm_utils->create_if_else(cond, [&, result, left_val]() {
                    LLVM::CreateStore(*builder, left_val, result);
                }, [&, result, right_val]() {
                    LLVM::CreateStore(*builder, right_val, result);
                });
                tmp = LLVM::CreateLoad(*builder, result);
                break;
            };
            case ASR::logicalbinopType::Or: {
                llvm_utils->create_if_else(cond, [&, result, right_val]() {
                    LLVM::CreateStore(*builder, right_val, result);

                }, [&, result, left_val]() {
                    LLVM::CreateStore(*builder, left_val, result);
                });
                tmp = LLVM::CreateLoad(*builder, result);
                break;
            };
            case ASR::logicalbinopType::Xor: {
                tmp = builder->CreateXor(left_val, right_val);
                break;
            };
            case ASR::logicalbinopType::NEqv: {
                tmp = builder->CreateXor(left_val, right_val);
                break;
            };
            case ASR::logicalbinopType::Eqv: {
                tmp = builder->CreateXor(left_val, right_val);
                tmp = builder->CreateNot(tmp);
            };
        }
    }

    void visit_StringRepeat(const ASR::StringRepeat_t &x) {
        if (x.m_value) {
            this->visit_expr_wrapper(x.m_value, true);
            return;
        }
        this->visit_expr_wrapper(x.m_left, true);
        llvm::Value *left_val = tmp;
        this->visit_expr_wrapper(x.m_right, true);
        llvm::Value *right_val = tmp;
        tmp = lfortran_strrepeat(left_val, right_val);
    }

    void visit_StringConcat(const ASR::StringConcat_t &x) {
        if (x.m_value) {
            this->visit_expr_wrapper(x.m_value, true);
            return;
        }
        this->visit_expr_wrapper(x.m_left, true);
        llvm::Value *left_val = tmp;
        this->visit_expr_wrapper(x.m_right, true);
        llvm::Value *right_val = tmp;
        tmp = lfortran_strop(left_val, right_val, "_lfortran_strcat");
    }

    void visit_StringLen(const ASR::StringLen_t &x) {
        if (x.m_value) {
            this->visit_expr_wrapper(x.m_value, true);
            return;
        }
        this->visit_expr_wrapper(x.m_arg, true);
        llvm::AllocaInst *parg = builder->CreateAlloca(character_type, nullptr);
        builder->CreateStore(tmp, parg);
        tmp = lfortran_str_len(parg);
    }

    void visit_StringOrd(const ASR::StringOrd_t &x) {
        if (x.m_value) {
            this->visit_expr_wrapper(x.m_value, true);
            return;
        }
        this->visit_expr_wrapper(x.m_arg, true);
        llvm::AllocaInst *parg = builder->CreateAlloca(character_type, nullptr);
        builder->CreateStore(tmp, parg);
        tmp = lfortran_str_ord(parg);
    }

    void visit_StringChr(const ASR::StringChr_t &x) {
        if (x.m_value) {
            this->visit_expr_wrapper(x.m_value, true);
            return;
        }
        this->visit_expr_wrapper(x.m_arg, true);
        tmp = lfortran_str_chr(tmp);
    }

    void visit_StringItem(const ASR::StringItem_t& x) {
        if (x.m_value) {
            this->visit_expr_wrapper(x.m_value, true);
            return;
        }
        this->visit_expr_wrapper(x.m_idx, true);
        llvm::Value *idx = tmp;
        this->visit_expr_wrapper(x.m_arg, true);
        llvm::Value *str = tmp;
        tmp = lfortran_str_item(str, idx);
    }

    void visit_StringSection(const ASR::StringSection_t& x) {
        if (x.m_value) {
            this->visit_expr_wrapper(x.m_value, true);
            return;
         }
        this->visit_expr_wrapper(x.m_arg, true);
        llvm::Value *str = tmp;
        llvm::Value *left, *right, *step;
        llvm::Value *left_present, *right_present;
        if (x.m_start) {
            this->visit_expr_wrapper(x.m_start, true);
            left = tmp;
            left_present = llvm::ConstantInt::get(context,
                llvm::APInt(1, 1));
        } else {
            left = llvm::Constant::getNullValue(llvm::Type::getInt32Ty(context));
            left_present = llvm::ConstantInt::get(context,
                llvm::APInt(1, 0));
        }
        if (x.m_end) {
            this->visit_expr_wrapper(x.m_end, true);
            right = tmp;
            right_present = llvm::ConstantInt::get(context,
                llvm::APInt(1, 1));
        } else {
            right = llvm::Constant::getNullValue(llvm::Type::getInt32Ty(context));
            right_present = llvm::ConstantInt::get(context,
                llvm::APInt(1, 0));
        }
        if (x.m_step) {
            this->visit_expr_wrapper(x.m_step, true);
            step = tmp;
        } else {
            step = llvm::ConstantInt::get(context,
                llvm::APInt(32, 1));
        }
        tmp = lfortran_str_slice(str, left, right, step, left_present, right_present);
    }

    template <typename T>
    void handle_SU_IntegerBinOp(const T &x) {
        if (x.m_value) {
            this->visit_expr_wrapper(x.m_value, true);
            return;
        }
        this->visit_expr_wrapper(x.m_left, true);
        llvm::Value *left_val = tmp;
        this->visit_expr_wrapper(x.m_right, true);
        llvm::Value *right_val = tmp;
        LCOMPILERS_ASSERT(ASRUtils::is_integer(*x.m_type) ||
            ASRUtils::is_unsigned_integer(*x.m_type))
        switch (x.m_op) {
            case ASR::binopType::Add: {
                tmp = builder->CreateAdd(left_val, right_val);
                break;
            };
            case ASR::binopType::Sub: {
                tmp = builder->CreateSub(left_val, right_val);
                break;
            };
            case ASR::binopType::Mul: {
                tmp = builder->CreateMul(left_val, right_val);
                break;
            };
            case ASR::binopType::Div: {
                tmp = builder->CreateUDiv(left_val, right_val);
                break;
            };
            case ASR::binopType::Pow: {
                llvm::Type *type;
                int a_kind;
                a_kind = down_cast<ASR::Integer_t>(ASRUtils::type_get_past_pointer(x.m_type))->m_kind;
                type = getFPType(a_kind);
                llvm::Value *fleft = builder->CreateSIToFP(left_val,
                        type);
                llvm::Value *fright = builder->CreateSIToFP(right_val,
                        type);
                std::string func_name = a_kind == 4 ? "llvm.pow.f32" : "llvm.pow.f64";
                llvm::Function *fn_pow = module->getFunction(func_name);
                if (!fn_pow) {
                    llvm::FunctionType *function_type = llvm::FunctionType::get(
                            type, { type, type}, false);
                    fn_pow = llvm::Function::Create(function_type,
                            llvm::Function::ExternalLinkage, func_name,
                            module.get());
                }
                tmp = builder->CreateCall(fn_pow, {fleft, fright});
                type = getIntType(a_kind);
                tmp = builder->CreateFPToSI(tmp, type);
                break;
            };
            case ASR::binopType::BitOr: {
                tmp = builder->CreateOr(left_val, right_val);
                break;
            }
            case ASR::binopType::BitAnd: {
                tmp = builder->CreateAnd(left_val, right_val);
                break;
            }
            case ASR::binopType::BitXor: {
                tmp = builder->CreateXor(left_val, right_val);
                break;
            }
            case ASR::binopType::BitLShift: {
                tmp = builder->CreateShl(left_val, right_val);
                break;
            }
            case ASR::binopType::BitRShift: {
                tmp = builder->CreateAShr(left_val, right_val);
                break;
            }
        }
    }

    void visit_IntegerBinOp(const ASR::IntegerBinOp_t &x) {
        handle_SU_IntegerBinOp(x);
    }

    void visit_UnsignedIntegerBinOp(const ASR::UnsignedIntegerBinOp_t &x) {
        handle_SU_IntegerBinOp(x);
    }

    void visit_RealBinOp(const ASR::RealBinOp_t &x) {
        if (x.m_value) {
            this->visit_expr_wrapper(x.m_value, true);
            return;
        }
        lookup_enum_value_for_nonints = true;
        this->visit_expr_wrapper(x.m_left, true);
        llvm::Value *left_val = tmp;
        this->visit_expr_wrapper(x.m_right, true);
        llvm::Value *right_val = tmp;
        lookup_enum_value_for_nonints = false;
        LCOMPILERS_ASSERT(ASRUtils::is_real(*x.m_type))
        switch (x.m_op) {
            case ASR::binopType::Add: {
                tmp = builder->CreateFAdd(left_val, right_val);
                break;
            };
            case ASR::binopType::Sub: {
                tmp = builder->CreateFSub(left_val, right_val);
                break;
            };
            case ASR::binopType::Mul: {
                tmp = builder->CreateFMul(left_val, right_val);
                break;
            };
            case ASR::binopType::Div: {
                tmp = builder->CreateFDiv(left_val, right_val);
                break;
            };
            case ASR::binopType::Pow: {
                llvm::Type *type;
                int a_kind;
                a_kind = down_cast<ASR::Real_t>(ASRUtils::type_get_past_pointer(x.m_type))->m_kind;
                type = getFPType(a_kind);
                std::string func_name = a_kind == 4 ? "llvm.pow.f32" : "llvm.pow.f64";
                llvm::Function *fn_pow = module->getFunction(func_name);
                if (!fn_pow) {
                    llvm::FunctionType *function_type = llvm::FunctionType::get(
                            type, { type, type }, false);
                    fn_pow = llvm::Function::Create(function_type,
                            llvm::Function::ExternalLinkage, func_name,
                            module.get());
                }
                tmp = builder->CreateCall(fn_pow, {left_val, right_val});
                break;
            };
            default: {
                throw CodeGenError("Binary operator '" + ASRUtils::binop_to_str_python(x.m_op) + "' not supported",
                    x.base.base.loc);
            }
        }
    }

    void visit_ComplexBinOp(const ASR::ComplexBinOp_t &x) {
        if (x.m_value) {
            this->visit_expr_wrapper(x.m_value, true);
            return;
        }
        this->visit_expr_wrapper(x.m_left, true);
        llvm::Value *left_val = tmp;
        this->visit_expr_wrapper(x.m_right, true);
        llvm::Value *right_val = tmp;
        LCOMPILERS_ASSERT(ASRUtils::is_complex(*x.m_type));
        llvm::Type *type;
        int a_kind;
        a_kind = down_cast<ASR::Complex_t>(ASRUtils::type_get_past_pointer(x.m_type))->m_kind;
        type = getComplexType(a_kind);
        if( left_val->getType()->isPointerTy() ) {
            left_val = CreateLoad(left_val);
        }
        if( right_val->getType()->isPointerTy() ) {
            right_val = CreateLoad(right_val);
        }
        std::string fn_name;
        switch (x.m_op) {
            case ASR::binopType::Add: {
                if (a_kind == 4) {
                    fn_name = "_lfortran_complex_add_32";
                } else {
                    fn_name = "_lfortran_complex_add_64";
                }
                break;
            };
            case ASR::binopType::Sub: {
                if (a_kind == 4) {
                    fn_name = "_lfortran_complex_sub_32";
                } else {
                    fn_name = "_lfortran_complex_sub_64";
                }
                break;
            };
            case ASR::binopType::Mul: {
                if (a_kind == 4) {
                    fn_name = "_lfortran_complex_mul_32";
                } else {
                    fn_name = "_lfortran_complex_mul_64";
                }
                break;
            };
            case ASR::binopType::Div: {
                if (a_kind == 4) {
                    fn_name = "_lfortran_complex_div_32";
                } else {
                    fn_name = "_lfortran_complex_div_64";
                }
                break;
            };
            case ASR::binopType::Pow: {
                if (a_kind == 4) {
                    fn_name = "_lfortran_complex_pow_32";
                } else {
                    fn_name = "_lfortran_complex_pow_64";
                }
                break;
            };
            default: {
                throw CodeGenError("Binary operator '" + ASRUtils::binop_to_str_python(x.m_op) + "' not supported",
                    x.base.base.loc);
            }
        }
        tmp = lfortran_complex_bin_op(left_val, right_val, fn_name, type);
    }

    void visit_OverloadedBinOp(const ASR::OverloadedBinOp_t &x) {
        this->visit_expr(*x.m_overloaded);
    }

    void visit_IntegerBitNot(const ASR::IntegerBitNot_t &x) {
        if (x.m_value) {
            this->visit_expr_wrapper(x.m_value, true);
            return;
        }
        this->visit_expr_wrapper(x.m_arg, true);
        tmp = builder->CreateNot(tmp);
    }

    void visit_IntegerUnaryMinus(const ASR::IntegerUnaryMinus_t &x) {
        if (x.m_value) {
            this->visit_expr_wrapper(x.m_value, true);
            return;
        }
        this->visit_expr_wrapper(x.m_arg, true);
        llvm::Value *zero = llvm::ConstantInt::get(context,
            llvm::APInt(ASRUtils::extract_kind_from_ttype_t(ASRUtils::expr_type(x.m_arg)) * 8, 0));
        tmp = builder->CreateSub(zero, tmp);
    }

    void visit_RealUnaryMinus(const ASR::RealUnaryMinus_t &x) {
        if (x.m_value) {
            this->visit_expr_wrapper(x.m_value, true);
            return;
        }
        this->visit_expr_wrapper(x.m_arg, true);
        llvm::Value *zero;
        int a_kind = down_cast<ASR::Real_t>(x.m_type)->m_kind;
        if (a_kind == 4) {
            zero = llvm::ConstantFP::get(context,
                llvm::APFloat((float)0.0));
        } else if (a_kind == 8) {
            zero = llvm::ConstantFP::get(context,
                llvm::APFloat((double)0.0));
        } else {
            throw CodeGenError("RealUnaryMinus: kind not supported yet");
        }

        tmp = builder->CreateFSub(zero, tmp);
    }

    void visit_ComplexUnaryMinus(const ASR::ComplexUnaryMinus_t &x) {
        if (x.m_value) {
            this->visit_expr_wrapper(x.m_value, true);
            return;
        }
        this->visit_expr_wrapper(x.m_arg, true);
        llvm::Value *c = tmp;
        double re = 0.0;
        double im = 0.0;
        llvm::Value *re2, *im2;
        llvm::Type *type;
        int a_kind = down_cast<ASR::Complex_t>(x.m_type)->m_kind;
        std::string f_name;
        switch (a_kind) {
            case 4: {
                re2 = llvm::ConstantFP::get(context, llvm::APFloat((float)re));
                im2 = llvm::ConstantFP::get(context, llvm::APFloat((float)im));
                type = complex_type_4;
                f_name = "_lfortran_complex_sub_32";
                break;
            }
            case 8: {
                re2 = llvm::ConstantFP::get(context, llvm::APFloat(re));
                im2 = llvm::ConstantFP::get(context, llvm::APFloat(im));
                type = complex_type_8;
                f_name = "_lfortran_complex_sub_64";
                break;
            }
            default: {
                throw CodeGenError("kind type is not supported");
            }
        }
        tmp = complex_from_floats(re2, im2, type);
        llvm::Value *zero_c = tmp;
        tmp = lfortran_complex_bin_op(zero_c, c, f_name, type);
    }

    template <typename T>
    void handle_SU_IntegerConstant(const T &x) {
        int64_t val = x.m_n;
        int a_kind = ASRUtils::extract_kind_from_ttype_t(x.m_type);
        switch( a_kind ) {
            case 1: {
                tmp = llvm::ConstantInt::get(context, llvm::APInt(8, val, true));
                break ;
            }
            case 2: {
                tmp = llvm::ConstantInt::get(context, llvm::APInt(16, val, true));
                break ;
            }
            case 4 : {
                tmp = llvm::ConstantInt::get(context, llvm::APInt(32, static_cast<int32_t>(val), true));
                break;
            }
            case 8 : {
                tmp = llvm::ConstantInt::get(context, llvm::APInt(64, val, true));
                break;
            }
            default : {
                throw CodeGenError("Constant integers of " + std::to_string(a_kind)
                                    + " bytes aren't supported yet.");
            }

        }
    }

    void visit_IntegerConstant(const ASR::IntegerConstant_t &x) {
        handle_SU_IntegerConstant(x);
    }

    void visit_UnsignedIntegerConstant(const ASR::UnsignedIntegerConstant_t &x) {
        handle_SU_IntegerConstant(x);
    }

    void visit_RealConstant(const ASR::RealConstant_t &x) {
        double val = x.m_r;
        int a_kind = ((ASR::Real_t*)(&(x.m_type->base)))->m_kind;
        switch( a_kind ) {

            case 4 : {
                tmp = llvm::ConstantFP::get(context, llvm::APFloat((float)val));
                break;
            }
            case 8 : {
                tmp = llvm::ConstantFP::get(context, llvm::APFloat(val));
                break;
            }
            default : {
                break;
            }

        }

    }

    void visit_ArrayConstant(const ASR::ArrayConstant_t &x) {
        llvm::Type* el_type;
        if (ASR::is_a<ASR::Integer_t>(*x.m_type)) {
            el_type = getIntType(ASR::down_cast<ASR::Integer_t>(x.m_type)->m_kind);
        } else if (ASR::is_a<ASR::Real_t>(*x.m_type)) {
            switch (ASR::down_cast<ASR::Real_t>(x.m_type)->m_kind) {
                case (4) :
                    el_type = llvm::Type::getFloatTy(context); break;
                case (8) :
                    el_type = llvm::Type::getDoubleTy(context); break;
                default :
                    throw CodeGenError("ConstArray real kind not supported yet");
            }
        } else if (ASR::is_a<ASR::Logical_t>(*x.m_type)) {
            el_type = llvm::Type::getInt1Ty(context);
        } else {
            throw CodeGenError("ConstArray type not supported yet");
        }
        // Create <n x float> type, where `n` is the length of the `x` constant array
        llvm::Type* type_fxn = FIXED_VECTOR_TYPE::get(el_type, x.n_args);
        // Create a pointer <n x float>* to a stack allocated <n x float>
        llvm::AllocaInst *p_fxn = builder->CreateAlloca(type_fxn, nullptr);
        // Assign the array elements to `p_fxn`.
        for (size_t i=0; i < x.n_args; i++) {
            llvm::Value *llvm_el = llvm_utils->create_gep(p_fxn, i);
            ASR::expr_t *el = x.m_args[i];
            llvm::Value *llvm_val;
            if (ASR::is_a<ASR::Integer_t>(*x.m_type)) {
                ASR::IntegerConstant_t *ci = ASR::down_cast<ASR::IntegerConstant_t>(el);
                switch (ASR::down_cast<ASR::Integer_t>(x.m_type)->m_kind) {
                    case (4) : {
                        int32_t el_value = ci->m_n;
                        llvm_val = llvm::ConstantInt::get(context, llvm::APInt(32, static_cast<int32_t>(el_value), true));
                        break;
                    }
                    case (8) : {
                        int64_t el_value = ci->m_n;
                        llvm_val = llvm::ConstantInt::get(context, llvm::APInt(32, el_value, true));
                        break;
                    }
                    default :
                        throw CodeGenError("ConstArray integer kind not supported yet");
                }
            } else if (ASR::is_a<ASR::Real_t>(*x.m_type)) {
                ASR::RealConstant_t *cr = ASR::down_cast<ASR::RealConstant_t>(el);
                switch (ASR::down_cast<ASR::Real_t>(x.m_type)->m_kind) {
                    case (4) : {
                        float el_value = cr->m_r;
                        llvm_val = llvm::ConstantFP::get(context, llvm::APFloat(el_value));
                        break;
                    }
                    case (8) : {
                        double el_value = cr->m_r;
                        llvm_val = llvm::ConstantFP::get(context, llvm::APFloat(el_value));
                        break;
                    }
                    default :
                        throw CodeGenError("ConstArray real kind not supported yet");
                }
            } else if (ASR::is_a<ASR::Logical_t>(*x.m_type)) {
                ASR::LogicalConstant_t *cr = ASR::down_cast<ASR::LogicalConstant_t>(el);
                llvm_val = llvm::ConstantInt::get(context, llvm::APInt(1, cr->m_value));
            } else {
                throw CodeGenError("ConstArray type not supported yet");
            }
            builder->CreateStore(llvm_val, llvm_el);
        }
        // Return the vector as float* type:
        tmp = llvm_utils->create_gep(p_fxn, 0);
    }

    void visit_Assert(const ASR::Assert_t &x) {
        if (compiler_options.emit_debug_info) debug_emit_loc(x);
        this->visit_expr_wrapper(x.m_test, true);
        llvm_utils->create_if_else(tmp, []() {}, [=]() {
            if (compiler_options.emit_debug_info) {
                llvm::Value *fmt_ptr = builder->CreateGlobalStringPtr(infile);
                llvm::Value *fmt_ptr1 = llvm::ConstantInt::get(context, llvm::APInt(
                    1, compiler_options.use_colors));
                call_print_stacktrace_addresses(context, *module, *builder,
                    {fmt_ptr, fmt_ptr1});
            }
            if (x.m_msg) {
                char* s = ASR::down_cast<ASR::StringConstant_t>(x.m_msg)->m_s;
                llvm::Value *fmt_ptr = builder->CreateGlobalStringPtr("AssertionError: %s\n");
                llvm::Value *fmt_ptr2 = builder->CreateGlobalStringPtr(s);
                print_error(context, *module, *builder, {fmt_ptr, fmt_ptr2});
            } else {
                llvm::Value *fmt_ptr = builder->CreateGlobalStringPtr("AssertionError\n");
                print_error(context, *module, *builder, {fmt_ptr});
            }
            int exit_code_int = 1;
            llvm::Value *exit_code = llvm::ConstantInt::get(context,
                    llvm::APInt(32, exit_code_int));
            exit(context, *module, *builder, exit_code);
        });
    }

    void visit_ComplexConstructor(const ASR::ComplexConstructor_t &x) {
        if (x.m_value) {
            this->visit_expr_wrapper(x.m_value, true);
            return;
        }
        this->visit_expr_wrapper(x.m_re, true);
        llvm::Value *re_val = tmp;

        this->visit_expr_wrapper(x.m_im, true);
        llvm::Value *im_val = tmp;

        int a_kind = ASRUtils::extract_kind_from_ttype_t(x.m_type);

        llvm::Value *re2, *im2;
        llvm::Type *type;
        switch( a_kind ) {
            case 4: {
                re2 = builder->CreateFPTrunc(re_val, llvm::Type::getFloatTy(context));
                im2 = builder->CreateFPTrunc(im_val, llvm::Type::getFloatTy(context));
                type = complex_type_4;
                break;
            }
            case 8: {
                re2 = builder->CreateFPExt(re_val, llvm::Type::getDoubleTy(context));
                im2 = builder->CreateFPExt(im_val, llvm::Type::getDoubleTy(context));
                type = complex_type_8;
                break;
            }
            default: {
                throw CodeGenError("kind type is not supported");
            }
        }
        tmp = complex_from_floats(re2, im2, type);
    }

    void visit_ComplexConstant(const ASR::ComplexConstant_t &x) {
        double re = x.m_re;
        double im = x.m_im;
        int a_kind = ASRUtils::extract_kind_from_ttype_t(x.m_type);
        llvm::Value *re2, *im2;
        llvm::Type *type;
        switch( a_kind ) {
            case 4: {
                re2 = llvm::ConstantFP::get(context, llvm::APFloat((float)re));
                im2 = llvm::ConstantFP::get(context, llvm::APFloat((float)im));
                type = complex_type_4;
                break;
            }
            case 8: {
                re2 = llvm::ConstantFP::get(context, llvm::APFloat(re));
                im2 = llvm::ConstantFP::get(context, llvm::APFloat(im));
                type = complex_type_8;
                break;
            }
            default: {
                throw CodeGenError("kind type is not supported");
            }
        }
        tmp = complex_from_floats(re2, im2, type);
    }

    void visit_LogicalConstant(const ASR::LogicalConstant_t &x) {
        int val;
        if (x.m_value == true) {
            val = 1;
        } else {
            val = 0;
        }
        tmp = llvm::ConstantInt::get(context, llvm::APInt(1, val));
    }

    void visit_LogicalNot(const ASR::LogicalNot_t &x) {
        if (x.m_value) {
            this->visit_expr_wrapper(x.m_value, true);
            return;
        }
        this->visit_expr_wrapper(x.m_arg, true);
        llvm::Value *arg = tmp;
        tmp = builder->CreateNot(arg);
    }

    void visit_StringConstant(const ASR::StringConstant_t &x) {
        tmp = builder->CreateGlobalStringPtr(x.m_s);
    }

    inline void fetch_ptr(ASR::Variable_t* x) {
        uint32_t x_h = get_hash((ASR::asr_t*)x);
        LCOMPILERS_ASSERT(llvm_symtab.find(x_h) != llvm_symtab.end());
        llvm::Value* x_v = llvm_symtab[x_h];
        int64_t ptr_loads_copy = ptr_loads;
        tmp = x_v;
        while( ptr_loads_copy-- ) {
            tmp = CreateLoad(tmp);
        }
    }

    inline void fetch_val(ASR::Variable_t* x) {
        uint32_t x_h = get_hash((ASR::asr_t*)x);
        llvm::Value* x_v;
        LCOMPILERS_ASSERT(llvm_symtab.find(x_h) != llvm_symtab.end());
        x_v = llvm_symtab[x_h];
        if (x->m_value_attr) {
            // Already a value, such as value argument to bind(c)
            tmp = x_v;
            return;
        }
        if( arr_descr->is_array(ASRUtils::get_contained_type(x->m_type)) ) {
            tmp = x_v;
        } else {
            tmp = x_v;
            // Load only once since its a value
            if( ptr_loads > 0 ) {
                tmp = CreateLoad(tmp);
            }
        }
    }

    inline void fetch_var(ASR::Variable_t* x) {
        // Only do for constant variables
        if (x->m_value && x->m_storage == ASR::storage_typeType::Parameter) {
            this->visit_expr_wrapper(x->m_value, true);
            return;
        }
        switch( x->m_type->type ) {
            case ASR::ttypeType::Pointer: {
                ASR::ttype_t *t2 = ASRUtils::type_get_past_pointer(x->m_type);
                switch (t2->type) {
                    case ASR::ttypeType::Integer:
                    case ASR::ttypeType::Real:
                    case ASR::ttypeType::Complex:
                    case ASR::ttypeType::Struct:
                    case ASR::ttypeType::Class: {
                        if( t2->type == ASR::ttypeType::Struct ) {
                            ASR::Struct_t* d = ASR::down_cast<ASR::Struct_t>(t2);
                            der_type_name = ASRUtils::symbol_name(d->m_derived_type);
                        } else if( t2->type == ASR::ttypeType::Class ) {
                            ASR::Class_t* d = ASR::down_cast<ASR::Class_t>(t2);
                            der_type_name = ASRUtils::symbol_name(d->m_class_type);
                        }
                        fetch_ptr(x);
                        break;
                    }
                    case ASR::ttypeType::Character:
                    case ASR::ttypeType::Logical: {
                        break;
                    }
                    default:
                        break;
                }
                break;
            }
            case ASR::ttypeType::Struct: {
                ASR::Struct_t* der = ASR::down_cast<ASR::Struct_t>(x->m_type);
                ASR::StructType_t* der_type = ASR::down_cast<ASR::StructType_t>(
                    ASRUtils::symbol_get_past_external(der->m_derived_type));
                der_type_name = std::string(der_type->m_name);
                uint32_t h = get_hash((ASR::asr_t*)x);
                if( llvm_symtab.find(h) != llvm_symtab.end() ) {
                    tmp = llvm_symtab[h];
                }
                break;
            }
            case ASR::ttypeType::Union: {
                ASR::Union_t* der = ASR::down_cast<ASR::Union_t>(x->m_type);
                ASR::UnionType_t* der_type = ASR::down_cast<ASR::UnionType_t>(
                    ASRUtils::symbol_get_past_external(der->m_union_type));
                der_type_name = std::string(der_type->m_name);
                uint32_t h = get_hash((ASR::asr_t*)x);
                if( llvm_symtab.find(h) != llvm_symtab.end() ) {
                    tmp = llvm_symtab[h];
                }
                break;
            }
            case ASR::ttypeType::Class: {
                ASR::Class_t* der = ASR::down_cast<ASR::Class_t>(x->m_type);
                ASR::symbol_t* der_sym = ASRUtils::symbol_get_past_external(der->m_class_type);
                if( ASR::is_a<ASR::ClassType_t>(*der_sym) ) {
                    ASR::ClassType_t* der_type = ASR::down_cast<ASR::ClassType_t>(der_sym);
                    der_type_name = std::string(der_type->m_name);
                } else if( ASR::is_a<ASR::StructType_t>(*der_sym) ) {
                    ASR::StructType_t* der_type = ASR::down_cast<ASR::StructType_t>(der_sym);
                    der_type_name = std::string(der_type->m_name);
                }
                uint32_t h = get_hash((ASR::asr_t*)x);
                if( llvm_symtab.find(h) != llvm_symtab.end() ) {
                    tmp = llvm_symtab[h];
                }
                break;
            }
            default: {
                fetch_val(x);
                break;
            }
        }
    }

    void visit_Var(const ASR::Var_t &x) {
        ASR::Variable_t *v = ASR::down_cast<ASR::Variable_t>(
                symbol_get_past_external(x.m_v));
        fetch_var(v);
    }

    inline ASR::ttype_t* extract_ttype_t_from_expr(ASR::expr_t* expr) {
        return ASRUtils::expr_type(expr);
    }

    void extract_kinds(const ASR::Cast_t& x,
                       int& arg_kind, int& dest_kind)
    {
        dest_kind = ASRUtils::extract_kind_from_ttype_t(x.m_type);
        ASR::ttype_t* curr_type = extract_ttype_t_from_expr(x.m_arg);
        LCOMPILERS_ASSERT(curr_type != nullptr)
        arg_kind = ASRUtils::extract_kind_from_ttype_t(curr_type);
    }

    void visit_ComplexRe(const ASR::ComplexRe_t &x) {
        if (x.m_value) {
            this->visit_expr_wrapper(x.m_value, true);
            return;
        }
        this->visit_expr_wrapper(x.m_arg, true);
        ASR::ttype_t* curr_type = extract_ttype_t_from_expr(x.m_arg);
        int arg_kind = ASRUtils::extract_kind_from_ttype_t(curr_type);
        int dest_kind = ASRUtils::extract_kind_from_ttype_t(x.m_type);
        llvm::Value *re;
        if (arg_kind == 4 && dest_kind == 4) {
            // complex(4) -> real(4)
            re = complex_re(tmp, complex_type_4);
            tmp = re;
        } else if (arg_kind == 4 && dest_kind == 8) {
            // complex(4) -> real(8)
            re = complex_re(tmp, complex_type_4);
            tmp = builder->CreateFPExt(re, llvm::Type::getDoubleTy(context));
        } else if (arg_kind == 8 && dest_kind == 4) {
            // complex(8) -> real(4)
            re = complex_re(tmp, complex_type_8);
            tmp = builder->CreateFPTrunc(re, llvm::Type::getFloatTy(context));
        } else if (arg_kind == 8 && dest_kind == 8) {
            // complex(8) -> real(8)
            re = complex_re(tmp, complex_type_8);
            tmp = re;
        } else {
            std::string msg = "Conversion from " + std::to_string(arg_kind) +
                              " to " + std::to_string(dest_kind) + " not implemented yet.";
            throw CodeGenError(msg);
        }
    }

    void visit_ComplexIm(const ASR::ComplexIm_t &x) {
        if (x.m_value) {
            this->visit_expr_wrapper(x.m_value, true);
            return;
        }
        ASR::ttype_t* curr_type = extract_ttype_t_from_expr(x.m_arg);
        int arg_kind = ASRUtils::extract_kind_from_ttype_t(curr_type);
        llvm::Function *fn = nullptr;
        llvm::Type *ret_type = nullptr, *complex_type = nullptr;
        llvm::AllocaInst *arg = nullptr;
        std::string runtime_func_name = "";
        if (arg_kind == 4) {
            runtime_func_name = "_lfortran_complex_aimag_32";
            ret_type = llvm::Type::getFloatTy(context);
            complex_type = complex_type_4;
            arg = builder->CreateAlloca(complex_type_4,
                nullptr);
        } else {
             runtime_func_name = "_lfortran_complex_aimag_64";
            ret_type = llvm::Type::getDoubleTy(context);
            complex_type = complex_type_8;
            arg = builder->CreateAlloca(complex_type_8,
                nullptr);
        }
        fn = module->getFunction(runtime_func_name);
        if (!fn) {
            llvm::FunctionType *function_type = llvm::FunctionType::get(
                    llvm::Type::getVoidTy(context), {
                        complex_type->getPointerTo(),
                        ret_type->getPointerTo(),
                    }, true);
            fn = llvm::Function::Create(function_type,
                    llvm::Function::ExternalLinkage, runtime_func_name, *module);
        }
        this->visit_expr_wrapper(x.m_arg, true);
        builder->CreateStore(tmp, arg);
        llvm::AllocaInst *result = builder->CreateAlloca(ret_type, nullptr);
        std::vector<llvm::Value*> args = {arg, result};
        builder->CreateCall(fn, args);
        tmp = CreateLoad(result);
    }

    void visit_Cast(const ASR::Cast_t &x) {
        if (x.m_value) {
            this->visit_expr_wrapper(x.m_value, true);
            return;
        }
        this->visit_expr_wrapper(x.m_arg, true);
        switch (x.m_kind) {
            case (ASR::cast_kindType::IntegerToReal) : {
                int a_kind = ASRUtils::extract_kind_from_ttype_t(x.m_type);
                tmp = builder->CreateSIToFP(tmp, getFPType(a_kind, false));
		        break;
            }
            case (ASR::cast_kindType::LogicalToReal) : {
                int a_kind = ASRUtils::extract_kind_from_ttype_t(x.m_type);
                tmp = builder->CreateUIToFP(tmp, getFPType(a_kind, false));
                break;
            }
            case (ASR::cast_kindType::RealToInteger) : {
                llvm::Type *target_type;
                int a_kind = ASRUtils::extract_kind_from_ttype_t(x.m_type);
                target_type = getIntType(a_kind);
                tmp = builder->CreateFPToSI(tmp, target_type);
                break;
            }
            case (ASR::cast_kindType::RealToComplex) : {
                llvm::Type *target_type;
                llvm::Value *zero;
                int a_kind = ASRUtils::extract_kind_from_ttype_t(x.m_type);
                switch(a_kind)
                {
                    case 4:
                        target_type = complex_type_4;
                        tmp = builder->CreateFPTrunc(tmp, llvm::Type::getFloatTy(context));
                        zero = llvm::ConstantFP::get(context, llvm::APFloat((float)0.0));
                        break;
                    case 8:
                        target_type = complex_type_8;
                        tmp = builder->CreateFPExt(tmp, llvm::Type::getDoubleTy(context));
                        zero = llvm::ConstantFP::get(context, llvm::APFloat(0.0));
                        break;
                    default:
                        throw CodeGenError("Only 32 and 64 bits real kinds are supported.");
                }
                tmp = complex_from_floats(tmp, zero, target_type);
                break;
            }
            case (ASR::cast_kindType::IntegerToComplex) : {
                int a_kind = ASRUtils::extract_kind_from_ttype_t(x.m_type);
                llvm::Type *target_type;
                llvm::Type *complex_type;
                llvm::Value *zero;
                switch(a_kind)
                {
                    case 4:
                        target_type = llvm::Type::getFloatTy(context);
                        complex_type = complex_type_4;
                        zero = llvm::ConstantFP::get(context, llvm::APFloat((float)0.0));
                        break;
                    case 8:
                        target_type = llvm::Type::getDoubleTy(context);
                        complex_type = complex_type_8;
                        zero = llvm::ConstantFP::get(context, llvm::APFloat(0.0));
                        break;
                    default:
                        throw CodeGenError("Only 32 and 64 bits real kinds are supported.");
                }
                tmp = builder->CreateSIToFP(tmp, target_type);
                tmp = complex_from_floats(tmp, zero, complex_type);
                break;
            }
            case (ASR::cast_kindType::IntegerToLogical) : {
                ASR::ttype_t* curr_type = extract_ttype_t_from_expr(x.m_arg);
                LCOMPILERS_ASSERT(curr_type != nullptr)
                int a_kind = ASRUtils::extract_kind_from_ttype_t(curr_type);
                switch (a_kind) {
                    case 1:
                        tmp = builder->CreateICmpNE(tmp, builder->getInt8(0));
                        break;
                    case 2:
                        tmp = builder->CreateICmpNE(tmp, builder->getInt16(0));
                        break;
                    case 4:
                        tmp = builder->CreateICmpNE(tmp, builder->getInt32(0));
                        break;
                    case 8:
                        tmp = builder->CreateICmpNE(tmp, builder->getInt64(0));
                        break;
                }
                break;
            }
            case (ASR::cast_kindType::RealToLogical) : {
                llvm::Value *zero;
                ASR::ttype_t* curr_type = extract_ttype_t_from_expr(x.m_arg);
                LCOMPILERS_ASSERT(curr_type != nullptr)
                int a_kind = ASRUtils::extract_kind_from_ttype_t(curr_type);
                if (a_kind == 4) {
                    zero = llvm::ConstantFP::get(context, llvm::APFloat((float)0.0));
                } else {
                    zero = llvm::ConstantFP::get(context, llvm::APFloat(0.0));
                }
                tmp = builder->CreateFCmpUNE(tmp, zero);
                break;
            }
            case (ASR::cast_kindType::CharacterToLogical) : {
                llvm::AllocaInst *parg = builder->CreateAlloca(character_type, nullptr);
                builder->CreateStore(tmp, parg);
                tmp = builder->CreateICmpNE(lfortran_str_len(parg), builder->getInt32(0));
                break;
            }
            case (ASR::cast_kindType::CharacterToInteger) : {
                llvm::AllocaInst *parg = builder->CreateAlloca(character_type, nullptr);
                builder->CreateStore(tmp, parg);
                tmp = lfortran_str_to_int(parg);
                break;
            }
            case (ASR::cast_kindType::ComplexToLogical) : {
                // !(c.real == 0.0 && c.imag == 0.0)
                llvm::Value *zero;
                ASR::ttype_t* curr_type = extract_ttype_t_from_expr(x.m_arg);
                LCOMPILERS_ASSERT(curr_type != nullptr)
                int a_kind = ASRUtils::extract_kind_from_ttype_t(curr_type);
                if (a_kind == 4) {
                    zero = llvm::ConstantFP::get(context, llvm::APFloat((float)0.0));
                } else {
                    zero = llvm::ConstantFP::get(context, llvm::APFloat(0.0));
                }
                llvm::Value *c_real = complex_re(tmp, tmp->getType());
                llvm::Value *real_check = builder->CreateFCmpUEQ(c_real, zero);
                llvm::Value *c_imag = complex_im(tmp, tmp->getType());
                llvm::Value *imag_check = builder->CreateFCmpUEQ(c_imag, zero);
                tmp = builder->CreateAnd(real_check, imag_check);
                tmp = builder->CreateNot(tmp);
                break;
            }
            case (ASR::cast_kindType::LogicalToInteger) : {
                int a_kind = ASRUtils::extract_kind_from_ttype_t(x.m_type);
                tmp = builder->CreateZExt(tmp, getIntType(a_kind));
                break;
            }
            case (ASR::cast_kindType::RealToReal) : {
                int arg_kind = -1, dest_kind = -1;
                extract_kinds(x, arg_kind, dest_kind);
                if( arg_kind > 0 && dest_kind > 0 &&
                    arg_kind != dest_kind )
                {
                    if( arg_kind == 4 && dest_kind == 8 ) {
                        tmp = builder->CreateFPExt(tmp, llvm::Type::getDoubleTy(context));
                    } else if( arg_kind == 8 && dest_kind == 4 ) {
                        tmp = builder->CreateFPTrunc(tmp, llvm::Type::getFloatTy(context));
                    } else {
                        std::string msg = "Conversion from " + std::to_string(arg_kind) +
                                          " to " + std::to_string(dest_kind) + " not implemented yet.";
                        throw CodeGenError(msg);
                    }
                }
                break;
            }
            case (ASR::cast_kindType::IntegerToInteger) : {
                int arg_kind = -1, dest_kind = -1;
                extract_kinds(x, arg_kind, dest_kind);
                if( arg_kind > 0 && dest_kind > 0 &&
                    arg_kind != dest_kind )
                {
                    if (dest_kind > arg_kind) {
                        tmp = builder->CreateSExt(tmp, getIntType(dest_kind));
                    } else {
                        tmp = builder->CreateTrunc(tmp, getIntType(dest_kind));
                    }
                }
                break;
            }
            case (ASR::cast_kindType::IntegerToUnsignedInteger) : {
                int arg_kind = -1, dest_kind = -1;
                extract_kinds(x, arg_kind, dest_kind);
                if( arg_kind > 0 && dest_kind > 0 &&
                    arg_kind != dest_kind )
                {
                    if (dest_kind > arg_kind) {
                        tmp = builder->CreateSExt(tmp, getIntType(dest_kind));
                    } else {
                        tmp = builder->CreateTrunc(tmp, getIntType(dest_kind));
                    }
                }
                break;
            }
            case (ASR::cast_kindType::UnsignedIntegerToInteger) : {
                // tmp = tmp
                break;
            }
            case (ASR::cast_kindType::ComplexToComplex) : {
                llvm::Type *target_type;
                int arg_kind = -1, dest_kind = -1;
                extract_kinds(x, arg_kind, dest_kind);
                llvm::Value *re, *im;
                if( arg_kind > 0 && dest_kind > 0 &&
                    arg_kind != dest_kind )
                {
                    if( arg_kind == 4 && dest_kind == 8 ) {
                        target_type = complex_type_8;
                        re = complex_re(tmp, complex_type_4);
                        re = builder->CreateFPExt(re, llvm::Type::getDoubleTy(context));
                        im = complex_im(tmp, complex_type_4);
                        im = builder->CreateFPExt(im, llvm::Type::getDoubleTy(context));
                    } else if( arg_kind == 8 && dest_kind == 4 ) {
                        target_type = complex_type_4;
                        re = complex_re(tmp, complex_type_8);
                        re = builder->CreateFPTrunc(re, llvm::Type::getFloatTy(context));
                        im = complex_im(tmp, complex_type_8);
                        im = builder->CreateFPTrunc(im, llvm::Type::getFloatTy(context));
                    } else {
                        std::string msg = "Conversion from " + std::to_string(arg_kind) +
                                          " to " + std::to_string(dest_kind) + " not implemented yet.";
                        throw CodeGenError(msg);
                    }
                } else {
                    throw CodeGenError("Negative kinds are not supported.");
                }
                tmp = complex_from_floats(re, im, target_type);
                break;
            }
            case (ASR::cast_kindType::ComplexToReal) : {
                int arg_kind = -1, dest_kind = -1;
                extract_kinds(x, arg_kind, dest_kind);
                llvm::Value *re;
                if( arg_kind > 0 && dest_kind > 0)
                {
                    if( arg_kind == 4 && dest_kind == 4 ) {
                        // complex(4) -> real(4)
                        re = complex_re(tmp, complex_type_4);
                        tmp = re;
                    } else if( arg_kind == 4 && dest_kind == 8 ) {
                        // complex(4) -> real(8)
                        re = complex_re(tmp, complex_type_4);
                        tmp = builder->CreateFPExt(re, llvm::Type::getDoubleTy(context));
                    } else if( arg_kind == 8 && dest_kind == 4 ) {
                        // complex(8) -> real(4)
                        re = complex_re(tmp, complex_type_8);
                        tmp = builder->CreateFPTrunc(re, llvm::Type::getFloatTy(context));
                    } else if( arg_kind == 8 && dest_kind == 8 ) {
                        // complex(8) -> real(8)
                        re = complex_re(tmp, complex_type_8);
                        tmp = re;
                    } else {
                        std::string msg = "Conversion from " + std::to_string(arg_kind) +
                                          " to " + std::to_string(dest_kind) + " not implemented yet.";
                        throw CodeGenError(msg);
                    }
                } else {
                    throw CodeGenError("Negative kinds are not supported.");
                }
                break;
            }
            case (ASR::cast_kindType::ComplexToInteger) : {
                int arg_kind = -1, dest_kind = -1;
                extract_kinds(x, arg_kind, dest_kind);
                llvm::Value *re;
                if (arg_kind > 0 && dest_kind > 0)
                {
                    if (arg_kind == 4) {
                        // complex(4) -> real(8)
                        re = complex_re(tmp, complex_type_4);
                        tmp = re;
                    } else if (arg_kind == 8) {
                        // complex(8) -> real(8)
                        re = complex_re(tmp, complex_type_8);
                        tmp = re;
                    } else {
                        std::string msg = "Unsupported Complex type kind: " + std::to_string(arg_kind);
                        throw CodeGenError(msg);
                    }
                    llvm::Type *target_type;
                    target_type = getIntType(dest_kind);
                    tmp = builder->CreateFPToSI(tmp, target_type);
                } else {
                    throw CodeGenError("Negative kinds are not supported.");
                }
                break;
             }
            case (ASR::cast_kindType::RealToCharacter) : {
                llvm::Value *arg = tmp;
                ASR::ttype_t* arg_type = extract_ttype_t_from_expr(x.m_arg);
                LCOMPILERS_ASSERT(arg_type != nullptr)
                int arg_kind = ASRUtils::extract_kind_from_ttype_t(arg_type);
                tmp = lfortran_type_to_str(arg, getFPType(arg_kind), "float", arg_kind);
                break;
            }
            case (ASR::cast_kindType::IntegerToCharacter) : {
                llvm::Value *arg = tmp;
                ASR::ttype_t* arg_type = extract_ttype_t_from_expr(x.m_arg);
                LCOMPILERS_ASSERT(arg_type != nullptr)
                int arg_kind = ASRUtils::extract_kind_from_ttype_t(arg_type);
                tmp = lfortran_type_to_str(arg, getIntType(arg_kind), "int", arg_kind);
                break;
            }
            case (ASR::cast_kindType::LogicalToCharacter) : {
                llvm::Value *cmp = builder->CreateICmpEQ(tmp, builder->getInt1(0));
                llvm::Value *zero_str = builder->CreateGlobalStringPtr("False");
                llvm::Value *one_str = builder->CreateGlobalStringPtr("True");
                tmp = builder->CreateSelect(cmp, zero_str, one_str);
                break;
            }
            default : throw CodeGenError("Cast kind not implemented");
        }
    }

    llvm::Function* get_read_function(ASR::ttype_t *type) {
        if (ASR::is_a<ASR::Integer_t>(*type)) {
            std::string runtime_func_name = "_lfortran_read_int32";
            llvm::Function *fn = module->getFunction(runtime_func_name);
            if (!fn) {
                llvm::FunctionType *function_type = llvm::FunctionType::get(
                        llvm::Type::getVoidTy(context), {
                            llvm::Type::getInt32Ty(context)->getPointerTo(),
                            llvm::Type::getInt32Ty(context)
                        }, false);
                fn = llvm::Function::Create(function_type,
                        llvm::Function::ExternalLinkage, runtime_func_name, *module);
            }
            return fn;
        } else {
            throw CodeGenError("Read function not implemented");
        }
    }

    void visit_FileRead(const ASR::FileRead_t &x) {
        if (x.m_fmt != nullptr) {
            diag.codegen_warning_label("format string in read() is not implemented yet and it is currently treated as '*'",
                {x.m_fmt->base.loc}, "treated as '*'");
        }
        llvm::Value *unit_val;
        if (x.m_unit == nullptr) {
            // Read from stdin
            unit_val = llvm::ConstantInt::get(
                    llvm::Type::getInt32Ty(context), llvm::APInt(32, -1));
        } else {
            this->visit_expr_wrapper(x.m_unit, true);
            unit_val = tmp;
        }
        for (size_t i=0; i<x.n_values; i++) {
            int ptr_copy = ptr_loads;
            ptr_loads = 0;
            this->visit_expr(*x.m_values[i]);
            ptr_loads = ptr_copy;
            llvm::Function *fn = get_read_function(
                    ASRUtils::expr_type(x.m_values[i]));
            builder->CreateCall(fn, {tmp, unit_val});
        }
    }

    void visit_FileOpen(const ASR::FileOpen_t &x) {
        llvm::Value *unit_val = nullptr, *f_name = nullptr;
        llvm::Value *status = nullptr;
        this->visit_expr_wrapper(x.m_newunit, true);
        unit_val = tmp;
        if (x.m_filename) {
            this->visit_expr_wrapper(x.m_filename, true);
            f_name = tmp;
        } else {
            f_name = llvm::Constant::getNullValue(character_type);
        }
        if (x.m_status) {
            this->visit_expr_wrapper(x.m_status, true);
            status = tmp;
        } else {
            status = llvm::Constant::getNullValue(character_type);
        }
        std::string runtime_func_name = "_lfortran_open";
        llvm::Function *fn = module->getFunction(runtime_func_name);
        if (!fn) {
            llvm::FunctionType *function_type = llvm::FunctionType::get(
                    llvm::Type::getInt64Ty(context), {
                        llvm::Type::getInt32Ty(context),
                        character_type, character_type
                    }, false);
            fn = llvm::Function::Create(function_type,
                    llvm::Function::ExternalLinkage, runtime_func_name, *module);
        }
        tmp = builder->CreateCall(fn, {unit_val, f_name, status});
    }

    void visit_FileClose(const ASR::FileClose_t &x) {
        llvm::Value *unit_val = nullptr;
        this->visit_expr_wrapper(x.m_unit, true);
        unit_val = tmp;
        std::string runtime_func_name = "_lfortran_close";
        llvm::Function *fn = module->getFunction(runtime_func_name);
        if (!fn) {
            llvm::FunctionType *function_type = llvm::FunctionType::get(
                    llvm::Type::getVoidTy(context), {
                        llvm::Type::getInt32Ty(context),
                    }, false);
            fn = llvm::Function::Create(function_type,
                    llvm::Function::ExternalLinkage, runtime_func_name, *module);
        }
        tmp = builder->CreateCall(fn, {unit_val});
    }

    void visit_Print(const ASR::Print_t &x) {
        if (x.m_fmt != nullptr) {
            diag.codegen_warning_label("format string in `print` is not implemented yet and it is currently treated as '*'",
                {x.m_fmt->base.loc}, "treated as '*'");
        }
        handle_print(x);
    }

    void visit_FileWrite(const ASR::FileWrite_t &x) {
        if (x.m_fmt != nullptr) {
            diag.codegen_warning_label("format string in write() is not implemented yet and it is currently treated as '*'",
                {x.m_fmt->base.loc}, "treated as '*'");
        }
        if (x.m_unit != nullptr) {
            diag.codegen_warning_label("unit in write() is not implemented yet and it is currently treated as '*'",
                {x.m_unit->base.loc}, "treated as '*'");
        }
        handle_print(x);
    }

    template <typename T>
    void handle_print(const T &x) {
        std::vector<llvm::Value *> args;
        std::vector<std::string> fmt;
        llvm::Value *sep = nullptr;
        llvm::Value *end = nullptr;
        if (x.m_separator) {
            this->visit_expr_wrapper(x.m_separator, true);
            sep = tmp;
        } else {
            sep = builder->CreateGlobalStringPtr(" ");
        }
        if (x.m_end) {
            this->visit_expr_wrapper(x.m_end, true);
            end = tmp;
        } else {
            end = builder->CreateGlobalStringPtr("\n");
        }
        for (size_t i=0; i<x.n_values; i++) {
            int64_t ptr_loads_copy = ptr_loads;
            int reduce_loads = 0;
            ptr_loads = 2;
            if( ASR::is_a<ASR::Var_t>(*x.m_values[i]) ) {
                ASR::Variable_t* var = ASRUtils::EXPR2VAR(x.m_values[i]);
                reduce_loads = var->m_intent == ASRUtils::intent_in;
                if( ASR::is_a<ASR::Pointer_t>(*var->m_type) ) {
                    ptr_loads = 1;
                }
            }
            if (i != 0) {
                fmt.push_back("%s");
                args.push_back(sep);
            }
            ptr_loads = ptr_loads - reduce_loads;
            lookup_enum_value_for_nonints = true;
            this->visit_expr_wrapper(x.m_values[i], true);
            lookup_enum_value_for_nonints = false;
            ptr_loads = ptr_loads_copy;
            ASR::expr_t *v = x.m_values[i];
            ASR::ttype_t *t = ASRUtils::expr_type(v);
            if( ASR::is_a<ASR::Const_t>(*t) ) {
                t = ASRUtils::get_contained_type(t);
            }
            int a_kind = ASRUtils::extract_kind_from_ttype_t(t);
            if( ASR::is_a<ASR::Pointer_t>(*t) && ASR::is_a<ASR::Var_t>(*v) ) {
                if( ASRUtils::is_array(ASRUtils::type_get_past_pointer(t)) ) {
                    tmp = CreateLoad(arr_descr->get_pointer_to_data(tmp));
                }
                fmt.push_back("%lld");
                llvm::Value* d = builder->CreatePtrToInt(tmp, getIntType(8, false));
                args.push_back(d);
                continue;
            }
            if (t->type == ASR::ttypeType::CPtr ||
                (t->type == ASR::ttypeType::Pointer &&
                (ASR::is_a<ASR::Var_t>(*v) || ASR::is_a<ASR::GetPointer_t>(*v)))
               ) {
                fmt.push_back("%lld");
                llvm::Value* d = builder->CreatePtrToInt(tmp, getIntType(8, false));
                args.push_back(d);
            } else if (ASRUtils::is_integer(*t)) {
                switch( a_kind ) {
                    case 1 : {
                        fmt.push_back("%hhi");
                        break;
                    }
                    case 2 : {
                        fmt.push_back("%hi");
                        break;
                    }
                    case 4 : {
                        fmt.push_back("%d");
                        break;
                    }
                    case 8 : {
                        fmt.push_back("%lld");
                        break;
                    }
                    default: {
                        throw CodeGenError(R"""(Printing support is available only
                                            for 8, 16, 32, and 64 bit integer kinds.)""",
                                            x.base.base.loc);
                    }
                }
                args.push_back(tmp);
            } else if (ASRUtils::is_unsigned_integer(*t)) {
                switch( a_kind ) {
                    case 1 : {
                        fmt.push_back("%hhi");
                        break;
                    }
                    case 2 : {
                        fmt.push_back("%hi");
                        break;
                    }
                    case 4 : {
                        fmt.push_back("%d");
                        break;
                    }
                    case 8 : {
                        fmt.push_back("%lld");
                        break;
                    }
                    default: {
                        throw CodeGenError(R"""(Printing support is available only
                                            for 8, 16, 32, and 64 bit unsigned integer kinds.)""",
                                            x.base.base.loc);
                    }
                }
                args.push_back(tmp);
            } else if (ASRUtils::is_real(*t)) {
                llvm::Value *d;
                switch( a_kind ) {
                    case 4 : {
                        // Cast float to double as a workaround for the fact that
                        // vprintf() seems to cast to double even for %f, which
                        // causes it to print 0.000000.
                        fmt.push_back("%13.8e");
                        d = builder->CreateFPExt(tmp,
                        llvm::Type::getDoubleTy(context));
                        break;
                    }
                    case 8 : {
                        fmt.push_back("%23.17e");
                        d = builder->CreateFPExt(tmp,
                        llvm::Type::getDoubleTy(context));
                        break;
                    }
                    default: {
                        throw CodeGenError(R"""(Printing support is available only
                                            for 32, and 64 bit real kinds.)""",
                                            x.base.base.loc);
                    }
                }
                args.push_back(d);
            } else if (t->type == ASR::ttypeType::Character) {
                fmt.push_back("%s");
                args.push_back(tmp);
            } else if (ASRUtils::is_logical(*t)) {
                llvm::Value *cmp = builder->CreateICmpEQ(tmp, builder->getInt1(0));
                llvm::Value *zero_str = builder->CreateGlobalStringPtr("False");
                llvm::Value *one_str = builder->CreateGlobalStringPtr("True");
                llvm::Value *str = builder->CreateSelect(cmp, zero_str, one_str);
                fmt.push_back("%s");
                args.push_back(str);
            } else if (ASRUtils::is_complex(*t)) {
                llvm::Type *type, *complex_type;
                switch( a_kind ) {
                    case 4 : {
                        // Cast float to double as a workaround for the fact that
                        // vprintf() seems to cast to double even for %f, which
                        // causes it to print 0.000000.
                        fmt.push_back("(%f,%f)");
                        type = llvm::Type::getDoubleTy(context);
                        complex_type = complex_type_4;
                        break;
                    }
                    case 8 : {
                        fmt.push_back("(%lf,%lf)");
                        type = llvm::Type::getDoubleTy(context);
                        complex_type = complex_type_8;
                        break;
                    }
                    default: {
                        throw CodeGenError(R"""(Printing support is available only
                                            for 32, and 64 bit complex kinds.)""",
                                            x.base.base.loc);
                    }
                }
                llvm::Value *d;
                d = builder->CreateFPExt(complex_re(tmp, complex_type), type);
                args.push_back(d);
                d = builder->CreateFPExt(complex_im(tmp, complex_type), type);
                args.push_back(d);
            } else if (t->type == ASR::ttypeType::CPtr) {
                fmt.push_back("%lld");
                llvm::Value* d = builder->CreatePtrToInt(tmp, getIntType(8, false));
                args.push_back(d);
            } else if (t->type == ASR::ttypeType::Enum) {
                // TODO: Use recursion to generalise for any underlying type in enum
                fmt.push_back("%d");
                args.push_back(tmp);
            } else {
                throw LCompilersException("Printing support is not available for " +
                    ASRUtils::type_to_str(t) + " type.");
            }
        }
        fmt.push_back("%s");
        args.push_back(end);
        std::string fmt_str;
        for (size_t i=0; i<fmt.size(); i++) {
            fmt_str += fmt[i];
        }
        llvm::Value *fmt_ptr = builder->CreateGlobalStringPtr(fmt_str);
        std::vector<llvm::Value *> printf_args;
        printf_args.push_back(fmt_ptr);
        printf_args.insert(printf_args.end(), args.begin(), args.end());
        printf(context, *module, *builder, printf_args);
    }

    void visit_Stop(const ASR::Stop_t &x) {
        if (compiler_options.emit_debug_info) {
            debug_emit_loc(x);
            llvm::Value *fmt_ptr = builder->CreateGlobalStringPtr(infile);
            llvm::Value *fmt_ptr1 = llvm::ConstantInt::get(context, llvm::APInt(
                1, compiler_options.use_colors));
            call_print_stacktrace_addresses(context, *module, *builder,
                {fmt_ptr, fmt_ptr1});
        }
        llvm::Value *fmt_ptr = builder->CreateGlobalStringPtr("STOP\n");
        print_error(context, *module, *builder, {fmt_ptr});
        llvm::Value *exit_code;
        if (x.m_code && ASRUtils::expr_type(x.m_code)->type == ASR::ttypeType::Integer) {
            this->visit_expr(*x.m_code);
            exit_code = tmp;
        } else {
            int exit_code_int = 0;
            exit_code = llvm::ConstantInt::get(context,
                    llvm::APInt(32, exit_code_int));
        }
        exit(context, *module, *builder, exit_code);
    }

    void visit_ErrorStop(const ASR::ErrorStop_t &x) {
        if (compiler_options.emit_debug_info) {
            debug_emit_loc(x);
            llvm::Value *fmt_ptr = builder->CreateGlobalStringPtr(infile);
            llvm::Value *fmt_ptr1 = llvm::ConstantInt::get(context, llvm::APInt(
                1, compiler_options.use_colors));
            call_print_stacktrace_addresses(context, *module, *builder,
                {fmt_ptr, fmt_ptr1});
        }
        llvm::Value *fmt_ptr = builder->CreateGlobalStringPtr("ERROR STOP\n");
        print_error(context, *module, *builder, {fmt_ptr});
        int exit_code_int = 1;
        llvm::Value *exit_code = llvm::ConstantInt::get(context,
                llvm::APInt(32, exit_code_int));
        exit(context, *module, *builder, exit_code);
    }

    template <typename T>
    inline void set_func_subrout_params(T* func_subrout, ASR::abiType& x_abi,
                                        std::uint32_t& m_h, ASR::Variable_t*& orig_arg,
                                        std::string& orig_arg_name, ASR::intentType& arg_intent,
                                        size_t arg_idx) {
        m_h = get_hash((ASR::asr_t*)func_subrout);
        if( ASR::is_a<ASR::Var_t>(*func_subrout->m_args[arg_idx]) ) {
            ASR::Var_t* arg_var = ASR::down_cast<ASR::Var_t>(func_subrout->m_args[arg_idx]);
            ASR::symbol_t* arg_sym = symbol_get_past_external(arg_var->m_v);
            if( ASR::is_a<ASR::Variable_t>(*arg_sym) ) {
                orig_arg = ASR::down_cast<ASR::Variable_t>(arg_sym);
                orig_arg_name = orig_arg->m_name;
                arg_intent = orig_arg->m_intent;
            }
        }
        x_abi = ASRUtils::get_FunctionType(func_subrout)->m_abi;
    }


    template <typename T>
    std::vector<llvm::Value*> convert_call_args(const T &x, bool is_method) {
        std::vector<llvm::Value *> args;
        const ASR::symbol_t* func_subrout = symbol_get_past_external(x.m_name);
        ASR::abiType x_abi = ASR::abiType::Source;
        if( is_a<ASR::Function_t>(*func_subrout) ) {
            ASR::Function_t* func = down_cast<ASR::Function_t>(func_subrout);
            x_abi = ASRUtils::get_FunctionType(func)->m_abi;
        }

        for (size_t i=0; i<x.n_args; i++) {
            func_subrout = symbol_get_past_external(x.m_name);
            x_abi = (ASR::abiType) 0;
            ASR::intentType orig_arg_intent = ASR::intentType::Unspecified;
            std::uint32_t m_h;
            ASR::Variable_t *orig_arg = nullptr;
            std::string orig_arg_name = "";
            if( func_subrout->type == ASR::symbolType::Function ) {
                ASR::Function_t* func = down_cast<ASR::Function_t>(func_subrout);
                set_func_subrout_params(func, x_abi, m_h, orig_arg, orig_arg_name, orig_arg_intent, i + is_method);
            } else if( func_subrout->type == ASR::symbolType::ClassProcedure ) {
                ASR::ClassProcedure_t* clss_proc = ASR::down_cast<ASR::ClassProcedure_t>(func_subrout);
                if( clss_proc->m_proc->type == ASR::symbolType::Function ) {
                    ASR::Function_t* func = down_cast<ASR::Function_t>(clss_proc->m_proc);
                    set_func_subrout_params(func, x_abi, m_h, orig_arg, orig_arg_name, orig_arg_intent, i + is_method);
                }
            } else {
                LCOMPILERS_ASSERT(false)
            }

            if( x.m_args[i].m_value == nullptr ) {
                LCOMPILERS_ASSERT(orig_arg != nullptr);
                llvm::Type* llvm_orig_arg_type = get_type_from_ttype_t_util(orig_arg->m_type);
                llvm::Value* llvm_arg = builder->CreateAlloca(llvm_orig_arg_type);
                args.push_back(llvm_arg);
                continue ;
            }
            if (x.m_args[i].m_value->type == ASR::exprType::Var) {
                if (is_a<ASR::Variable_t>(*symbol_get_past_external(
                        ASR::down_cast<ASR::Var_t>(x.m_args[i].m_value)->m_v))) {
                    ASR::Variable_t *arg = EXPR2VAR(x.m_args[i].m_value);
                    uint32_t h = get_hash((ASR::asr_t*)arg);
                    if (llvm_symtab.find(h) != llvm_symtab.end()) {
                        tmp = llvm_symtab[h];
                        bool is_data_only_array = false;
                        bool is_pointer_to_non_pointer = false;
                        if( orig_arg &&
                            !ASR::is_a<ASR::Pointer_t>(*orig_arg->m_type) &&
                             ASR::is_a<ASR::Pointer_t>(*arg->m_type) ) {
                            tmp = LLVM::CreateLoad(*builder, tmp);
                            is_pointer_to_non_pointer = true;
                        }
                        ASR::dimension_t* dims_arg = nullptr;
                        size_t n_arg = ASRUtils::extract_dimensions_from_ttype(arg->m_type, dims_arg);
                        if( ASRUtils::is_arg_dummy(arg->m_intent) &&
                            !ASRUtils::is_dimension_empty(dims_arg, n_arg) ) {
                            is_data_only_array = true;
                        }
                        if( x_abi == ASR::abiType::Source &&
                            arr_descr->is_array(arg->m_type) &&
                            !is_data_only_array ) {
                            llvm::Type* new_arr_type = arr_arg_type_cache[m_h][orig_arg_name];
                            ASR::dimension_t* dims;
                            size_t n;
                            n = ASRUtils::extract_dimensions_from_ttype(orig_arg->m_type, dims);
                            if( !ASRUtils::is_abstract_class_type( ASRUtils::type_get_past_pointer(orig_arg->m_type) ) ) {
                                tmp = arr_descr->convert_to_argument(tmp, arg->m_type, new_arr_type,
                                                                    (!ASRUtils::is_dimension_empty(dims, n)));
                            }
                        } else if (x_abi == ASR::abiType::Source && ASR::is_a<ASR::CPtr_t>(*arg->m_type)) {
                                if (arg->m_intent == intent_local) {
                                    // Local variable of type
                                    // CPtr is a void**, so we
                                    // have to load it
                                    tmp = CreateLoad(tmp);
                                }
                        } else if ( x_abi == ASR::abiType::BindC ) {
                            if( arr_descr->is_array(ASRUtils::get_contained_type(arg->m_type)) ) {
                                // TODO: we need a dedicated and robust
                                // function that determines from ASR only
                                // if a given array is represented by
                                // a descriptor or with just a pointer.
                                // Until then we use the following heuristic:
                                bool arg_is_using_descriptor = true;
                                if (LLVMArrUtils::is_explicit_shape(arg)) {
                                    if (arg->m_intent != intent_local) {
                                        arg_is_using_descriptor = false;
                                    }
                                }
                                if (arg_is_using_descriptor) {
                                    tmp = CreateLoad(arr_descr->get_pointer_to_data(tmp));
                                }
                            } else {
                                if (orig_arg->m_abi == ASR::abiType::BindC
                                    && orig_arg->m_value_attr) {
                                        ASR::ttype_t* arg_type = arg->m_type;
                                        if( ASR::is_a<ASR::Const_t>(*arg_type) ) {
                                            arg_type = ASR::down_cast<ASR::Const_t>(arg_type)->m_type;
                                        }
                                        if (is_a<ASR::Complex_t>(*arg_type)) {
                                            int c_kind = ASRUtils::extract_kind_from_ttype_t(arg_type);
                                            if (c_kind == 4) {
                                                if (compiler_options.platform == Platform::Windows) {
                                                    // tmp is {float, float}*
                                                    // type_fx2p is i64*
                                                    llvm::Type* type_fx2p = llvm::Type::getInt64PtrTy(context);
                                                    // Convert {float,float}* to i64* using bitcast
                                                    tmp = builder->CreateBitCast(tmp, type_fx2p);
                                                    // Then convert i64* -> i64
                                                    tmp = CreateLoad(tmp);
                                                } else if (compiler_options.platform == Platform::macOS_ARM) {
                                                    // tmp is {float, float}*
                                                    // type_fx2p is [2 x float]*
                                                    llvm::Type* type_fx2p = llvm::ArrayType::get(llvm::Type::getFloatTy(context), 2)->getPointerTo();
                                                    // Convert {float,float}* to [2 x float]* using bitcast
                                                    tmp = builder->CreateBitCast(tmp, type_fx2p);
                                                    // Then convert [2 x float]* -> [2 x float]
                                                    tmp = CreateLoad(tmp);
                                                } else {
                                                    // tmp is {float, float}*
                                                    // type_fx2p is <2 x float>*
                                                    llvm::Type* type_fx2p = FIXED_VECTOR_TYPE::get(llvm::Type::getFloatTy(context), 2)->getPointerTo();
                                                    // Convert {float,float}* to <2 x float>* using bitcast
                                                    tmp = builder->CreateBitCast(tmp, type_fx2p);
                                                    // Then convert <2 x float>* -> <2 x float>
                                                    tmp = CreateLoad(tmp);
                                                }
                                            } else {
                                                LCOMPILERS_ASSERT(c_kind == 8)
                                                if (compiler_options.platform == Platform::Windows) {
                                                    // 128 bit aggregate type is passed by reference
                                                } else {
                                                    // Pass by value
                                                    tmp = CreateLoad(tmp);
                                                }
                                            }
                                        } else if (is_a<ASR::CPtr_t>(*arg_type)) {
                                            if (arg->m_intent == intent_local) {
                                                // Local variable of type
                                                // CPtr is a void**, so we
                                                // have to load it
                                                tmp = CreateLoad(tmp);
                                            }
                                        } else {
                                            if (!arg->m_value_attr) {
                                                // Dereference the pointer argument (unless it is a CPtr)
                                                // to pass by value
                                                // E.g.:
                                                // i32* -> i32
                                                // {double,double}* -> {double,double}
                                                tmp = CreateLoad(tmp);
                                            }
                                        }
                                    }
                                if (!orig_arg->m_value_attr && arg->m_value_attr) {
                                    llvm::Type *target_type = tmp->getType();
                                    // Create alloca to get a pointer, but do it
                                    // at the beginning of the function to avoid
                                    // using alloca inside a loop, which would
                                    // run out of stack
                                    llvm::BasicBlock &entry_block = builder->GetInsertBlock()->getParent()->getEntryBlock();
                                    llvm::IRBuilder<> builder0(context);
                                    builder0.SetInsertPoint(&entry_block, entry_block.getFirstInsertionPt());
                                    llvm::AllocaInst *target = builder0.CreateAlloca(
                                        target_type, nullptr, "call_arg_value_ptr");
                                    builder->CreateStore(tmp, target);
                                    tmp = target;
                                }
                            }
                        } else if( ASRUtils::get_asr_owner(&(arg->base)) &&
                                   ASR::is_a<ASR::Module_t>(*ASRUtils::get_asr_owner(&(arg->base))) &&
                                   ASRUtils::is_array(arg->m_type) ) {
                            if( is_pointer_to_non_pointer && orig_arg &&
                                ASRUtils::is_data_only_array(orig_arg->m_type, orig_arg->m_abi) ) {
                                tmp = arr_descr->get_pointer_to_data(tmp);
                                tmp = LLVM::CreateLoad(*builder, tmp);
                            }
                        }
                    } else {
                        if (arg->m_value == nullptr) {
                            throw CodeGenError(std::string(arg->m_name) + " isn't defined in any scope.");
                        }
                        this->visit_expr_wrapper(arg->m_value, true);
                        if( x_abi != ASR::abiType::BindC &&
                            !ASR::is_a<ASR::ArrayConstant_t>(*arg->m_value) ) {
                            llvm::BasicBlock &entry_block = builder->GetInsertBlock()->getParent()->getEntryBlock();
                            llvm::IRBuilder<> builder0(context);
                            builder0.SetInsertPoint(&entry_block, entry_block.getFirstInsertionPt());
                            llvm::AllocaInst *target = builder0.CreateAlloca(
                                get_type_from_ttype_t_util(arg->m_type), nullptr, "call_arg_value");
                            builder->CreateStore(tmp, target);
                            tmp = target;
                        }

                    }
                } else if (is_a<ASR::Function_t>(*symbol_get_past_external(
                    ASR::down_cast<ASR::Var_t>(x.m_args[i].m_value)->m_v))) {
                    ASR::Function_t* fn = ASR::down_cast<ASR::Function_t>(
                        symbol_get_past_external(ASR::down_cast<ASR::Var_t>(
                        x.m_args[i].m_value)->m_v));
                    uint32_t h = get_hash((ASR::asr_t*)fn);
                    if (ASRUtils::get_FunctionType(fn)->m_deftype == ASR::deftypeType::Implementation) {
                        LCOMPILERS_ASSERT(llvm_symtab_fn.find(h) != llvm_symtab_fn.end());
                        tmp = llvm_symtab_fn[h];
                    } else {
                        // Must be an argument/chained procedure pass
                        tmp = llvm_symtab_fn_arg[h];
                    }
                }
            } else {
                ASR::ttype_t* arg_type = expr_type(x.m_args[i].m_value);
                int64_t ptr_loads_copy = ptr_loads;
                ptr_loads = !LLVM::is_llvm_struct(arg_type);
                this->visit_expr_wrapper(x.m_args[i].m_value);
                if( x_abi == ASR::abiType::BindC ) {
                    if( (ASR::is_a<ASR::ArrayItem_t>(*x.m_args[i].m_value) &&
                         orig_arg_intent ==  ASR::intentType::In) ||
                        ASR::is_a<ASR::StructInstanceMember_t>(*x.m_args[i].m_value) ||
                        (ASR::is_a<ASR::CPtr_t>(*arg_type) &&
                         ASR::is_a<ASR::StructInstanceMember_t>(*x.m_args[i].m_value)) ) {
                        if( ASR::is_a<ASR::StructInstanceMember_t>(*x.m_args[i].m_value) &&
                            ASRUtils::is_array(arg_type) ) {
                            ASR::dimension_t* arg_m_dims = nullptr;
                            size_t n_dims = ASRUtils::extract_dimensions_from_ttype(arg_type, arg_m_dims);
                            if( !(ASRUtils::is_fixed_size_array(arg_m_dims, n_dims) &&
                                  ASRUtils::expr_abi(x.m_args[i].m_value) == ASR::abiType::BindC) ) {
                                tmp = LLVM::CreateLoad(*builder, arr_descr->get_pointer_to_data(tmp));
                            } else {
                                tmp = llvm_utils->create_gep(tmp, llvm::ConstantInt::get(
                                        llvm::Type::getInt32Ty(context), llvm::APInt(32, 0)));
                            }
                        } else {
                            tmp = LLVM::CreateLoad(*builder, tmp);
                        }
                    }
                }
                llvm::Value *value = tmp;
                ptr_loads = ptr_loads_copy;
                llvm::Type *target_type;
                bool character_bindc = false;
                switch (arg_type->type) {
                    case (ASR::ttypeType::Integer) : {
                        int a_kind = down_cast<ASR::Integer_t>(arg_type)->m_kind;
                        target_type = getIntType(a_kind);
                        break;
                    }
                    case (ASR::ttypeType::UnsignedInteger) : {
                        int a_kind = down_cast<ASR::UnsignedInteger_t>(arg_type)->m_kind;
                        target_type = getIntType(a_kind);
                        break;
                    }
                    case (ASR::ttypeType::Real) : {
                        int a_kind = down_cast<ASR::Real_t>(arg_type)->m_kind;
                        target_type = getFPType(a_kind);
                        break;
                    }
                    case (ASR::ttypeType::Complex) : {
                        int a_kind = down_cast<ASR::Complex_t>(arg_type)->m_kind;
                        target_type = getComplexType(a_kind);
                        break;
                    }
                    case (ASR::ttypeType::Character) : {
                        ASR::Variable_t *orig_arg = nullptr;
                        if( func_subrout->type == ASR::symbolType::Function ) {
                            ASR::Function_t* func = down_cast<ASR::Function_t>(func_subrout);
                            orig_arg = EXPR2VAR(func->m_args[i]);
                        } else {
                            LCOMPILERS_ASSERT(false)
                        }
                        if (orig_arg->m_abi == ASR::abiType::BindC) {
                            character_bindc = true;
                        }

                        target_type = character_type;
                        break;
                    }
                    case (ASR::ttypeType::Logical) :
                        target_type = llvm::Type::getInt1Ty(context);
                        break;
                    case (ASR::ttypeType::Enum) :
                        target_type = llvm::Type::getInt32Ty(context);
                        break;
                    case (ASR::ttypeType::Struct) :
                        break;
                    case (ASR::ttypeType::CPtr) :
                        target_type = llvm::Type::getVoidTy(context)->getPointerTo();
                        break;
                    case (ASR::ttypeType::Pointer) : {
                        target_type = get_type_from_ttype_t_util(ASRUtils::get_contained_type(arg_type));
                        target_type = target_type->getPointerTo();
                        break;
                    }
                    case (ASR::ttypeType::List) : {
                        target_type = get_type_from_ttype_t_util(arg_type);
                        break ;
                    }
                    case (ASR::ttypeType::Tuple) : {
                        target_type = get_type_from_ttype_t_util(arg_type);
                        break ;
                    }
                    default :
                        throw CodeGenError("Type " + ASRUtils::type_to_str(arg_type) + " not implemented yet.");
                }
                if( ASR::is_a<ASR::EnumValue_t>(*x.m_args[i].m_value) ) {
                    target_type = llvm::Type::getInt32Ty(context);
                }
                switch(arg_type->type) {
                    case ASR::ttypeType::Struct: {
                        tmp = value;
                        break;
                    }
                    default: {
                        if (!character_bindc) {
                            bool use_value = false;
                            ASR::Variable_t *orig_arg = nullptr;
                            if( func_subrout->type == ASR::symbolType::Function ) {
                                ASR::Function_t* func = down_cast<ASR::Function_t>(func_subrout);
                                orig_arg = EXPR2VAR(func->m_args[i]);
                            } else {
                                LCOMPILERS_ASSERT(false)
                            }
                            if (orig_arg->m_abi == ASR::abiType::BindC
                                && orig_arg->m_value_attr) {
                                use_value = true;
                            }
                            if (ASR::is_a<ASR::ArrayItem_t>(*x.m_args[i].m_value)) {
                                use_value = true;
                            }
                            if (!use_value) {
                                // Create alloca to get a pointer, but do it
                                // at the beginning of the function to avoid
                                // using alloca inside a loop, which would
                                // run out of stack
                                if( (ASR::is_a<ASR::ArrayItem_t>(*x.m_args[i].m_value) ||
                                    ASR::is_a<ASR::StructInstanceMember_t>(*x.m_args[i].m_value))
                                        && value->getType()->isPointerTy()) {
                                    value = CreateLoad(value);
                                }
                                if( !ASR::is_a<ASR::CPtr_t>(*arg_type) ) {
                                    llvm::BasicBlock &entry_block = builder->GetInsertBlock()->getParent()->getEntryBlock();
                                    llvm::IRBuilder<> builder0(context);
                                    builder0.SetInsertPoint(&entry_block, entry_block.getFirstInsertionPt());
                                    llvm::AllocaInst *target = builder0.CreateAlloca(
                                        target_type, nullptr, "call_arg_value");
                                    if( ASR::is_a<ASR::Tuple_t>(*arg_type) ||
                                        ASR::is_a<ASR::List_t>(*arg_type) ) {
                                        llvm_utils->deepcopy(value, target, arg_type, module.get(), name2memidx);
                                    } else {
                                        builder->CreateStore(value, target);
                                    }
                                    tmp = target;
                                } else {
                                    tmp = value;
                                }
                            }
                        }
                    }
                }
            }
            // To avoid segmentation faults when original argument
            // is not a ASR::Variable_t like callbacks.
            if( orig_arg && !ASR::is_a<ASR::Class_t>(
                *ASRUtils::type_get_past_pointer(ASRUtils::expr_type(x.m_args[i].m_value))) ) {
                tmp = convert_to_polymorphic_arg(tmp,
                    ASRUtils::type_get_past_pointer(orig_arg->m_type),
                    ASRUtils::type_get_past_pointer(ASRUtils::expr_type(x.m_args[i].m_value)));
            }
            args.push_back(tmp);
        }
        return args;
    }

    void generate_flip_sign(ASR::call_arg_t* m_args) {
        this->visit_expr_wrapper(m_args[0].m_value, true);
        llvm::Value* signal = tmp;
        LCOMPILERS_ASSERT(m_args[1].m_value->type == ASR::exprType::Var);
        ASR::Var_t* asr_var = ASR::down_cast<ASR::Var_t>(m_args[1].m_value);
        ASR::Variable_t* asr_variable = ASR::down_cast<ASR::Variable_t>(asr_var->m_v);
        uint32_t x_h = get_hash((ASR::asr_t*)asr_variable);
        llvm::Value* variable = llvm_symtab[x_h];
        // variable = xor(shiftl(int(Nd), 63), variable)
        ASR::ttype_t* signal_type = ASRUtils::expr_type(m_args[0].m_value);
        int signal_kind = ASRUtils::extract_kind_from_ttype_t(signal_type);
        llvm::Value* num_shifts = llvm::ConstantInt::get(context, llvm::APInt(32, signal_kind * 8 - 1));
        llvm::Value* shifted_signal = builder->CreateShl(signal, num_shifts);
        llvm::Value* int_var = builder->CreateBitCast(CreateLoad(variable), shifted_signal->getType());
        tmp = builder->CreateXor(shifted_signal, int_var);
        llvm::Type* variable_type = get_type_from_ttype_t_util(asr_variable->m_type);
        builder->CreateStore(builder->CreateBitCast(tmp, variable_type->getPointerTo()), variable);
    }

    void generate_fma(ASR::call_arg_t* m_args) {
        this->visit_expr_wrapper(m_args[0].m_value, true);
        llvm::Value* a = tmp;
        this->visit_expr_wrapper(m_args[1].m_value, true);
        llvm::Value* b = tmp;
        this->visit_expr_wrapper(m_args[2].m_value, true);
        llvm::Value* c = tmp;
        tmp = builder->CreateIntrinsic(llvm::Intrinsic::fma,
                {a->getType()},
                {b, c, a});
    }

    void generate_sign_from_value(ASR::call_arg_t* m_args) {
        this->visit_expr_wrapper(m_args[0].m_value, true);
        llvm::Value* arg0 = tmp;
        this->visit_expr_wrapper(m_args[1].m_value, true);
        llvm::Value* arg1 = tmp;
        llvm::Type* common_llvm_type = arg0->getType();
        ASR::ttype_t *arg1_type = ASRUtils::expr_type(m_args[1].m_value);
        uint64_t kind = ASRUtils::extract_kind_from_ttype_t(arg1_type);
        llvm::Value* num_shifts = llvm::ConstantInt::get(context, llvm::APInt(kind * 8, kind * 8 - 1));
        llvm::Value* shifted_one = builder->CreateShl(llvm::ConstantInt::get(context, llvm::APInt(kind * 8, 1)), num_shifts);
        arg1 = builder->CreateBitCast(arg1, shifted_one->getType());
        arg0 = builder->CreateBitCast(arg0, shifted_one->getType());
        tmp = builder->CreateXor(arg0, builder->CreateAnd(shifted_one, arg1));
        tmp = builder->CreateBitCast(tmp, common_llvm_type);
    }

    template <typename T>
    bool generate_optimization_instructions(const T* routine, ASR::call_arg_t* m_args) {
        std::string routine_name = std::string(routine->m_name);
        if( routine_name.find("flipsign") != std::string::npos ) {
            generate_flip_sign(m_args);
            return true;
        } else if( routine_name.find("fma") != std::string::npos ) {
            generate_fma(m_args);
            return true;
        } else if( routine_name.find("signfromvalue") != std::string::npos ) {
            generate_sign_from_value(m_args);
            return true;
        }
        return false;
    }

    int get_class_hash(ASR::symbol_t* class_sym) {
        if( type2vtabid.find(class_sym) == type2vtabid.end() ) {
            type2vtabid[class_sym] = type2vtabid.size();
        }
        return type2vtabid[class_sym];
    }

    llvm::Value* convert_to_polymorphic_arg(llvm::Value* dt,
        ASR::ttype_t* s_m_args0_type, ASR::ttype_t* arg_type) {
        if( !ASR::is_a<ASR::Class_t>(*s_m_args0_type) ) {
            return dt;
        }

        if( ASRUtils::is_abstract_class_type(s_m_args0_type) ) {
            if( ASRUtils::is_array(s_m_args0_type) ) {
                llvm::Type* array_type = get_type_from_ttype_t_util(s_m_args0_type);
                llvm::Value* abstract_array = builder->CreateAlloca(array_type);
                llvm::Type* array_data_type = get_el_type(s_m_args0_type);
                llvm::Value* array_data = builder->CreateAlloca(array_data_type);
                builder->CreateStore(array_data,
                    arr_descr->get_pointer_to_data(abstract_array));
                arr_descr->fill_array_details(dt, abstract_array, s_m_args0_type, true);
                llvm::Value* polymorphic_data = CreateLoad(
                    arr_descr->get_pointer_to_data(abstract_array));
                llvm::Value* polymorphic_data_addr = llvm_utils->create_gep(polymorphic_data, 1);
                llvm::Value* dt_data = CreateLoad(arr_descr->get_pointer_to_data(dt));
                builder->CreateStore(
                    builder->CreateBitCast(dt_data, llvm::Type::getVoidTy(context)->getPointerTo()),
                    polymorphic_data_addr);
                llvm::Value* type_id_addr = llvm_utils->create_gep(polymorphic_data, 0);
                builder->CreateStore(
                    llvm::ConstantInt::get(getIntType(8),
                        llvm::APInt(64, -((int) arg_type->type) -
                            ASRUtils::extract_kind_from_ttype_t(arg_type), true)),
                    type_id_addr);
                return abstract_array;
            } else {
                llvm::Type* _type = get_type_from_ttype_t_util(s_m_args0_type);
                llvm::Value* abstract_ = builder->CreateAlloca(_type);
                llvm::Value* polymorphic_addr = llvm_utils->create_gep(abstract_, 1);
                builder->CreateStore(
                    builder->CreateBitCast(dt, llvm::Type::getVoidTy(context)->getPointerTo()),
                    polymorphic_addr);
                llvm::Value* type_id_addr = llvm_utils->create_gep(abstract_, 0);
                ASR::Struct_t* struct_t = ASR::down_cast<ASR::Struct_t>(arg_type);
                ASR::symbol_t* struct_sym = ASRUtils::symbol_get_past_external(struct_t->m_derived_type);
                llvm::Value* hash = llvm::ConstantInt::get(getIntType(8),
                    llvm::APInt(64, get_class_hash(struct_sym)));
                builder->CreateStore(hash, type_id_addr);
                return abstract_;
            }
        } else if( ASR::is_a<ASR::Struct_t>(*arg_type) ) {
            ASR::Struct_t* struct_t = ASR::down_cast<ASR::Struct_t>(arg_type);
            ASR::symbol_t* struct_sym = ASRUtils::symbol_get_past_external(struct_t->m_derived_type);
            if( type2vtab.find(struct_sym) == type2vtab.end() &&
                type2vtab[struct_sym].find(current_scope) == type2vtab[struct_sym].end() ) {
                create_vtab_for_struct_type(struct_sym, current_scope);
            }
            llvm::Value* dt_polymorphic = builder->CreateAlloca(
                getClassType(s_m_args0_type, true));
            llvm::Value* hash_ptr = llvm_utils->create_gep(dt_polymorphic, 0);
            llvm::Value* hash = llvm::ConstantInt::get(getIntType(8), llvm::APInt(64, get_class_hash(struct_sym)));
            builder->CreateStore(hash, hash_ptr);
            llvm::Value* class_ptr = llvm_utils->create_gep(dt_polymorphic, 1);
            builder->CreateStore(builder->CreateBitCast(dt, getStructType(s_m_args0_type, true)), class_ptr);
            return dt_polymorphic;
        }
        return dt;
    }

    void visit_SubroutineCall(const ASR::SubroutineCall_t &x) {
        if (compiler_options.emit_debug_info) debug_emit_loc(x);
        if( ASRUtils::is_intrinsic_optimization(x.m_name) ) {
            ASR::Function_t* routine = ASR::down_cast<ASR::Function_t>(
                        ASRUtils::symbol_get_past_external(x.m_name));
            if( generate_optimization_instructions(routine, x.m_args) ) {
                return ;
            }
        }
        ASR::Function_t *s;
        std::vector<llvm::Value*> args;
        const ASR::symbol_t *proc_sym = symbol_get_past_external(x.m_name);
        if (ASR::is_a<ASR::Function_t>(*proc_sym)) {
            s = ASR::down_cast<ASR::Function_t>(proc_sym);
        } else {
            ASR::ClassProcedure_t *clss_proc = ASR::down_cast<
                ASR::ClassProcedure_t>(proc_sym);
            s = ASR::down_cast<ASR::Function_t>(clss_proc->m_proc);
        }
        bool is_method = false;
        if (x.m_dt) {
            is_method = true;
            ASR::Variable_t *caller = EXPR2VAR(x.m_dt);
            std::uint32_t h = get_hash((ASR::asr_t*)caller);
            llvm::Value* dt = llvm_symtab[h];
            ASR::ttype_t* s_m_args0_type = ASRUtils::type_get_past_pointer(
                                            ASRUtils::expr_type(s->m_args[0]));
            ASR::ttype_t* dt_type = ASRUtils::type_get_past_pointer(caller->m_type);
            dt = convert_to_polymorphic_arg(dt, s_m_args0_type, dt_type);
            args.push_back(dt);
        }

        std::string sub_name = s->m_name;
        uint32_t h;
        ASR::FunctionType_t* s_func_type = ASR::down_cast<ASR::FunctionType_t>(s->m_function_signature);
        if (s_func_type->m_abi == ASR::abiType::LFortranModule) {
            throw CodeGenError("Subroutine LCompilers interfaces not implemented yet");
        } else if (s_func_type->m_abi == ASR::abiType::Interactive) {
            h = get_hash((ASR::asr_t*)s);
        } else if (s_func_type->m_abi == ASR::abiType::Source) {
            h = get_hash((ASR::asr_t*)s);
        } else if (s_func_type->m_abi == ASR::abiType::BindC) {
            h = get_hash((ASR::asr_t*)s);
        } else if (s_func_type->m_abi == ASR::abiType::Intrinsic) {
            if (sub_name == "get_command_argument") {
                llvm::Function *fn = module->getFunction("_lpython_get_argv");
                if (!fn) {
                    llvm::FunctionType *function_type = llvm::FunctionType::get(
                        character_type, {
                            llvm::Type::getInt32Ty(context)
                        }, false);
                    fn = llvm::Function::Create(function_type,
                        llvm::Function::ExternalLinkage, "_lpython_get_argv", *module);
                }
                args = convert_call_args(x, is_method);
                LCOMPILERS_ASSERT(args.size() > 0);
                tmp = builder->CreateCall(fn, {CreateLoad(args[0])});
                if (args.size() > 1)
                    builder->CreateStore(tmp, args[1]);
                return;
            } else if (sub_name == "get_environment_variable") {
                llvm::Function *fn = module->getFunction("_lfortran_get_env_variable");
                if (!fn) {
                    llvm::FunctionType *function_type = llvm::FunctionType::get(
                        character_type, {
                            character_type
                        }, false);
                    fn = llvm::Function::Create(function_type,
                        llvm::Function::ExternalLinkage, "_lfortran_get_env_variable", *module);
                }
                args = convert_call_args(x, is_method);
                LCOMPILERS_ASSERT(args.size() > 0);
                tmp = builder->CreateCall(fn, {CreateLoad(args[0])});
                if (args.size() > 1)
                    builder->CreateStore(tmp, args[1]);
                return;
            } else if (sub_name == "execute_command_line") {
                llvm::Function *fn = module->getFunction("_lfortran_exec_command");
                if (!fn) {
                    llvm::FunctionType *function_type = llvm::FunctionType::get(
                        llvm::Type::getInt32Ty(context), {
                            character_type
                        }, false);
                    fn = llvm::Function::Create(function_type,
                        llvm::Function::ExternalLinkage, "_lfortran_exec_command", *module);
                }
                args = convert_call_args(x, is_method);
                LCOMPILERS_ASSERT(args.size() > 0);
                tmp = builder->CreateCall(fn, {CreateLoad(args[0])});
                return;
            }
            h = get_hash((ASR::asr_t*)s);
        } else {
            throw CodeGenError("ABI type not implemented yet in SubroutineCall.");
        }

        if (llvm_symtab_fn_arg.find(h) != llvm_symtab_fn_arg.end()) {
            // Check if this is a callback function
            llvm::Value* fn = llvm_symtab_fn_arg[h];
            llvm::FunctionType* fntype = llvm_symtab_fn[h]->getFunctionType();
            std::string m_name = ASR::down_cast<ASR::Function_t>(x.m_name)->m_name;
            args = convert_call_args(x, is_method);
            tmp = builder->CreateCall(fntype, fn, args);
        } else if (llvm_symtab_fn.find(h) == llvm_symtab_fn.end()) {
            throw CodeGenError("Subroutine code not generated for '"
                + std::string(s->m_name) + "'");
        } else {
            llvm::Function *fn = llvm_symtab_fn[h];
            std::string m_name = ASRUtils::symbol_name(x.m_name);
            std::vector<llvm::Value *> args2 = convert_call_args(x, is_method);
            args.insert(args.end(), args2.begin(), args2.end());
            builder->CreateCall(fn, args);
        }
    }

    void handle_bitwise_args(const ASR::FunctionCall_t& x, llvm::Value*& arg1,
                             llvm::Value*& arg2) {
        LCOMPILERS_ASSERT(x.n_args == 2);
        tmp = nullptr;
        this->visit_expr_wrapper(x.m_args[0].m_value, true);
        arg1 = tmp;
        tmp = nullptr;
        this->visit_expr_wrapper(x.m_args[1].m_value, true);
        arg2 = tmp;
    }

    void handle_bitwise_xor(const ASR::FunctionCall_t& x) {
        llvm::Value *arg1 = nullptr, *arg2 = nullptr;
        handle_bitwise_args(x, arg1, arg2);
        tmp = builder->CreateXor(arg1, arg2);
    }

    void handle_bitwise_and(const ASR::FunctionCall_t& x) {
        llvm::Value *arg1 = nullptr, *arg2 = nullptr;
        handle_bitwise_args(x, arg1, arg2);
        tmp = builder->CreateAnd(arg1, arg2);
    }

    void handle_bitwise_or(const ASR::FunctionCall_t& x) {
        llvm::Value *arg1 = nullptr, *arg2 = nullptr;
        handle_bitwise_args(x, arg1, arg2);
        tmp = builder->CreateOr(arg1, arg2);
    }

    llvm::Value* CreatePointerToStructReturnValue(llvm::FunctionType* fnty,
                                                  llvm::Value* return_value,
                                                  ASR::ttype_t* asr_return_type) {
        if( !LLVM::is_llvm_struct(asr_return_type) ) {
            return return_value;
        }

        // Call to LLVM APIs not needed to fetch the return type of the function.
        // We can use asr_return_type as well but anyways for compactness I did it here.
        llvm::Value* pointer_to_struct = builder->CreateAlloca(fnty->getReturnType(), nullptr);
        LLVM::CreateStore(*builder, return_value, pointer_to_struct);
        return pointer_to_struct;
    }

    llvm::Value* CreateCallUtil(llvm::FunctionType* fnty, llvm::Function* fn,
                                std::vector<llvm::Value*>& args,
                                ASR::ttype_t* asr_return_type) {
        llvm::Value* return_value = builder->CreateCall(fn, args);
        return CreatePointerToStructReturnValue(fnty, return_value,
                                                asr_return_type);
    }

    llvm::Value* CreateCallUtil(llvm::Function* fn, std::vector<llvm::Value*>& args,
                                ASR::ttype_t* asr_return_type) {
        return CreateCallUtil(fn->getFunctionType(), fn, args, asr_return_type);
    }

    void visit_RuntimePolymorphicFunctionCall(const ASR::FunctionCall_t& x, std::string proc_sym_name) {
        std::vector<std::pair<llvm::Value*, ASR::symbol_t*>> vtabs;
        ASR::Var_t* dt_Var = ASR::down_cast<ASR::Var_t>(x.m_dt);
        ASR::symbol_t* dt_sym = ASRUtils::symbol_get_past_external(dt_Var->m_v);
        ASR::StructType_t* dt_sym_type = nullptr;
        ASR::ttype_t* dt_ttype_t = ASRUtils::type_get_past_pointer(
                                        ASRUtils::symbol_type(dt_sym));
        if( ASR::is_a<ASR::Struct_t>(*dt_ttype_t) ) {
            ASR::Struct_t* struct_t = ASR::down_cast<ASR::Struct_t>(dt_ttype_t);
            dt_sym_type = ASR::down_cast<ASR::StructType_t>(
                ASRUtils::symbol_get_past_external(struct_t->m_derived_type));
        } else if( ASR::is_a<ASR::Class_t>(*dt_ttype_t) ) {
            ASR::Class_t* class_t = ASR::down_cast<ASR::Class_t>(dt_ttype_t);
            dt_sym_type = ASR::down_cast<ASR::StructType_t>(
                ASRUtils::symbol_get_past_external(class_t->m_class_type));
        }
        LCOMPILERS_ASSERT(dt_sym_type != nullptr);
        for( auto& item: type2vtab ) {
            ASR::StructType_t* a_dt = ASR::down_cast<ASR::StructType_t>(item.first);
            if( !a_dt->m_is_abstract &&
                (a_dt == dt_sym_type ||
                ASRUtils::is_parent(a_dt, dt_sym_type) ||
                ASRUtils::is_parent(dt_sym_type, a_dt)) ) {
                for( auto& item2: item.second ) {
                    if( item2.first == current_scope ) {
                        vtabs.push_back(std::make_pair(item2.second, item.first));
                    }
                }
            }
        }

        uint64_t ptr_loads_copy = ptr_loads;
        ptr_loads = 0;
        visit_Var(*dt_Var);
        ptr_loads = ptr_loads_copy;
        llvm::Value* llvm_dt = tmp;
        tmp = builder->CreateAlloca(get_type_from_ttype_t_util(x.m_type));
        llvm::BasicBlock *mergeBB = llvm::BasicBlock::Create(context, "ifcont");
        for( size_t i = 0; i < vtabs.size(); i++ ) {
            llvm::Function *fn = builder->GetInsertBlock()->getParent();

            llvm::BasicBlock *thenBB = llvm::BasicBlock::Create(context, "then", fn);
            llvm::BasicBlock *elseBB = llvm::BasicBlock::Create(context, "else");

            llvm::Value* vptr_int_hash = CreateLoad(llvm_utils->create_gep(llvm_dt, 0));
            llvm::Value* dt_data = CreateLoad(llvm_utils->create_gep(llvm_dt, 1));
            ASR::ttype_t* selector_var_type = ASRUtils::expr_type(x.m_dt);
            if( ASRUtils::is_array(selector_var_type) ) {
                vptr_int_hash = CreateLoad(llvm_utils->create_gep(vptr_int_hash, 0));
            }
            ASR::symbol_t* type_sym = ASRUtils::symbol_get_past_external(vtabs[i].second);
            llvm::Value* type_sym_vtab = vtabs[i].first;
            llvm::Value* cond = builder->CreateICmpEQ(
                                    vptr_int_hash,
                                    CreateLoad(
                                        llvm_utils->create_gep(type_sym_vtab, 0) ) );

            builder->CreateCondBr(cond, thenBB, elseBB);
            builder->SetInsertPoint(thenBB);
            {
                std::vector<llvm::Value*> args;
                ASR::StructType_t* struct_type_t = ASR::down_cast<ASR::StructType_t>(type_sym);
                llvm::Type* target_dt_type = getStructType(struct_type_t, true);
                llvm::Type* target_class_dt_type = getClassType(struct_type_t);
                llvm::Value* target_dt = builder->CreateAlloca(target_class_dt_type);
                llvm::Value* target_dt_hash_ptr = llvm_utils->create_gep(target_dt, 0);
                builder->CreateStore(vptr_int_hash, target_dt_hash_ptr);
                llvm::Value* target_dt_data_ptr = llvm_utils->create_gep(target_dt, 1);
                builder->CreateStore(builder->CreateBitCast(dt_data, target_dt_type),
                                     target_dt_data_ptr);
                args.push_back(target_dt);
                ASR::symbol_t* s_class_proc = struct_type_t->m_symtab->resolve_symbol(proc_sym_name);
                ASR::symbol_t* s_proc = ASRUtils::symbol_get_past_external(
                    ASR::down_cast<ASR::ClassProcedure_t>(s_class_proc)->m_proc);
                uint32_t h = get_hash((ASR::asr_t*) s_proc);
                llvm::Function* fn = llvm_symtab_fn[h];
                ASR::Function_t* s = ASR::down_cast<ASR::Function_t>(s_proc);
                LCOMPILERS_ASSERT(s != nullptr);
                std::vector<llvm::Value *> args2 = convert_call_args(x, true);
                args.insert(args.end(), args2.begin(), args2.end());
                ASR::ttype_t *return_var_type0 = EXPR2VAR(s->m_return_var)->m_type;
                builder->CreateStore(CreateCallUtil(fn, args, return_var_type0), tmp);
            }
            builder->CreateBr(mergeBB);

            start_new_block(elseBB);
            current_select_type_block_type = nullptr;
            current_select_type_block_der_type.clear();
        }
        start_new_block(mergeBB);
        tmp = CreateLoad(tmp);
    }

    void visit_FunctionCall(const ASR::FunctionCall_t &x) {
        if( ASRUtils::is_intrinsic_optimization(x.m_name) ) {
            ASR::Function_t* routine = ASR::down_cast<ASR::Function_t>(
                        ASRUtils::symbol_get_past_external(x.m_name));
            if( generate_optimization_instructions(routine, x.m_args) ) {
                return ;
            }
        }
        if (x.m_value) {
            this->visit_expr_wrapper(x.m_value, true);
            return ;
        }

        const ASR::symbol_t *proc_sym = symbol_get_past_external(x.m_name);
        std::string proc_sym_name = "";
        bool is_deferred = false;
        if( ASR::is_a<ASR::ClassProcedure_t>(*proc_sym) ) {
            ASR::ClassProcedure_t* class_proc =
                ASR::down_cast<ASR::ClassProcedure_t>(proc_sym);
            is_deferred = class_proc->m_is_deferred;
            proc_sym_name = class_proc->m_name;
        }
        if( is_deferred ) {
            visit_RuntimePolymorphicFunctionCall(x, proc_sym_name);
            return ;
        }

        ASR::Function_t *s = nullptr;
        std::vector<llvm::Value*> args;
        if (ASR::is_a<ASR::Function_t>(*proc_sym)) {
            s = ASR::down_cast<ASR::Function_t>(proc_sym);
        } else {
            ASR::ClassProcedure_t *clss_proc = ASR::down_cast<
                ASR::ClassProcedure_t>(proc_sym);
            s = ASR::down_cast<ASR::Function_t>(clss_proc->m_proc);
        }
        if( s == nullptr ) {
            s = ASR::down_cast<ASR::Function_t>(symbol_get_past_external(x.m_name));
        }
        bool is_method = false;
        if (x.m_dt) {
            is_method = true;
            ASR::Variable_t *caller = EXPR2VAR(x.m_dt);
            std::uint32_t h = get_hash((ASR::asr_t*)caller);
            llvm::Value* dt = llvm_symtab[h];
            ASR::ttype_t* s_m_args0_type = ASRUtils::type_get_past_pointer(
                                            ASRUtils::expr_type(s->m_args[0]));
            ASR::ttype_t* dt_type = ASRUtils::type_get_past_pointer(caller->m_type);
            dt = convert_to_polymorphic_arg(dt, s_m_args0_type, dt_type);
            args.push_back(dt);
        }
        if( ASRUtils::is_intrinsic_function2(s) ) {
            std::string symbol_name = ASRUtils::symbol_name(x.m_name);
            if( startswith(symbol_name, "_bitwise_xor") ) {
                handle_bitwise_xor(x);
                return ;
            }
            if( startswith(symbol_name, "_bitwise_and") ) {
                handle_bitwise_and(x);
                return ;
            }
            if( startswith(symbol_name, "_bitwise_or") ) {
                handle_bitwise_or(x);
                return ;
            }
        }

        bool intrinsic_function = ASRUtils::is_intrinsic_function2(s);
        uint32_t h;
        ASR::FunctionType_t* s_func_type = ASR::down_cast<ASR::FunctionType_t>(s->m_function_signature);
        if (s_func_type->m_abi == ASR::abiType::Source && !intrinsic_function) {
            h = get_hash((ASR::asr_t*)s);
        } else if (s_func_type->m_abi == ASR::abiType::LFortranModule) {
            throw CodeGenError("Function LCompilers interfaces not implemented yet");
        } else if (s_func_type->m_abi == ASR::abiType::Interactive) {
            h = get_hash((ASR::asr_t*)s);
        } else if (s_func_type->m_abi == ASR::abiType::BindC) {
            h = get_hash((ASR::asr_t*)s);
        } else if (s_func_type->m_abi == ASR::abiType::Intrinsic || intrinsic_function) {
            std::string func_name = s->m_name;
            if( fname2arg_type.find(func_name) != fname2arg_type.end() ) {
                h = get_hash((ASR::asr_t*)s);
            } else {
                if (func_name == "len") {
                    args = convert_call_args(x, is_method);
                    LCOMPILERS_ASSERT(args.size() == 3)
                    tmp = lfortran_str_len(args[0]);
                    return;
                } else if (func_name == "command_argument_count") {
                    llvm::Function *fn = module->getFunction("_lpython_get_argc");
                    if(!fn) {
                        llvm::FunctionType *function_type = llvm::FunctionType::get(
                            llvm::Type::getVoidTy(context), {
                                llvm::Type::getInt32Ty(context)->getPointerTo()
                            }, false);
                        fn = llvm::Function::Create(function_type,
                            llvm::Function::ExternalLinkage, "_lpython_get_argc", *module);
                    }
                    llvm::AllocaInst *result = builder->CreateAlloca(
                                llvm::Type::getInt32Ty(context), nullptr);
                    std::vector<llvm::Value*> args = {result};
                    builder->CreateCall(fn, args);
                    tmp = CreateLoad(result);
                    return;
                }
                if( ASRUtils::get_FunctionType(s)->m_deftype == ASR::deftypeType::Interface ) {
                    throw CodeGenError("Intrinsic '" + func_name + "' not implemented yet and compile time value is not available.");
                } else {
                    h = get_hash((ASR::asr_t*)s);
                }
            }
        } else {
            throw CodeGenError("ABI type not implemented yet.");
        }
        if (llvm_symtab_fn_arg.find(h) != llvm_symtab_fn_arg.end()) {
            // Check if this is a callback function
            llvm::Value* fn = llvm_symtab_fn_arg[h];
            llvm::FunctionType* fntype = llvm_symtab_fn[h]->getFunctionType();
            std::string m_name = std::string(((ASR::Function_t*)(&(x.m_name->base)))->m_name);
            args = convert_call_args(x, is_method);
            tmp = builder->CreateCall(fntype, fn, args);
        } else if (llvm_symtab_fn.find(h) == llvm_symtab_fn.end()) {
            throw CodeGenError("Function code not generated for '"
                + std::string(s->m_name) + "'");
        } else {
            llvm::Function *fn = llvm_symtab_fn[h];
            std::string m_name = std::string(((ASR::Function_t*)(&(x.m_name->base)))->m_name);
            std::vector<llvm::Value *> args2 = convert_call_args(x, is_method);
            args.insert(args.end(), args2.begin(), args2.end());
            ASR::ttype_t *return_var_type0 = EXPR2VAR(s->m_return_var)->m_type;
            if (ASRUtils::get_FunctionType(s)->m_abi == ASR::abiType::BindC) {
                if (is_a<ASR::Complex_t>(*return_var_type0)) {
                    int a_kind = down_cast<ASR::Complex_t>(return_var_type0)->m_kind;
                    if (a_kind == 8) {
                        if (compiler_options.platform == Platform::Windows) {
                            tmp = builder->CreateAlloca(complex_type_8, nullptr);
                            args.insert(args.begin(), tmp);
                            builder->CreateCall(fn, args);
                            // Convert {double,double}* to {double,double}
                            tmp = CreateLoad(tmp);
                        } else {
                            tmp = builder->CreateCall(fn, args);
                        }
                    } else {
                        tmp = builder->CreateCall(fn, args);
                    }
                } else {
                    tmp = builder->CreateCall(fn, args);
                }
            } else {
                tmp = CreateCallUtil(fn, args, return_var_type0);
            }
        }
        if (ASRUtils::get_FunctionType(s)->m_abi == ASR::abiType::BindC) {
            ASR::ttype_t *return_var_type0 = EXPR2VAR(s->m_return_var)->m_type;
            if (is_a<ASR::Complex_t>(*return_var_type0)) {
                int a_kind = down_cast<ASR::Complex_t>(return_var_type0)->m_kind;
                if (a_kind == 4) {
                    if (compiler_options.platform == Platform::Windows) {
                        // tmp is i64, have to convert to {float, float}

                        // i64
                        llvm::Type* type_fx2 = llvm::Type::getInt64Ty(context);
                        // Convert i64 to i64*
                        llvm::AllocaInst *p_fx2 = builder->CreateAlloca(type_fx2, nullptr);
                        builder->CreateStore(tmp, p_fx2);
                        // Convert i64* to {float,float}* using bitcast
                        tmp = builder->CreateBitCast(p_fx2, complex_type_4->getPointerTo());
                        // Convert {float,float}* to {float,float}
                        tmp = CreateLoad(tmp);
                    } else if (compiler_options.platform == Platform::macOS_ARM) {
                        // pass
                    } else {
                        // tmp is <2 x float>, have to convert to {float, float}

                        // <2 x float>
                        llvm::Type* type_fx2 = FIXED_VECTOR_TYPE::get(llvm::Type::getFloatTy(context), 2);
                        // Convert <2 x float> to <2 x float>*
                        llvm::AllocaInst *p_fx2 = builder->CreateAlloca(type_fx2, nullptr);
                        builder->CreateStore(tmp, p_fx2);
                        // Convert <2 x float>* to {float,float}* using bitcast
                        tmp = builder->CreateBitCast(p_fx2, complex_type_4->getPointerTo());
                        // Convert {float,float}* to {float,float}
                        tmp = CreateLoad(tmp);
                    }
                }
            }
        }
    }

    void visit_ArraySize(const ASR::ArraySize_t& x) {
        if( x.m_value ) {
            visit_expr_wrapper(x.m_value, true);
            return ;
        }
        int output_kind = ASRUtils::extract_kind_from_ttype_t(x.m_type);
        int dim_kind = 4;
        int64_t ptr_loads_copy = ptr_loads;
        ptr_loads = 2 - // Sync: instead of 2 - , should this be ptr_loads_copy -
                    (ASRUtils::expr_type(x.m_v)->type ==
                     ASR::ttypeType::Pointer);
        visit_expr_wrapper(x.m_v);
        ptr_loads = ptr_loads_copy;
        llvm::Value* llvm_arg = tmp;
        llvm::Value* llvm_dim = nullptr;
        if( x.m_dim ) {
            visit_expr_wrapper(x.m_dim, true);
            dim_kind = ASRUtils::extract_kind_from_ttype_t(ASRUtils::expr_type(x.m_dim));
            llvm_dim = tmp;
        }
        tmp = arr_descr->get_array_size(llvm_arg, llvm_dim, output_kind, dim_kind);
    }

    void visit_ArrayBound(const ASR::ArrayBound_t& x) {
        ASR::expr_t* array_value = ASRUtils::expr_value(x.m_v);
        if( array_value && ASR::is_a<ASR::ArrayConstant_t>(*array_value) ) {
            ASR::ArrayConstant_t* array_const = ASR::down_cast<ASR::ArrayConstant_t>(array_value);
            int kind = ASRUtils::extract_kind_from_ttype_t(x.m_type);
            size_t bound_value = 0;
            if( x.m_bound == ASR::arrayboundType::LBound ) {
                bound_value = 1;
            } else if( x.m_bound == ASR::arrayboundType::UBound ) {
                bound_value = array_const->n_args;
            } else {
                LCOMPILERS_ASSERT(false);
            }
            tmp = llvm::ConstantInt::get(context, llvm::APInt(kind * 8, bound_value));
            return ;
        }
        int64_t ptr_loads_copy = ptr_loads;
        ptr_loads = 2 - // Sync: instead of 2 - , should this be ptr_loads_copy -
                    (ASRUtils::expr_type(x.m_v)->type ==
                     ASR::ttypeType::Pointer);
        visit_expr_wrapper(x.m_v);
        ptr_loads = ptr_loads_copy;
        llvm::Value* llvm_arg1 = tmp;
        llvm::Value* dim_des_val = arr_descr->get_pointer_to_dimension_descriptor_array(llvm_arg1);
        visit_expr_wrapper(x.m_dim, true);
        llvm::Value* dim_val = tmp;
        llvm::Value* const_1 = llvm::ConstantInt::get(context, llvm::APInt(32, 1));
        dim_val = builder->CreateSub(dim_val, const_1);
        llvm::Value* dim_struct = arr_descr->get_pointer_to_dimension_descriptor(dim_des_val, dim_val);
        llvm::Value* res = nullptr;
        if( x.m_bound == ASR::arrayboundType::LBound ) {
            res = arr_descr->get_lower_bound(dim_struct);
        } else if( x.m_bound == ASR::arrayboundType::UBound ) {
            res = arr_descr->get_upper_bound(dim_struct);
        }
        tmp = res;
    }

};



Result<std::unique_ptr<LLVMModule>> asr_to_llvm(ASR::TranslationUnit_t &asr,
        diag::Diagnostics &diagnostics,
        llvm::LLVMContext &context, Allocator &al,
        LCompilers::PassManager& pass_manager,
        CompilerOptions &co, const std::string &run_fn,
        const std::string &infile)
{
#if LLVM_VERSION_MAJOR >= 15
    context.setOpaquePointers(false);
#endif
    ASRToLLVMVisitor v(al, context, infile, co, diagnostics);
    LCompilers::PassOptions pass_options;
    pass_options.runtime_library_dir = co.runtime_library_dir;
    pass_options.mod_files_dir = co.mod_files_dir;
    pass_options.include_dirs = co.include_dirs;
    pass_options.run_fun = run_fn;
    pass_options.always_run = false;
    pass_options.verbose = co.verbose;
    pass_manager.rtlib = co.rtlib;
    pass_manager.apply_passes(al, &asr, pass_options, diagnostics);

    // Uncomment for debugging the ASR after the transformation
    // std::cout << LPython::pickle(asr, true, true, true) << std::endl;

    try {
        v.visit_asr((ASR::asr_t&)asr);
    } catch (const CodeGenError &e) {
        Error error;
        diagnostics.diagnostics.push_back(e.d);
        return error;
    } catch (const CodeGenAbort &) {
        LCOMPILERS_ASSERT(diagnostics.has_error())
        Error error;
        return error;
    }
    std::string msg;
    llvm::raw_string_ostream err(msg);
    if (llvm::verifyModule(*v.module, &err)) {
        std::string buf;
        llvm::raw_string_ostream os(buf);
        v.module->print(os, nullptr);
        std::cout << os.str();
        msg = "asr_to_llvm: module failed verification. Error:\n" + err.str();
        diagnostics.diagnostics.push_back(diag::Diagnostic(msg,
            diag::Level::Error, diag::Stage::CodeGen));
        Error error;
        return error;
    };
    return std::make_unique<LLVMModule>(std::move(v.module));
}

} // namespace LCompilers<|MERGE_RESOLUTION|>--- conflicted
+++ resolved
@@ -1937,7 +1937,6 @@
         tmp = list_api->index(plist, item, asr_el_type, *module);
     }
 
-<<<<<<< HEAD
     void generate_Exp(ASR::expr_t* m_arg) {
         this->visit_expr_wrapper(m_arg, true);
         llvm::Value *item = tmp;
@@ -1956,7 +1955,7 @@
         llvm::Value* exp = builder->CreateUnaryIntrinsic(llvm::Intrinsic::exp, item);
         llvm::Value* one = llvm::ConstantFP::get(builder->getFloatTy(), 1.0);
         tmp = builder->CreateFSub(exp, one);
-=======
+
     void generate_ListReverse(ASR::expr_t* m_arg) {
         ASR::ttype_t* asr_el_type = ASRUtils::get_contained_type(ASRUtils::expr_type(m_arg));
         int64_t ptr_loads_copy = ptr_loads;
@@ -1967,7 +1966,6 @@
         ptr_loads = !LLVM::is_llvm_struct(asr_el_type);
         ptr_loads = ptr_loads_copy;
         list_api->reverse(plist, asr_el_type, *module);
->>>>>>> 6a147a15
     }
 
     void visit_IntrinsicFunction(const ASR::IntrinsicFunction_t& x) {
@@ -1987,7 +1985,6 @@
                 }
                 break ;
             }
-<<<<<<< HEAD
             case ASRUtils::IntrinsicFunctions::Exp: {
                 switch (x.m_overload_id) {
                     case 0: {
@@ -2029,11 +2026,10 @@
                     }
                 }
                 break ;
-=======
+            }
             case ASRUtils::IntrinsicFunctions::ListReverse: {
                 generate_ListReverse(x.m_args[0]);
                 break;
->>>>>>> 6a147a15
             }
             default: {
                 throw CodeGenError( ASRUtils::IntrinsicFunctionRegistry::
