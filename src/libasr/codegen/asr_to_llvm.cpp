--- conflicted
+++ resolved
@@ -3238,15 +3238,14 @@
                                 m_dims, n_dims, a_kind, m_abi);
                 break;
             }
-<<<<<<< HEAD
             case (ASR::ttypeType::SymbolicExpression) : {
                 llvm_type = getSymbolicExpressionType();
-=======
+                break;
+            }
             case (ASR::ttypeType::FunctionType) : {
                 ASR::Function_t* fn = ASR::down_cast<ASR::Function_t>(
                     symbol_get_past_external(type_declaration));
                 llvm_type = get_function_type(*fn)->getPointerTo();
->>>>>>> 9e8b2db1
                 break;
             }
             default :
