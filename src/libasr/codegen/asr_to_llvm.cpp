--- conflicted
+++ resolved
@@ -251,13 +251,6 @@
 
     template <typename Cond, typename Body>
     void create_loop(char *name, Cond condition, Body loop_body) {
-<<<<<<< HEAD
-        dict_api_lp->set_iterators();
-        dict_api_sc->set_iterators();
-        set_api_lp->set_iterators();
-        set_api_sc->set_iterators();
-=======
->>>>>>> 1b5bafd3
 
         std::string loop_name;
         if (name) {
@@ -295,13 +288,6 @@
         loop_or_block_end.pop_back();
         loop_or_block_end_names.pop_back();
         start_new_block(loopend);
-<<<<<<< HEAD
-        dict_api_lp->reset_iterators();
-        dict_api_sc->reset_iterators();
-        set_api_lp->reset_iterators();
-        set_api_sc->reset_iterators();
-=======
->>>>>>> 1b5bafd3
     }
 
     void get_type_debug_info(ASR::ttype_t* t, std::string &type_name,
