#include <iostream>
#include <memory>
#include <unordered_map>
#include <functional>
#include <string_view>
#include <utility>

#include <llvm/ADT/STLExtras.h>
#include <llvm/Analysis/Passes.h>
#include <llvm/ExecutionEngine/ExecutionEngine.h>
#include <llvm/ExecutionEngine/GenericValue.h>
#include <llvm/ExecutionEngine/MCJIT.h>
#include <llvm/IR/Argument.h>
#include <llvm/IR/Attributes.h>
#include <llvm/IR/BasicBlock.h>
#include <llvm/IR/Constants.h>
#include <llvm/IR/DerivedTypes.h>
#include <llvm/IR/Function.h>
#include <llvm/IR/IRBuilder.h>
#include <llvm/IR/Instructions.h>
#include <llvm/IR/Intrinsics.h>
#include <llvm/IR/LegacyPassManager.h>
#include <llvm/IR/LLVMContext.h>
#include <llvm/IR/Module.h>
#include <llvm/IR/Type.h>
#include <llvm/Support/Casting.h>
#include <llvm/Support/ManagedStatic.h>
#include <llvm/Support/TargetSelect.h>
#include <llvm/Support/raw_ostream.h>
#include <llvm/ADT/APFloat.h>
#include <llvm/ADT/STLExtras.h>
#include <llvm/IR/Verifier.h>
#include <llvm/Support/TargetSelect.h>
#include <llvm/Target/TargetMachine.h>
#include <llvm/Transforms/Scalar.h>
#include <llvm/Transforms/Vectorize.h>
#include <llvm/ExecutionEngine/ObjectCache.h>
#include <llvm/Support/FileSystem.h>
#include <llvm/Support/Path.h>
#include <llvm/IR/DIBuilder.h>

#include <libasr/asr.h>
#include <libasr/containers.h>
#include <libasr/codegen/asr_to_llvm.h>
#include <libasr/pass/pass_manager.h>
#include <libasr/exception.h>
#include <libasr/asr_utils.h>
#include <libasr/codegen/llvm_utils.h>
#include <libasr/codegen/llvm_array_utils.h>

#include <libasr/pass/intrinsic_function_registry.h>

#if LLVM_VERSION_MAJOR >= 11
#    define FIXED_VECTOR_TYPE llvm::FixedVectorType
#else
#    define FIXED_VECTOR_TYPE llvm::VectorType
#endif


namespace LCompilers {

namespace {

    // This exception is used to abort the visitor pattern when an error occurs.
    // This is only used locally in this file, not propagated outside. An error
    // must be already present in ASRToLLVMVisitor::diag before throwing this
    // exception. This is checked with an assert when the CodeGenAbort is
    // caught.
    class CodeGenAbort
    {
    };

    // Local exception that is only used in this file to exit the visitor
    // pattern and caught later (not propagated outside). It accepts an error
    // message that is then appended at the end of ASRToLLVMVisitor::diag.  The
    // `diag` can already contain other errors or warnings.  This is a
    // convenience class. One can also report the error into `diag` directly and
    // call `CodeGenAbort` instead.
    class CodeGenError
    {
    public:
        diag::Diagnostic d;
    public:
        CodeGenError(const std::string &msg)
            : d{diag::Diagnostic(msg, diag::Level::Error, diag::Stage::CodeGen)}
        { }

        CodeGenError(const std::string &msg, const Location &loc)
            : d{diag::Diagnostic(msg, diag::Level::Error, diag::Stage::CodeGen, {
                diag::Label("", {loc})
            })}
        { }
    };

}


using ASR::is_a;
using ASR::down_cast;
using ASR::down_cast2;

using ASRUtils::expr_type;
using ASRUtils::symbol_get_past_external;
using ASRUtils::EXPR2VAR;
using ASRUtils::EXPR2FUN;
using ASRUtils::intent_local;
using ASRUtils::intent_return_var;
using ASRUtils::determine_module_dependencies;
using ASRUtils::is_arg_dummy;

// Platform dependent fast unique hash:
uint64_t static get_hash(ASR::asr_t *node)
{
    return (uint64_t)node;
}

void string_init(llvm::LLVMContext &context, llvm::Module &module,
        llvm::IRBuilder<> &builder, llvm::Value* arg_size, llvm::Value* arg_string) {
    std::string func_name = "_lfortran_string_init";
    llvm::Function *fn = module.getFunction(func_name);
    if (!fn) {
        llvm::FunctionType *function_type = llvm::FunctionType::get(
                llvm::Type::getVoidTy(context), {
                    llvm::Type::getInt32Ty(context),
                    llvm::Type::getInt8PtrTy(context)
                }, true);
        fn = llvm::Function::Create(function_type,
                llvm::Function::ExternalLinkage, func_name, module);
    }
    std::vector<llvm::Value*> args = {arg_size, arg_string};
    builder.CreateCall(fn, args);
}

class ASRToLLVMVisitor : public ASR::BaseVisitor<ASRToLLVMVisitor>
{
private:
  //! To be used by visit_StructInstanceMember.
  std::string der_type_name;

  //! Helpful for debugging while testing LLVM code
  void print_util(llvm::Value* v, std::string fmt_chars, std::string endline="\t") {
        std::vector<llvm::Value *> args;
        std::vector<std::string> fmt;
        args.push_back(v);
        fmt.push_back(fmt_chars);
        std::string fmt_str;
        for (size_t i=0; i<fmt.size(); i++) {
            fmt_str += fmt[i];
            if (i < fmt.size()-1) fmt_str += " ";
        }
        fmt_str += endline;
        llvm::Value *fmt_ptr = builder->CreateGlobalStringPtr(fmt_str);
        std::vector<llvm::Value *> printf_args;
        printf_args.push_back(fmt_ptr);
        printf_args.insert(printf_args.end(), args.begin(), args.end());
        printf(context, *module, *builder, printf_args);
    }

public:
    diag::Diagnostics &diag;
    llvm::LLVMContext &context;
    std::unique_ptr<llvm::Module> module;
    std::unique_ptr<llvm::IRBuilder<>> builder;
    std::string infile;
    Allocator &al;

    llvm::Value *tmp;
    llvm::BasicBlock *proc_return;
    std::string mangle_prefix;
    bool prototype_only;
    llvm::StructType *complex_type_4, *complex_type_8;
    llvm::StructType *complex_type_4_ptr, *complex_type_8_ptr;
    llvm::PointerType *character_type;
    llvm::PointerType *list_type;
    std::vector<std::string> struct_type_stack;

    std::unordered_map<std::uint32_t, std::unordered_map<std::string, llvm::Type*>> arr_arg_type_cache;

    std::map<std::string, std::pair<llvm::Type*, llvm::Type*>> fname2arg_type;

    // Maps for containing information regarding derived types
    std::map<std::string, llvm::StructType*> name2dertype, name2dercontext;
    std::map<std::string, std::string> dertype2parent;
    std::map<std::string, std::map<std::string, int>> name2memidx;

    std::map<uint64_t, llvm::Value*> llvm_symtab; // llvm_symtab_value
    std::map<uint64_t, llvm::Function*> llvm_symtab_fn;
    std::map<std::string, uint64_t> llvm_symtab_fn_names;
    std::map<uint64_t, llvm::Value*> llvm_symtab_fn_arg;
    std::map<uint64_t, llvm::BasicBlock*> llvm_goto_targets;

    const ASR::Function_t *parent_function = nullptr;

    std::vector<llvm::BasicBlock*> loop_head; /* For saving the head of a loop,
        so that we can jump to the head of the loop when we reach a cycle */
    std::vector<std::string> loop_head_names;
    std::vector<llvm::BasicBlock*> loop_or_block_end; /* For saving the end of a block,
        so that we can jump to the end of the block when we reach an exit */
    std::vector<std::string> loop_or_block_end_names;

    std::unique_ptr<LLVMUtils> llvm_utils;
    std::unique_ptr<LLVMList> list_api;
    std::unique_ptr<LLVMTuple> tuple_api;
    std::unique_ptr<LLVMDictInterface> dict_api_lp;
    std::unique_ptr<LLVMDictInterface> dict_api_sc;
    std::unique_ptr<LLVMArrUtils::Descriptor> arr_descr;

    int64_t ptr_loads;
    bool lookup_enum_value_for_nonints;
    bool is_assignment_target;

    CompilerOptions &compiler_options;

    // For handling debug information
    std::unique_ptr<llvm::DIBuilder> DBuilder;
    llvm::DICompileUnit *debug_CU;
    llvm::DIScope *debug_current_scope;
    std::map<uint64_t, llvm::DIScope*> llvm_symtab_fn_discope;
    llvm::DIFile *debug_Unit;

    std::map<ASR::symbol_t*, std::map<SymbolTable*, llvm::Value*>> type2vtab;
    std::map<ASR::symbol_t*, std::map<SymbolTable*, std::vector<llvm::Value*>>> class2vtab;
    std::map<ASR::symbol_t*, llvm::Type*> type2vtabtype;
    std::map<ASR::symbol_t*, int> type2vtabid;
    std::map<ASR::symbol_t*, std::map<std::string, int64_t>> vtabtype2procidx;
    llvm::Type* current_select_type_block_type;
    std::string current_select_type_block_der_type;

    SymbolTable* current_scope;

    ASRToLLVMVisitor(Allocator &al, llvm::LLVMContext &context, std::string infile,
        CompilerOptions &compiler_options_, diag::Diagnostics &diagnostics) :
    diag{diagnostics},
    context(context),
    builder(std::make_unique<llvm::IRBuilder<>>(context)),
    infile{infile},
    al{al},
    prototype_only(false),
    llvm_utils(std::make_unique<LLVMUtils>(context, builder.get())),
    list_api(std::make_unique<LLVMList>(context, llvm_utils.get(), builder.get())),
    tuple_api(std::make_unique<LLVMTuple>(context, llvm_utils.get(), builder.get())),
    dict_api_lp(std::make_unique<LLVMDictOptimizedLinearProbing>(context, llvm_utils.get(), builder.get())),
    dict_api_sc(std::make_unique<LLVMDictSeparateChaining>(context, llvm_utils.get(), builder.get())),
    arr_descr(LLVMArrUtils::Descriptor::get_descriptor(context,
              builder.get(),
              llvm_utils.get(),
              LLVMArrUtils::DESCR_TYPE::_SimpleCMODescriptor)),
    ptr_loads(2),
    lookup_enum_value_for_nonints(false),
    is_assignment_target(false),
    compiler_options(compiler_options_),
    current_select_type_block_type(nullptr),
    current_scope(nullptr)
    {
        llvm_utils->tuple_api = tuple_api.get();
        llvm_utils->list_api = list_api.get();
        llvm_utils->dict_api = nullptr;
        llvm_utils->arr_api = arr_descr.get();
    }

    llvm::Value* CreateLoad(llvm::Value *x) {
        return LLVM::CreateLoad(*builder, x);
    }


    llvm::Value* CreateGEP(llvm::Value *x, std::vector<llvm::Value *> &idx) {
        return LLVM::CreateGEP(*builder, x, idx);
    }

    // Inserts a new block `bb` using the current builder
    // and terminates the previous block if it is not already terminated
    void start_new_block(llvm::BasicBlock *bb) {
        llvm::BasicBlock *last_bb = builder->GetInsertBlock();
        llvm::Function *fn = last_bb->getParent();
        llvm::Instruction *block_terminator = last_bb->getTerminator();
        if (block_terminator == nullptr) {
            // The previous block is not terminated --- terminate it by jumping
            // to our new block
            builder->CreateBr(bb);
        }
        fn->getBasicBlockList().push_back(bb);
        builder->SetInsertPoint(bb);
    }

    template <typename Cond, typename Body>
    void create_loop(char *name, Cond condition, Body loop_body) {
        dict_api_lp->set_iterators();
        dict_api_sc->set_iterators();

        std::string loop_name;
        if (name) {
            loop_name = std::string(name);
        } else {
            loop_name = "loop";
        }

        std::string loophead_name = loop_name + ".head";
        std::string loopbody_name = loop_name + ".body";
        std::string loopend_name = loop_name + ".end";

        llvm::BasicBlock *loophead = llvm::BasicBlock::Create(context, loophead_name);
        llvm::BasicBlock *loopbody = llvm::BasicBlock::Create(context, loopbody_name);
        llvm::BasicBlock *loopend = llvm::BasicBlock::Create(context, loopend_name);

        loop_head.push_back(loophead);
        loop_head_names.push_back(loophead_name);
        loop_or_block_end.push_back(loopend);
        loop_or_block_end_names.push_back(loopend_name);

        // head
        start_new_block(loophead); {
            llvm::Value* cond = condition();
            builder->CreateCondBr(cond, loopbody, loopend);
        }

        // body
        start_new_block(loopbody); {
            loop_body();
            builder->CreateBr(loophead);
        }

        // end
        loop_or_block_end.pop_back();
        loop_or_block_end_names.pop_back();
        start_new_block(loopend);
        dict_api_lp->reset_iterators();
        dict_api_sc->reset_iterators();
    }

    void get_type_debug_info(ASR::ttype_t* t, std::string &type_name,
            uint32_t &type_size, uint32_t &type_encoding) {
        type_size = ASRUtils::extract_kind_from_ttype_t(t)*8;
        switch( t->type ) {
            case ASR::ttypeType::Integer: {
                type_name = "integer";
                type_encoding = llvm::dwarf::DW_ATE_signed;
                break;
            }
            case ASR::ttypeType::Logical: {
                type_name = "boolean";
                type_encoding = llvm::dwarf::DW_ATE_boolean;
                break;
            }
            case ASR::ttypeType::Real: {
                if( type_size == 32 ) {
                    type_name = "float";
                } else if( type_size == 64 ) {
                    type_name = "double";
                }
                type_encoding = llvm::dwarf::DW_ATE_float;
                break;
            }
            default : throw LCompilersException("Debug information for the type: `"
                + ASRUtils::type_to_str_python(t) + "` is not yet implemented");
        }
    }

    void debug_get_line_column(const uint32_t &loc_first,
            uint32_t &line, uint32_t &column) {
        LocationManager lm;
        LocationManager::FileLocations fl;
        fl.in_filename = infile;
        lm.files.push_back(fl);
        std::string input = read_file(infile);
        lm.init_simple(input);
        lm.file_ends.push_back(input.size());
        lm.pos_to_linecol(lm.output_to_input_pos(loc_first, false),
            line, column, fl.in_filename);
    }

    template <typename T>
    void debug_emit_loc(const T &x) {
        Location loc = x.base.base.loc;
        uint32_t line, column;
        if (compiler_options.emit_debug_line_column) {
            debug_get_line_column(loc.first, line, column);
        } else {
            line = loc.first;
            column = 0;
        }
        builder->SetCurrentDebugLocation(
            llvm::DILocation::get(debug_current_scope->getContext(),
                line, column, debug_current_scope));
    }

    template <typename T>
    void debug_emit_function(const T &x, llvm::DISubprogram *&SP) {
        debug_Unit = DBuilder->createFile(
            debug_CU->getFilename(),
            debug_CU->getDirectory());
        llvm::DIScope *FContext = debug_Unit;
        uint32_t line, column;
        if (compiler_options.emit_debug_line_column) {
            debug_get_line_column(x.base.base.loc.first, line, column);
        } else {
            line = 0;
        }
        std::string fn_debug_name = x.m_name;
        llvm::DIBasicType *return_type_info = nullptr;
        if constexpr (std::is_same_v<T, ASR::Function_t>){
            if(x.m_return_var != nullptr) {
                std::string type_name; uint32_t type_size, type_encoding;
                get_type_debug_info(ASRUtils::expr_type(x.m_return_var),
                    type_name, type_size, type_encoding);
                return_type_info = DBuilder->createBasicType(type_name,
                    type_size, type_encoding);
            }
        } else if constexpr (std::is_same_v<T, ASR::Program_t>) {
            return_type_info = DBuilder->createBasicType("integer", 32,
                llvm::dwarf::DW_ATE_signed);
        }
        llvm::DISubroutineType *return_type = DBuilder->createSubroutineType(
            DBuilder->getOrCreateTypeArray(return_type_info));
        SP = DBuilder->createFunction(
            FContext, fn_debug_name, llvm::StringRef(), debug_Unit,
            line, return_type, 0, // TODO: ScopeLine
            llvm::DINode::FlagPrototyped,
            llvm::DISubprogram::SPFlagDefinition);
        debug_current_scope = SP;
    }

    inline bool verify_dimensions_t(ASR::dimension_t* m_dims, int n_dims) {
        if( n_dims <= 0 ) {
            return false;
        }
        bool is_ok = true;
        for( int r = 0; r < n_dims; r++ ) {
            if( m_dims[r].m_length == nullptr ) {
                is_ok = false;
                break;
            }
        }
        return is_ok;
    }

    llvm::Type*
    get_el_type(ASR::ttype_t* m_type_) {
        int a_kind = ASRUtils::extract_kind_from_ttype_t(m_type_);
        llvm::Type* el_type = nullptr;
        if (ASR::is_a<ASR::Pointer_t>(*m_type_)) {
            ASR::ttype_t *t2 = ASR::down_cast<ASR::Pointer_t>(m_type_)->m_type;
            switch(t2->type) {
                case ASR::ttypeType::Integer: {
                    el_type = getIntType(a_kind, true);
                    break;
                }
                case ASR::ttypeType::UnsignedInteger: {
                    el_type = getIntType(a_kind, true);
                    break;
                }
                case ASR::ttypeType::Real: {
                    el_type = getFPType(a_kind, true);
                    break;
                }
                case ASR::ttypeType::Complex: {
                    el_type = getComplexType(a_kind, true);
                    break;
                }
                case ASR::ttypeType::Logical: {
                    el_type = llvm::Type::getInt1Ty(context);
                    break;
                }
                case ASR::ttypeType::Struct: {
                    el_type = getStructType(m_type_);
                    break;
                }
                case ASR::ttypeType::Union: {
                    el_type = getUnionType(m_type_);
                    break;
                }
                case ASR::ttypeType::Character: {
                    el_type = character_type;
                    break;
                }
                default:
                    LCOMPILERS_ASSERT(false);
                    break;
            }
        } else {
            switch(m_type_->type) {
                case ASR::ttypeType::Integer: {
                    el_type = getIntType(a_kind);
                    break;
                }
                case ASR::ttypeType::UnsignedInteger: {
                    el_type = getIntType(a_kind);
                    break;
                }
                case ASR::ttypeType::Real: {
                    el_type = getFPType(a_kind);
                    break;
                }
                case ASR::ttypeType::Complex: {
                    el_type = getComplexType(a_kind);
                    break;
                }
                case ASR::ttypeType::Logical: {
                    el_type = llvm::Type::getInt1Ty(context);
                    break;
                }
                case ASR::ttypeType::Struct: {
                    el_type = getStructType(m_type_);
                    break;
                }
                case ASR::ttypeType::Character: {
                    el_type = character_type;
                    break;
                }
                case ASR::ttypeType::Class: {
                    el_type = getClassType(m_type_);
                    break;
                }
                default:
                    LCOMPILERS_ASSERT(false);
                    break;
            }
        }
        return el_type;
    }

    void fill_array_details(llvm::Value* arr, llvm::Type* llvm_data_type,
                            ASR::dimension_t* m_dims, int n_dims, bool is_data_only=false,
                            bool reserve_data_memory=true) {
        std::vector<std::pair<llvm::Value*, llvm::Value*>> llvm_dims;
        for( int r = 0; r < n_dims; r++ ) {
            ASR::dimension_t m_dim = m_dims[r];
            visit_expr(*(m_dim.m_start));
            llvm::Value* start = tmp;
            visit_expr(*(m_dim.m_length));
            llvm::Value* end = tmp;
            llvm_dims.push_back(std::make_pair(start, end));
        }
        if( is_data_only ) {
            if( !ASRUtils::is_fixed_size_array(m_dims, n_dims) ) {
                llvm::Value* const_1 = llvm::ConstantInt::get(context, llvm::APInt(32, 1));
                llvm::Value* prod = const_1;
                for( int r = 0; r < n_dims; r++ ) {
                    llvm::Value* dim_size = llvm_dims[r].second;
                    prod = builder->CreateMul(prod, dim_size);
                }
                llvm::Value* arr_first = builder->CreateAlloca(llvm_data_type, prod);
                builder->CreateStore(arr_first, arr);
            }
        } else {
            arr_descr->fill_array_details(arr, llvm_data_type, n_dims, llvm_dims, reserve_data_memory);
        }
    }

    /*
        This function fills the descriptor
        (pointer to the first element, offset and descriptor of each dimension)
        of the array which are allocated memory in heap.
    */
    inline void fill_malloc_array_details(llvm::Value* arr, llvm::Type* llvm_data_type,
                                          ASR::dimension_t* m_dims, int n_dims) {
        std::vector<std::pair<llvm::Value*, llvm::Value*>> llvm_dims;
        for( int r = 0; r < n_dims; r++ ) {
            ASR::dimension_t m_dim = m_dims[r];
            visit_expr(*(m_dim.m_start));
            llvm::Value* start = tmp;
            visit_expr(*(m_dim.m_length));
            llvm::Value* end = tmp;
            llvm_dims.push_back(std::make_pair(start, end));
        }
        arr_descr->fill_malloc_array_details(arr, llvm_data_type,
            n_dims, llvm_dims, module.get());
    }

    inline llvm::Type* getIntType(int a_kind, bool get_pointer=false) {
        llvm::Type* type_ptr = nullptr;
        if( get_pointer ) {
            switch(a_kind)
            {
                case 1:
                    type_ptr = llvm::Type::getInt8PtrTy(context);
                    break;
                case 2:
                    type_ptr = llvm::Type::getInt16PtrTy(context);
                    break;
                case 4:
                    type_ptr = llvm::Type::getInt32PtrTy(context);
                    break;
                case 8:
                    type_ptr = llvm::Type::getInt64PtrTy(context);
                    break;
                default:
                    throw CodeGenError("Only 8, 16, 32 and 64 bits integer kinds are supported.");
            }
        } else {
            switch(a_kind)
            {
                case 1:
                    type_ptr = llvm::Type::getInt8Ty(context);
                    break;
                case 2:
                    type_ptr = llvm::Type::getInt16Ty(context);
                    break;
                case 4:
                    type_ptr = llvm::Type::getInt32Ty(context);
                    break;
                case 8:
                    type_ptr = llvm::Type::getInt64Ty(context);
                    break;
                default:
                    throw CodeGenError("Only 8, 16, 32 and 64 bits integer kinds are supported, found " + std::to_string(a_kind));
            }
        }
        return type_ptr;
    }

    inline llvm::Type* getFPType(int a_kind, bool get_pointer=false) {
        llvm::Type* type_ptr = nullptr;
        if( get_pointer ) {
            switch(a_kind)
            {
                case 4:
                    type_ptr = llvm::Type::getFloatPtrTy(context);
                    break;
                case 8:
                    type_ptr =  llvm::Type::getDoublePtrTy(context);
                    break;
                default:
                    throw CodeGenError("Only 32 and 64 bits real kinds are supported.");
            }
        } else {
            switch(a_kind)
            {
                case 4:
                    type_ptr = llvm::Type::getFloatTy(context);
                    break;
                case 8:
                    type_ptr = llvm::Type::getDoubleTy(context);
                    break;
                default:
                    throw CodeGenError("Only 32 and 64 bits real kinds are supported.");
            }
        }
        return type_ptr;
    }

    inline llvm::Type* getComplexType(int a_kind, bool get_pointer=false) {
        llvm::Type* type = nullptr;
        switch(a_kind)
        {
            case 4:
                type = complex_type_4;
                break;
            case 8:
                type = complex_type_8;
                break;
            default:
                throw CodeGenError("Only 32 and 64 bits complex kinds are supported.");
        }
        if( type != nullptr ) {
            if( get_pointer ) {
                return type->getPointerTo();
            } else {
                return type;
            }
        }
        return nullptr;
    }

    llvm::Type* getMemberType(ASR::ttype_t* mem_type, ASR::Variable_t* member) {
        llvm::Type* llvm_mem_type = nullptr;
        switch( mem_type->type ) {
            case ASR::ttypeType::Integer: {
                int a_kind = down_cast<ASR::Integer_t>(mem_type)->m_kind;
                llvm_mem_type = getIntType(a_kind);
                break;
            }
            case ASR::ttypeType::Real: {
                int a_kind = down_cast<ASR::Real_t>(mem_type)->m_kind;
                llvm_mem_type = getFPType(a_kind);
                break;
            }
            case ASR::ttypeType::Struct: {
                llvm_mem_type = getStructType(mem_type);
                break;
            }
            case ASR::ttypeType::Enum: {
                llvm_mem_type = llvm::Type::getInt32Ty(context);
                break ;
            }
            case ASR::ttypeType::Union: {
                llvm_mem_type = getUnionType(mem_type);
                break;
            }
            case ASR::ttypeType::Pointer: {
                ASR::Pointer_t* ptr_type = ASR::down_cast<ASR::Pointer_t>(mem_type);
                llvm_mem_type = getMemberType(ptr_type->m_type, member)->getPointerTo();
                break;
            }
            case ASR::ttypeType::Complex: {
                int a_kind = down_cast<ASR::Complex_t>(mem_type)->m_kind;
                llvm_mem_type = getComplexType(a_kind);
                break;
            }
            case ASR::ttypeType::Character: {
                llvm_mem_type = character_type;
                break;
            }
            case ASR::ttypeType::CPtr: {
                llvm_mem_type = llvm::Type::getVoidTy(context)->getPointerTo();
                break;
            }
            default:
                throw CodeGenError("Cannot identify the type of member, '" +
                                    std::string(member->m_name) +
                                    "' in derived type, '" + der_type_name + "'.",
                                    member->base.base.loc);
        }
        return llvm_mem_type;
    }

    void createStructContext(ASR::StructType_t* der_type) {
        std::string der_type_name = std::string(der_type->m_name);
        if (name2dercontext.find(der_type_name) == name2dercontext.end() ) {
            llvm::StructType* der_type_llvm = llvm::StructType::create(context,
                                {},
                                der_type_name,
                                der_type->m_is_packed);
            name2dercontext[der_type_name] = der_type_llvm;
            if( der_type->m_parent != nullptr ) {
                ASR::StructType_t *par_der_type = ASR::down_cast<ASR::StructType_t>(
                                                        symbol_get_past_external(der_type->m_parent));
                createStructContext(par_der_type);
            }
            for( size_t i = 0; i < der_type->n_members; i++ ) {
                std::string member_name = der_type->m_members[i];
                ASR::symbol_t* sym = der_type->m_symtab->get_symbol(member_name);
                if (ASR::is_a<ASR::StructType_t>(*sym)) {
                    ASR::StructType_t *d_type = ASR::down_cast<ASR::StructType_t>(sym);
                    createStructContext(d_type);
                }
            }
        }
    }

    llvm::Type* getStructType(ASR::StructType_t* der_type, bool is_pointer=false) {
        std::string der_type_name = std::string(der_type->m_name);
        createStructContext(der_type);
        if (std::find(struct_type_stack.begin(), struct_type_stack.end(),
                        der_type_name) != struct_type_stack.end()) {
            LCOMPILERS_ASSERT(name2dercontext.find(der_type_name) != name2dercontext.end());
            return name2dercontext[der_type_name];
        }
        struct_type_stack.push_back(der_type_name);
        llvm::StructType** der_type_llvm;
        if (name2dertype.find(der_type_name) != name2dertype.end() ) {
            der_type_llvm = &name2dertype[der_type_name];
        } else {
            der_type_llvm = &name2dercontext[der_type_name];
            std::vector<llvm::Type*> member_types;
            int member_idx = 0;
            if( der_type->m_parent != nullptr ) {
                ASR::StructType_t *par_der_type = ASR::down_cast<ASR::StructType_t>(
                                                        symbol_get_past_external(der_type->m_parent));
                llvm::Type* par_llvm = getStructType(par_der_type);
                member_types.push_back(par_llvm);
                dertype2parent[der_type_name] = std::string(par_der_type->m_name);
                member_idx += 1;
            }
            for( size_t i = 0; i < der_type->n_members; i++ ) {
                std::string member_name = der_type->m_members[i];
                ASR::Variable_t* member = ASR::down_cast<ASR::Variable_t>(der_type->m_symtab->get_symbol(member_name));
                llvm::Type* llvm_mem_type = get_type_from_ttype_t_util(member->m_type, member->m_abi);
                member_types.push_back(llvm_mem_type);
                name2memidx[der_type_name][std::string(member->m_name)] = member_idx;
                member_idx++;
            }
            (*der_type_llvm)->setBody(member_types);
            name2dertype[der_type_name] = *der_type_llvm;
        }
        struct_type_stack.pop_back();
        if ( is_pointer ) {
            return (*der_type_llvm)->getPointerTo();
        }
        return (llvm::Type*) *der_type_llvm;
    }

    llvm::Type* getStructType(ASR::ttype_t* _type, bool is_pointer=false) {
        ASR::StructType_t* der_type;
        if( ASR::is_a<ASR::Struct_t>(*_type) ) {
            ASR::Struct_t* der = ASR::down_cast<ASR::Struct_t>(_type);
            ASR::symbol_t* der_sym = ASRUtils::symbol_get_past_external(der->m_derived_type);
            der_type = ASR::down_cast<ASR::StructType_t>(der_sym);
        } else if( ASR::is_a<ASR::Class_t>(*_type) ) {
            ASR::Class_t* der = ASR::down_cast<ASR::Class_t>(_type);
            ASR::symbol_t* der_sym = ASRUtils::symbol_get_past_external(der->m_class_type);
            der_type = ASR::down_cast<ASR::StructType_t>(der_sym);
        } else {
            LCOMPILERS_ASSERT(false);
            return nullptr; // silence a warning
        }
        llvm::Type* type = getStructType(der_type, is_pointer);
        LCOMPILERS_ASSERT(type != nullptr);
        return type;
    }

    llvm::Type* getUnionType(ASR::UnionType_t* union_type, bool is_pointer=false) {
        std::string union_type_name = std::string(union_type->m_name);
        llvm::StructType* union_type_llvm = nullptr;
        if( name2dertype.find(union_type_name) != name2dertype.end() ) {
            union_type_llvm = name2dertype[union_type_name];
        } else {
            const std::map<std::string, ASR::symbol_t*>& scope = union_type->m_symtab->get_scope();
            llvm::DataLayout data_layout(module.get());
            llvm::Type* max_sized_type = nullptr;
            size_t max_type_size = 0;
            for( auto itr = scope.begin(); itr != scope.end(); itr++ ) {
                ASR::Variable_t* member = ASR::down_cast<ASR::Variable_t>(itr->second);
                llvm::Type* llvm_mem_type = getMemberType(member->m_type, member);
                size_t type_size = data_layout.getTypeAllocSize(llvm_mem_type);
                if( max_type_size < type_size ) {
                    max_sized_type = llvm_mem_type;
                    type_size = max_type_size;
                }
            }
            union_type_llvm = llvm::StructType::create(context, {max_sized_type}, union_type_name);
            name2dertype[union_type_name] = union_type_llvm;
        }
        if( is_pointer ) {
            return union_type_llvm->getPointerTo();
        }
        return (llvm::Type*) union_type_llvm;
    }

    llvm::Type* getUnionType(ASR::ttype_t* _type, bool is_pointer=false) {
        ASR::Union_t* union_ = ASR::down_cast<ASR::Union_t>(_type);
        ASR::symbol_t* union_sym = ASRUtils::symbol_get_past_external(union_->m_union_type);
        ASR::UnionType_t* union_type = ASR::down_cast<ASR::UnionType_t>(union_sym);
        return getUnionType(union_type, is_pointer);
    }

    llvm::Type* getClassType(ASR::ClassType_t* der_type, bool is_pointer=false) {
        const std::map<std::string, ASR::symbol_t*>& scope = der_type->m_symtab->get_scope();
        std::vector<llvm::Type*> member_types;
        int member_idx = 0;
        for( auto itr = scope.begin(); itr != scope.end(); itr++ ) {
            if (!ASR::is_a<ASR::ClassProcedure_t>(*itr->second) &&
                !ASR::is_a<ASR::GenericProcedure_t>(*itr->second) &&
                !ASR::is_a<ASR::CustomOperator_t>(*itr->second)) {
                ASR::Variable_t* member = ASR::down_cast<ASR::Variable_t>(itr->second);
                llvm::Type* mem_type = nullptr;
                switch( member->m_type->type ) {
                    case ASR::ttypeType::Integer: {
                        int a_kind = down_cast<ASR::Integer_t>(member->m_type)->m_kind;
                        mem_type = getIntType(a_kind);
                        break;
                    }
                    case ASR::ttypeType::Real: {
                        int a_kind = down_cast<ASR::Real_t>(member->m_type)->m_kind;
                        mem_type = getFPType(a_kind);
                        break;
                    }
                    case ASR::ttypeType::Class: {
                        mem_type = getClassType(member->m_type);
                        break;
                    }
                    case ASR::ttypeType::Complex: {
                        int a_kind = down_cast<ASR::Complex_t>(member->m_type)->m_kind;
                        mem_type = getComplexType(a_kind);
                        break;
                    }
                    default:
                        throw CodeGenError("Cannot identify the type of member, '" +
                                            std::string(member->m_name) +
                                            "' in derived type, '" + der_type_name + "'.",
                                            member->base.base.loc);
                }
                member_types.push_back(mem_type);
                name2memidx[der_type_name][std::string(member->m_name)] = member_idx;
                member_idx++;
            }
        }
        llvm::StructType* der_type_llvm = llvm::StructType::create(context, member_types, der_type_name);
        name2dertype[der_type_name] = der_type_llvm;
        if( is_pointer ) {
            return der_type_llvm->getPointerTo();
        }
        return (llvm::Type*) der_type_llvm;
    }

    llvm::Type* getClassType(ASR::StructType_t* der_type, bool is_pointer=false) {
        std::string der_type_name = std::string(der_type->m_name) + std::string("_polymorphic");
        llvm::StructType* der_type_llvm = nullptr;
        if( name2dertype.find(der_type_name) != name2dertype.end() ) {
            der_type_llvm = name2dertype[der_type_name];
        }
        LCOMPILERS_ASSERT(der_type_llvm != nullptr);
        if( is_pointer ) {
            return der_type_llvm->getPointerTo();
        }
        return (llvm::Type*) der_type_llvm;
    }

    llvm::Type* getClassType(ASR::ttype_t* _type, bool is_pointer=false) {
        ASR::Class_t* der = ASR::down_cast<ASR::Class_t>(_type);
        ASR::symbol_t* der_sym = ASRUtils::symbol_get_past_external(der->m_class_type);
        std::string der_sym_name = ASRUtils::symbol_name(der_sym);
        std::string der_type_name = der_sym_name + std::string("_polymorphic");
        llvm::StructType* der_type_llvm;
        if( name2dertype.find(der_type_name) != name2dertype.end() ) {
            der_type_llvm = name2dertype[der_type_name];
        } else {
            std::vector<llvm::Type*> member_types;
            member_types.push_back(getIntType(8));
            if( der_sym_name == "~abstract_type" ) {
                member_types.push_back(llvm::Type::getVoidTy(context)->getPointerTo());
            } else if( ASR::is_a<ASR::ClassType_t>(*der_sym) ) {
                ASR::ClassType_t* class_type_t = ASR::down_cast<ASR::ClassType_t>(der_sym);
                member_types.push_back(getClassType(class_type_t, is_pointer));
            } else if( ASR::is_a<ASR::StructType_t>(*der_sym) ) {
                ASR::StructType_t* struct_type_t = ASR::down_cast<ASR::StructType_t>(der_sym);
                member_types.push_back(getStructType(struct_type_t, is_pointer));
            }
            der_type_llvm = llvm::StructType::create(context, member_types, der_type_name);
            name2dertype[der_type_name] = der_type_llvm;
        }

        return (llvm::Type*) der_type_llvm;
    }


    /*
    * Dispatches the required function from runtime library to
    * perform the specified binary operation.
    *
    * @param left_arg llvm::Value* The left argument of the binary operator.
    * @param right_arg llvm::Value* The right argument of the binary operator.
    * @param runtime_func_name std::string The name of the function to be dispatched
    *                                      from runtime library.
    * @returns llvm::Value* The result of the operation.
    *
    * Note
    * ====
    *
    * Internally the call to this function gets transformed into a runtime call:
    * void _lfortran_complex_add(complex* a, complex* b, complex *result)
    *
    * As of now the following values for func_name are supported,
    *
    * _lfortran_complex_add
    * _lfortran_complex_sub
    * _lfortran_complex_div
    * _lfortran_complex_mul
    */
    llvm::Value* lfortran_complex_bin_op(llvm::Value* left_arg, llvm::Value* right_arg,
                                         std::string runtime_func_name,
                                         llvm::Type* complex_type=nullptr)
    {
        if( complex_type == nullptr ) {
            complex_type = complex_type_4;
        }
        llvm::Function *fn = module->getFunction(runtime_func_name);
        if (!fn) {
            llvm::FunctionType *function_type = llvm::FunctionType::get(
                    llvm::Type::getVoidTy(context), {
                        complex_type->getPointerTo(),
                        complex_type->getPointerTo(),
                        complex_type->getPointerTo()
                    }, true);
            fn = llvm::Function::Create(function_type,
                    llvm::Function::ExternalLinkage, runtime_func_name, *module);
        }

        llvm::AllocaInst *pleft_arg = builder->CreateAlloca(complex_type,
            nullptr);

        builder->CreateStore(left_arg, pleft_arg);
        llvm::AllocaInst *pright_arg = builder->CreateAlloca(complex_type,
            nullptr);
        builder->CreateStore(right_arg, pright_arg);
        llvm::AllocaInst *presult = builder->CreateAlloca(complex_type,
            nullptr);
        std::vector<llvm::Value*> args = {pleft_arg, pright_arg, presult};
        builder->CreateCall(fn, args);
        return CreateLoad(presult);
    }


    llvm::Value* lfortran_strop(llvm::Value* left_arg, llvm::Value* right_arg,
                                         std::string runtime_func_name)
    {
        llvm::Function *fn = module->getFunction(runtime_func_name);
        if (!fn) {
            llvm::FunctionType *function_type = llvm::FunctionType::get(
                    llvm::Type::getVoidTy(context), {
                        character_type->getPointerTo(),
                        character_type->getPointerTo(),
                        character_type->getPointerTo()
                    }, false);
            fn = llvm::Function::Create(function_type,
                    llvm::Function::ExternalLinkage, runtime_func_name, *module);
        }
        llvm::AllocaInst *pleft_arg = builder->CreateAlloca(character_type,
            nullptr);
        builder->CreateStore(left_arg, pleft_arg);
        llvm::AllocaInst *pright_arg = builder->CreateAlloca(character_type,
            nullptr);
        builder->CreateStore(right_arg, pright_arg);
        llvm::AllocaInst *presult = builder->CreateAlloca(character_type,
            nullptr);
        std::vector<llvm::Value*> args = {pleft_arg, pright_arg, presult};
        builder->CreateCall(fn, args);
        return CreateLoad(presult);
    }

    llvm::Value* lfortran_str_cmp(llvm::Value* left_arg, llvm::Value* right_arg,
                                         std::string runtime_func_name)
    {
        llvm::Function *fn = module->getFunction(runtime_func_name);
        if(!fn) {
            llvm::FunctionType *function_type = llvm::FunctionType::get(
                    llvm::Type::getInt1Ty(context), {
                        character_type->getPointerTo(),
                        character_type->getPointerTo()
                    }, false);
            fn = llvm::Function::Create(function_type,
                    llvm::Function::ExternalLinkage, runtime_func_name, *module);
        }
        llvm::AllocaInst *pleft_arg = builder->CreateAlloca(character_type,
            nullptr);
        builder->CreateStore(left_arg, pleft_arg);
        llvm::AllocaInst *pright_arg = builder->CreateAlloca(character_type,
            nullptr);
        builder->CreateStore(right_arg, pright_arg);
        std::vector<llvm::Value*> args = {pleft_arg, pright_arg};
        return builder->CreateCall(fn, args);
    }

    llvm::Value* lfortran_strrepeat(llvm::Value* left_arg, llvm::Value* right_arg)
    {
        std::string runtime_func_name = "_lfortran_strrepeat";
        llvm::Function *fn = module->getFunction(runtime_func_name);
        if (!fn) {
            llvm::FunctionType *function_type = llvm::FunctionType::get(
                    llvm::Type::getVoidTy(context), {
                        character_type->getPointerTo(),
                        llvm::Type::getInt32Ty(context),
                        character_type->getPointerTo()
                    }, false);
            fn = llvm::Function::Create(function_type,
                    llvm::Function::ExternalLinkage, runtime_func_name, *module);
        }
        llvm::AllocaInst *pleft_arg = builder->CreateAlloca(character_type,
            nullptr);
        builder->CreateStore(left_arg, pleft_arg);
        llvm::AllocaInst *presult = builder->CreateAlloca(character_type,
            nullptr);
        std::vector<llvm::Value*> args = {pleft_arg, right_arg, presult};
        builder->CreateCall(fn, args);
        return CreateLoad(presult);
    }

    llvm::Value* lfortran_str_len(llvm::Value* str)
    {
        std::string runtime_func_name = "_lfortran_str_len";
        llvm::Function *fn = module->getFunction(runtime_func_name);
        if (!fn) {
            llvm::FunctionType *function_type = llvm::FunctionType::get(
                    llvm::Type::getInt32Ty(context), {
                        character_type->getPointerTo()
                    }, false);
            fn = llvm::Function::Create(function_type,
                    llvm::Function::ExternalLinkage, runtime_func_name, *module);
        }
        return builder->CreateCall(fn, {str});
    }

    llvm::Value* lfortran_str_to_int(llvm::Value* str)
    {
        std::string runtime_func_name = "_lfortran_str_to_int";
        llvm::Function *fn = module->getFunction(runtime_func_name);
        if (!fn) {
            llvm::FunctionType *function_type = llvm::FunctionType::get(
                    llvm::Type::getInt32Ty(context), {
                        character_type->getPointerTo()
                    }, false);
            fn = llvm::Function::Create(function_type,
                    llvm::Function::ExternalLinkage, runtime_func_name, *module);
        }
        return builder->CreateCall(fn, {str});
    }

    llvm::Value* lfortran_str_ord(llvm::Value* str)
    {
        std::string runtime_func_name = "_lfortran_str_ord";
        llvm::Function *fn = module->getFunction(runtime_func_name);
        if (!fn) {
            llvm::FunctionType *function_type = llvm::FunctionType::get(
                    llvm::Type::getInt32Ty(context), {
                        character_type->getPointerTo()
                    }, false);
            fn = llvm::Function::Create(function_type,
                    llvm::Function::ExternalLinkage, runtime_func_name, *module);
        }
        return builder->CreateCall(fn, {str});
    }

    llvm::Value* lfortran_str_chr(llvm::Value* str)
    {
        std::string runtime_func_name = "_lfortran_str_chr";
        llvm::Function *fn = module->getFunction(runtime_func_name);
        if (!fn) {
            llvm::FunctionType *function_type = llvm::FunctionType::get(
                    character_type, {
                        llvm::Type::getInt32Ty(context)
                    }, false);
            fn = llvm::Function::Create(function_type,
                    llvm::Function::ExternalLinkage, runtime_func_name, *module);
        }
        return builder->CreateCall(fn, {str});
    }

    llvm::Value* lfortran_str_item(llvm::Value* str, llvm::Value* idx1)
    {
        std::string runtime_func_name = "_lfortran_str_item";
        llvm::Function *fn = module->getFunction(runtime_func_name);
        if (!fn) {
            llvm::FunctionType *function_type = llvm::FunctionType::get(
                    character_type, {
                        character_type, llvm::Type::getInt32Ty(context)
                    }, false);
            fn = llvm::Function::Create(function_type,
                    llvm::Function::ExternalLinkage, runtime_func_name, *module);
        }
        return builder->CreateCall(fn, {str, idx1});
    }

    llvm::Value* lfortran_str_copy(llvm::Value* str, llvm::Value* idx1, llvm::Value* idx2)
    {
        std::string runtime_func_name = "_lfortran_str_copy";
        llvm::Function *fn = module->getFunction(runtime_func_name);
        if (!fn) {
            llvm::FunctionType *function_type = llvm::FunctionType::get(
                    character_type, {
                        character_type, llvm::Type::getInt32Ty(context), llvm::Type::getInt32Ty(context)
                    }, false);
            fn = llvm::Function::Create(function_type,
                    llvm::Function::ExternalLinkage, runtime_func_name, *module);
        }
        return builder->CreateCall(fn, {str, idx1, idx2});
    }

    llvm::Value* lfortran_str_slice(llvm::Value* str, llvm::Value* idx1, llvm::Value* idx2,
                    llvm::Value* step, llvm::Value* left_present, llvm::Value* right_present)
    {
        std::string runtime_func_name = "_lfortran_str_slice";
        llvm::Function *fn = module->getFunction(runtime_func_name);
        if (!fn) {
            llvm::FunctionType *function_type = llvm::FunctionType::get(
                    character_type, {
                        character_type, llvm::Type::getInt32Ty(context),
                        llvm::Type::getInt32Ty(context), llvm::Type::getInt32Ty(context),
                        llvm::Type::getInt1Ty(context), llvm::Type::getInt1Ty(context)
                    }, false);
            fn = llvm::Function::Create(function_type,
                    llvm::Function::ExternalLinkage, runtime_func_name, *module);
        }
        return builder->CreateCall(fn, {str, idx1, idx2, step, left_present, right_present});
    }

    llvm::Value* lfortran_str_copy(llvm::Value* dest, llvm::Value *src, bool is_allocatable=false) {
        std::string runtime_func_name = "_lfortran_strcpy";
        llvm::Function *fn = module->getFunction(runtime_func_name);
        if (!fn) {
            llvm::FunctionType *function_type = llvm::FunctionType::get(
                     llvm::Type::getVoidTy(context), {
                        character_type->getPointerTo(), character_type,
                        llvm::Type::getInt8Ty(context)
                    }, false);
            fn = llvm::Function::Create(function_type,
                    llvm::Function::ExternalLinkage, runtime_func_name, *module);
        }
        llvm::Value* free_string = llvm::ConstantInt::get(
            llvm::Type::getInt8Ty(context), llvm::APInt(8, is_allocatable));
        return builder->CreateCall(fn, {dest, src, free_string});
    }

    llvm::Value* lfortran_type_to_str(llvm::Value* arg, llvm::Type* value_type, std::string type, int value_kind) {
        std::string func_name = "_lfortran_" + type + "_to_str" + std::to_string(value_kind);
         llvm::Function *fn = module->getFunction(func_name);
         if(!fn) {
            llvm::FunctionType *function_type = llvm::FunctionType::get(
                 character_type, {
                     value_type
                 }, false);
            fn = llvm::Function::Create(function_type,
                     llvm::Function::ExternalLinkage, func_name, *module);
         }
         llvm::Value* res = builder->CreateCall(fn, {arg});
         return res;
    }

    // This function is called as:
    // float complex_re(complex a)
    // And it extracts the real part of the complex number
    llvm::Value *complex_re(llvm::Value *c, llvm::Type* complex_type=nullptr) {
        if( complex_type == nullptr ) {
            complex_type = complex_type_4;
        }
        if( c->getType()->isPointerTy() ) {
            c = CreateLoad(c);
        }
        llvm::AllocaInst *pc = builder->CreateAlloca(complex_type, nullptr);
        builder->CreateStore(c, pc);
        std::vector<llvm::Value *> idx = {
            llvm::ConstantInt::get(context, llvm::APInt(32, 0)),
            llvm::ConstantInt::get(context, llvm::APInt(32, 0))};
        llvm::Value *pim = CreateGEP(pc, idx);
        return CreateLoad(pim);
    }

    llvm::Value *complex_im(llvm::Value *c, llvm::Type* complex_type=nullptr) {
        if( complex_type == nullptr ) {
            complex_type = complex_type_4;
        }
        llvm::AllocaInst *pc = builder->CreateAlloca(complex_type, nullptr);
        builder->CreateStore(c, pc);
        std::vector<llvm::Value *> idx = {
            llvm::ConstantInt::get(context, llvm::APInt(32, 0)),
            llvm::ConstantInt::get(context, llvm::APInt(32, 1))};
        llvm::Value *pim = CreateGEP(pc, idx);
        return CreateLoad(pim);
    }

    llvm::Value *complex_from_floats(llvm::Value *re, llvm::Value *im,
                                     llvm::Type* complex_type=nullptr) {
        if( complex_type == nullptr ) {
            complex_type = complex_type_4;
        }
        llvm::AllocaInst *pres = builder->CreateAlloca(complex_type, nullptr);
        std::vector<llvm::Value *> idx1 = {
            llvm::ConstantInt::get(context, llvm::APInt(32, 0)),
            llvm::ConstantInt::get(context, llvm::APInt(32, 0))};
        std::vector<llvm::Value *> idx2 = {
            llvm::ConstantInt::get(context, llvm::APInt(32, 0)),
            llvm::ConstantInt::get(context, llvm::APInt(32, 1))};
        llvm::Value *pre = CreateGEP(pres, idx1);
        llvm::Value *pim = CreateGEP(pres, idx2);
        builder->CreateStore(re, pre);
        builder->CreateStore(im, pim);
        return CreateLoad(pres);
    }

    llvm::Value *nested_struct_rd(std::vector<llvm::Value*> vals,
            llvm::StructType* rd) {
        llvm::AllocaInst *pres = builder->CreateAlloca(rd, nullptr);
        llvm::Value *pim = CreateGEP(pres, vals);
        return CreateLoad(pim);
    }

    /**
     * @brief This function generates the
     * @detail This is converted to
     *
     *     float lfortran_KEY(float *x)
     *
     *   Where KEY can be any of the supported intrinsics; this is then
     *   transformed into a runtime call:
     *
     *     void _lfortran_KEY(float x, float *result)
     */
    llvm::Value* lfortran_intrinsic(llvm::Function *fn, llvm::Value* pa, int a_kind)
    {
        llvm::Type *presult_type = getFPType(a_kind);
        llvm::AllocaInst *presult = builder->CreateAlloca(presult_type, nullptr);
        llvm::Value *a = CreateLoad(pa);
        std::vector<llvm::Value*> args = {a, presult};
        builder->CreateCall(fn, args);
        return CreateLoad(presult);
    }

    void visit_TranslationUnit(const ASR::TranslationUnit_t &x) {
        module = std::make_unique<llvm::Module>("LFortran", context);
        module->setDataLayout("");
        llvm_utils->set_module(module.get());

        if (compiler_options.emit_debug_info) {
            DBuilder = std::make_unique<llvm::DIBuilder>(*module);
            debug_CU = DBuilder->createCompileUnit(
                llvm::dwarf::DW_LANG_C, DBuilder->createFile(infile, "."),
                "LPython Compiler", false, "", 0);
        }

        // All loose statements must be converted to a function, so the items
        // must be empty:
        LCOMPILERS_ASSERT(x.n_items == 0);

        // Define LLVM types that we might need
        // Complex type is represented as an identified struct in LLVM
        // %complex = type { float, float }
        std::vector<llvm::Type*> els_4 = {
            llvm::Type::getFloatTy(context),
            llvm::Type::getFloatTy(context)};
        std::vector<llvm::Type*> els_8 = {
            llvm::Type::getDoubleTy(context),
            llvm::Type::getDoubleTy(context)};
        std::vector<llvm::Type*> els_4_ptr = {
            llvm::Type::getFloatPtrTy(context),
            llvm::Type::getFloatPtrTy(context)};
        std::vector<llvm::Type*> els_8_ptr = {
            llvm::Type::getDoublePtrTy(context),
            llvm::Type::getDoublePtrTy(context)};
        complex_type_4 = llvm::StructType::create(context, els_4, "complex_4");
        complex_type_8 = llvm::StructType::create(context, els_8, "complex_8");
        complex_type_4_ptr = llvm::StructType::create(context, els_4_ptr, "complex_4_ptr");
        complex_type_8_ptr = llvm::StructType::create(context, els_8_ptr, "complex_8_ptr");
        character_type = llvm::Type::getInt8PtrTy(context);
        list_type = llvm::Type::getInt8PtrTy(context);

        llvm::Type* bound_arg = static_cast<llvm::Type*>(arr_descr->get_dimension_descriptor_type(true));
        fname2arg_type["lbound"] = std::make_pair(bound_arg, bound_arg->getPointerTo());
        fname2arg_type["ubound"] = std::make_pair(bound_arg, bound_arg->getPointerTo());

        // Process Variables first:
        for (auto &item : x.m_global_scope->get_scope()) {
            if (is_a<ASR::Variable_t>(*item.second) ||
                is_a<ASR::EnumType_t>(*item.second)) {
                visit_symbol(*item.second);
            }
        }

        prototype_only = false;
        for (auto &item : x.m_global_scope->get_scope()) {
            if (is_a<ASR::Module_t>(*item.second) &&
                item.first.find("lfortran_intrinsic_optimization") != std::string::npos) {
                ASR::Module_t* mod = ASR::down_cast<ASR::Module_t>(item.second);
                for( auto &moditem: mod->m_symtab->get_scope() ) {
                    ASR::symbol_t* sym = ASRUtils::symbol_get_past_external(moditem.second);
                    if (is_a<ASR::Function_t>(*sym)) {
                        visit_Function(*ASR::down_cast<ASR::Function_t>(sym));
                    }
                }
            }
        }

        prototype_only = true;
        // Generate function prototypes
        for (auto &item : x.m_global_scope->get_scope()) {
            if (is_a<ASR::Function_t>(*item.second)) {
                if (ASRUtils::get_FunctionType(ASR::down_cast<ASR::Function_t>(item.second))->n_type_params == 0) {
                    visit_Function(*ASR::down_cast<ASR::Function_t>(item.second));
                }
            }
        }
        prototype_only = false;

        // TODO: handle dependencies across modules and main program

        // Then do all the modules in the right order
        std::vector<std::string> build_order
            = determine_module_dependencies(x);
        for (auto &item : build_order) {
            LCOMPILERS_ASSERT(x.m_global_scope->get_symbol(item)
                != nullptr);
            ASR::symbol_t *mod = x.m_global_scope->get_symbol(item);
            visit_symbol(*mod);
        }

        // Then do all the procedures
        for (auto &item : x.m_global_scope->get_scope()) {
            if (is_a<ASR::Function_t>(*item.second)) {
                if (ASRUtils::get_FunctionType(ASR::down_cast<ASR::Function_t>(item.second))->n_type_params == 0) {
                    visit_symbol(*item.second);
                }
            }
        }

        // Then the main program
        for (auto &item : x.m_global_scope->get_scope()) {
            if (is_a<ASR::Program_t>(*item.second)) {
                visit_symbol(*item.second);
            }
        }
    }

    void visit_Allocate(const ASR::Allocate_t& x) {
        for( size_t i = 0; i < x.n_args; i++ ) {
            ASR::alloc_arg_t curr_arg = x.m_args[i];
            ASR::symbol_t* tmp_sym = nullptr;
            ASR::expr_t* tmp_expr = x.m_args[i].m_a;
            if( ASR::is_a<ASR::Var_t>(*tmp_expr) ) {
                const ASR::Var_t* tmp_var = ASR::down_cast<ASR::Var_t>(tmp_expr);
                tmp_sym = tmp_var->m_v;
            } else {
                throw CodeGenError("Cannot deallocate variables in expression " +
                                    std::to_string(tmp_expr->type),
                                    tmp_expr->base.loc);
            }
            std::uint32_t h = get_hash((ASR::asr_t*)tmp_sym);
            LCOMPILERS_ASSERT(llvm_symtab.find(h) != llvm_symtab.end());
            llvm::Value* x_arr = llvm_symtab[h];
            ASR::ttype_t* curr_arg_m_a_type = ASRUtils::type_get_past_allocatable(
                ASRUtils::symbol_type(tmp_sym));
            size_t n_dims = ASRUtils::extract_n_dims_from_ttype(curr_arg_m_a_type);
            curr_arg_m_a_type = ASRUtils::type_get_past_array(curr_arg_m_a_type);
            ASR::ttype_t* asr_data_type = ASRUtils::duplicate_type_without_dims(al,
                ASRUtils::type_get_past_allocatable(
                    ASRUtils::type_get_past_pointer(curr_arg_m_a_type)),
                curr_arg_m_a_type->base.loc);
            if (ASRUtils::is_character(*curr_arg_m_a_type)) {
                int dims = n_dims;
                if (dims == 0) {
                    // TODO: Add ASR reference to capture the length of the string
                    // during initialization.
                    llvm::Value *len = llvm::ConstantInt::get(context, llvm::APInt(32, 16));
                    std::vector<llvm::Value*> args = {x_arr, len};
                    llvm::Function *fn = _AllocateString();
                    builder->CreateCall(fn, args);
                    continue;;
                }
            }
            llvm::Type* llvm_data_type = get_type_from_ttype_t_util(asr_data_type);
            fill_malloc_array_details(x_arr, llvm_data_type, curr_arg.m_dims, curr_arg.n_dims);
        }
        if (x.m_stat) {
            ASR::Variable_t *asr_target = EXPR2VAR(x.m_stat);
            uint32_t h = get_hash((ASR::asr_t*)asr_target);
            if (llvm_symtab.find(h) != llvm_symtab.end()) {
                llvm::Value *target, *value;
                target = llvm_symtab[h];
                // Store 0 (success) in the stat variable
                value = llvm::ConstantInt::get(context, llvm::APInt(32, 0));
                builder->CreateStore(value, target);
            } else {
                throw CodeGenError("Stat variable in allocate not found in LLVM symtab");
            }
        }
    }

    void visit_Nullify(const ASR::Nullify_t& x) {
        for( size_t i = 0; i < x.n_vars; i++ ) {
            std::uint32_t h = get_hash((ASR::asr_t*)x.m_vars[i]);
            llvm::Value *target = llvm_symtab[h];
            llvm::Type* tp = target->getType()->getContainedType(0);
            llvm::Value* np = builder->CreateIntToPtr(
                llvm::ConstantInt::get(context, llvm::APInt(32, 0)), tp);
            builder->CreateStore(np, target);
        }
    }

    inline void call_lfortran_free(llvm::Function* fn) {
        llvm::Value* arr = CreateLoad(arr_descr->get_pointer_to_data(tmp));
        llvm::AllocaInst *arg_arr = builder->CreateAlloca(character_type, nullptr);
        builder->CreateStore(builder->CreateBitCast(arr, character_type), arg_arr);
        std::vector<llvm::Value*> args = {CreateLoad(arg_arr)};
        builder->CreateCall(fn, args);
        arr_descr->set_is_allocated_flag(tmp, false);
    }

    llvm::Function* _Deallocate() {
        std::string func_name = "_lfortran_free";
        llvm::Function *free_fn = module->getFunction(func_name);
        if (!free_fn) {
            llvm::FunctionType *function_type = llvm::FunctionType::get(
                    llvm::Type::getVoidTy(context), {
                        character_type
                    }, true);
            free_fn = llvm::Function::Create(function_type,
                    llvm::Function::ExternalLinkage, func_name, *module);
        }
        return free_fn;
    }

    inline void call_lfortran_free_string(llvm::Function* fn) {
        std::vector<llvm::Value*> args = {tmp};
        builder->CreateCall(fn, args);
    }

    llvm::Function* _AllocateString() {
        std::string func_name = "_lfortran_string_alloc";
        llvm::Function *alloc_fun = module->getFunction(func_name);
        if (!alloc_fun) {
            llvm::FunctionType *function_type = llvm::FunctionType::get(
                    llvm::Type::getVoidTy(context), {
                        character_type->getPointerTo(),
                        llvm::Type::getInt32Ty(context)
                    }, true);
            alloc_fun = llvm::Function::Create(function_type,
                    llvm::Function::ExternalLinkage, func_name, *module);
        }
        return alloc_fun;
    }

    void visit_ImplicitDeallocate(const ASR::ImplicitDeallocate_t& x) {
        llvm::Function* free_fn = _Deallocate();
        for( size_t i = 0; i < x.n_vars; i++ ) {
            const ASR::expr_t* tmp_expr = x.m_vars[i];
            ASR::symbol_t* curr_obj = nullptr;
            if( ASR::is_a<ASR::Var_t>(*tmp_expr) ) {
                const ASR::Var_t* tmp_var = ASR::down_cast<ASR::Var_t>(tmp_expr);
                curr_obj = tmp_var->m_v;
            } else {
                throw CodeGenError("Cannot deallocate variables in expression " +
                                    std::to_string(tmp_expr->type),
                                    tmp_expr->base.loc);
            }
            ASR::Variable_t *v = ASR::down_cast<ASR::Variable_t>(
                                    symbol_get_past_external(curr_obj));

            fetch_var(v);
            if (ASRUtils::is_character(*v->m_type)) {
                int dims = ASRUtils::extract_n_dims_from_ttype(v->m_type);
                if (dims == 0) {
                    call_lfortran_free_string(free_fn);
                    continue;
                }
            }
            llvm::Value *cond = arr_descr->get_is_allocated_flag(tmp);
            llvm_utils->create_if_else(cond, [=]() {
                call_lfortran_free(free_fn);
            }, [](){});
        }
    }

    void visit_ExplicitDeallocate(const ASR::ExplicitDeallocate_t& x) {
        llvm::Function* free_fn = _Deallocate();
        for( size_t i = 0; i < x.n_vars; i++ ) {
            const ASR::expr_t* tmp_expr = x.m_vars[i];
            ASR::symbol_t* curr_obj = nullptr;
            if( ASR::is_a<ASR::Var_t>(*tmp_expr) ) {
                const ASR::Var_t* tmp_var = ASR::down_cast<ASR::Var_t>(tmp_expr);
                curr_obj = tmp_var->m_v;
            } else {
                throw CodeGenError("Cannot deallocate variables in expression " +
                                    std::to_string(tmp_expr->type),
                                    tmp_expr->base.loc);
            }
            ASR::Variable_t *v = ASR::down_cast<ASR::Variable_t>(
                                    symbol_get_past_external(curr_obj));
            fetch_var(v);
            call_lfortran_free(free_fn);
        }
    }

    void visit_ListConstant(const ASR::ListConstant_t& x) {
        ASR::List_t* list_type = ASR::down_cast<ASR::List_t>(x.m_type);
        bool is_array_type_local = false, is_malloc_array_type_local = false;
        bool is_list_local = false;
        ASR::dimension_t* m_dims_local = nullptr;
        int n_dims_local = -1, a_kind_local = -1;
        llvm::Type* llvm_el_type = get_type_from_ttype_t(list_type->m_type,
                                    nullptr,
                                    ASR::storage_typeType::Default, is_array_type_local,
                                    is_malloc_array_type_local, is_list_local, m_dims_local,
                                    n_dims_local, a_kind_local);
        std::string type_code = ASRUtils::get_type_code(list_type->m_type);
        int32_t type_size = -1;
        if( ASR::is_a<ASR::Character_t>(*list_type->m_type) ||
            LLVM::is_llvm_struct(list_type->m_type) ||
            ASR::is_a<ASR::Complex_t>(*list_type->m_type) ) {
            llvm::DataLayout data_layout(module.get());
            type_size = data_layout.getTypeAllocSize(llvm_el_type);
        } else {
            type_size = ASRUtils::extract_kind_from_ttype_t(list_type->m_type);
        }
        llvm::Type* const_list_type = list_api->get_list_type(llvm_el_type, type_code, type_size);
        llvm::Value* const_list = builder->CreateAlloca(const_list_type, nullptr, "const_list");
        list_api->list_init(type_code, const_list, *module, x.n_args, x.n_args);
        int64_t ptr_loads_copy = ptr_loads;
        ptr_loads = 1;
        for( size_t i = 0; i < x.n_args; i++ ) {
            this->visit_expr(*x.m_args[i]);
            llvm::Value* item = tmp;
            llvm::Value* pos = llvm::ConstantInt::get(context, llvm::APInt(32, i));
            list_api->write_item(const_list, pos, item, list_type->m_type,
                                 false, module.get(), name2memidx);
        }
        ptr_loads = ptr_loads_copy;
        tmp = const_list;
    }

    void set_dict_api(ASR::Dict_t* dict_type) {
        if( ASR::is_a<ASR::Character_t>(*dict_type->m_key_type) ) {
            llvm_utils->dict_api = dict_api_sc.get();
        } else {
            llvm_utils->dict_api = dict_api_lp.get();
        }
    }

    void visit_DictConstant(const ASR::DictConstant_t& x) {
        llvm::Type* const_dict_type = get_dict_type(x.m_type);
        llvm::Value* const_dict = builder->CreateAlloca(const_dict_type, nullptr, "const_dict");
        ASR::Dict_t* x_dict = ASR::down_cast<ASR::Dict_t>(x.m_type);
        set_dict_api(x_dict);
        std::string key_type_code = ASRUtils::get_type_code(x_dict->m_key_type);
        std::string value_type_code = ASRUtils::get_type_code(x_dict->m_value_type);
        llvm_utils->dict_api->dict_init(key_type_code, value_type_code, const_dict, module.get(), x.n_keys);
        int64_t ptr_loads_key = !LLVM::is_llvm_struct(x_dict->m_key_type);
        int64_t ptr_loads_value = !LLVM::is_llvm_struct(x_dict->m_value_type);
        int64_t ptr_loads_copy = ptr_loads;
        for( size_t i = 0; i < x.n_keys; i++ ) {
            ptr_loads = ptr_loads_key;
            visit_expr_wrapper(x.m_keys[i], true);
            llvm::Value* key = tmp;
            ptr_loads = ptr_loads_value;
            visit_expr_wrapper(x.m_values[i], true);
            llvm::Value* value = tmp;
            llvm_utils->dict_api->write_item(const_dict, key, value, module.get(),
                                 x_dict->m_key_type, x_dict->m_value_type, name2memidx);
        }
        ptr_loads = ptr_loads_copy;
        tmp = const_dict;
    }

    void visit_TupleConstant(const ASR::TupleConstant_t& x) {
        ASR::Tuple_t* tuple_type = ASR::down_cast<ASR::Tuple_t>(x.m_type);
        std::string type_code = ASRUtils::get_type_code(tuple_type->m_type,
                                                        tuple_type->n_type);
        std::vector<llvm::Type*> llvm_el_types;
        ASR::storage_typeType m_storage = ASR::storage_typeType::Default;
        bool is_array_type = false, is_malloc_array_type = false;
        bool is_list = false;
        ASR::dimension_t* m_dims = nullptr;
        int n_dims = 0, a_kind = -1;
        for( size_t i = 0; i < tuple_type->n_type; i++ ) {
            llvm_el_types.push_back(get_type_from_ttype_t(tuple_type->m_type[i],
                                    nullptr,
                                    m_storage, is_array_type, is_malloc_array_type,
                                    is_list, m_dims, n_dims, a_kind));
        }
        llvm::Type* const_tuple_type = tuple_api->get_tuple_type(type_code, llvm_el_types);
        llvm::Value* const_tuple = builder->CreateAlloca(const_tuple_type, nullptr, "const_tuple");
        std::vector<llvm::Value*> init_values;
        int64_t ptr_loads_copy = ptr_loads;
        for( size_t i = 0; i < x.n_elements; i++ ) {
            if(!LLVM::is_llvm_struct(tuple_type->m_type[i])) {
                ptr_loads = 2;
            }
            else {
                ptr_loads = ptr_loads_copy;
            }
            this->visit_expr(*x.m_elements[i]);
            init_values.push_back(tmp);
        }
        ptr_loads = ptr_loads_copy;
        tuple_api->tuple_init(const_tuple, init_values, tuple_type,
                              module.get(), name2memidx);
        tmp = const_tuple;
    }

    void visit_IntegerBitLen(const ASR::IntegerBitLen_t& x) {
        if (x.m_value) {
            this->visit_expr_wrapper(x.m_value, true);
            return;
        }
        this->visit_expr(*x.m_a);
        llvm::Value *int_val = tmp;
        int int_kind = ASRUtils::extract_kind_from_ttype_t(x.m_type);
        std::string runtime_func_name = "_lpython_bit_length" + std::to_string(int_kind);
        llvm::Function *fn = module->getFunction(runtime_func_name);
        if (!fn) {
            llvm::FunctionType *function_type = llvm::FunctionType::get(
                    llvm::Type::getInt32Ty(context), {
                        getIntType(int_kind)
                    }, false);
            fn = llvm::Function::Create(function_type,
                    llvm::Function::ExternalLinkage, runtime_func_name, *module);
        }
        tmp = builder->CreateCall(fn, {int_val});
    }

    void visit_Ichar(const ASR::Ichar_t &x) {
        if (x.m_value) {
            this->visit_expr_wrapper(x.m_value, true);
            return;
        }
        this->visit_expr(*x.m_arg);
        llvm::Value *c = tmp;
        std::string runtime_func_name = "_lfortran_ichar";
        llvm::Function *fn = module->getFunction(runtime_func_name);
        if (!fn) {
            llvm::FunctionType *function_type = llvm::FunctionType::get(
                llvm::Type::getInt32Ty(context), {
                    llvm::Type::getInt8PtrTy(context)
                }, false);
            fn = llvm::Function::Create(function_type,
                    llvm::Function::ExternalLinkage, runtime_func_name, *module);
        }
        tmp = builder->CreateCall(fn, {c});
    }

    void visit_Iachar(const ASR::Iachar_t &x) {
        if (x.m_value) {
            this->visit_expr_wrapper(x.m_value, true);
            return;
        }
        int64_t ptr_loads_copy = ptr_loads;
        ptr_loads = 1;
        this->visit_expr(*x.m_arg);
        ptr_loads = ptr_loads_copy;
        llvm::Value *c = tmp;
        std::string runtime_func_name = "_lfortran_iachar";
        llvm::Function *fn = module->getFunction(runtime_func_name);
        if (!fn) {
            llvm::FunctionType *function_type = llvm::FunctionType::get(
                llvm::Type::getInt32Ty(context), {
                    llvm::Type::getInt8PtrTy(context)
                }, false);
            fn = llvm::Function::Create(function_type,
                    llvm::Function::ExternalLinkage, runtime_func_name, *module);
        }
        tmp = builder->CreateCall(fn, {c});
        if( ASRUtils::extract_kind_from_ttype_t(x.m_type) == 8 ) {
            tmp = builder->CreateSExt(tmp, getIntType(8));
        }
    }

    void visit_ArrayAll(const ASR::ArrayAll_t &x) {
        if (x.m_value) {
            this->visit_expr_wrapper(x.m_value, true);
            return;
        }
        this->visit_expr(*x.m_mask);
        llvm::Value *mask = tmp;
        ASR::ttype_t *type_ = ASRUtils::expr_type(x.m_mask);
        LCOMPILERS_ASSERT(ASR::is_a<ASR::Logical_t>(
            *ASRUtils::type_get_past_array(type_))) // TODO
        int32_t n = ASRUtils::extract_n_dims_from_ttype(type_);
        llvm::Value *size = llvm::ConstantInt::get(context, llvm::APInt(32, n));
        if (ASR::is_a<ASR::Var_t>(*x.m_mask)) {
            mask = LLVM::CreateLoad(*builder, llvm_utils->create_gep(mask, 0));
        }
        std::string runtime_func_name = "_lfortran_all";
        llvm::Function *fn = module->getFunction(runtime_func_name);
        if (!fn) {
            llvm::FunctionType *function_type = llvm::FunctionType::get(
                llvm::Type::getInt1Ty(context), {
                    llvm::Type::getInt1Ty(context)->getPointerTo(),
                    llvm::Type::getInt32Ty(context)
                }, false);
            fn = llvm::Function::Create(function_type,
                    llvm::Function::ExternalLinkage, runtime_func_name, *module);
        }
        tmp = builder->CreateCall(fn, {mask, size});
    }

    void visit_IntrinsicFunctionSqrt(const ASR::IntrinsicFunctionSqrt_t &x) {
        if (x.m_value) {
            this->visit_expr_wrapper(x.m_value, true);
            return;
        }
        this->visit_expr(*x.m_arg);
        llvm::Value *c = tmp;
        int64_t kind_value = ASRUtils::extract_kind_from_ttype_t(ASRUtils::expr_type(x.m_arg));
        std::string func_name;
        if (kind_value ==4) {
            func_name = "llvm.sqrt.f32";
        } else {
            func_name = "llvm.sqrt.f64";
        }
        llvm::Type *type = getFPType(kind_value);
        llvm::Function *fn_sqrt = module->getFunction(func_name);
        if (!fn_sqrt) {
            llvm::FunctionType *function_type = llvm::FunctionType::get(
                    type, {type}, false);
            fn_sqrt = llvm::Function::Create(function_type,
                    llvm::Function::ExternalLinkage, func_name,
                    module.get());
        }
        tmp = builder->CreateCall(fn_sqrt, {c});
    }

    void visit_ListAppend(const ASR::ListAppend_t& x) {
        ASR::List_t* asr_list = ASR::down_cast<ASR::List_t>(ASRUtils::expr_type(x.m_a));
        int64_t ptr_loads_copy = ptr_loads;
        ptr_loads = 0;
        this->visit_expr(*x.m_a);
        llvm::Value* plist = tmp;

        ptr_loads = !LLVM::is_llvm_struct(asr_list->m_type);
        this->visit_expr_wrapper(x.m_ele, true);
        llvm::Value *item = tmp;
        ptr_loads = ptr_loads_copy;

        list_api->append(plist, item, asr_list->m_type, module.get(), name2memidx);
    }

    void visit_UnionInstanceMember(const ASR::UnionInstanceMember_t& x) {
        int64_t ptr_loads_copy = ptr_loads;
        ptr_loads = 0;
        this->visit_expr(*x.m_v);
        ptr_loads = ptr_loads_copy;
        llvm::Value* union_llvm = tmp;
        ASR::Variable_t* member_var = ASR::down_cast<ASR::Variable_t>(x.m_m);
        ASR::ttype_t* member_type_asr = ASRUtils::get_contained_type(member_var->m_type);
        if( ASR::is_a<ASR::Struct_t>(*member_type_asr) ) {
            ASR::Struct_t* d = ASR::down_cast<ASR::Struct_t>(member_type_asr);
            der_type_name = ASRUtils::symbol_name(d->m_derived_type);
        }
        member_type_asr = member_var->m_type;
        llvm::Type* member_type_llvm = getMemberType(member_type_asr, member_var)->getPointerTo();
        tmp = builder->CreateBitCast(union_llvm, member_type_llvm);
        if( is_assignment_target ) {
            return ;
        }
        if( ptr_loads > 0 ) {
            tmp = LLVM::CreateLoad(*builder, tmp);
        }
    }

    void visit_ListItem(const ASR::ListItem_t& x) {
        ASR::ttype_t* el_type = ASRUtils::get_contained_type(
                                        ASRUtils::expr_type(x.m_a));
        int64_t ptr_loads_copy = ptr_loads;
        ptr_loads = 0;
        this->visit_expr(*x.m_a);
        llvm::Value* plist = tmp;

        ptr_loads = 1;
        this->visit_expr_wrapper(x.m_pos, true);
        ptr_loads = ptr_loads_copy;
        llvm::Value *pos = tmp;

        tmp = list_api->read_item(plist, pos, compiler_options.enable_bounds_checking, *module,
                (LLVM::is_llvm_struct(el_type) || ptr_loads == 0));
    }

    void visit_DictItem(const ASR::DictItem_t& x) {
        ASR::Dict_t* dict_type = ASR::down_cast<ASR::Dict_t>(
                                    ASRUtils::expr_type(x.m_a));
        int64_t ptr_loads_copy = ptr_loads;
        ptr_loads = 0;
        this->visit_expr(*x.m_a);
        llvm::Value* pdict = tmp;

        ptr_loads = !LLVM::is_llvm_struct(dict_type->m_key_type);
        this->visit_expr_wrapper(x.m_key, true);
        ptr_loads = ptr_loads_copy;
        llvm::Value *key = tmp;
        if (x.m_default) {
            llvm::Type *val_type = get_type_from_ttype_t_util(dict_type->m_value_type);
            llvm::Value *def_value_ptr = builder->CreateAlloca(val_type, nullptr);
            ptr_loads = !LLVM::is_llvm_struct(dict_type->m_value_type);
            this->visit_expr_wrapper(x.m_default, true);
            ptr_loads = ptr_loads_copy;
            builder->CreateStore(tmp, def_value_ptr);
            set_dict_api(dict_type);
            tmp = llvm_utils->dict_api->get_item(pdict, key, *module, dict_type, def_value_ptr,
                                  LLVM::is_llvm_struct(dict_type->m_value_type));
        } else {
            set_dict_api(dict_type);
            tmp = llvm_utils->dict_api->read_item(pdict, key, *module, dict_type,
                                    compiler_options.enable_bounds_checking,
                                    LLVM::is_llvm_struct(dict_type->m_value_type));
        }
    }

    void visit_DictPop(const ASR::DictPop_t& x) {
        ASR::Dict_t* dict_type = ASR::down_cast<ASR::Dict_t>(
                                    ASRUtils::expr_type(x.m_a));
        int64_t ptr_loads_copy = ptr_loads;
        ptr_loads = 0;
        this->visit_expr(*x.m_a);
        llvm::Value* pdict = tmp;

        ptr_loads = !LLVM::is_llvm_struct(dict_type->m_key_type);
        this->visit_expr_wrapper(x.m_key, true);
        ptr_loads = ptr_loads_copy;
        llvm::Value *key = tmp;

        set_dict_api(dict_type);
        tmp = llvm_utils->dict_api->pop_item(pdict, key, *module, dict_type,
                                 LLVM::is_llvm_struct(dict_type->m_value_type));
    }

    void visit_ListLen(const ASR::ListLen_t& x) {
        if (x.m_value) {
            this->visit_expr(*x.m_value);
        } else {
            int64_t ptr_loads_copy = ptr_loads;
            ptr_loads = 0;
            this->visit_expr(*x.m_arg);
            ptr_loads = ptr_loads_copy;
            llvm::Value* plist = tmp;
            tmp = list_api->len(plist);
        }
    }

    void visit_ListCompare(const ASR::ListCompare_t x) {
        int64_t ptr_loads_copy = ptr_loads;
        ptr_loads = 0;
        this->visit_expr(*x.m_left);
        llvm::Value* left = tmp;
        this->visit_expr(*x.m_right);
        llvm::Value* right = tmp;
        ptr_loads = ptr_loads_copy;
        tmp = llvm_utils->is_equal_by_value(left, right, *module,
                ASRUtils::expr_type(x.m_left));
        if (x.m_op == ASR::cmpopType::NotEq) {
            tmp = builder->CreateNot(tmp);
        }
    }

    void visit_DictLen(const ASR::DictLen_t& x) {
        if (x.m_value) {
            this->visit_expr(*x.m_value);
            return ;
        }

        int64_t ptr_loads_copy = ptr_loads;
        ptr_loads = 0;
        this->visit_expr(*x.m_arg);
        ptr_loads = ptr_loads_copy;
        llvm::Value* pdict = tmp;
        ASR::Dict_t* x_dict = ASR::down_cast<ASR::Dict_t>(ASRUtils::expr_type(x.m_arg));
        set_dict_api(x_dict);
        tmp = llvm_utils->dict_api->len(pdict);
    }

    void visit_ListInsert(const ASR::ListInsert_t& x) {
        ASR::List_t* asr_list = ASR::down_cast<ASR::List_t>(
                                    ASRUtils::expr_type(x.m_a));
        int64_t ptr_loads_copy = ptr_loads;
        ptr_loads = 0;
        this->visit_expr(*x.m_a);
        llvm::Value* plist = tmp;

        ptr_loads = 1;
        this->visit_expr_wrapper(x.m_pos, true);
        llvm::Value *pos = tmp;

        ptr_loads = !LLVM::is_llvm_struct(asr_list->m_type);
        this->visit_expr_wrapper(x.m_ele, true);
        llvm::Value *item = tmp;
        ptr_loads = ptr_loads_copy;

        list_api->insert_item(plist, pos, item, asr_list->m_type, module.get(), name2memidx);
    }

    void visit_DictInsert(const ASR::DictInsert_t& x) {
        ASR::Dict_t* dict_type = ASR::down_cast<ASR::Dict_t>(
                                    ASRUtils::expr_type(x.m_a));
        int64_t ptr_loads_copy = ptr_loads;
        ptr_loads = 0;
        this->visit_expr(*x.m_a);
        llvm::Value* pdict = tmp;

        ptr_loads = !LLVM::is_llvm_struct(dict_type->m_key_type);
        this->visit_expr_wrapper(x.m_key, true);
        llvm::Value *key = tmp;
        ptr_loads = !LLVM::is_llvm_struct(dict_type->m_value_type);
        this->visit_expr_wrapper(x.m_value, true);
        llvm::Value *value = tmp;
        ptr_loads = ptr_loads_copy;

        set_dict_api(dict_type);
        llvm_utils->dict_api->write_item(pdict, key, value, module.get(),
                             dict_type->m_key_type,
                             dict_type->m_value_type, name2memidx);
    }

    void visit_Expr(const ASR::Expr_t& x) {
        this->visit_expr_wrapper(x.m_expression, false);
    }

    void visit_ListRemove(const ASR::ListRemove_t& x) {
        ASR::ttype_t* asr_el_type = ASRUtils::get_contained_type(ASRUtils::expr_type(x.m_a));
        int64_t ptr_loads_copy = ptr_loads;
        ptr_loads = 0;
        this->visit_expr(*x.m_a);
        llvm::Value* plist = tmp;

        ptr_loads = !LLVM::is_llvm_struct(asr_el_type);
        this->visit_expr_wrapper(x.m_ele, true);
        ptr_loads = ptr_loads_copy;
        llvm::Value *item = tmp;
        list_api->remove(plist, item, asr_el_type, *module);
    }

    void visit_ListCount(const ASR::ListCount_t& x) {
        ASR::ttype_t* asr_el_type = ASRUtils::get_contained_type(ASRUtils::expr_type(x.m_arg));
        int64_t ptr_loads_copy = ptr_loads;
        ptr_loads = 0;
        this->visit_expr(*x.m_arg);
        llvm::Value* plist = tmp;

        ptr_loads = !LLVM::is_llvm_struct(asr_el_type);
        this->visit_expr_wrapper(x.m_ele, true);
        ptr_loads = ptr_loads_copy;
        llvm::Value *item = tmp;
        tmp = list_api->count(plist, item, asr_el_type, *module);
    }

    void generate_ListIndex(ASR::expr_t* m_arg, ASR::expr_t* m_ele,
            ASR::expr_t* m_start=nullptr, ASR::expr_t* m_end=nullptr) {
        ASR::ttype_t* asr_el_type = ASRUtils::get_contained_type(ASRUtils::expr_type(m_arg));
        int64_t ptr_loads_copy = ptr_loads;
        ptr_loads = 0;
        this->visit_expr(*m_arg);
        llvm::Value* plist = tmp;

        ptr_loads = !LLVM::is_llvm_struct(asr_el_type);
        this->visit_expr_wrapper(m_ele, true);
        llvm::Value *item = tmp;

        llvm::Value* start = nullptr;
        llvm::Value* end = nullptr;
        if(m_start) {
            ptr_loads = 2;
            this->visit_expr_wrapper(m_start, true);
            start = tmp;
        }
        if(m_end) {
            ptr_loads = 2;
            this->visit_expr_wrapper(m_end, true);
            end = tmp;
        }

        ptr_loads = ptr_loads_copy;
        tmp = list_api->index(plist, item, start, end, asr_el_type, *module);
    }

    void generate_Exp(ASR::expr_t* m_arg) {
        this->visit_expr_wrapper(m_arg, true);
        llvm::Value *item = tmp;
        tmp = builder->CreateUnaryIntrinsic(llvm::Intrinsic::exp, item);
    }

    void generate_Exp2(ASR::expr_t* m_arg) {
        this->visit_expr_wrapper(m_arg, true);
        llvm::Value *item = tmp;
        tmp = builder->CreateUnaryIntrinsic(llvm::Intrinsic::exp2, item);
    }

    void generate_Expm1(ASR::expr_t* m_arg) {
        this->visit_expr_wrapper(m_arg, true);
        llvm::Value *item = tmp;
        llvm::Value* exp = builder->CreateUnaryIntrinsic(llvm::Intrinsic::exp, item);
        llvm::Value* one = llvm::ConstantFP::get(builder->getFloatTy(), 1.0);
        tmp = builder->CreateFSub(exp, one);
    }

    void generate_ListReverse(ASR::expr_t* m_arg) {
        ASR::ttype_t* asr_el_type = ASRUtils::get_contained_type(ASRUtils::expr_type(m_arg));
        int64_t ptr_loads_copy = ptr_loads;
        ptr_loads = 0;
        this->visit_expr(*m_arg);
        llvm::Value* plist = tmp;

        ptr_loads = !LLVM::is_llvm_struct(asr_el_type);
        ptr_loads = ptr_loads_copy;
        list_api->reverse(plist, *module);
    }

    void generate_ListPop_0(ASR::expr_t* m_arg) {
        ASR::ttype_t* asr_el_type = ASRUtils::get_contained_type(ASRUtils::expr_type(m_arg));
        int64_t ptr_loads_copy = ptr_loads;
        ptr_loads = 0;
        this->visit_expr(*m_arg);
        llvm::Value* plist = tmp;

        ptr_loads = !LLVM::is_llvm_struct(asr_el_type);
        ptr_loads = ptr_loads_copy;
        tmp = list_api->pop_last(plist, asr_el_type, *module);
    }

    void generate_ListPop_1(ASR::expr_t* m_arg, ASR::expr_t* m_ele) {
        ASR::ttype_t* asr_el_type = ASRUtils::get_contained_type(ASRUtils::expr_type(m_arg));
        int64_t ptr_loads_copy = ptr_loads;
        ptr_loads = 0;
        this->visit_expr(*m_arg);
        llvm::Value* plist = tmp;

        ptr_loads = 2;
        this->visit_expr_wrapper(m_ele, true);
        ptr_loads = ptr_loads_copy;
        llvm::Value *pos = tmp;
        tmp = list_api->pop_position(plist, pos, asr_el_type, module.get(), name2memidx);
    }

    void visit_IntrinsicFunction(const ASR::IntrinsicFunction_t& x) {
        switch (static_cast<ASRUtils::IntrinsicFunctions>(x.m_intrinsic_id)) {
            case ASRUtils::IntrinsicFunctions::ListIndex: {
                ASR::expr_t* m_arg = x.m_args[0];
                ASR::expr_t* m_ele = x.m_args[1];
                ASR::expr_t* m_start = nullptr;
                ASR::expr_t* m_end = nullptr;
                switch (x.m_overload_id) {
                    case 0: {
                        break ;
                    }
                    case 1: {
                        m_start = x.m_args[2];
                        break ;
                    }
                    case 2: {
                        m_start = x.m_args[2];
                        m_end = x.m_args[3];
                        break ;
                    }
                    default: {
                        throw CodeGenError("list.index accepts at most four arguments",
                                            x.base.base.loc);
                    }
                }
                generate_ListIndex(m_arg, m_ele, m_start, m_end);
                break ;
            }
            case ASRUtils::IntrinsicFunctions::ListReverse: {
                generate_ListReverse(x.m_args[0]);
                break;
            }
            case ASRUtils::IntrinsicFunctions::ListPop: {
                switch(x.m_overload_id) {
                    case 0:
                        generate_ListPop_0(x.m_args[0]);
                        break;
                    case 1:
                        generate_ListPop_1(x.m_args[0], x.m_args[1]);
                        break;
                }
                break;
            }
            case ASRUtils::IntrinsicFunctions::Exp: {
                switch (x.m_overload_id) {
                    case 0: {
                        ASR::expr_t* m_arg = x.m_args[0];
                        generate_Exp(m_arg);
                        break ;
                    }
                    default: {
                        throw CodeGenError("exp() only accepts one argument",
                                            x.base.base.loc);
                    }
                }
                break ;
            }
            case ASRUtils::IntrinsicFunctions::Exp2: {
                switch (x.m_overload_id) {
                    case 0: {
                        ASR::expr_t* m_arg = x.m_args[0];
                        generate_Exp2(m_arg);
                        break ;
                    }
                    default: {
                        throw CodeGenError("exp2() only accepts one argument",
                                            x.base.base.loc);
                    }
                }
                break ;
            }
            case ASRUtils::IntrinsicFunctions::Expm1: {
                switch (x.m_overload_id) {
                    case 0: {
                        ASR::expr_t* m_arg = x.m_args[0];
                        generate_Expm1(m_arg);
                        break ;
                    }
                    default: {
                        throw CodeGenError("expm1() only accepts one argument",
                                            x.base.base.loc);
                    }
                }
                break ;
            }
            default: {
                throw CodeGenError( ASRUtils::IntrinsicFunctionRegistry::
                        get_intrinsic_function_name(x.m_intrinsic_id) +
                        " is not implemented by LLVM backend.", x.base.base.loc);
            }
        }
    }

    void visit_ListClear(const ASR::ListClear_t& x) {
        int64_t ptr_loads_copy = ptr_loads;
        ptr_loads = 0;
        this->visit_expr(*x.m_a);
        llvm::Value* plist = tmp;
        ptr_loads = ptr_loads_copy;

        list_api->list_clear(plist);
    }

    void visit_ListRepeat(const ASR::ListRepeat_t& x) {
        this->visit_expr_wrapper(x.m_left, true);
        llvm::Value *left = tmp;
        ptr_loads = 2;      // right is int always
        this->visit_expr_wrapper(x.m_right, true);
        llvm::Value *right = tmp;

        ASR::List_t* list_type = ASR::down_cast<ASR::List_t>(x.m_type);
        bool is_array_type_local = false, is_malloc_array_type_local = false;
        bool is_list_local = false;
        ASR::dimension_t* m_dims_local = nullptr;
        int n_dims_local = -1, a_kind_local = -1;
        llvm::Type* llvm_el_type = get_type_from_ttype_t(list_type->m_type,
                                    nullptr,
                                    ASR::storage_typeType::Default, is_array_type_local,
                                    is_malloc_array_type_local, is_list_local, m_dims_local,
                                    n_dims_local, a_kind_local);
        std::string type_code = ASRUtils::get_type_code(list_type->m_type);
        int32_t type_size = -1;
        if( ASR::is_a<ASR::Character_t>(*list_type->m_type) ||
            LLVM::is_llvm_struct(list_type->m_type) ||
            ASR::is_a<ASR::Complex_t>(*list_type->m_type) ) {
            llvm::DataLayout data_layout(module.get());
            type_size = data_layout.getTypeAllocSize(llvm_el_type);
        } else {
            type_size = ASRUtils::extract_kind_from_ttype_t(list_type->m_type);
        }
        llvm::Type* repeat_list_type = list_api->get_list_type(llvm_el_type, type_code, type_size);
        llvm::Value* repeat_list = builder->CreateAlloca(repeat_list_type, nullptr, "repeat_list");
        llvm::Value* left_len = list_api->len(left);
        llvm::Value* capacity = builder->CreateMul(left_len, right);
        list_api->list_init(type_code, repeat_list, *module,
                            capacity, capacity);
        int64_t ptr_loads_copy = ptr_loads;
        ptr_loads = 1;
        list_api->list_repeat_copy(repeat_list, left, right, left_len, module.get());
        ptr_loads = ptr_loads_copy;
        tmp = repeat_list;
    }

    void visit_TupleCompare(const ASR::TupleCompare_t& x) {
        int64_t ptr_loads_copy = ptr_loads;
        ptr_loads = 0;
        this->visit_expr(*x.m_left);
        llvm::Value* left = tmp;
        this->visit_expr(*x.m_right);
        llvm::Value* right = tmp;
        ptr_loads = ptr_loads_copy;
        tmp = llvm_utils->is_equal_by_value(left, right, *module,
                ASRUtils::expr_type(x.m_left));
        if (x.m_op == ASR::cmpopType::NotEq) {
            tmp = builder->CreateNot(tmp);
        }
    }

    void visit_TupleLen(const ASR::TupleLen_t& x) {
        LCOMPILERS_ASSERT(x.m_value);
        this->visit_expr(*x.m_value);
    }

    void visit_TupleItem(const ASR::TupleItem_t& x) {
        int64_t ptr_loads_copy = ptr_loads;
        ptr_loads = 0;
        this->visit_expr(*x.m_a);
        ptr_loads = ptr_loads_copy;
        llvm::Value* ptuple = tmp;

        this->visit_expr_wrapper(x.m_pos, true);
        llvm::Value *pos = tmp;

        tmp = tuple_api->read_item(ptuple, pos, LLVM::is_llvm_struct(x.m_type));
    }

    void visit_TupleConcat(const ASR::TupleConcat_t& x) {
        int64_t ptr_loads_copy = ptr_loads;
        ptr_loads = 0;
        this->visit_expr(*x.m_left);
        llvm::Value* left = tmp;
        this->visit_expr(*x.m_right);
        llvm::Value* right = tmp;
        ptr_loads = ptr_loads_copy;

        ASR::Tuple_t* tuple_type_left = ASR::down_cast<ASR::Tuple_t>(ASRUtils::expr_type(x.m_left));
        std::string type_code_left = ASRUtils::get_type_code(tuple_type_left->m_type,
                                                        tuple_type_left->n_type);
        ASR::Tuple_t* tuple_type_right = ASR::down_cast<ASR::Tuple_t>(ASRUtils::expr_type(x.m_right));
        std::string type_code_right = ASRUtils::get_type_code(tuple_type_right->m_type,
                                                        tuple_type_right->n_type);
<<<<<<< HEAD
        Vec<ASR::ttype_t*> v_type;
        v_type.reserve(al, tuple_type_left->n_type + tuple_type_right->n_type);
=======
        ASR::Tuple_t* tuple_type = new ASR::Tuple_t();
        tuple_type->n_type = tuple_type_left->n_type + tuple_type_right->n_type;
        tuple_type->m_type = new ASR::ttype_t*[tuple_type->n_type];

>>>>>>> 4662acb3
        std::string type_code = type_code_left + type_code_right;
        std::vector<llvm::Type*> llvm_el_types;
        ASR::storage_typeType m_storage = ASR::storage_typeType::Default;
        bool is_array_type = false, is_malloc_array_type = false;
        bool is_list = false;
        ASR::dimension_t* m_dims = nullptr;
        int n_dims = 0, a_kind = -1;
        for( size_t i = 0; i < tuple_type_left->n_type; i++ ) {
            llvm_el_types.push_back(get_type_from_ttype_t(tuple_type_left->m_type[i],
                                    nullptr,
                                    m_storage, is_array_type, is_malloc_array_type,
                                    is_list, m_dims, n_dims, a_kind));
<<<<<<< HEAD
            v_type.push_back(al, tuple_type_left->m_type[i]);
=======
            tuple_type->m_type[i] = tuple_type_left->m_type[i];
>>>>>>> 4662acb3
        }
        is_array_type = false; is_malloc_array_type = false;
        is_list = false;
        m_dims = nullptr;
        n_dims = 0; a_kind = -1;
        for( size_t i = 0; i < tuple_type_right->n_type; i++ ) {
            llvm_el_types.push_back(get_type_from_ttype_t(tuple_type_right->m_type[i],
                                    nullptr,
                                    m_storage, is_array_type, is_malloc_array_type,
                                    is_list, m_dims, n_dims, a_kind));
<<<<<<< HEAD
            v_type.push_back(al, tuple_type_right->m_type[i]);
        }
        llvm::Type* concat_tuple_type = tuple_api->get_tuple_type(type_code, llvm_el_types);
        llvm::Value* concat_tuple = builder->CreateAlloca(concat_tuple_type, nullptr, "concat_tuple");
        ASR::Tuple_t* tuple_type = (ASR::Tuple_t*)(ASR::make_Tuple_t(
                                    al, x.base.base.loc, v_type.p, v_type.n));
        tuple_api->concat(left, right, tuple_type_left, tuple_type_right, concat_tuple,
                          tuple_type, *module, name2memidx);
=======
            tuple_type->m_type[tuple_type_left->n_type + i] = tuple_type_right->m_type[i];
        }
        llvm::Type* concat_tuple_type = tuple_api->get_tuple_type(type_code, llvm_el_types);
        llvm::Value* concat_tuple = builder->CreateAlloca(concat_tuple_type, nullptr, "concat_tuple");
        tuple_api->concat(left, right, tuple_type_left, tuple_type_right, concat_tuple,
                          tuple_type, *module, name2memidx);
        delete[] tuple_type->m_type;
        delete tuple_type;
>>>>>>> 4662acb3
        tmp = concat_tuple;
    }

    void visit_ArrayItem(const ASR::ArrayItem_t& x) {
        if (x.m_value) {
            this->visit_expr_wrapper(x.m_value, true);
            return;
        }
        ASR::ttype_t* x_mv_type = ASRUtils::expr_type(x.m_v);
        bool is_argument = false;
        llvm::Value* array = nullptr;
        bool is_data_only = false;
        ASR::Variable_t *v = nullptr;
        if( ASR::is_a<ASR::Var_t>(*x.m_v) ) {
            v = ASRUtils::EXPR2VAR(x.m_v);
            ASR::ttype_t* v_m_type = ASRUtils::type_get_past_array(
                ASRUtils::type_get_past_pointer(v->m_type));
            if( ASR::is_a<ASR::Struct_t>(*v_m_type) ) {
                ASR::Struct_t* der_type = ASR::down_cast<ASR::Struct_t>(v_m_type);
                der_type_name = ASRUtils::symbol_name(
                    ASRUtils::symbol_get_past_external(der_type->m_derived_type));
            }
            uint32_t v_h = get_hash((ASR::asr_t*)v);
            array = llvm_symtab[v_h];
            is_argument = (v->m_intent == ASRUtils::intent_in)
                  || (v->m_intent == ASRUtils::intent_out)
                  || (v->m_intent == ASRUtils::intent_inout)
                  || (v->m_intent == ASRUtils::intent_unspecified);
        } else {
            int64_t ptr_loads_copy = ptr_loads;
            ptr_loads = 0;
            this->visit_expr(*x.m_v);
            if( ASR::is_a<ASR::Struct_t>(*ASRUtils::type_get_past_array(x_mv_type)) ) {
                ASR::Struct_t* der_type = ASR::down_cast<ASR::Struct_t>(ASRUtils::type_get_past_array(x_mv_type));
                der_type_name = ASRUtils::symbol_name(ASRUtils::symbol_get_past_external(der_type->m_derived_type));
            }
            ptr_loads = ptr_loads_copy;
            array = tmp;
        }
        ASR::dimension_t* m_dims;
        int n_dims = ASRUtils::extract_dimensions_from_ttype(x_mv_type, m_dims);
        if (ASRUtils::is_character(*x.m_type) && n_dims == 0) {
            // String indexing:
            if (x.n_args != 1) {
                throw CodeGenError("Only string(a) supported for now.", x.base.base.loc);
            }
            LCOMPILERS_ASSERT(ASR::is_a<ASR::Var_t>(*x.m_args[0].m_right));
            this->visit_expr_wrapper(x.m_args[0].m_right, true);
            llvm::Value *p = nullptr;
            llvm::Value *idx = tmp;
            llvm::Value *str = CreateLoad(array);
            if( is_assignment_target ) {
                idx = builder->CreateSub(idx, llvm::ConstantInt::get(context, llvm::APInt(32, 1)));
                std::vector<llvm::Value*> idx_vec = {idx};
                p = CreateGEP(str, idx_vec);
            } else {
                p = lfortran_str_item(str, idx);
            }
            // TODO: Currently the string starts at the right location, but goes to the end of the original string.
            // We have to allocate a new string, copy it and add null termination.

            tmp = p;
            if( ptr_loads == 0 ) {
                tmp = builder->CreateAlloca(character_type, nullptr);
                builder->CreateStore(p, tmp);
            }

            //tmp = p;
        } else {
            // Array indexing:
            std::vector<llvm::Value*> indices;
            for( size_t r = 0; r < x.n_args; r++ ) {
                ASR::array_index_t curr_idx = x.m_args[r];
                int64_t ptr_loads_copy = ptr_loads;
                ptr_loads = 2;
                this->visit_expr_wrapper(curr_idx.m_right, true);
                ptr_loads = ptr_loads_copy;
                indices.push_back(tmp);
            }
            bool is_bindc_array = ASRUtils::expr_abi(x.m_v) == ASR::abiType::BindC;
            if (ASR::is_a<ASR::Pointer_t>(*x_mv_type) ||
               ((is_bindc_array && !ASRUtils::is_fixed_size_array(m_dims, n_dims)) &&
                ASR::is_a<ASR::StructInstanceMember_t>(*x.m_v))) {
                array = CreateLoad(array);
            }
            is_data_only = is_data_only || (is_argument && !ASRUtils::is_dimension_empty(m_dims, n_dims));
            is_data_only = is_data_only || is_bindc_array;
            Vec<llvm::Value*> llvm_diminfo;
            llvm_diminfo.reserve(al, 2 * x.n_args + 1);
            if( is_data_only ) {
                for( size_t idim = 0; idim < x.n_args; idim++ ) {
                    this->visit_expr_wrapper(m_dims[idim].m_start, true);
                    llvm::Value* dim_start = tmp;
                    this->visit_expr_wrapper(m_dims[idim].m_length, true);
                    llvm::Value* dim_size = tmp;
                    llvm_diminfo.push_back(al, dim_start);
                    llvm_diminfo.push_back(al, dim_size);
                }
            }
            LCOMPILERS_ASSERT(ASRUtils::extract_n_dims_from_ttype(x_mv_type) > 0);
            bool is_polymorphic = current_select_type_block_type != nullptr;
            tmp = arr_descr->get_single_element(array, indices, x.n_args,
                                                is_data_only,
                                                ASRUtils::is_fixed_size_array(m_dims, n_dims)
                                                && (is_bindc_array ||
                                                (v && ASR::is_a<ASR::Module_t>(*ASRUtils::get_asr_owner(&(v->base))) ) ),
                                                llvm_diminfo.p, is_polymorphic, current_select_type_block_type);
        }
    }

    void visit_ArraySection(const ASR::ArraySection_t& x) {
        if (x.m_value) {
            this->visit_expr_wrapper(x.m_value, true);
            return;
        }
        int64_t ptr_loads_copy = ptr_loads;
        ptr_loads = 0;
        this->visit_expr(*x.m_v);
        ptr_loads = ptr_loads_copy;
        llvm::Value* array = tmp;
        ASR::dimension_t* m_dims;
        [[maybe_unused]] int n_dims = ASRUtils::extract_dimensions_from_ttype(
                        ASRUtils::expr_type(x.m_v), m_dims);
        LCOMPILERS_ASSERT(ASR::is_a<ASR::Character_t>(*ASRUtils::expr_type(x.m_v)) &&
                        n_dims == 0);
        // String indexing:
        if (x.n_args == 1) {
            throw CodeGenError("Only string(a:b) supported for now.", x.base.base.loc);
        }

        LCOMPILERS_ASSERT(x.m_args[0].m_left)
        LCOMPILERS_ASSERT(x.m_args[0].m_right)
        //throw CodeGenError("Only string(a:b) for a,b variables for now.", x.base.base.loc);
        // Use the "right" index for now
        this->visit_expr_wrapper(x.m_args[0].m_right, true);
        llvm::Value *idx2 = tmp;
        this->visit_expr_wrapper(x.m_args[0].m_left, true);
        llvm::Value *idx1 = tmp;
        // idx = builder->CreateSub(idx, llvm::ConstantInt::get(context, llvm::APInt(32, 1)));
        //std::vector<llvm::Value*> idx_vec = {llvm::ConstantInt::get(context, llvm::APInt(32, 0)), idx};
        // std::vector<llvm::Value*> idx_vec = {idx};
        llvm::Value *str = CreateLoad(array);
        // llvm::Value *p = CreateGEP(str, idx_vec);
        // TODO: Currently the string starts at the right location, but goes to the end of the original string.
        // We have to allocate a new string, copy it and add null termination.
        llvm::Value *step = llvm::ConstantInt::get(context, llvm::APInt(32, 1));
        llvm::Value *present = llvm::ConstantInt::get(context, llvm::APInt(1, 1));
        llvm::Value *p = lfortran_str_slice(str, idx1, idx2, step, present, present);

        tmp = builder->CreateAlloca(character_type, nullptr);
        builder->CreateStore(p, tmp);
    }

    void visit_ArrayReshape(const ASR::ArrayReshape_t& x) {
        this->visit_expr(*x.m_array);
        llvm::Value* array = tmp;
        this->visit_expr(*x.m_shape);
        llvm::Value* shape = tmp;
        ASR::ttype_t* x_m_array_type = ASRUtils::expr_type(x.m_array);
        ASR::ttype_t* asr_data_type = ASRUtils::duplicate_type_without_dims(al,
            x_m_array_type, x_m_array_type->base.loc);
        ASR::ttype_t* asr_shape_type = ASRUtils::get_contained_type(ASRUtils::expr_type(x.m_shape));
        llvm::Type* llvm_data_type = get_type_from_ttype_t_util(asr_data_type);
        tmp = arr_descr->reshape(array, llvm_data_type, shape, asr_shape_type, module.get());
    }

    void lookup_EnumValue(const ASR::EnumValue_t& x) {
        ASR::Enum_t* enum_t = ASR::down_cast<ASR::Enum_t>(x.m_enum_type);
        ASR::EnumType_t* enum_type = ASR::down_cast<ASR::EnumType_t>(enum_t->m_enum_type);
        uint32_t h = get_hash((ASR::asr_t*) enum_type);
        llvm::Value* array = llvm_symtab[h];
        tmp = llvm_utils->create_gep(array, tmp);
        tmp = LLVM::CreateLoad(*builder, llvm_utils->create_gep(tmp, 1));
    }

    void visit_EnumValue(const ASR::EnumValue_t& x) {
        if( x.m_value ) {
            if( ASR::is_a<ASR::Integer_t>(*x.m_type) ) {
                this->visit_expr(*x.m_value);
            } else if( ASR::is_a<ASR::EnumStaticMember_t>(*x.m_v) ) {
                ASR::EnumStaticMember_t* x_enum_member = ASR::down_cast<ASR::EnumStaticMember_t>(x.m_v);
                ASR::Variable_t* x_mv = ASR::down_cast<ASR::Variable_t>(x_enum_member->m_m);
                ASR::Enum_t* enum_t = ASR::down_cast<ASR::Enum_t>(x.m_enum_type);
                ASR::EnumType_t* enum_type = ASR::down_cast<ASR::EnumType_t>(enum_t->m_enum_type);
                for( size_t i = 0; i < enum_type->n_members; i++ ) {
                    if( std::string(enum_type->m_members[i]) == std::string(x_mv->m_name) ) {
                        tmp = llvm::ConstantInt::get(llvm::Type::getInt32Ty(context), llvm::APInt(32, i));
                        break ;
                    }
                }
                if( lookup_enum_value_for_nonints ) {
                    lookup_EnumValue(x);
                }
            }
            return ;
        }

        visit_expr(*x.m_v);
        if( ASR::is_a<ASR::StructInstanceMember_t>(*x.m_v) ) {
            tmp = LLVM::CreateLoad(*builder, tmp);
        }
        if( !ASR::is_a<ASR::Integer_t>(*x.m_type) && lookup_enum_value_for_nonints ) {
            lookup_EnumValue(x);
        }
    }

    void visit_EnumName(const ASR::EnumName_t& x) {
        if( x.m_value ) {
            this->visit_expr(*x.m_value);
            return ;
        }

        visit_expr(*x.m_v);
        if( ASR::is_a<ASR::StructInstanceMember_t>(*x.m_v) ) {
            tmp = LLVM::CreateLoad(*builder, tmp);
        }
        ASR::Enum_t* enum_t = ASR::down_cast<ASR::Enum_t>(x.m_enum_type);
        ASR::EnumType_t* enum_type = ASR::down_cast<ASR::EnumType_t>(enum_t->m_enum_type);
        uint32_t h = get_hash((ASR::asr_t*) enum_type);
        llvm::Value* array = llvm_symtab[h];
        if( ASR::is_a<ASR::Integer_t>(*enum_type->m_type) ) {
            int64_t min_value = INT64_MAX;

            for( auto itr: enum_type->m_symtab->get_scope() ) {
                ASR::Variable_t* itr_var = ASR::down_cast<ASR::Variable_t>(itr.second);
                ASR::expr_t* value = ASRUtils::expr_value(itr_var->m_symbolic_value);
                int64_t value_int64 = -1;
                ASRUtils::extract_value(value, value_int64);
                min_value = std::min(value_int64, min_value);
            }
            tmp = builder->CreateSub(tmp, llvm::ConstantInt::get(tmp->getType(),
                        llvm::APInt(32, min_value)));
            tmp = llvm_utils->create_gep(array, tmp);
            tmp = llvm_utils->create_gep(tmp, 0);
        }
    }

    void visit_EnumTypeConstructor(const ASR::EnumTypeConstructor_t& x) {
        LCOMPILERS_ASSERT(x.n_args == 1);
        ASR::expr_t* m_arg = x.m_args[0];
        this->visit_expr(*m_arg);
    }

    void visit_UnionTypeConstructor([[maybe_unused]] const ASR::UnionTypeConstructor_t& x) {
        LCOMPILERS_ASSERT(x.n_args == 0);
    }

    void visit_SizeOfType(const ASR::SizeOfType_t& x) {
        llvm::Type* llvm_type = get_type_from_ttype_t_util(x.m_arg);
        llvm::Type* llvm_type_size = get_type_from_ttype_t_util(x.m_type);
        llvm::DataLayout data_layout(module.get());
        int64_t type_size = data_layout.getTypeAllocSize(llvm_type);
        tmp = llvm::ConstantInt::get(llvm_type_size, llvm::APInt(64, type_size));
    }

    void visit_StructInstanceMember(const ASR::StructInstanceMember_t& x) {
        if (x.m_value) {
            this->visit_expr_wrapper(x.m_value, true);
            return;
        }
        der_type_name = "";
        ASR::ttype_t* x_m_v_type = ASRUtils::expr_type(x.m_v);
        int64_t ptr_loads_copy = ptr_loads;
        if( ASR::is_a<ASR::UnionInstanceMember_t>(*x.m_v) ||
            ASR::is_a<ASR::Class_t>(*ASRUtils::type_get_past_pointer(x_m_v_type)) ) {
            ptr_loads = 0;
        } else {
            ptr_loads = 2 - ASR::is_a<ASR::Pointer_t>(*x_m_v_type);
        }
        this->visit_expr(*x.m_v);
        ptr_loads = ptr_loads_copy;
        if( ASR::is_a<ASR::Class_t>(*ASRUtils::type_get_past_pointer(x_m_v_type)) ) {
            tmp = CreateLoad(llvm_utils->create_gep(tmp, 1));
            if( current_select_type_block_type ) {
                tmp = builder->CreateBitCast(tmp, current_select_type_block_type);
                der_type_name = current_select_type_block_der_type;
            } else {
                // TODO: Select type by comparing with vtab
            }
        }
        ASR::Variable_t* member = down_cast<ASR::Variable_t>(symbol_get_past_external(x.m_m));
        std::string member_name = std::string(member->m_name);
        LCOMPILERS_ASSERT(der_type_name.size() != 0);
        while( name2memidx[der_type_name].find(member_name) == name2memidx[der_type_name].end() ) {
            if( dertype2parent.find(der_type_name) == dertype2parent.end() ) {
                throw CodeGenError(der_type_name + " doesn't have any member named " + member_name,
                                    x.base.base.loc);
            }
            tmp = llvm_utils->create_gep(tmp, 0);
            der_type_name = dertype2parent[der_type_name];
        }
        int member_idx = name2memidx[der_type_name][member_name];
        std::vector<llvm::Value*> idx_vec = {
            llvm::ConstantInt::get(context, llvm::APInt(32, 0)),
            llvm::ConstantInt::get(context, llvm::APInt(32, member_idx))};
        // if( (ASR::is_a<ASR::StructInstanceMember_t>(*x.m_v) ||
        //      ASR::is_a<ASR::UnionInstanceMember_t>(*x.m_v)) &&
        //     is_nested_pointer(tmp) ) {
        //     tmp = CreateLoad(tmp);
        // }
        llvm::Value* tmp1 = CreateGEP(tmp, idx_vec);
        ASR::ttype_t* member_type = member->m_type;
        if( ASR::is_a<ASR::Pointer_t>(*member_type) ) {
            member_type = ASR::down_cast<ASR::Pointer_t>(member_type)->m_type;
        }
        if( member_type->type == ASR::ttypeType::Struct ) {
            ASR::Struct_t* der = (ASR::Struct_t*)(&(member_type->base));
            ASR::StructType_t* der_type = (ASR::StructType_t*)(&(der->m_derived_type->base));
            der_type_name = std::string(der_type->m_name);
            uint32_t h = get_hash((ASR::asr_t*)member);
            if( llvm_symtab.find(h) != llvm_symtab.end() ) {
                tmp = llvm_symtab[h];
            }
        }
        tmp = tmp1;
    }

    void visit_Variable(const ASR::Variable_t &x) {
        if (x.m_value && x.m_storage == ASR::storage_typeType::Parameter) {
            this->visit_expr_wrapper(x.m_value, true);
            return;
        }
        uint32_t h = get_hash((ASR::asr_t*)&x);
        // This happens at global scope, so the intent can only be either local
        // (global variable declared/initialized in this translation unit), or
        // external (global variable not declared/initialized in this
        // translation unit, just referenced).
        LCOMPILERS_ASSERT(x.m_intent == intent_local || x.m_intent == ASRUtils::intent_unspecified
            || x.m_abi == ASR::abiType::Interactive);
        bool external = (x.m_abi != ASR::abiType::Source);
        llvm::Constant* init_value = nullptr;
        if (x.m_symbolic_value != nullptr){
            this->visit_expr_wrapper(x.m_symbolic_value, true);
            init_value = llvm::dyn_cast<llvm::Constant>(tmp);
        }
        if (x.m_type->type == ASR::ttypeType::Integer) {
            int a_kind = down_cast<ASR::Integer_t>(x.m_type)->m_kind;
            llvm::Type *type;
            int init_value_bits = 8*a_kind;
            type = getIntType(a_kind);
            llvm::Constant *ptr = module->getOrInsertGlobal(x.m_name,
                type);
            if (!external) {
                if (ASRUtils::is_array(x.m_type)) {
                    throw CodeGenError("Arrays are not supported by visit_Variable");
                }
                if (init_value) {
                    module->getNamedGlobal(x.m_name)->setInitializer(
                            init_value);
                } else {
                    module->getNamedGlobal(x.m_name)->setInitializer(
                            llvm::ConstantInt::get(context,
                                llvm::APInt(init_value_bits, 0)));
                }
            }
            llvm_symtab[h] = ptr;
        } else if (x.m_type->type == ASR::ttypeType::Real) {
            int a_kind = down_cast<ASR::Real_t>(x.m_type)->m_kind;
            llvm::Type *type;
            int init_value_bits = 8*a_kind;
            type = getFPType(a_kind);
            llvm::Constant *ptr = module->getOrInsertGlobal(x.m_name, type);
            if (!external) {
                if (init_value) {
                    module->getNamedGlobal(x.m_name)->setInitializer(
                            init_value);
                } else {
                    if( init_value_bits == 32 ) {
                        module->getNamedGlobal(x.m_name)->setInitializer(
                                llvm::ConstantFP::get(context,
                                    llvm::APFloat((float)0)));
                    } else if( init_value_bits == 64 ) {
                        module->getNamedGlobal(x.m_name)->setInitializer(
                                llvm::ConstantFP::get(context,
                                    llvm::APFloat((double)0)));
                    }
                }
            }
            llvm_symtab[h] = ptr;
        } else if (x.m_type->type == ASR::ttypeType::Logical) {
            llvm::Constant *ptr = module->getOrInsertGlobal(x.m_name,
                llvm::Type::getInt1Ty(context));
            if (!external) {
                if (init_value) {
                    module->getNamedGlobal(x.m_name)->setInitializer(
                            init_value);
                } else {
                    module->getNamedGlobal(x.m_name)->setInitializer(
                            llvm::ConstantInt::get(context,
                                llvm::APInt(1, 0)));
                }
            }
            llvm_symtab[h] = ptr;
        } else if (x.m_type->type == ASR::ttypeType::Character) {
            llvm::Constant *ptr = module->getOrInsertGlobal(x.m_name,
                    character_type);
            if (!external) {
                if (init_value) {
                    module->getNamedGlobal(x.m_name)->setInitializer(
                            init_value);
                } else {
                    module->getNamedGlobal(x.m_name)->setInitializer(
                            llvm::Constant::getNullValue(character_type)
                        );
                }
            }
            llvm_symtab[h] = ptr;
        } else if( x.m_type->type == ASR::ttypeType::CPtr ) {
            llvm::Type* void_ptr = llvm::Type::getVoidTy(context)->getPointerTo();
            llvm::Constant *ptr = module->getOrInsertGlobal(x.m_name,
                void_ptr);
            if (!external) {
                if (init_value) {
                    module->getNamedGlobal(x.m_name)->setInitializer(
                            init_value);
                } else {
                    module->getNamedGlobal(x.m_name)->setInitializer(
                            llvm::ConstantPointerNull::get(
                                static_cast<llvm::PointerType*>(void_ptr))
                            );
                }
            }
            llvm_symtab[h] = ptr;
        } else if( x.m_type->type == ASR::ttypeType::Struct ) {
            ASR::Struct_t* struct_t = ASR::down_cast<ASR::Struct_t>(x.m_type);
            if( ASRUtils::is_c_ptr(struct_t->m_derived_type) ) {
                llvm::Type* void_ptr = llvm::Type::getVoidTy(context)->getPointerTo();
                llvm::Constant *ptr = module->getOrInsertGlobal(x.m_name,
                    void_ptr);
                if (!external) {
                    if (init_value) {
                        module->getNamedGlobal(x.m_name)->setInitializer(
                                init_value);
                    } else {
                        module->getNamedGlobal(x.m_name)->setInitializer(
                                llvm::ConstantPointerNull::get(
                                    static_cast<llvm::PointerType*>(void_ptr))
                                );
                    }
                }
                llvm_symtab[h] = ptr;
            } else {
                llvm::Type* type = get_type_from_ttype_t_util(x.m_type);
                llvm::Constant *ptr = module->getOrInsertGlobal(x.m_name,
                    type);
                if (!external) {
                    if (init_value) {
                        module->getNamedGlobal(x.m_name)->setInitializer(
                                init_value);
                    } else {
                        module->getNamedGlobal(x.m_name)->setInitializer(
                                llvm::Constant::getNullValue(type)
                            );
                    }
                }
                llvm_symtab[h] = ptr;
            }
        } else if(x.m_type->type == ASR::ttypeType::Pointer) {
            ASR::dimension_t* m_dims = nullptr;
            int n_dims = -1, a_kind = -1;
            bool is_array_type = false, is_malloc_array_type = false, is_list = false;
            llvm::Type* x_ptr = get_type_from_ttype_t(x.m_type, nullptr, x.m_storage, is_array_type,
                                                      is_malloc_array_type, is_list,
                                                      m_dims, n_dims, a_kind);
            llvm::Constant *ptr = module->getOrInsertGlobal(x.m_name,
                x_ptr);
            if (!external) {
                if (init_value) {
                    module->getNamedGlobal(x.m_name)->setInitializer(
                            init_value);
                } else {
                    module->getNamedGlobal(x.m_name)->setInitializer(
                            llvm::ConstantPointerNull::get(
                                static_cast<llvm::PointerType*>(x_ptr))
                            );
                }
            }
            llvm_symtab[h] = ptr;
        } else if (x.m_type->type == ASR::ttypeType::List) {
            llvm::StructType* list_type = static_cast<llvm::StructType*>(
                get_type_from_ttype_t_util(x.m_type));
            llvm::Constant *ptr = module->getOrInsertGlobal(x.m_name, list_type);
            module->getNamedGlobal(x.m_name)->setInitializer(
                llvm::ConstantStruct::get(list_type,
                llvm::Constant::getNullValue(list_type)));
            llvm_symtab[h] = ptr;
        } else if(x.m_type->type == ASR::ttypeType::Dict) {
            llvm::StructType* dict_type = static_cast<llvm::StructType*>(
                get_type_from_ttype_t_util(x.m_type));
            llvm::Constant *ptr = module->getOrInsertGlobal(x.m_name, dict_type);
            module->getNamedGlobal(x.m_name)->setInitializer(
                llvm::ConstantStruct::get(dict_type,
                llvm::Constant::getNullValue(dict_type)));
            llvm_symtab[h] = ptr;
        } else if (x.m_type->type == ASR::ttypeType::TypeParameter) {
            // Ignore type variables
        } else {
            throw CodeGenError("Variable type not supported " + std::to_string(x.m_type->type), x.base.base.loc);
        }
    }

    void visit_PointerNullConstant(const ASR::PointerNullConstant_t& x){
        llvm::Type* value_type = get_type_from_ttype_t_util(x.m_type);
        tmp = llvm::ConstantPointerNull::get(static_cast<llvm::PointerType*>(value_type));
    }

    void visit_EnumType(const ASR::EnumType_t& x) {
        if( x.m_enum_value_type == ASR::enumtypeType::IntegerUnique &&
            x.m_abi == ASR::abiType::BindC ) {
            throw CodeGenError("C-interoperation support for non-consecutive but uniquely "
                               "valued integer enums isn't available yet.");
        }
        bool is_integer = ASR::is_a<ASR::Integer_t>(*x.m_type);
        ASR::storage_typeType m_storage = ASR::storage_typeType::Default;
        bool is_array_type = false, is_malloc_array_type = false, is_list = false;
        ASR::dimension_t* m_dims = nullptr;
        int n_dims = -1, a_kind = -1;
        llvm::Type* value_type = get_type_from_ttype_t(x.m_type, nullptr, m_storage, is_array_type,
                                    is_malloc_array_type, is_list, m_dims, n_dims, a_kind);
        if( is_integer ) {
            int64_t min_value = INT64_MAX;
            int64_t max_value = INT64_MIN;
            size_t max_name_len = 0;
            llvm::Value* itr_value = nullptr;
            for( auto itr: x.m_symtab->get_scope() ) {
                ASR::Variable_t* itr_var = ASR::down_cast<ASR::Variable_t>(itr.second);
                ASR::expr_t* value = ASRUtils::expr_value(itr_var->m_symbolic_value);
                int64_t value_int64 = -1;
                this->visit_expr(*value);
                itr_value = tmp;
                ASRUtils::extract_value(value, value_int64);
                min_value = std::min(value_int64, min_value);
                max_value = std::max(value_int64, max_value);
                max_name_len = std::max(max_name_len, itr.first.size());
            }

            llvm::ArrayType* name_array_type = llvm::ArrayType::get(llvm::Type::getInt8Ty(context),
                                                                    max_name_len + 1);
            llvm::StructType* enum_value_type = llvm::StructType::create({name_array_type, value_type});
            llvm::Constant* empty_vt = llvm::ConstantStruct::get(enum_value_type, {llvm::ConstantArray::get(name_array_type,
                {llvm::ConstantInt::get(llvm::Type::getInt8Ty(context), llvm::APInt(8, '\0'))}),
                (llvm::Constant*) itr_value});
            std::vector<llvm::Constant*> enum_value_pairs(max_value - min_value + 1, empty_vt);

            for( auto itr: x.m_symtab->get_scope() ) {
                ASR::Variable_t* itr_var = ASR::down_cast<ASR::Variable_t>(itr.second);
                ASR::expr_t* value = ASRUtils::expr_value(itr_var->m_symbolic_value);
                int64_t value_int64 = -1;
                ASRUtils::extract_value(value, value_int64);
                this->visit_expr(*value);
                std::vector<llvm::Constant*> itr_var_name_v;
                itr_var_name_v.reserve(itr.first.size());
                for( size_t i = 0; i < itr.first.size(); i++ ) {
                    itr_var_name_v.push_back(llvm::ConstantInt::get(
                        llvm::Type::getInt8Ty(context), llvm::APInt(8, itr_var->m_name[i])));
                }
                itr_var_name_v.push_back(llvm::ConstantInt::get(
                    llvm::Type::getInt8Ty(context), llvm::APInt(8, '\0')));
                llvm::Constant* name = llvm::ConstantArray::get(name_array_type, itr_var_name_v);
                enum_value_pairs[value_int64 - min_value] = llvm::ConstantStruct::get(
                    enum_value_type, {name, (llvm::Constant*) tmp});
            }

            llvm::ArrayType* global_enum_array = llvm::ArrayType::get(enum_value_type,
                                                    max_value - min_value + 1);
            llvm::Constant *array = module->getOrInsertGlobal(x.m_name,
                                        global_enum_array);
            module->getNamedGlobal(x.m_name)->setInitializer(
                llvm::ConstantArray::get(global_enum_array, enum_value_pairs));
            uint32_t h = get_hash((ASR::asr_t*)&x);
            llvm_symtab[h] = array;
        } else {
            size_t max_name_len = 0;

            for( auto itr: x.m_symtab->get_scope() ) {
                max_name_len = std::max(max_name_len, itr.first.size());
            }

            llvm::ArrayType* name_array_type = llvm::ArrayType::get(llvm::Type::getInt8Ty(context),
                                                                    max_name_len + 1);
            llvm::StructType* enum_value_type = llvm::StructType::create({name_array_type, value_type});
            std::vector<llvm::Constant*> enum_value_pairs(x.n_members, nullptr);

            for( auto itr: x.m_symtab->get_scope() ) {
                ASR::Variable_t* itr_var = ASR::down_cast<ASR::Variable_t>(itr.second);
                ASR::expr_t* value = itr_var->m_symbolic_value;
                int64_t value_int64 = -1;
                ASRUtils::extract_value(value, value_int64);
                this->visit_expr(*value);
                std::vector<llvm::Constant*> itr_var_name_v;
                itr_var_name_v.reserve(itr.first.size());
                for( size_t i = 0; i < itr.first.size(); i++ ) {
                    itr_var_name_v.push_back(llvm::ConstantInt::get(
                        llvm::Type::getInt8Ty(context), llvm::APInt(8, itr_var->m_name[i])));
                }
                itr_var_name_v.push_back(llvm::ConstantInt::get(
                    llvm::Type::getInt8Ty(context), llvm::APInt(8, '\0')));
                llvm::Constant* name = llvm::ConstantArray::get(name_array_type, itr_var_name_v);
                size_t dest_idx = 0;
                for( size_t j = 0; j < x.n_members; j++ ) {
                    if( std::string(x.m_members[j]) == itr.first ) {
                        dest_idx = j;
                        break ;
                    }
                }
                enum_value_pairs[dest_idx] = llvm::ConstantStruct::get(
                    enum_value_type, {name, (llvm::Constant*) tmp});
            }

            llvm::ArrayType* global_enum_array = llvm::ArrayType::get(enum_value_type,
                                                    x.n_members);
            llvm::Constant *array = module->getOrInsertGlobal(x.m_name,
                                        global_enum_array);
            module->getNamedGlobal(x.m_name)->setInitializer(
                llvm::ConstantArray::get(global_enum_array, enum_value_pairs));
            uint32_t h = get_hash((ASR::asr_t*)&x);
            llvm_symtab[h] = array;
        }
    }

    void start_module_init_function_prototype(const ASR::Module_t &x) {
        uint32_t h = get_hash((ASR::asr_t*)&x);
        llvm::FunctionType *function_type = llvm::FunctionType::get(
                llvm::Type::getVoidTy(context), {}, false);
        LCOMPILERS_ASSERT(llvm_symtab_fn.find(h) == llvm_symtab_fn.end());
        std::string module_fn_name = "__lfortran_module_init_" + std::string(x.m_name);
        llvm::Function *F = llvm::Function::Create(function_type,
                llvm::Function::ExternalLinkage, module_fn_name, module.get());
        llvm::BasicBlock *BB = llvm::BasicBlock::Create(context, ".entry", F);
        builder->SetInsertPoint(BB);

        llvm_symtab_fn[h] = F;
    }

    void finish_module_init_function_prototype(const ASR::Module_t &x) {
        uint32_t h = get_hash((ASR::asr_t*)&x);
        builder->CreateRetVoid();
        llvm_symtab_fn[h]->removeFromParent();
    }

    void visit_Module(const ASR::Module_t &x) {
        SymbolTable* current_scope_copy = current_scope;
        current_scope = x.m_symtab;
        mangle_prefix = "__module_" + std::string(x.m_name) + "_";

        start_module_init_function_prototype(x);

        for (auto &item : x.m_symtab->get_scope()) {
            if (is_a<ASR::Variable_t>(*item.second)) {
                ASR::Variable_t *v = down_cast<ASR::Variable_t>(
                        item.second);
                if( v->m_storage != ASR::storage_typeType::Parameter ) {
                    visit_Variable(*v);
                }
            } else if (is_a<ASR::Function_t>(*item.second)) {
                ASR::Function_t *v = down_cast<ASR::Function_t>(
                        item.second);
                if (ASRUtils::get_FunctionType(v)->n_type_params == 0) {
                    instantiate_function(*v);
                }
            } else if (is_a<ASR::EnumType_t>(*item.second)) {
                ASR::EnumType_t *et = down_cast<ASR::EnumType_t>(item.second);
                visit_EnumType(*et);
            }
        }
        finish_module_init_function_prototype(x);

        visit_procedures(x);
        mangle_prefix = "";
        current_scope = current_scope_copy;
    }

    void visit_Program(const ASR::Program_t &x) {
        SymbolTable* current_scope_copy = current_scope;
        current_scope = x.m_symtab;
        bool is_dict_present_copy_lp = dict_api_lp->is_dict_present();
        bool is_dict_present_copy_sc = dict_api_sc->is_dict_present();
        dict_api_lp->set_is_dict_present(false);
        dict_api_sc->set_is_dict_present(false);
        llvm_goto_targets.clear();
        // Generate code for nested subroutines and functions first:
        for (auto &item : x.m_symtab->get_scope()) {
            if (is_a<ASR::Function_t>(*item.second)) {
                ASR::Function_t *v = down_cast<ASR::Function_t>(
                        item.second);
                if (ASRUtils::get_FunctionType(v)->n_type_params == 0) {
                    instantiate_function(*v);
                }
            }
        }
        visit_procedures(x);

        // Generate code for the main program
        std::vector<llvm::Type*> command_line_args = {
            llvm::Type::getInt32Ty(context),
            character_type->getPointerTo()
        };
        llvm::FunctionType *function_type = llvm::FunctionType::get(
                llvm::Type::getInt32Ty(context), command_line_args, false);
        llvm::Function *F = llvm::Function::Create(function_type,
                llvm::Function::ExternalLinkage, "main", module.get());
        llvm::BasicBlock *BB = llvm::BasicBlock::Create(context,
                ".entry", F);
        if (compiler_options.emit_debug_info) {
            llvm::DISubprogram *SP;
            debug_emit_function(x, SP);
            F->setSubprogram(SP);
        }
        builder->SetInsertPoint(BB);

        // Call the `_lpython_set_argv` function to assign command line argument
        // values to `argc` and `argv`.
        {
            if (compiler_options.emit_debug_info) debug_emit_loc(x);
            llvm::Function *fn = module->getFunction("_lpython_set_argv");
            if(!fn) {
                llvm::FunctionType *function_type = llvm::FunctionType::get(
                    llvm::Type::getVoidTy(context), {
                        llvm::Type::getInt32Ty(context),
                        character_type->getPointerTo()
                    }, false);
                fn = llvm::Function::Create(function_type,
                    llvm::Function::ExternalLinkage, "_lpython_set_argv", *module);
            }
            std::vector<llvm::Value *> args;
            for (llvm::Argument &llvm_arg : F->args()) {
                args.push_back(&llvm_arg);
            }
            builder->CreateCall(fn, args);
        }

        declare_vars(x);
        for (size_t i=0; i<x.n_body; i++) {
            this->visit_stmt(*x.m_body[i]);
        }
        llvm::Value *ret_val2 = llvm::ConstantInt::get(context,
            llvm::APInt(32, 0));
        builder->CreateRet(ret_val2);
        dict_api_lp->set_is_dict_present(is_dict_present_copy_lp);
        dict_api_sc->set_is_dict_present(is_dict_present_copy_sc);

        // Finalize the debug info.
        if (compiler_options.emit_debug_info) DBuilder->finalize();
        current_scope = current_scope_copy;
    }

    /*
    * This function detects if the current variable is an argument.
    * of a function or argument. Some manipulations are to be done
    * only on arguments and not on local variables.
    */
    bool is_argument(ASR::Variable_t* v, ASR::expr_t** m_args,
                        int n_args) {
        for( int i = 0; i < n_args; i++ ) {
            ASR::expr_t* m_arg = m_args[i];
            uint32_t h_m_arg = get_hash((ASR::asr_t*)m_arg);
            uint32_t h_v = get_hash((ASR::asr_t*)v);
            if( h_m_arg == h_v ) {
                return true;
            }
        }
        return false;
    }

    int32_t get_type_size(ASR::ttype_t* asr_type, llvm::Type* llvm_type,
                          int32_t a_kind) {
        if( LLVM::is_llvm_struct(asr_type) ||
            ASR::is_a<ASR::Character_t>(*asr_type) ||
            ASR::is_a<ASR::Complex_t>(*asr_type) ) {
            llvm::DataLayout data_layout(module.get());
            return data_layout.getTypeAllocSize(llvm_type);
        }
        return a_kind;
    }

    llvm::Type* get_dict_type(ASR::ttype_t* asr_type) {
        ASR::Dict_t* asr_dict = ASR::down_cast<ASR::Dict_t>(asr_type);
        bool is_local_array_type = false, is_local_malloc_array_type = false;
        bool is_local_list = false;
        ASR::dimension_t* local_m_dims = nullptr;
        int local_n_dims = 0;
        int local_a_kind = -1;
        ASR::storage_typeType local_m_storage = ASR::storage_typeType::Default;
        llvm::Type* key_llvm_type = get_type_from_ttype_t(asr_dict->m_key_type, nullptr, local_m_storage,
                                                            is_local_array_type, is_local_malloc_array_type,
                                                            is_local_list, local_m_dims, local_n_dims,
                                                            local_a_kind);
        int32_t key_type_size = get_type_size(asr_dict->m_key_type, key_llvm_type, local_a_kind);
        llvm::Type* value_llvm_type = get_type_from_ttype_t(asr_dict->m_value_type, nullptr, local_m_storage,
                                                            is_local_array_type, is_local_malloc_array_type,
                                                            is_local_list, local_m_dims, local_n_dims,
                                                            local_a_kind);
        int32_t value_type_size = get_type_size(asr_dict->m_value_type, value_llvm_type, local_a_kind);
        std::string key_type_code = ASRUtils::get_type_code(asr_dict->m_key_type);
        std::string value_type_code = ASRUtils::get_type_code(asr_dict->m_value_type);
        set_dict_api(asr_dict);
        return llvm_utils->dict_api->get_dict_type(key_type_code, value_type_code, key_type_size,
                                        value_type_size, key_llvm_type, value_llvm_type);
    }

    llvm::Type* get_type_from_ttype_t(ASR::ttype_t* asr_type,
        ASR::symbol_t *type_declaration,
        ASR::storage_typeType m_storage,
        bool& is_array_type, bool& is_malloc_array_type,
        bool& is_list, ASR::dimension_t*& m_dims,
        int& n_dims, int& a_kind, ASR::abiType m_abi=ASR::abiType::Source,
        bool is_pointer=false) {
        llvm::Type* llvm_type = nullptr;
        bool is_allocatable = ASR::is_a<ASR::Allocatable_t>(*asr_type);
        asr_type = ASRUtils::type_get_past_allocatable(asr_type);
        switch (asr_type->type) {
            case ASR::ttypeType::Array: {
                ASR::Array_t* v_type = down_cast<ASR::Array_t>(asr_type);
                m_dims = v_type->m_dims;
                n_dims = v_type->n_dims;
                a_kind = ASRUtils::extract_kind_from_ttype_t(v_type->m_type);
                if( m_abi == ASR::abiType::BindC ) {
                    if( ASRUtils::is_fixed_size_array(v_type->m_dims, v_type->n_dims) ) {
                        llvm_type = llvm::ArrayType::get(get_el_type(v_type->m_type), ASRUtils::get_fixed_size_of_array(
                                                                                v_type->m_dims, v_type->n_dims));
                    } else {
                        llvm_type = get_el_type(v_type->m_type)->getPointerTo();
                    }
                } else {
                    is_array_type = true;
                    llvm::Type* el_type = get_el_type(v_type->m_type);
                    if( is_allocatable ) {
                        is_malloc_array_type = true;
                        llvm_type = arr_descr->get_malloc_array_type(asr_type, el_type);
                    } else {
                        llvm_type = arr_descr->get_array_type(asr_type, el_type);
                    }
                }
                break ;
            }
            case (ASR::ttypeType::Integer) : {
                ASR::Integer_t* v_type = down_cast<ASR::Integer_t>(asr_type);
                a_kind = v_type->m_kind;
                llvm_type = getIntType(a_kind);
                break;
            }
            case (ASR::ttypeType::UnsignedInteger) : {
                ASR::UnsignedInteger_t* v_type = down_cast<ASR::UnsignedInteger_t>(asr_type);
                a_kind = v_type->m_kind;
                // LLVM does not distinguish signed and unsigned integer types
                // Only integer operations can be signed/unsigned
                llvm_type = getIntType(a_kind);
                break;
            }
            case (ASR::ttypeType::Real) : {
                ASR::Real_t* v_type = down_cast<ASR::Real_t>(asr_type);
                a_kind = v_type->m_kind;
                llvm_type = getFPType(a_kind);
                break;
            }
            case (ASR::ttypeType::Complex) : {
                ASR::Complex_t* v_type = down_cast<ASR::Complex_t>(asr_type);
                a_kind = v_type->m_kind;
                llvm_type = getComplexType(a_kind);
                break;
            }
            case (ASR::ttypeType::Character) : {
                ASR::Character_t* v_type = down_cast<ASR::Character_t>(asr_type);
                a_kind = v_type->m_kind;
                llvm_type = character_type;
                break;
            }
            case (ASR::ttypeType::Logical) : {
                ASR::Logical_t* v_type = down_cast<ASR::Logical_t>(asr_type);
                a_kind = v_type->m_kind;
                llvm_type = llvm::Type::getInt1Ty(context);
                break;
            }
            case (ASR::ttypeType::Struct) : {
                llvm_type = getStructType(asr_type, false);
                break;
            }
            case (ASR::ttypeType::Class) : {
                llvm_type = getClassType(asr_type, is_pointer);
                break;
            }
            case (ASR::ttypeType::Union) : {
                llvm_type = getUnionType(asr_type, false);
                break;
            }
            case (ASR::ttypeType::Pointer) : {
                ASR::ttype_t *t2 = ASR::down_cast<ASR::Pointer_t>(asr_type)->m_type;
                bool is_pointer_ = ASR::is_a<ASR::Class_t>(*t2);
                llvm_type = get_type_from_ttype_t(t2, nullptr, m_storage, is_array_type,
                                        is_malloc_array_type, is_list, m_dims,
                                        n_dims, a_kind, m_abi, is_pointer_);
                if( !is_pointer_ ) {
                    llvm_type = llvm_type->getPointerTo();
                }
                if (n_dims == 0 && ASR::is_a<ASR::Character_t>(*t2)){
                    llvm_type = character_type;
                }
                break;
            }
            case (ASR::ttypeType::List) : {
                is_list = true;
                ASR::List_t* asr_list = ASR::down_cast<ASR::List_t>(asr_type);
                llvm::Type* el_llvm_type = get_type_from_ttype_t(asr_list->m_type, nullptr, m_storage,
                                                                 is_array_type, is_malloc_array_type,
                                                                 is_list, m_dims, n_dims,
                                                                 a_kind, m_abi);
                std::string el_type_code = ASRUtils::get_type_code(asr_list->m_type);
                int32_t type_size = -1;
                if( LLVM::is_llvm_struct(asr_list->m_type) ||
                    ASR::is_a<ASR::Character_t>(*asr_list->m_type) ||
                    ASR::is_a<ASR::Complex_t>(*asr_list->m_type) ) {
                    llvm::DataLayout data_layout(module.get());
                    type_size = data_layout.getTypeAllocSize(el_llvm_type);
                } else {
                    type_size = a_kind;
                }
                llvm_type = list_api->get_list_type(el_llvm_type, el_type_code, type_size);
                break;
            }
            case (ASR::ttypeType::Dict): {
                llvm_type = get_dict_type(asr_type);
                break;
            }
            case (ASR::ttypeType::Tuple) : {
                ASR::Tuple_t* asr_tuple = ASR::down_cast<ASR::Tuple_t>(asr_type);
                std::string type_code = ASRUtils::get_type_code(asr_tuple->m_type,
                                                                asr_tuple->n_type);
                std::vector<llvm::Type*> llvm_el_types;
                for( size_t i = 0; i < asr_tuple->n_type; i++ ) {
                    bool is_local_array_type = false, is_local_malloc_array_type = false;
                    bool is_local_list = false;
                    ASR::dimension_t* local_m_dims = nullptr;
                    int local_n_dims = 0;
                    int local_a_kind = -1;
                    ASR::storage_typeType local_m_storage = ASR::storage_typeType::Default;
                    llvm_el_types.push_back(get_type_from_ttype_t(asr_tuple->m_type[i], nullptr, local_m_storage,
                                            is_local_array_type, is_local_malloc_array_type,
                                            is_local_list, local_m_dims, local_n_dims, local_a_kind, m_abi));
                }
                llvm_type = tuple_api->get_tuple_type(type_code, llvm_el_types);
                break;
            }
            case (ASR::ttypeType::CPtr) : {
                llvm_type = llvm::Type::getVoidTy(context)->getPointerTo();
                break;
            }
            case (ASR::ttypeType::Enum) : {
                llvm_type = llvm::Type::getInt32Ty(context);
                break ;
            }
            case (ASR::ttypeType::Const) : {
                llvm_type = get_type_from_ttype_t(ASRUtils::get_contained_type(asr_type),
                                nullptr,
                                m_storage, is_array_type, is_malloc_array_type, is_list,
                                m_dims, n_dims, a_kind, m_abi);
                break;
            }
            case (ASR::ttypeType::FunctionType) : {
                ASR::Function_t* fn = ASR::down_cast<ASR::Function_t>(
                    symbol_get_past_external(type_declaration));
                llvm_type = get_function_type(*fn)->getPointerTo();
                break;
            }
            default :
                throw CodeGenError("Support for type " + ASRUtils::type_to_str(asr_type) +
                                   " not yet implemented.");
        }
        return llvm_type;
    }

    inline llvm::Type* get_type_from_ttype_t_util(ASR::ttype_t* asr_type, ASR::abiType asr_abi=ASR::abiType::Source) {
        ASR::storage_typeType m_storage_local = ASR::storage_typeType::Default;
        bool is_array_type_local, is_malloc_array_type_local;
        bool is_list_local;
        ASR::dimension_t* m_dims_local;
        int n_dims_local, a_kind_local;
        return get_type_from_ttype_t(asr_type, nullptr, m_storage_local, is_array_type_local,
                                     is_malloc_array_type_local, is_list_local,
                                     m_dims_local, n_dims_local, a_kind_local, asr_abi);
    }

    void fill_array_details_(llvm::Value* ptr, ASR::dimension_t* m_dims,
        size_t n_dims, bool is_malloc_array_type, bool is_array_type,
        bool is_list, ASR::ttype_t* m_type, bool is_data_only=false) {
        if( is_malloc_array_type &&
            m_type->type != ASR::ttypeType::Pointer &&
            !is_list && !is_data_only ) {
            arr_descr->fill_dimension_descriptor(ptr, n_dims);
        }
        if( is_array_type && !is_malloc_array_type &&
            m_type->type != ASR::ttypeType::Pointer &&
            !is_list ) {
            ASR::ttype_t* asr_data_type = ASRUtils::type_get_past_pointer(
                ASRUtils::type_get_past_allocatable(ASRUtils::type_get_past_array(m_type)));
            llvm::Type* llvm_data_type = get_type_from_ttype_t_util(asr_data_type);
            fill_array_details(ptr, llvm_data_type, m_dims, n_dims, is_data_only);
        }
        if( is_array_type && is_malloc_array_type &&
            m_type->type != ASR::ttypeType::Pointer &&
            !is_list && !is_data_only ) {
            // Set allocatable arrays as unallocated
            arr_descr->set_is_allocated_flag(ptr, false);
        }
    }

    void allocate_array_members_of_struct(llvm::Value* ptr, ASR::ttype_t* asr_type) {
        LCOMPILERS_ASSERT(ASR::is_a<ASR::Struct_t>(*asr_type));
        ASR::Struct_t* struct_t = ASR::down_cast<ASR::Struct_t>(asr_type);
        ASR::StructType_t* struct_type_t = ASR::down_cast<ASR::StructType_t>(
            ASRUtils::symbol_get_past_external(struct_t->m_derived_type));
        std::string struct_type_name = struct_type_t->m_name;
        for( auto item: struct_type_t->m_symtab->get_scope() ) {
            if( ASR::is_a<ASR::ClassProcedure_t>(*item.second) ||
                ASR::is_a<ASR::GenericProcedure_t>(*item.second) ||
                ASR::is_a<ASR::UnionType_t>(*item.second) ||
                ASR::is_a<ASR::StructType_t>(*item.second) ||
                ASR::is_a<ASR::CustomOperator_t>(*item.second) ) {
                continue ;
            }
            ASR::ttype_t* symbol_type = ASRUtils::symbol_type(item.second);
            int idx = name2memidx[struct_type_name][item.first];
            llvm::Value* ptr_member = llvm_utils->create_gep(ptr, idx);
            ASR::Variable_t* v = nullptr;
            if( ASR::is_a<ASR::Variable_t>(*item.second) ) {
                v = ASR::down_cast<ASR::Variable_t>(item.second);
                if( v->m_symbolic_value ) {
                    visit_expr(*v->m_symbolic_value);
                    LLVM::CreateStore(*builder, tmp, ptr_member);
                }
            }
            if( ASRUtils::is_array(symbol_type) &&
                (v && !ASR::is_a<ASR::Allocatable_t>(*v->m_type)) ) {
                // Assume that struct member array is not allocatable
                ASR::dimension_t* m_dims = nullptr;
                size_t n_dims = ASRUtils::extract_dimensions_from_ttype(symbol_type, m_dims);
                bool is_data_only = (ASRUtils::symbol_abi(item.second) == ASR::abiType::BindC &&
                                     ASRUtils::is_fixed_size_array(m_dims, n_dims));
                fill_array_details_(ptr_member, m_dims, n_dims, false, true, false, symbol_type, is_data_only);
            } else if( ASR::is_a<ASR::Struct_t>(*symbol_type) ) {
                allocate_array_members_of_struct(ptr_member, symbol_type);
            }
        }
    }

    void create_vtab_for_struct_type(ASR::symbol_t* struct_type_sym, SymbolTable* symtab) {
        LCOMPILERS_ASSERT(ASR::is_a<ASR::StructType_t>(*struct_type_sym));
        ASR::StructType_t* struct_type_t = ASR::down_cast<ASR::StructType_t>(struct_type_sym);
        if( type2vtab.find(struct_type_sym) != type2vtab.end() &&
            type2vtab[struct_type_sym].find(symtab) != type2vtab[struct_type_sym].end() ) {
            return ;
        }
        if( type2vtabtype.find(struct_type_sym) == type2vtabtype.end() ) {
            std::vector<llvm::Type*> type_vec = {getIntType(8)};
            type2vtabtype[struct_type_sym] = llvm::StructType::create(
                                                context, type_vec,
                                                std::string("__vtab_") +
                                                std::string(struct_type_t->m_name));
        }
        llvm::Type* vtab_type = type2vtabtype[struct_type_sym];
        llvm::Value* vtab_obj = builder->CreateAlloca(vtab_type);
        llvm::Value* struct_type_hash_ptr = llvm_utils->create_gep(vtab_obj, 0);
        llvm::Value* struct_type_hash = llvm::ConstantInt::get(getIntType(8),
            llvm::APInt(64, get_class_hash(struct_type_sym)));
        builder->CreateStore(struct_type_hash, struct_type_hash_ptr);
        type2vtab[struct_type_sym][symtab] = vtab_obj;
        ASR::symbol_t* struct_type_ = struct_type_sym;
        bool base_found = false;
        while( !base_found ) {
            if( ASR::is_a<ASR::StructType_t>(*struct_type_) ) {
                ASR::StructType_t* struct_type = ASR::down_cast<ASR::StructType_t>(struct_type_);
                if( struct_type->m_parent == nullptr ) {
                    base_found = true;
                } else {
                    struct_type_ = ASRUtils::symbol_get_past_external(struct_type->m_parent);
                }
            } else {
                LCOMPILERS_ASSERT(false);
            }
        }
        class2vtab[struct_type_][symtab].push_back(vtab_obj);
    }

    void collect_class_type_names_and_struct_types(
        std::set<std::string>& class_type_names,
        std::vector<ASR::symbol_t*>& struct_types,
        SymbolTable* x_symtab) {
        if (x_symtab == nullptr) {
            return ;
        }
        for (auto &item : x_symtab->get_scope()) {
            ASR::symbol_t* var_sym = item.second;
            if (ASR::is_a<ASR::Variable_t>(*var_sym)) {
                ASR::Variable_t *v = ASR:: down_cast<ASR::Variable_t>(var_sym);
                ASR::ttype_t* v_type = ASRUtils::type_get_past_pointer(v->m_type);
                if( ASR::is_a<ASR::Class_t>(*v_type) ) {
                    ASR::Class_t* v_class_t = ASR::down_cast<ASR::Class_t>(v_type);
                    class_type_names.insert(ASRUtils::symbol_name(v_class_t->m_class_type));
                }
            } else if (ASR::is_a<ASR::StructType_t>(
                        *ASRUtils::symbol_get_past_external(var_sym))) {
                struct_types.push_back(var_sym);
            }
        }
        collect_class_type_names_and_struct_types(class_type_names, struct_types, x_symtab->parent);
    }

    template<typename T>
    void declare_vars(const T &x, bool create_vtabs=true) {
        llvm::Value *target_var;
        uint32_t debug_arg_count = 0;
        std::vector<std::string> var_order = ASRUtils::determine_variable_declaration_order(x.m_symtab);
        if( create_vtabs ) {
            std::set<std::string> class_type_names;
            std::vector<ASR::symbol_t*> struct_types;
            collect_class_type_names_and_struct_types(class_type_names, struct_types, x.m_symtab);
            for( size_t i = 0; i < struct_types.size(); i++ ) {
                ASR::symbol_t* struct_type = struct_types[i];
                bool create_vtab = false;
                for( const std::string& class_name: class_type_names ) {
                    ASR::symbol_t* class_sym = x.m_symtab->resolve_symbol(class_name);
                    bool is_vtab_needed = false;
                    while( !is_vtab_needed && struct_type ) {
                        if( struct_type == class_sym ) {
                            is_vtab_needed = true;
                        } else {
                            struct_type = ASR::down_cast<ASR::StructType_t>(
                                ASRUtils::symbol_get_past_external(struct_type))->m_parent;
                        }
                    }
                    if( is_vtab_needed ) {
                        create_vtab = true;
                        break;
                    }
                }
                if( create_vtab ) {
                    create_vtab_for_struct_type(
                        ASRUtils::symbol_get_past_external(struct_types[i]),
                        x.m_symtab);
                }
            }
        }
        for (auto &item : var_order) {
            ASR::symbol_t* var_sym = x.m_symtab->get_symbol(item);
            if (is_a<ASR::Variable_t>(*var_sym)) {
                ASR::Variable_t *v = down_cast<ASR::Variable_t>(var_sym);
                uint32_t h = get_hash((ASR::asr_t*)v);
                llvm::Type *type;
                int n_dims = 0, a_kind = 4;
                ASR::dimension_t* m_dims = nullptr;
                bool is_array_type = false;
                bool is_malloc_array_type = false;
                bool is_list = false;
                if (v->m_intent == intent_local ||
                    v->m_intent == intent_return_var ||
                    !v->m_intent) {
                    type = get_type_from_ttype_t(v->m_type, v->m_type_declaration, v->m_storage, is_array_type,
                                                 is_malloc_array_type, is_list, m_dims, n_dims,
                                                 a_kind);
                    /*
                    * The following if block is used for converting any
                    * general array descriptor to a pointer type which
                    * can be passed as an argument in a function call in LLVM IR.
                    */
                    if( x.class_type == ASR::symbolType::Function) {
                        std::uint32_t m_h;
                        std::string m_name = std::string(x.m_name);
                        ASR::abiType abi_type = ASR::abiType::Source;
                        bool is_v_arg = false;
                        if( x.class_type == ASR::symbolType::Function ) {
                            ASR::Function_t* _func = (ASR::Function_t*)(&(x.base));
                            m_h = get_hash((ASR::asr_t*)_func);
                            abi_type = ASRUtils::get_FunctionType(_func)->m_abi;
                            is_v_arg = is_argument(v, _func->m_args, _func->n_args);
                        }
                        if( is_array_type && !is_list ) {
                            /* The first element in an array descriptor can be either of
                            * llvm::ArrayType or llvm::PointerType. However, a
                            * function only accepts llvm::PointerType for arrays. Hence,
                            * the following if block extracts the pointer to first element
                            * of an array from its descriptor. Note that this happens only
                            * for arguments and not for local function variables.
                            */
                            if( abi_type == ASR::abiType::Source && is_v_arg ) {
                                type = arr_descr->get_argument_type(type, m_h, v->m_name, arr_arg_type_cache);
                                is_array_type = false;
                            } else if( abi_type == ASR::abiType::Intrinsic &&
                                fname2arg_type.find(m_name) != fname2arg_type.end() ) {
                                type = fname2arg_type[m_name].second;
                                is_array_type = false;
                            }
                        }
                    }
                    llvm::AllocaInst *ptr = builder->CreateAlloca(type, nullptr, v->m_name);
                    if( ASR::is_a<ASR::Struct_t>(*v->m_type) &&
                        !(is_array_type || is_malloc_array_type) ) {
                        allocate_array_members_of_struct(ptr, v->m_type);
                    }
                    if (compiler_options.emit_debug_info) {
                        // Reset the debug location
                        builder->SetCurrentDebugLocation(nullptr);
                        uint32_t line, column;
                        if (compiler_options.emit_debug_line_column) {
                            debug_get_line_column(v->base.base.loc.first, line, column);
                        } else {
                            line = v->base.base.loc.first;
                            column = 0;
                        }
                        std::string type_name;
                        uint32_t type_size, type_encoding;
                        get_type_debug_info(v->m_type, type_name, type_size,
                            type_encoding);
                        llvm::DILocalVariable *debug_var = DBuilder->createParameterVariable(
                            debug_current_scope, v->m_name, ++debug_arg_count, debug_Unit, line,
                            DBuilder->createBasicType(type_name, type_size, type_encoding), true);
                        DBuilder->insertDeclare(ptr, debug_var, DBuilder->createExpression(),
                            llvm::DILocation::get(debug_current_scope->getContext(),
                            line, 0, debug_current_scope), builder->GetInsertBlock());
                    }

                    if( ASR::is_a<ASR::Struct_t>(*v->m_type) ) {
                        ASR::Struct_t* struct_t = ASR::down_cast<ASR::Struct_t>(v->m_type);
                        ASR::StructType_t* struct_type = ASR::down_cast<ASR::StructType_t>(
                                ASRUtils::symbol_get_past_external(struct_t->m_derived_type));
                        int64_t alignment_value = -1;
                        if( ASRUtils::extract_value(struct_type->m_alignment, alignment_value) ) {
                            llvm::Align align(alignment_value);
                            ptr->setAlignment(align);
                        }
                    }

                    llvm_symtab[h] = ptr;
                    fill_array_details_(ptr, m_dims, n_dims,
                        is_malloc_array_type,
                        is_array_type, is_list, v->m_type);
                    ASR::expr_t* init_expr = v->m_symbolic_value;
                    if( !ASR::is_a<ASR::Const_t>(*v->m_type) ) {
                        for( size_t i = 0; i < v->n_dependencies; i++ ) {
                            std::string variable_name = v->m_dependencies[i];
                            ASR::symbol_t* dep_sym = x.m_symtab->resolve_symbol(variable_name);
                            if( (dep_sym && ASR::is_a<ASR::Variable_t>(*dep_sym) &&
                                !ASR::down_cast<ASR::Variable_t>(dep_sym)->m_symbolic_value) )  {
                                init_expr = nullptr;
                                break;
                            }
                        }
                    }
                    if( init_expr != nullptr &&
                        !ASR::is_a<ASR::List_t>(*v->m_type)) {
                        target_var = ptr;
                        tmp = nullptr;
                        if (v->m_value != nullptr) {
                            this->visit_expr_wrapper(v->m_value, true);
                        } else {
                            this->visit_expr_wrapper(v->m_symbolic_value, true);
                        }
                        llvm::Value *init_value = tmp;
                        if (ASR::is_a<ASR::ArrayConstant_t>(*v->m_symbolic_value) || ( v->m_value && ASR::is_a<ASR::ArrayConstant_t>(*v->m_value) )) {
                            target_var = arr_descr->get_pointer_to_data(target_var);
                        }
                        builder->CreateStore(init_value, target_var);
                    } else {
                        if (is_a<ASR::Character_t>(*v->m_type) && !is_array_type && !is_list) {
                            ASR::Character_t *t = down_cast<ASR::Character_t>(v->m_type);
                            target_var = ptr;
                            int strlen = t->m_len;
                            if (strlen >= 0) {
                                // Compile time length
                                std::string empty(strlen, ' ');
                                llvm::Value *init_value = builder->CreateGlobalStringPtr(s2c(al, empty));
                                builder->CreateStore(init_value, target_var);
                            } else if (strlen == -2) {
                                // Allocatable string. Initialize to `nullptr` (unallocated)
                                llvm::Value *init_value = llvm::Constant::getNullValue(type);
                                builder->CreateStore(init_value, target_var);
                            } else if (strlen == -3) {
                                LCOMPILERS_ASSERT(t->m_len_expr)
                                this->visit_expr(*t->m_len_expr);
                                llvm::Value *arg_size = tmp;
                                arg_size = builder->CreateAdd(arg_size, llvm::ConstantInt::get(context, llvm::APInt(32, 1)));
                                // TODO: this temporary string is never deallocated (leaks memory)
                                llvm::Value *init_value = LLVM::lfortran_malloc(context, *module, *builder, arg_size);
                                string_init(context, *module, *builder, arg_size, init_value);
                                builder->CreateStore(init_value, target_var);
                            } else {
                                throw CodeGenError("Unsupported len value in ASR");
                            }
                        } else if (is_list) {
                            ASR::List_t* asr_list = ASR::down_cast<ASR::List_t>(v->m_type);
                            std::string type_code = ASRUtils::get_type_code(asr_list->m_type);
                            list_api->list_init(type_code, ptr, *module);
                        }
                    }
                }
            }
        }
    }

    llvm::Type* get_arg_type_from_ttype_t(ASR::ttype_t* asr_type,
        ASR::symbol_t *type_declaration,
        ASR::abiType m_abi, ASR::abiType arg_m_abi,
        ASR::storage_typeType m_storage,
        bool arg_m_value_attr,
        int& n_dims, int& a_kind, bool& is_array_type,
        ASR::intentType arg_intent, bool get_pointer=true) {
        llvm::Type* type = nullptr;
        bool is_allocatable = ASR::is_a<ASR::Allocatable_t>(*asr_type);
        asr_type = ASRUtils::type_get_past_allocatable(asr_type);
        switch (asr_type->type) {
            case ASR::ttypeType::Array: {
                ASR::Array_t* v_type = down_cast<ASR::Array_t>(asr_type);
                type = nullptr;
                if( ASR::is_a<ASR::Complex_t>(*v_type->m_type) ) {
                    ASR::Complex_t* complex_t = ASR::down_cast<ASR::Complex_t>(v_type->m_type);
                    if (m_abi != ASR::abiType::BindC &&
                       (!ASRUtils::is_dimension_empty(v_type->m_dims, v_type->n_dims))) {
                        type = getComplexType(complex_t->m_kind, true);
                    }
                }
                if( type != nullptr ) {
                    break;
                }

                if (m_abi == ASR::abiType::BindC ||
                    (!ASRUtils::is_dimension_empty(v_type->m_dims, v_type->n_dims))) {
                    // Bind(C) arrays are represened as a pointer
                    type = get_type_from_ttype_t_util(v_type->m_type, arg_m_abi)->getPointerTo();
                } else {
                    is_array_type = true;
                    llvm::Type* el_type = get_el_type(v_type->m_type);
                    if( is_allocatable ) {
                        type = arr_descr->get_malloc_array_type(asr_type, el_type, get_pointer);
                    } else {
                        type = arr_descr->get_array_type(asr_type, el_type, get_pointer);
                    }
                }
                break;
            }
            case (ASR::ttypeType::Integer) : {
                ASR::Integer_t* v_type = down_cast<ASR::Integer_t>(asr_type);
                a_kind = v_type->m_kind;
                if (arg_m_abi == ASR::abiType::BindC
                    && arg_m_value_attr) {
                    type = getIntType(a_kind, false);
                } else {
                    type = getIntType(a_kind, true);
                }
                break;
            }
            case (ASR::ttypeType::UnsignedInteger) : {
                ASR::UnsignedInteger_t* v_type = down_cast<ASR::UnsignedInteger_t>(asr_type);
                a_kind = v_type->m_kind;
                if (arg_m_abi == ASR::abiType::BindC
                    && arg_m_value_attr) {
                    type = getIntType(a_kind, false);
                } else {
                    type = getIntType(a_kind, true);
                }
                break;
            }
            case (ASR::ttypeType::Pointer) : {
                ASR::ttype_t *t2 = ASRUtils::type_get_past_pointer(asr_type);
                bool is_pointer_ = ASR::is_a<ASR::Class_t>(*t2);
                type = get_arg_type_from_ttype_t(t2, nullptr, m_abi, arg_m_abi,
                            m_storage, arg_m_value_attr, n_dims, a_kind,
                            is_array_type, arg_intent, get_pointer);
                if( !is_pointer_ ) {
                    type = type->getPointerTo();
                }
                break;
            }
            case (ASR::ttypeType::Const) : {
                ASR::ttype_t *t2 = ASRUtils::get_contained_type(asr_type);
                type = get_arg_type_from_ttype_t(t2, nullptr, m_abi, arg_m_abi,
                            m_storage, arg_m_value_attr, n_dims, a_kind,
                            is_array_type, arg_intent, get_pointer);
                break;
            }
            case (ASR::ttypeType::Real) : {
                ASR::Real_t* v_type = down_cast<ASR::Real_t>(asr_type);
                a_kind = v_type->m_kind;
                if (arg_m_abi == ASR::abiType::BindC
                    && arg_m_value_attr) {
                    type = getFPType(a_kind, false);
                } else {
                    type = getFPType(a_kind, true);
                }
                break;
            }
            case (ASR::ttypeType::Complex) : {
                ASR::Complex_t* v_type = down_cast<ASR::Complex_t>(asr_type);
                a_kind = v_type->m_kind;
                if (m_abi != ASR::abiType::BindC) {
                    type = getComplexType(a_kind, true);
                } else {
                    if (arg_m_abi == ASR::abiType::BindC
                            && arg_m_value_attr) {
                        if (a_kind == 4) {
                            if (compiler_options.platform == Platform::Windows) {
                                // type_fx2 is i64
                                llvm::Type* type_fx2 = llvm::Type::getInt64Ty(context);
                                type = type_fx2;
                            } else if (compiler_options.platform == Platform::macOS_ARM) {
                                // type_fx2 is [2 x float]
                                llvm::Type* type_fx2 = llvm::ArrayType::get(llvm::Type::getFloatTy(context), 2);
                                type = type_fx2;
                            } else {
                                // type_fx2 is <2 x float>
                                llvm::Type* type_fx2 = FIXED_VECTOR_TYPE::get(llvm::Type::getFloatTy(context), 2);
                                type = type_fx2;
                            }
                        } else {
                            LCOMPILERS_ASSERT(a_kind == 8)
                            if (compiler_options.platform == Platform::Windows) {
                                // 128 bit aggregate type is passed by reference
                                type = getComplexType(a_kind, true);
                            } else {
                                // Pass by value
                                type = getComplexType(a_kind, false);
                            }
                        }
                    } else {
                        type = getComplexType(a_kind, true);
                    }
                }
                break;
            }
            case (ASR::ttypeType::Character) : {
                ASR::Character_t* v_type = down_cast<ASR::Character_t>(asr_type);
                a_kind = v_type->m_kind;
                if (arg_m_abi == ASR::abiType::BindC) {
                    type = character_type;
                } else {
                    type = character_type->getPointerTo();
                }
                break;
            }
            case (ASR::ttypeType::Logical) : {
                ASR::Logical_t* v_type = down_cast<ASR::Logical_t>(asr_type);
                a_kind = v_type->m_kind;
                if (arg_m_abi == ASR::abiType::BindC
                    && arg_m_value_attr) {
                    type = llvm::Type::getInt1Ty(context);
                } else {
                    type = llvm::Type::getInt1PtrTy(context);
                }
                break;
            }
            case (ASR::ttypeType::Struct) : {
                type = getStructType(asr_type, true);
                break;
            }
            case (ASR::ttypeType::Class) : {
                type = getClassType(asr_type, true)->getPointerTo();
                break;
            }
            case (ASR::ttypeType::CPtr) : {
                type = llvm::Type::getVoidTy(context)->getPointerTo();
                break;
            }
            case (ASR::ttypeType::Tuple) : {
                type = get_type_from_ttype_t_util(asr_type)->getPointerTo();
                break;
            }
            case (ASR::ttypeType::List) : {
                bool is_array_type = false, is_malloc_array_type = false;
                bool is_list = true;
                ASR::dimension_t *m_dims = nullptr;
                ASR::List_t* asr_list = ASR::down_cast<ASR::List_t>(asr_type);
                llvm::Type* el_llvm_type = get_type_from_ttype_t(asr_list->m_type, nullptr, m_storage,
                                                                 is_array_type,
                                                                 is_malloc_array_type,
                                                                 is_list, m_dims, n_dims,
                                                                 a_kind, m_abi);
                int32_t type_size = -1;
                if( LLVM::is_llvm_struct(asr_list->m_type) ||
                    ASR::is_a<ASR::Character_t>(*asr_list->m_type) ||
                    ASR::is_a<ASR::Complex_t>(*asr_list->m_type) ) {
                    llvm::DataLayout data_layout(module.get());
                    type_size = data_layout.getTypeAllocSize(el_llvm_type);
                } else {
                    type_size = a_kind;
                }
                std::string el_type_code = ASRUtils::get_type_code(asr_list->m_type);
                type = list_api->get_list_type(el_llvm_type, el_type_code, type_size)->getPointerTo();
                break;
            }
            case ASR::ttypeType::Enum: {
                if (arg_m_abi == ASR::abiType::BindC
                    && arg_m_value_attr) {
                    type = llvm::Type::getInt32Ty(context);
                } else {
                    type = llvm::Type::getInt32PtrTy(context);
                }
                break ;
            }
            case (ASR::ttypeType::Dict): {
                ASR::Dict_t* asr_dict = ASR::down_cast<ASR::Dict_t>(asr_type);
                std::string key_type_code = ASRUtils::get_type_code(asr_dict->m_key_type);
                std::string value_type_code = ASRUtils::get_type_code(asr_dict->m_value_type);

                bool is_array_type = false, is_malloc_array_type = false;
                bool is_list = false;
                ASR::dimension_t* m_dims = nullptr;
                llvm::Type* key_llvm_type = get_type_from_ttype_t(asr_dict->m_key_type, type_declaration, m_storage,
                                                                  is_array_type,
                                                                  is_malloc_array_type,
                                                                  is_list, m_dims, n_dims,
                                                                  a_kind, m_abi);
                llvm::Type* value_llvm_type = get_type_from_ttype_t(asr_dict->m_value_type, type_declaration, m_storage,
                                                                    is_array_type,
                                                                    is_malloc_array_type,
                                                                    is_list, m_dims, n_dims,
                                                                    a_kind, m_abi);
                int32_t key_type_size = get_type_size(asr_dict->m_key_type, key_llvm_type, a_kind);
                int32_t value_type_size = get_type_size(asr_dict->m_value_type, value_llvm_type, a_kind);
                set_dict_api(asr_dict);
                type = llvm_utils->dict_api->get_dict_type(key_type_code, value_type_code,
                                                                  key_type_size, value_type_size,
                                                                  key_llvm_type, value_llvm_type)->getPointerTo();
                break;
            }
            case ASR::ttypeType::FunctionType: {
                ASR::Function_t* fn = ASR::down_cast<ASR::Function_t>(
                    symbol_get_past_external(type_declaration));
                type = get_function_type(*fn)->getPointerTo();
                break ;
            }
            default :
                LCOMPILERS_ASSERT(false);
        }
        return type;
    }

    template <typename T>
    std::vector<llvm::Type*> convert_args(const T &x) {
        std::vector<llvm::Type*> args;
        for (size_t i=0; i<x.n_args; i++) {
            if (is_a<ASR::Variable_t>(*symbol_get_past_external(
                ASR::down_cast<ASR::Var_t>(x.m_args[i])->m_v))) {
                ASR::Variable_t *arg = EXPR2VAR(x.m_args[i]);
                LCOMPILERS_ASSERT(is_arg_dummy(arg->m_intent));
                // We pass all arguments as pointers for now,
                // except bind(C) value arguments that are passed by value
                llvm::Type *type = nullptr, *type_original = nullptr;
                int n_dims = 0, a_kind = 4;
                bool is_array_type = false;
                type_original = get_arg_type_from_ttype_t(arg->m_type,
                    arg->m_type_declaration,
                    ASRUtils::get_FunctionType(x)->m_abi,
                    arg->m_abi, arg->m_storage, arg->m_value_attr,
                    n_dims, a_kind, is_array_type, arg->m_intent,
                    false);
                if( is_array_type ) {
                    type = type_original->getPointerTo();
                } else {
                    type = type_original;
                }
                if( arg->m_intent == ASRUtils::intent_out &&
                    ASR::is_a<ASR::CPtr_t>(*arg->m_type) ) {
                    type = type->getPointerTo();
                }
                std::uint32_t m_h;
                std::string m_name = std::string(x.m_name);
                if( x.class_type == ASR::symbolType::Function ) {
                    ASR::Function_t* _func = (ASR::Function_t*)(&(x.base));
                    m_h = get_hash((ASR::asr_t*)_func);
                }
                if( is_array_type && arg->m_type->type != ASR::ttypeType::Pointer ) {
                    if( ASRUtils::get_FunctionType(x)->m_abi == ASR::abiType::Source ) {
                        llvm::Type* orig_type = type_original;
                        type = arr_descr->get_argument_type(orig_type, m_h, arg->m_name, arr_arg_type_cache);
                        is_array_type = false;
                    } else if( ASRUtils::get_FunctionType(x)->m_abi == ASR::abiType::Intrinsic &&
                        fname2arg_type.find(m_name) != fname2arg_type.end()) {
                        type = fname2arg_type[m_name].second;
                        is_array_type = false;
                    }
                }
                args.push_back(type);
            } else if (is_a<ASR::Function_t>(*symbol_get_past_external(
                ASR::down_cast<ASR::Var_t>(x.m_args[i])->m_v))) {
                /* This is likely a procedure passed as an argument. For the
                   type, we need to pass in a function pointer with the
                   correct call signature. */
                ASR::Function_t* fn = ASR::down_cast<ASR::Function_t>(
                    symbol_get_past_external(ASR::down_cast<ASR::Var_t>(
                    x.m_args[i])->m_v));
                llvm::Type* type = get_function_type(*fn)->getPointerTo();
                args.push_back(type);
            } else {
                throw CodeGenError("Argument type not implemented");
            }
        }
        return args;
    }

    bool is_function_variable(const ASR::Variable_t &v) {
        if (v.m_type_declaration) {
            return ASR::is_a<ASR::Function_t>(*v.m_type_declaration);
        } else {
            return false;
        }
    }

    // F is the function that we are generating and we go over all arguments
    // (F.args()) and handle three cases:
    //     * Variable (`integer :: x`)
    //     * Function (callback) Variable (`procedure(fn) :: x`)
    //     * Function (`fn`)
    void declare_args(const ASR::Function_t &x, llvm::Function &F) {
        size_t i = 0;
        for (llvm::Argument &llvm_arg : F.args()) {
            ASR::symbol_t *s = symbol_get_past_external(
                    ASR::down_cast<ASR::Var_t>(x.m_args[i])->m_v);
            if (is_a<ASR::Variable_t>(*s)) {
                ASR::Variable_t *v = ASR::down_cast<ASR::Variable_t>(s);
                if (is_function_variable(*v)) {
                    // * Function (callback) Variable (`procedure(fn) :: x`)
                    s = v->m_type_declaration;
                } else {
                    // * Variable (`integer :: x`)
                    ASR::Variable_t *arg = EXPR2VAR(x.m_args[i]);
                    LCOMPILERS_ASSERT(is_arg_dummy(arg->m_intent));
                    uint32_t h = get_hash((ASR::asr_t*)arg);
                    std::string arg_s = arg->m_name;
                    llvm_arg.setName(arg_s);
                    llvm_symtab[h] = &llvm_arg;
                }
            }
            if (is_a<ASR::Function_t>(*s)) {
                // * Function (`fn`)
                // Deal with case where procedure passed in as argument
                ASR::Function_t *arg = ASR::down_cast<ASR::Function_t>(s);
                uint32_t h = get_hash((ASR::asr_t*)arg);
                std::string arg_s = arg->m_name;
                llvm_arg.setName(arg_s);
                llvm_symtab_fn_arg[h] = &llvm_arg;
                if (llvm_symtab_fn.find(h) == llvm_symtab_fn.end()) {
                    llvm::FunctionType* fntype = get_function_type(*arg);
                    llvm::Function* fn = llvm::Function::Create(fntype, llvm::Function::ExternalLinkage, arg->m_name, module.get());
                    llvm_symtab_fn[h] = fn;
                }
            }
            i++;
        }
    }

    template <typename T>
    void declare_local_vars(const T &x) {
        declare_vars(x);
    }

    void visit_Function(const ASR::Function_t &x) {
        SymbolTable* current_scope_copy = current_scope;
        current_scope = x.m_symtab;
        bool is_dict_present_copy_lp = dict_api_lp->is_dict_present();
        bool is_dict_present_copy_sc = dict_api_sc->is_dict_present();
        dict_api_lp->set_is_dict_present(false);
        dict_api_sc->set_is_dict_present(false);
        llvm_goto_targets.clear();
        instantiate_function(x);
        if (ASRUtils::get_FunctionType(x)->m_deftype == ASR::deftypeType::Interface) {
            // Interface does not have an implementation and it is already
            // declared, so there is nothing to do here
            return;
        }
        visit_procedures(x);
        generate_function(x);
        parent_function = nullptr;
        dict_api_lp->set_is_dict_present(is_dict_present_copy_lp);
        dict_api_sc->set_is_dict_present(is_dict_present_copy_sc);

        // Finalize the debug info.
        if (compiler_options.emit_debug_info) DBuilder->finalize();
        current_scope = current_scope_copy;
    }

    void instantiate_function(const ASR::Function_t &x){
        uint32_t h = get_hash((ASR::asr_t*)&x);
        llvm::Function *F = nullptr;
        llvm::DISubprogram *SP;
        std::string sym_name = x.m_name;
        if (sym_name == "main") {
            sym_name = "_xx_lcompilers_changed_main_xx";
        }
        if (llvm_symtab_fn.find(h) != llvm_symtab_fn.end()) {
            /*
            throw CodeGenError("Function code already generated for '"
                + std::string(x.m_name) + "'");
            */
            F = llvm_symtab_fn[h];
        } else {
            llvm::FunctionType* function_type = get_function_type(x);
            if( ASRUtils::get_FunctionType(x)->m_deftype == ASR::deftypeType::Interface ) {
                ASR::FunctionType_t* asr_function_type = ASRUtils::get_FunctionType(x);
                for( size_t i = 0; i < asr_function_type->n_arg_types; i++ ) {
                    if( ASR::is_a<ASR::Class_t>(*asr_function_type->m_arg_types[i]) ) {
                        return ;
                    }
                }
            }
            std::string fn_name;
            if (ASRUtils::get_FunctionType(x)->m_abi == ASR::abiType::BindC) {
                if (ASRUtils::get_FunctionType(x)->m_bindc_name) {
                    fn_name = ASRUtils::get_FunctionType(x)->m_bindc_name;
                } else {
                    fn_name = sym_name;
                }
            } else if (ASRUtils::get_FunctionType(x)->m_deftype == ASR::deftypeType::Interface &&
                ASRUtils::get_FunctionType(x)->m_abi != ASR::abiType::Intrinsic) {
                fn_name = sym_name;
            } else {
                fn_name = mangle_prefix + sym_name;
            }
            if (llvm_symtab_fn_names.find(fn_name) == llvm_symtab_fn_names.end()) {
                llvm_symtab_fn_names[fn_name] = h;
                F = llvm::Function::Create(function_type,
                    llvm::Function::ExternalLinkage, fn_name, module.get());

                // Add Debugging information to the LLVM function F
                if (compiler_options.emit_debug_info) {
                    debug_emit_function(x, SP);
                    F->setSubprogram(SP);
                }
            } else {
                uint32_t old_h = llvm_symtab_fn_names[fn_name];
                F = llvm_symtab_fn[old_h];
                if (compiler_options.emit_debug_info) {
                    SP = (llvm::DISubprogram*) llvm_symtab_fn_discope[old_h];
                }
            }
            llvm_symtab_fn[h] = F;
            if (compiler_options.emit_debug_info) llvm_symtab_fn_discope[h] = SP;

            // Instantiate (pre-declare) all nested interfaces
            for (auto &item : x.m_symtab->get_scope()) {
                if (is_a<ASR::Function_t>(*item.second)) {
                    ASR::Function_t *v = down_cast<ASR::Function_t>(
                            item.second);
                    // check if item.second is present in x.m_args
                    bool interface_as_arg = false;
                    for (size_t i=0; i<x.n_args; i++) {
                        if (is_a<ASR::Var_t>(*x.m_args[i])) {
                            ASR::Var_t *arg = down_cast<ASR::Var_t>(x.m_args[i]);
                            if ( arg->m_v == item.second ) {
                                interface_as_arg = true;
                                llvm::FunctionType* fntype = get_function_type(*v);
                                llvm::Function* fn = llvm::Function::Create(fntype, llvm::Function::ExternalLinkage, v->m_name, module.get());
                                uint32_t hash = get_hash((ASR::asr_t*)v);
                                llvm_symtab_fn[hash] = fn;
                            }
                        }
                    }
                    if (!interface_as_arg) {
                        instantiate_function(*v);
                    }
                }
            }
        }
    }


    llvm::FunctionType* get_function_type(const ASR::Function_t &x) {
        llvm::Type *return_type;
        if (x.m_return_var) {
            ASR::ttype_t *return_var_type0 = EXPR2VAR(x.m_return_var)->m_type;
            ASR::ttypeType return_var_type = return_var_type0->type;
            switch (return_var_type) {
                case (ASR::ttypeType::Integer) : {
                    int a_kind = down_cast<ASR::Integer_t>(return_var_type0)->m_kind;
                    return_type = getIntType(a_kind);
                    break;
                }
                case (ASR::ttypeType::UnsignedInteger) : {
                    int a_kind = down_cast<ASR::UnsignedInteger_t>(return_var_type0)->m_kind;
                    return_type = getIntType(a_kind);
                    break;
                }
                case (ASR::ttypeType::Real) : {
                    int a_kind = down_cast<ASR::Real_t>(return_var_type0)->m_kind;
                    return_type = getFPType(a_kind);
                    break;
                }
                case (ASR::ttypeType::Complex) : {
                    int a_kind = down_cast<ASR::Complex_t>(return_var_type0)->m_kind;
                    if (a_kind == 4) {
                        if (ASRUtils::get_FunctionType(x)->m_abi == ASR::abiType::BindC) {
                            if (compiler_options.platform == Platform::Windows) {
                                // i64
                                return_type = llvm::Type::getInt64Ty(context);
                            } else if (compiler_options.platform == Platform::macOS_ARM) {
                                // {float, float}
                                return_type = getComplexType(a_kind);
                            } else {
                                // <2 x float>
                                return_type = FIXED_VECTOR_TYPE::get(llvm::Type::getFloatTy(context), 2);
                            }
                        } else {
                            return_type = getComplexType(a_kind);
                        }
                    } else {
                        LCOMPILERS_ASSERT(a_kind == 8)
                        if (ASRUtils::get_FunctionType(x)->m_abi == ASR::abiType::BindC) {
                            if (compiler_options.platform == Platform::Windows) {
                                // pass as subroutine
                                return_type = getComplexType(a_kind, true);
                                std::vector<llvm::Type*> args = convert_args(x);
                                args.insert(args.begin(), return_type);
                                llvm::FunctionType *function_type = llvm::FunctionType::get(
                                        llvm::Type::getVoidTy(context), args, false);
                                return function_type;
                            } else {
                                return_type = getComplexType(a_kind);
                            }
                        } else {
                            return_type = getComplexType(a_kind);
                        }
                    }
                    break;
                }
                case (ASR::ttypeType::Character) :
                    return_type = character_type;
                    break;
                case (ASR::ttypeType::Logical) :
                    return_type = llvm::Type::getInt1Ty(context);
                    break;
                case (ASR::ttypeType::CPtr) :
                    return_type = llvm::Type::getVoidTy(context)->getPointerTo();
                    break;
                case (ASR::ttypeType::Const) : {
                    return_type = get_type_from_ttype_t_util(ASRUtils::get_contained_type(return_var_type0));
                    break;
                }
                case (ASR::ttypeType::Pointer) : {
                    return_type = get_type_from_ttype_t_util(ASRUtils::get_contained_type(return_var_type0))->getPointerTo();
                    break;
                }
                case (ASR::ttypeType::Allocatable) : {
                    // TODO: Do getPointerTo as well.
                    return_type = get_type_from_ttype_t_util(ASRUtils::get_contained_type(return_var_type0));
                    break;
                }
                case (ASR::ttypeType::Struct) :
                    throw CodeGenError("Struct return type not implemented yet");
                    break;
                case (ASR::ttypeType::Tuple) : {
                    ASR::Tuple_t* asr_tuple = ASR::down_cast<ASR::Tuple_t>(return_var_type0);
                    std::string type_code = ASRUtils::get_type_code(asr_tuple->m_type,
                                                                    asr_tuple->n_type);
                    std::vector<llvm::Type*> llvm_el_types;
                    for( size_t i = 0; i < asr_tuple->n_type; i++ ) {
                        bool is_local_array_type = false, is_local_malloc_array_type = false;
                        bool is_local_list = false;
                        ASR::dimension_t* local_m_dims = nullptr;
                        int local_n_dims = 0;
                        int local_a_kind = -1;
                        ASR::storage_typeType local_m_storage = ASR::storage_typeType::Default;
                        llvm_el_types.push_back(get_type_from_ttype_t(asr_tuple->m_type[i], nullptr, local_m_storage,
                                                is_local_array_type, is_local_malloc_array_type,
                                                is_local_list, local_m_dims, local_n_dims, local_a_kind));
                    }
                    return_type = tuple_api->get_tuple_type(type_code, llvm_el_types);
                    break;
                }
                case (ASR::ttypeType::List) : {
                    bool is_array_type = false, is_malloc_array_type = false;
                    bool is_list = true;
                    ASR::dimension_t *m_dims = nullptr;
                    ASR::storage_typeType m_storage = ASR::storage_typeType::Default;
                    int n_dims = 0, a_kind = -1;
                    ASR::List_t* asr_list = ASR::down_cast<ASR::List_t>(return_var_type0);
                    llvm::Type* el_llvm_type = get_type_from_ttype_t(asr_list->m_type, nullptr, m_storage,
                                                                     is_array_type,
                                                                     is_malloc_array_type,
                                                                     is_list, m_dims, n_dims,
                                                                     a_kind);
                    int32_t type_size = -1;
                    if( LLVM::is_llvm_struct(asr_list->m_type) ||
                        ASR::is_a<ASR::Character_t>(*asr_list->m_type) ||
                        ASR::is_a<ASR::Complex_t>(*asr_list->m_type) ) {
                        llvm::DataLayout data_layout(module.get());
                        type_size = data_layout.getTypeAllocSize(el_llvm_type);
                    } else {
                        type_size = a_kind;
                    }
                    std::string el_type_code = ASRUtils::get_type_code(asr_list->m_type);
                    return_type = list_api->get_list_type(el_llvm_type, el_type_code, type_size);
                    break;
                }
                case (ASR::ttypeType::Dict) : {
                    ASR::Dict_t* asr_dict = ASR::down_cast<ASR::Dict_t>(return_var_type0);
                    std::string key_type_code = ASRUtils::get_type_code(asr_dict->m_key_type);
                    std::string value_type_code = ASRUtils::get_type_code(asr_dict->m_value_type);

                    bool is_local_array_type = false, is_local_malloc_array_type = false;
                    bool is_local_list = false;
                    ASR::dimension_t* local_m_dims = nullptr;
                    ASR::storage_typeType local_m_storage = ASR::storage_typeType::Default;
                    int local_n_dims = 0, local_a_kind = -1;

                    llvm::Type* key_llvm_type = get_type_from_ttype_t(asr_dict->m_key_type,
                        nullptr, local_m_storage, is_local_array_type, is_local_malloc_array_type,
                        is_local_list, local_m_dims, local_n_dims,local_a_kind);
                    llvm::Type* value_llvm_type = get_type_from_ttype_t(asr_dict->m_value_type,
                        nullptr, local_m_storage,is_local_array_type, is_local_malloc_array_type,
                        is_local_list, local_m_dims, local_n_dims,local_a_kind);
                    int32_t key_type_size = get_type_size(asr_dict->m_key_type, key_llvm_type, local_a_kind);
                    int32_t value_type_size = get_type_size(asr_dict->m_value_type, value_llvm_type, local_a_kind);

                    set_dict_api(asr_dict);

                    return_type = llvm_utils->dict_api->get_dict_type(key_type_code, value_type_code, key_type_size,value_type_size, key_llvm_type, value_llvm_type);
                    break;
                }
                default :
                    throw CodeGenError("Type not implemented " + std::to_string(return_var_type));
            }
        } else {
            return_type = llvm::Type::getVoidTy(context);
        }
        std::vector<llvm::Type*> args = convert_args(x);
        llvm::FunctionType *function_type = llvm::FunctionType::get(
                return_type, args, false);
        return function_type;
    }

    inline void define_function_entry(const ASR::Function_t& x) {
        uint32_t h = get_hash((ASR::asr_t*)&x);
        parent_function = &x;
        llvm::Function* F = llvm_symtab_fn[h];
        if (compiler_options.emit_debug_info) debug_current_scope = llvm_symtab_fn_discope[h];
        proc_return = llvm::BasicBlock::Create(context, "return");
        llvm::BasicBlock *BB = llvm::BasicBlock::Create(context,
                ".entry", F);
        builder->SetInsertPoint(BB);
        if (compiler_options.emit_debug_info) debug_emit_loc(x);
        declare_args(x, *F);
        declare_local_vars(x);
    }


    inline void define_function_exit(const ASR::Function_t& x) {
        if (x.m_return_var) {
            start_new_block(proc_return);
            ASR::Variable_t *asr_retval = EXPR2VAR(x.m_return_var);
            uint32_t h = get_hash((ASR::asr_t*)asr_retval);
            llvm::Value *ret_val = llvm_symtab[h];
            llvm::Value *ret_val2 = CreateLoad(ret_val);
            // Handle Complex type return value for BindC:
            if (ASRUtils::get_FunctionType(x)->m_abi == ASR::abiType::BindC) {
                ASR::ttype_t* arg_type = asr_retval->m_type;
                llvm::Value *tmp = ret_val;
                if (is_a<ASR::Complex_t>(*arg_type)) {
                    int c_kind = ASRUtils::extract_kind_from_ttype_t(arg_type);
                    if (c_kind == 4) {
                        if (compiler_options.platform == Platform::Windows) {
                            // tmp is {float, float}*
                            // type_fx2p is i64*
                            llvm::Type* type_fx2p = llvm::Type::getInt64PtrTy(context);
                            // Convert {float,float}* to i64* using bitcast
                            tmp = builder->CreateBitCast(tmp, type_fx2p);
                            // Then convert i64* -> i64
                            tmp = CreateLoad(tmp);
                        } else if (compiler_options.platform == Platform::macOS_ARM) {
                            // Pass by value
                            tmp = CreateLoad(tmp);
                        } else {
                            // tmp is {float, float}*
                            // type_fx2p is <2 x float>*
                            llvm::Type* type_fx2p = FIXED_VECTOR_TYPE::get(llvm::Type::getFloatTy(context), 2)->getPointerTo();
                            // Convert {float,float}* to <2 x float>* using bitcast
                            tmp = builder->CreateBitCast(tmp, type_fx2p);
                            // Then convert <2 x float>* -> <2 x float>
                            tmp = CreateLoad(tmp);
                        }
                    } else {
                        LCOMPILERS_ASSERT(c_kind == 8)
                        if (compiler_options.platform == Platform::Windows) {
                            // 128 bit aggregate type is passed by reference
                        } else {
                            // Pass by value
                            tmp = CreateLoad(tmp);
                        }
                    }
                ret_val2 = tmp;
                }
            }
            builder->CreateRet(ret_val2);
        } else {
            start_new_block(proc_return);
            builder->CreateRetVoid();
        }
    }

    void generate_function(const ASR::Function_t &x) {
        bool interactive = (ASRUtils::get_FunctionType(x)->m_abi == ASR::abiType::Interactive);
        if (ASRUtils::get_FunctionType(x)->m_deftype == ASR::deftypeType::Implementation ) {

            if (interactive) return;

            if (compiler_options.generate_object_code
                    && (ASRUtils::get_FunctionType(x)->m_abi == ASR::abiType::Intrinsic)
                    && !compiler_options.rtlib) {
                // Skip intrinsic functions in generate_object_code mode
                // They must be later linked
                return;
            }

            if (!prototype_only) {
                define_function_entry(x);

                for (size_t i=0; i<x.n_body; i++) {
                    this->visit_stmt(*x.m_body[i]);
                }

                define_function_exit(x);
            }
        } else if( ASRUtils::get_FunctionType(x)->m_abi == ASR::abiType::Intrinsic &&
                   ASRUtils::get_FunctionType(x)->m_deftype == ASR::deftypeType::Interface ) {
            std::string m_name = x.m_name;
            if( m_name == "lbound" || m_name == "ubound" ) {
                define_function_entry(x);

                // Defines the size intrinsic's body at LLVM level.
                ASR::Variable_t *arg = EXPR2VAR(x.m_args[0]);
                uint32_t h = get_hash((ASR::asr_t*)arg);
                llvm::Value* llvm_arg1 = llvm_symtab[h];

                arg = EXPR2VAR(x.m_args[1]);
                h = get_hash((ASR::asr_t*)arg);
                llvm::Value* llvm_arg2 = llvm_symtab[h];

                ASR::Variable_t *ret = EXPR2VAR(x.m_return_var);
                h = get_hash((ASR::asr_t*)ret);
                llvm::Value* llvm_ret_ptr = llvm_symtab[h];

                llvm::Value* dim_des_val = CreateLoad(llvm_arg1);
                llvm::Value* dim_val = CreateLoad(llvm_arg2);
                llvm::Value* const_1 = llvm::ConstantInt::get(context, llvm::APInt(32, 1));
                dim_val = builder->CreateSub(dim_val, const_1);
                llvm::Value* dim_struct = arr_descr->get_pointer_to_dimension_descriptor(dim_des_val, dim_val);
                llvm::Value* res = nullptr;
                if( m_name == "lbound" ) {
                    res = arr_descr->get_lower_bound(dim_struct);
                } else if( m_name == "ubound" ) {
                    res = arr_descr->get_upper_bound(dim_struct);
                }
                builder->CreateStore(res, llvm_ret_ptr);

                define_function_exit(x);
            }
        }
    }


    template<typename T>
    void visit_procedures(const T &x) {
        for (auto &item : x.m_symtab->get_scope()) {
            if (is_a<ASR::Function_t>(*item.second)) {
                ASR::Function_t *s = ASR::down_cast<ASR::Function_t>(item.second);
                if (ASRUtils::get_FunctionType(s)->n_type_params == 0) {
                    visit_Function(*s);
                }
            }
        }
    }

    bool is_nested_pointer(llvm::Value* val) {
        // TODO: Remove this in future
        // Related issue, https://github.com/lcompilers/lpython/pull/707#issuecomment-1169773106.
        return val->getType()->isPointerTy() &&
               val->getType()->getContainedType(0)->isPointerTy();
    }

    void visit_CLoc(const ASR::CLoc_t& x) {
        int64_t ptr_loads_copy = ptr_loads;
        ptr_loads = 0;
        this->visit_expr(*x.m_arg);
        ptr_loads = ptr_loads_copy;
        if( is_nested_pointer(tmp) ) {
            tmp = CreateLoad(tmp);
        }
        ASR::ttype_t* arg_type = ASRUtils::get_contained_type(ASRUtils::expr_type(x.m_arg));
        if( arr_descr->is_array(arg_type) ) {
            tmp = CreateLoad(arr_descr->get_pointer_to_data(tmp));
        }
        tmp = builder->CreateBitCast(tmp,
                    llvm::Type::getVoidTy(context)->getPointerTo());
    }


    llvm::Value* GetPointerCPtrUtil(llvm::Value* llvm_tmp, ASR::ttype_t* asr_type) {
        // If the input is a simple variable and not a pointer
        // then this check will fail and load will not happen
        // (which is what we want for simple variables).
        // For pointers, the actual LLVM variable will be a
        // double pointer, so we need to load one time and then
        // use it later on.
        if( is_nested_pointer(llvm_tmp) &&
            !ASR::is_a<ASR::CPtr_t>(*asr_type)) {
            llvm_tmp = CreateLoad(llvm_tmp);
        }
        if( arr_descr->is_array(asr_type) &&
            !ASR::is_a<ASR::CPtr_t>(*asr_type) ) {
            llvm_tmp = CreateLoad(arr_descr->get_pointer_to_data(llvm_tmp));
        }

        // // TODO: refactor this into a function, it is being used a few times
        // llvm::Type *target_type = llvm_tmp->getType();
        // // Create alloca to get a pointer, but do it
        // // at the beginning of the function to avoid
        // // using alloca inside a loop, which would
        // // run out of stack
        // llvm::BasicBlock &entry_block = builder->GetInsertBlock()->getParent()->getEntryBlock();
        // llvm::IRBuilder<> builder0(context);
        // builder0.SetInsertPoint(&entry_block, entry_block.getFirstInsertionPt());
        // llvm::AllocaInst *target = builder0.CreateAlloca(
        //     target_type, nullptr, "call_arg_value_ptr");
        // builder->CreateStore(llvm_tmp, target);
        // llvm_tmp = target;
        return llvm_tmp;
    }

    void visit_GetPointer(const ASR::GetPointer_t& x) {
        int64_t ptr_loads_copy = ptr_loads;
        ptr_loads = 0;
        this->visit_expr(*x.m_arg);
        ptr_loads = ptr_loads_copy;
        ASR::ttype_t* arg_type = ASRUtils::get_contained_type(ASRUtils::expr_type(x.m_arg));
        tmp = GetPointerCPtrUtil(tmp, arg_type);
    }

    void visit_PointerToCPtr(const ASR::PointerToCPtr_t& x) {
        int64_t ptr_loads_copy = ptr_loads;
        ptr_loads = 0;
        this->visit_expr(*x.m_arg);
        ptr_loads = ptr_loads_copy;
        if( !ASR::is_a<ASR::GetPointer_t>(*x.m_arg) ) {
            ASR::ttype_t* arg_type = ASRUtils::get_contained_type(
                                         ASRUtils::expr_type(x.m_arg));
            tmp = GetPointerCPtrUtil(tmp, arg_type);
        }
        tmp = builder->CreateBitCast(tmp,
                    llvm::Type::getVoidTy(context)->getPointerTo());
    }


    void visit_CPtrToPointer(const ASR::CPtrToPointer_t& x) {
        ASR::expr_t *cptr = x.m_cptr, *fptr = x.m_ptr, *shape = x.m_shape;
        int reduce_loads = 0;
        if( ASR::is_a<ASR::Var_t>(*cptr) ) {
            ASR::Variable_t* cptr_var = ASRUtils::EXPR2VAR(cptr);
            reduce_loads = cptr_var->m_intent == ASRUtils::intent_in;
        }
        if( ASRUtils::is_array(ASRUtils::expr_type(fptr)) ) {
            int64_t ptr_loads_copy = ptr_loads;
            ptr_loads = 1 - reduce_loads;
            this->visit_expr(*cptr);
            llvm::Value* llvm_cptr = tmp;
            ptr_loads = 0;
            this->visit_expr(*fptr);
            llvm::Value* llvm_fptr = tmp;
            ptr_loads = ptr_loads_copy;
            llvm::Value* llvm_shape = nullptr;
            ASR::ttype_t* asr_shape_type = nullptr;
            if( shape ) {
                asr_shape_type = ASRUtils::get_contained_type(ASRUtils::expr_type(shape));
                this->visit_expr(*shape);
                llvm_shape = tmp;
            }
            ASR::ttype_t* fptr_type = ASRUtils::expr_type(fptr);
            llvm::Type* llvm_fptr_type = get_type_from_ttype_t_util(ASRUtils::get_contained_type(fptr_type));
            llvm::Value* fptr_array = builder->CreateAlloca(llvm_fptr_type);
            builder->CreateStore(llvm::ConstantInt::get(context, llvm::APInt(32, 0)),
                arr_descr->get_offset(fptr_array, false));
            ASR::dimension_t* fptr_dims;
            int fptr_rank = ASRUtils::extract_dimensions_from_ttype(
                                ASRUtils::expr_type(fptr),
                                fptr_dims);
            llvm::Value* llvm_rank = llvm::ConstantInt::get(context, llvm::APInt(32, fptr_rank));
            llvm::Value* dim_des = builder->CreateAlloca(arr_descr->get_dimension_descriptor_type(), llvm_rank);
            builder->CreateStore(dim_des, arr_descr->get_pointer_to_dimension_descriptor_array(fptr_array, false));
            arr_descr->set_rank(fptr_array, llvm_rank);
            builder->CreateStore(fptr_array, llvm_fptr);
            llvm_fptr = fptr_array;
            ASR::ttype_t* fptr_data_type = ASRUtils::duplicate_type_without_dims(al, ASRUtils::get_contained_type(fptr_type), fptr_type->base.loc);
            llvm::Type* llvm_fptr_data_type = get_type_from_ttype_t_util(fptr_data_type);
            llvm::Value* fptr_data = arr_descr->get_pointer_to_data(llvm_fptr);
            llvm::Value* fptr_des = arr_descr->get_pointer_to_dimension_descriptor_array(llvm_fptr);
            llvm::Value* shape_data = llvm_shape;
            if( llvm_shape && !ASR::is_a<ASR::ArrayConstant_t>(*shape) && arr_descr->is_array(asr_shape_type) ) {
                shape_data = CreateLoad(arr_descr->get_pointer_to_data(llvm_shape));
            }
            llvm_cptr = builder->CreateBitCast(llvm_cptr, llvm_fptr_data_type->getPointerTo());
            builder->CreateStore(llvm_cptr, fptr_data);
            llvm::Value* prod = llvm::ConstantInt::get(context, llvm::APInt(32, 1));
            ASR::ArrayConstant_t* lower_bounds = nullptr;
            if( x.m_lower_bounds ) {
                LCOMPILERS_ASSERT(ASR::is_a<ASR::ArrayConstant_t>(*x.m_lower_bounds));
                lower_bounds = ASR::down_cast<ASR::ArrayConstant_t>(x.m_lower_bounds);
                LCOMPILERS_ASSERT(fptr_rank == (int) lower_bounds->n_args);
            }
            for( int i = 0; i < fptr_rank; i++ ) {
                llvm::Value* curr_dim = llvm::ConstantInt::get(context, llvm::APInt(32, i));
                llvm::Value* desi = arr_descr->get_pointer_to_dimension_descriptor(fptr_des, curr_dim);
                llvm::Value* desi_stride = arr_descr->get_stride(desi, false);
                llvm::Value* desi_lb = arr_descr->get_lower_bound(desi, false);
                llvm::Value* desi_size = arr_descr->get_dimension_size(fptr_des, curr_dim, false);
                builder->CreateStore(prod, desi_stride);
                llvm::Value* i32_one = llvm::ConstantInt::get(context, llvm::APInt(32, 1));
                llvm::Value* new_lb = i32_one;
                if( lower_bounds ) {
                    int ptr_loads_copy = ptr_loads;
                    ptr_loads = 2;
                    this->visit_expr_wrapper(lower_bounds->m_args[i], true);
                    ptr_loads = ptr_loads_copy;
                    new_lb = tmp;
                }
                llvm::Value* new_ub = shape_data ? CreateLoad(llvm_utils->create_ptr_gep(shape_data, i)) : i32_one;
                builder->CreateStore(new_lb, desi_lb);
                llvm::Value* new_size = builder->CreateAdd(builder->CreateSub(new_ub, new_lb), i32_one);
                builder->CreateStore(new_size, desi_size);
                prod = builder->CreateMul(prod, new_size);
            }
        } else {
            int64_t ptr_loads_copy = ptr_loads;
            ptr_loads = 1 - reduce_loads;
            this->visit_expr(*cptr);
            llvm::Value* llvm_cptr = tmp;
            ptr_loads = 0;
            this->visit_expr(*fptr);
            llvm::Value* llvm_fptr = tmp;
            ptr_loads = ptr_loads_copy;
            llvm::Type* llvm_fptr_type = get_type_from_ttype_t_util(
                ASRUtils::get_contained_type(ASRUtils::expr_type(fptr)));
            llvm_cptr = builder->CreateBitCast(llvm_cptr, llvm_fptr_type->getPointerTo());
            builder->CreateStore(llvm_cptr, llvm_fptr);
        }
    }

    void visit_PointerAssociated(const ASR::PointerAssociated_t& x) {
        if (x.m_value) {
            this->visit_expr_wrapper(x.m_value, true);
            return;
        }
        ASR::Variable_t *p = EXPR2VAR(x.m_ptr);
        uint32_t value_h = get_hash((ASR::asr_t*)p);
        llvm::Value *ptr = llvm_symtab[value_h], *nptr;
        ptr = CreateLoad(ptr);
        ptr = builder->CreatePtrToInt(ptr, getIntType(8, false));
        if (x.m_tgt) {
            ASR::Variable_t *t = EXPR2VAR(x.m_tgt);
            uint32_t t_h = get_hash((ASR::asr_t*)t);
            nptr = llvm_symtab[t_h];
            nptr = builder->CreatePtrToInt(nptr, getIntType(8, false));
            tmp = builder->CreateICmpEQ(ptr, nptr);
        } else {
            llvm::Type* value_type = get_type_from_ttype_t_util(p->m_type);
            nptr = llvm::ConstantPointerNull::get(static_cast<llvm::PointerType*>(value_type));
            nptr = builder->CreatePtrToInt(nptr, getIntType(8, false));
            tmp = builder->CreateICmpNE(ptr, nptr);
        }
    }

    void handle_array_section_association_to_pointer(const ASR::Associate_t& x) {
        ASR::ArraySection_t* array_section = ASR::down_cast<ASR::ArraySection_t>(x.m_value);
        ASR::ttype_t* value_array_type = ASRUtils::expr_type(array_section->m_v);

        int64_t ptr_loads_copy = ptr_loads;
        ptr_loads = 1 - !ASR::is_a<ASR::Pointer_t>(*value_array_type);
        visit_expr(*array_section->m_v);
        llvm::Value* value_desc = tmp;
        ptr_loads = 0;
        visit_expr(*x.m_target);
        llvm::Value* target_desc = tmp;
        ptr_loads = ptr_loads_copy;

        llvm::BasicBlock &entry_block = builder->GetInsertBlock()->getParent()->getEntryBlock();
        llvm::IRBuilder<> builder0(context);
        builder0.SetInsertPoint(&entry_block, entry_block.getFirstInsertionPt());
        llvm::Type* target_type = get_type_from_ttype_t_util(
            ASRUtils::type_get_past_pointer(value_array_type));
        llvm::AllocaInst *target = builder0.CreateAlloca(
            target_type, nullptr, "array_section_descriptor");
        int value_rank = array_section->n_args, target_rank = 0;
        Vec<llvm::Value*> lbs; lbs.reserve(al, value_rank);
        Vec<llvm::Value*> ubs; ubs.reserve(al, value_rank);
        Vec<llvm::Value*> ds; ds.reserve(al, value_rank);
        Vec<llvm::Value*> non_sliced_indices; non_sliced_indices.reserve(al, value_rank);
        for( int i = 0; i < value_rank; i++ ) {
            lbs.p[i] = nullptr; ubs.p[i] = nullptr; ds.p[i] = nullptr;
            non_sliced_indices.p[i] = nullptr;
            if( array_section->m_args[i].m_step != nullptr ) {
                visit_expr_wrapper(array_section->m_args[i].m_left, true);
                lbs.p[i] = tmp;
                visit_expr_wrapper(array_section->m_args[i].m_right, true);
                ubs.p[i] = tmp;
                visit_expr_wrapper(array_section->m_args[i].m_step, true);
                ds.p[i] = tmp;
                target_rank++;
            } else {
                visit_expr_wrapper(array_section->m_args[i].m_right, true);
                non_sliced_indices.p[i] = tmp;
            }
        }
        LCOMPILERS_ASSERT(target_rank > 0);
        llvm::Value* target_dim_des_ptr = arr_descr->get_pointer_to_dimension_descriptor_array(target, false);
        llvm::Value* target_dim_des_val = builder0.CreateAlloca(arr_descr->get_dimension_descriptor_type(false),
            llvm::ConstantInt::get(getIntType(4), llvm::APInt(32, target_rank)));
        builder->CreateStore(target_dim_des_val, target_dim_des_ptr);
        ASR::ttype_t* array_type = ASRUtils::expr_type(array_section->m_v);
        if( ASRUtils::is_data_only_array(array_type, ASR::abiType::Source) &&
            ASRUtils::expr_intent(array_section->m_v) != ASR::intentType::Local ) {
            ASR::dimension_t* m_dims = nullptr;
            // Fill in m_dims:
            [[maybe_unused]] int array_value_rank = ASRUtils::extract_dimensions_from_ttype(array_type, m_dims);
            LCOMPILERS_ASSERT(array_value_rank == value_rank);
            Vec<llvm::Value*> llvm_diminfo;
            llvm_diminfo.reserve(al, value_rank * 2);
            for( int i = 0; i < value_rank; i++ ) {
                visit_expr_wrapper(m_dims[i].m_start, true);
                llvm_diminfo.push_back(al, tmp);
                visit_expr_wrapper(m_dims[i].m_length, true);
                llvm_diminfo.push_back(al, tmp);
            }
            arr_descr->fill_descriptor_for_array_section_data_only(value_desc, target,
                lbs.p, ubs.p, ds.p, non_sliced_indices.p,
                llvm_diminfo.p, value_rank, target_rank);
        } else {
            arr_descr->fill_descriptor_for_array_section(value_desc, target,
                lbs.p, ubs.p, ds.p, non_sliced_indices.p,
                array_section->n_args, target_rank);
        }
        builder->CreateStore(target, target_desc);
    }

    void visit_Associate(const ASR::Associate_t& x) {
        if( ASR::is_a<ASR::ArraySection_t>(*x.m_value) ) {
            handle_array_section_association_to_pointer(x);
        } else {
            ASR::Variable_t *asr_target = EXPR2VAR(x.m_target);
            ASR::Variable_t *asr_value = EXPR2VAR(x.m_value);
            uint32_t value_h = get_hash((ASR::asr_t*)asr_value);
            uint32_t target_h = get_hash((ASR::asr_t*)asr_target);
            llvm::Value* llvm_target = llvm_symtab[target_h];
            llvm::Value* llvm_value = llvm_symtab[value_h];
            ASR::dimension_t* m_dims = nullptr;
            int n_dims = ASRUtils::extract_dimensions_from_ttype(asr_target->m_type, m_dims);
            ASR::ttype_t *type = ASRUtils::get_contained_type(asr_target->m_type);
            type = ASRUtils::type_get_past_allocatable(type);
            if (ASR::is_a<ASR::Character_t>(*type)) {
                int dims = n_dims;
                if (dims == 0) {
                    builder->CreateStore(CreateLoad(llvm_value),
                        llvm_target);
                    return;
                }
            }
            bool is_target_class = ASR::is_a<ASR::Class_t>(
                *ASRUtils::type_get_past_pointer(asr_target->m_type));
            bool is_value_class = ASR::is_a<ASR::Class_t>(
                *ASRUtils::type_get_past_pointer(asr_value->m_type));
            if( is_target_class && !is_value_class ) {
                llvm::Value* vtab_address_ptr = llvm_utils->create_gep(llvm_target, 0);
                llvm_target = llvm_utils->create_gep(llvm_target, 1);
                ASR::Struct_t* struct_t = ASR::down_cast<ASR::Struct_t>(
                        ASRUtils::type_get_past_pointer(asr_value->m_type));
                ASR::symbol_t* struct_sym = ASRUtils::symbol_get_past_external(struct_t->m_derived_type);
                if (type2vtab.find(struct_sym) == type2vtab.end() ||
                    type2vtab[struct_sym].find(current_scope) == type2vtab[struct_sym].end()) {
                    create_vtab_for_struct_type(struct_sym, current_scope);
                }
                llvm::Value* vtab_obj = type2vtab[struct_sym][current_scope];
                llvm::Value* struct_type_hash = CreateLoad(llvm_utils->create_gep(vtab_obj, 0));
                builder->CreateStore(struct_type_hash, vtab_address_ptr);

                ASR::Class_t* class_t = ASR::down_cast<ASR::Class_t>(
                    ASRUtils::type_get_past_pointer(asr_target->m_type));
                ASR::StructType_t* struct_type_t = ASR::down_cast<ASR::StructType_t>(
                    ASRUtils::symbol_get_past_external(class_t->m_class_type));
                llvm_value = builder->CreateBitCast(llvm_value, getStructType(struct_type_t, true));
                builder->CreateStore(llvm_value, llvm_target);
            } else if( is_target_class && is_value_class ) {
                [[maybe_unused]] ASR::Class_t* target_class_t = ASR::down_cast<ASR::Class_t>(
                    ASRUtils::type_get_past_pointer(asr_target->m_type));
                [[maybe_unused]] ASR::Class_t* value_class_t = ASR::down_cast<ASR::Class_t>(
                    ASRUtils::type_get_past_pointer(asr_target->m_type));
                LCOMPILERS_ASSERT(target_class_t->m_class_type == value_class_t->m_class_type);
                llvm::Value* value_vtabid = CreateLoad(llvm_utils->create_gep(llvm_value, 0));
                llvm::Value* value_class = CreateLoad(llvm_utils->create_gep(llvm_value, 1));
                builder->CreateStore(value_vtabid, llvm_utils->create_gep(llvm_target, 0));
                builder->CreateStore(value_class, llvm_utils->create_gep(llvm_target, 1));
            } else {
                bool is_value_data_only_array = ASRUtils::is_data_only_array(
                    asr_value->m_type, asr_value->m_abi);
                if( ASR::is_a<ASR::Pointer_t>(*asr_value->m_type) ) {
                    llvm_value = LLVM::CreateLoad(*builder, llvm_value);
                }
                if( is_value_data_only_array &&
                    asr_value->m_intent != ASR::intentType::Local ) {
                    ASR::ttype_t* target_type = ASRUtils::type_get_past_pointer(asr_target->m_type);
                    llvm::Type* llvm_target_type = get_type_from_ttype_t_util(target_type);
                    llvm::Value* llvm_target_ = builder->CreateAlloca(llvm_target_type);
                    ASR::dimension_t* m_dims = nullptr;
                    size_t n_dims = ASRUtils::extract_dimensions_from_ttype(asr_value->m_type, m_dims);
                    ASR::ttype_t* data_type = ASRUtils::duplicate_type_without_dims(
                                                al, target_type, target_type->base.loc);
                    llvm::Type* llvm_data_type = get_type_from_ttype_t_util(data_type);
                    fill_array_details(llvm_target_, llvm_data_type, m_dims, n_dims, false, false);
                    builder->CreateStore(llvm_value, arr_descr->get_pointer_to_data(llvm_target_));
                    llvm_value = llvm_target_;
                }
                builder->CreateStore(llvm_value, llvm_target);
            }
        }
    }

    void handle_StringSection_Assignment(ASR::expr_t *target, ASR::expr_t *value) {
        // Handles the case when LHS of assignment is string.
        std::string runtime_func_name = "_lfortran_str_slice_assign";
        llvm::Function *fn = module->getFunction(runtime_func_name);
        if (!fn) {
            llvm::FunctionType *function_type = llvm::FunctionType::get(
                    character_type, {
                        character_type, character_type, llvm::Type::getInt32Ty(context),
                        llvm::Type::getInt32Ty(context), llvm::Type::getInt32Ty(context),
                        llvm::Type::getInt1Ty(context), llvm::Type::getInt1Ty(context)
                    }, false);
            fn = llvm::Function::Create(function_type,
                    llvm::Function::ExternalLinkage, runtime_func_name, *module);
        }
        ASR::StringSection_t *ss = ASR::down_cast<ASR::StringSection_t>(target);
        llvm::Value *lp, *rp;
        llvm::Value *str, *idx1, *idx2, *step, *str_val;
        int ptr_load_copy = ptr_loads;
        ptr_loads = 0;
        this->visit_expr_wrapper(ss->m_arg, true);
        str = tmp;
        ptr_loads = ptr_load_copy;
        this->visit_expr_wrapper(value, true);
        str_val = tmp;
        if (!ss->m_start && !ss->m_end) {
            if (ASR::is_a<ASR::Var_t>(*ss->m_arg)) {
                ASR::Variable_t *asr_target = EXPR2VAR(ss->m_arg);
                if (ASR::is_a<ASR::Allocatable_t>(*asr_target->m_type)) {
                    tmp = lfortran_str_copy(str, str_val);
                    return;
                }
            }
            builder->CreateStore(str_val, str);
            return;
        }
        if (ss->m_start) {
            this->visit_expr_wrapper(ss->m_start, true);
            idx1 = tmp;
            lp = llvm::ConstantInt::get(context,
                llvm::APInt(1, 1));
        } else {
            lp = llvm::ConstantInt::get(context,
                llvm::APInt(1, 0));
            idx1 = llvm::Constant::getNullValue(llvm::Type::getInt32Ty(context));
        }
        if (ss->m_end) {
            this->visit_expr_wrapper(ss->m_end, true);
            idx2 = tmp;
            rp = llvm::ConstantInt::get(context,
                llvm::APInt(1, 1));
        } else {
            rp = llvm::ConstantInt::get(context,
                llvm::APInt(1, 0));
            idx2 = llvm::Constant::getNullValue(llvm::Type::getInt32Ty(context));
        }
        if (ss->m_step) {
            this->visit_expr_wrapper(ss->m_step, true);
            step = tmp;
        } else {
            step = llvm::ConstantInt::get(context,
                llvm::APInt(32, 0));
        }
        tmp = builder->CreateCall(fn, {CreateLoad(str), str_val, idx1, idx2, step, lp, rp});
        if (ASR::is_a<ASR::Var_t>(*ss->m_arg)) {
            ASR::Variable_t *asr_target = EXPR2VAR(ss->m_arg);
            if (ASR::is_a<ASR::Allocatable_t>(*asr_target->m_type)) {
                tmp = lfortran_str_copy(str, tmp);
                return;
            }
        }
        builder->CreateStore(tmp, str);
    }

    void visit_Assignment(const ASR::Assignment_t &x) {
        if (compiler_options.emit_debug_info) debug_emit_loc(x);
        if( x.m_overloaded ) {
            this->visit_stmt(*x.m_overloaded);
            return ;
        }

        ASR::ttype_t* asr_target_type = ASRUtils::expr_type(x.m_target);
        ASR::ttype_t* asr_value_type = ASRUtils::expr_type(x.m_value);
        bool is_target_list = ASR::is_a<ASR::List_t>(*asr_target_type);
        bool is_value_list = ASR::is_a<ASR::List_t>(*asr_value_type);
        bool is_target_tuple = ASR::is_a<ASR::Tuple_t>(*asr_target_type);
        bool is_value_tuple = ASR::is_a<ASR::Tuple_t>(*asr_value_type);
        bool is_target_dict = ASR::is_a<ASR::Dict_t>(*asr_target_type);
        bool is_value_dict = ASR::is_a<ASR::Dict_t>(*asr_value_type);
        bool is_target_struct = ASR::is_a<ASR::Struct_t>(*asr_target_type);
        bool is_value_struct = ASR::is_a<ASR::Struct_t>(*asr_value_type);
        if (ASR::is_a<ASR::StringSection_t>(*x.m_target)) {
            handle_StringSection_Assignment(x.m_target, x.m_value);
            return;
        }
        if( is_target_list && is_value_list ) {
            int64_t ptr_loads_copy = ptr_loads;
            ptr_loads = 0;
            this->visit_expr(*x.m_target);
            llvm::Value* target_list = tmp;
            this->visit_expr(*x.m_value);
            llvm::Value* value_list = tmp;
            ptr_loads = ptr_loads_copy;
            ASR::List_t* value_asr_list = ASR::down_cast<ASR::List_t>(
                                            ASRUtils::expr_type(x.m_value));
            std::string value_type_code = ASRUtils::get_type_code(value_asr_list->m_type);
            list_api->list_deepcopy(value_list, target_list,
                                    value_asr_list, module.get(),
                                    name2memidx);
            return ;
        } else if( is_target_tuple && is_value_tuple ) {
            int64_t ptr_loads_copy = ptr_loads;
            if( ASR::is_a<ASR::TupleConstant_t>(*x.m_target) &&
                !ASR::is_a<ASR::TupleConstant_t>(*x.m_value) ) {
                ptr_loads = 0;
                this->visit_expr(*x.m_value);
                llvm::Value* value_tuple = tmp;
                ASR::TupleConstant_t* const_tuple = ASR::down_cast<ASR::TupleConstant_t>(x.m_target);
                for( size_t i = 0; i < const_tuple->n_elements; i++ ) {
                    ptr_loads = 0;
                    visit_expr(*const_tuple->m_elements[i]);
                    llvm::Value* target_ptr = tmp;
                    llvm::Value* item = tuple_api->read_item(value_tuple, i, false);
                    builder->CreateStore(item, target_ptr);
                }
                ptr_loads = ptr_loads_copy;
            } else if( ASR::is_a<ASR::TupleConstant_t>(*x.m_target) &&
                       ASR::is_a<ASR::TupleConstant_t>(*x.m_value) ) {
                ASR::TupleConstant_t* asr_value_tuple = ASR::down_cast<ASR::TupleConstant_t>(x.m_value);
                Vec<llvm::Value*> src_deepcopies;
                src_deepcopies.reserve(al, asr_value_tuple->n_elements);
                for( size_t i = 0; i < asr_value_tuple->n_elements; i++ ) {
                    ASR::ttype_t* asr_tuple_i_type = ASRUtils::expr_type(asr_value_tuple->m_elements[i]);
                    llvm::Type* llvm_tuple_i_type = get_type_from_ttype_t_util(asr_tuple_i_type);
                    llvm::Value* llvm_tuple_i = builder->CreateAlloca(llvm_tuple_i_type, nullptr);
                    ptr_loads = !LLVM::is_llvm_struct(asr_tuple_i_type);
                    visit_expr(*asr_value_tuple->m_elements[i]);
                    llvm_utils->deepcopy(tmp, llvm_tuple_i, asr_tuple_i_type, module.get(), name2memidx);
                    src_deepcopies.push_back(al, llvm_tuple_i);
                }
                ASR::TupleConstant_t* asr_target_tuple = ASR::down_cast<ASR::TupleConstant_t>(x.m_target);
                for( size_t i = 0; i < asr_target_tuple->n_elements; i++ ) {
                    ptr_loads = 0;
                    visit_expr(*asr_target_tuple->m_elements[i]);
                    LLVM::CreateStore(*builder,
                        LLVM::CreateLoad(*builder, src_deepcopies[i]),
                        tmp
                    );
                }
                ptr_loads = ptr_loads_copy;
            } else {
                ptr_loads = 0;
                this->visit_expr(*x.m_value);
                llvm::Value* value_tuple = tmp;
                this->visit_expr(*x.m_target);
                llvm::Value* target_tuple = tmp;
                ptr_loads = ptr_loads_copy;
                ASR::Tuple_t* value_tuple_type = ASR::down_cast<ASR::Tuple_t>(asr_value_type);
                std::string type_code = ASRUtils::get_type_code(value_tuple_type->m_type,
                                                                value_tuple_type->n_type);
                tuple_api->tuple_deepcopy(value_tuple, target_tuple,
                                          value_tuple_type, module.get(),
                                          name2memidx);
            }
            return ;
        } else if( is_target_dict && is_value_dict ) {
            int64_t ptr_loads_copy = ptr_loads;
            ptr_loads = 0;
            this->visit_expr(*x.m_value);
            llvm::Value* value_dict = tmp;
            this->visit_expr(*x.m_target);
            llvm::Value* target_dict = tmp;
            ptr_loads = ptr_loads_copy;
            ASR::Dict_t* value_dict_type = ASR::down_cast<ASR::Dict_t>(asr_value_type);
            set_dict_api(value_dict_type);
            llvm_utils->dict_api->dict_deepcopy(value_dict, target_dict,
                                    value_dict_type, module.get(), name2memidx);
            return ;
        } else if( is_target_struct && is_value_struct ) {
            int64_t ptr_loads_copy = ptr_loads;
            ptr_loads = 0;
            this->visit_expr(*x.m_value);
            llvm::Value* value_struct = tmp;
            bool is_assignment_target_copy = is_assignment_target;
            is_assignment_target = true;
            this->visit_expr(*x.m_target);
            is_assignment_target = is_assignment_target_copy;
            llvm::Value* target_struct = tmp;
            ptr_loads = ptr_loads_copy;
            llvm_utils->deepcopy(value_struct, target_struct,
                asr_target_type, module.get(), name2memidx);
            return ;
        }

        if( ASR::is_a<ASR::Pointer_t>(*ASRUtils::expr_type(x.m_target)) &&
            ASR::is_a<ASR::GetPointer_t>(*x.m_value) ) {
            ASR::Variable_t *asr_target = EXPR2VAR(x.m_target);
            ASR::GetPointer_t* get_ptr = ASR::down_cast<ASR::GetPointer_t>(x.m_value);
            ASR::Variable_t *asr_value = EXPR2VAR(get_ptr->m_arg);
            uint32_t value_h = get_hash((ASR::asr_t*)asr_value);
            uint32_t target_h = get_hash((ASR::asr_t*)asr_target);
            builder->CreateStore(llvm_symtab[value_h], llvm_symtab[target_h]);
            return ;
        }
        llvm::Value *target, *value;
        uint32_t h;
        bool lhs_is_string_arrayref = false;
        if( x.m_target->type == ASR::exprType::ArrayItem ||
            x.m_target->type == ASR::exprType::StringItem ||
            x.m_target->type == ASR::exprType::ArraySection ||
            x.m_target->type == ASR::exprType::StructInstanceMember ||
            x.m_target->type == ASR::exprType::ListItem ||
            x.m_target->type == ASR::exprType::DictItem ||
            x.m_target->type == ASR::exprType::UnionInstanceMember ) {
            is_assignment_target = true;
            this->visit_expr(*x.m_target);
            is_assignment_target = false;
            target = tmp;
            if (is_a<ASR::ArrayItem_t>(*x.m_target)) {
                ASR::ArrayItem_t *asr_target0 = ASR::down_cast<ASR::ArrayItem_t>(x.m_target);
                if (is_a<ASR::Var_t>(*asr_target0->m_v)) {
                    ASR::Variable_t *asr_target = ASRUtils::EXPR2VAR(asr_target0->m_v);
                    int n_dims = ASRUtils::extract_n_dims_from_ttype(asr_target->m_type);
                    if ( is_a<ASR::Character_t>(*ASRUtils::type_get_past_array(asr_target->m_type)) ) {
                        if (n_dims == 0) {
                            target = CreateLoad(target);
                            lhs_is_string_arrayref = true;
                        }
                    }
                }
            } else if( ASR::is_a<ASR::StringItem_t>(*x.m_target) ) {
                ASR::StringItem_t *asr_target0 = ASR::down_cast<ASR::StringItem_t>(x.m_target);
                if (is_a<ASR::Var_t>(*asr_target0->m_arg)) {
                    ASR::Variable_t *asr_target = ASRUtils::EXPR2VAR(asr_target0->m_arg);
                    if ( is_a<ASR::Character_t>(*ASRUtils::type_get_past_array(asr_target->m_type)) ) {
                        int n_dims = ASRUtils::extract_n_dims_from_ttype(asr_target->m_type);
                        if (n_dims == 0) {
                            lhs_is_string_arrayref = true;
                        }
                    }
                }
            } else if (is_a<ASR::ArraySection_t>(*x.m_target)) {
                ASR::ArraySection_t *asr_target0 = ASR::down_cast<ASR::ArraySection_t>(x.m_target);
                if (is_a<ASR::Var_t>(*asr_target0->m_v)) {
                    ASR::Variable_t *asr_target = ASRUtils::EXPR2VAR(asr_target0->m_v);
                    if ( is_a<ASR::Character_t>(*ASRUtils::type_get_past_array(asr_target->m_type)) ) {
                        int n_dims = ASRUtils::extract_n_dims_from_ttype(asr_target->m_type);
                        if (n_dims == 0) {
                            target = CreateLoad(target);
                            lhs_is_string_arrayref = true;
                        }
                    }
                }
            } else if( ASR::is_a<ASR::ListItem_t>(*x.m_target) ) {
                ASR::ListItem_t* asr_target0 = ASR::down_cast<ASR::ListItem_t>(x.m_target);
                int64_t ptr_loads_copy = ptr_loads;
                ptr_loads = 0;
                this->visit_expr(*asr_target0->m_a);
                ptr_loads = ptr_loads_copy;
                llvm::Value* list = tmp;
                this->visit_expr_wrapper(asr_target0->m_pos, true);
                llvm::Value* pos = tmp;

                target = list_api->read_item(list, pos, compiler_options.enable_bounds_checking,
                                             *module, true);
            }
        } else {
            ASR::Variable_t *asr_target = EXPR2VAR(x.m_target);
            h = get_hash((ASR::asr_t*)asr_target);
            target = llvm_symtab[h];
            if (ASR::is_a<ASR::Pointer_t>(*asr_target->m_type) &&
                !ASR::is_a<ASR::CPtr_t>(
                    *ASR::down_cast<ASR::Pointer_t>(asr_target->m_type)->m_type)) {
                target = CreateLoad(target);
            }
            ASR::ttype_t *cont_type = ASRUtils::get_contained_type(asr_target_type);
            if (ASRUtils::is_array(cont_type) && arr_descr->is_array(cont_type) ) {
                if( asr_target->m_type->type ==
                    ASR::ttypeType::Character) {
                    target = CreateLoad(arr_descr->get_pointer_to_data(target));
                }
            }
        }
        if( ASR::is_a<ASR::UnionTypeConstructor_t>(*x.m_value) ) {
            return ;
        }
        ASR::ttype_t* target_type = ASRUtils::expr_type(x.m_target);
        ASR::ttype_t* value_type = ASRUtils::expr_type(x.m_value);
        this->visit_expr_wrapper(x.m_value, true);
        if( ASR::is_a<ASR::Var_t>(*x.m_value) &&
            ASR::is_a<ASR::Union_t>(*value_type) ) {
            tmp = LLVM::CreateLoad(*builder, tmp);
        }
        value = tmp;
        if (ASR::is_a<ASR::Struct_t>(*target_type)) {
            if (value->getType()->isPointerTy()) {
                value = LLVM::CreateLoad(*builder, value);
            }
        }
        if ( is_a<ASR::Character_t>(*ASRUtils::type_get_past_array(expr_type(x.m_value))) ) {
            int n_dims = ASRUtils::extract_n_dims_from_ttype(expr_type(x.m_value));
            if (n_dims == 0) {
                if (lhs_is_string_arrayref && value->getType()->isPointerTy()) {
                    value = CreateLoad(value);
                }
                if (ASR::is_a<ASR::Var_t>(*x.m_target)) {
                    ASR::Variable_t *asr_target = EXPR2VAR(x.m_target);
                    tmp = lfortran_str_copy(target, value,
                        ASR::is_a<ASR::Allocatable_t>(*asr_target->m_type));
                    return;
                }
            }
        }
        if( ASRUtils::is_array(target_type) &&
            ASRUtils::is_array(value_type) &&
            ASRUtils::check_equal_type(target_type, value_type) ) {
            bool data_only_copy = false;
            bool is_target_data_only_array = ASRUtils::expr_abi(x.m_target) == ASR::abiType::BindC;
            bool is_value_data_only_array = ASRUtils::expr_abi(x.m_value) == ASR::abiType::BindC;
            if( is_target_data_only_array || is_value_data_only_array ) {
                llvm::Value *target_data = nullptr, *value_data = nullptr, *llvm_size = nullptr;
                if( is_target_data_only_array ) {
                    target_data = target;
                    ASR::dimension_t* target_dims = nullptr;
                    int target_ndims = ASRUtils::extract_dimensions_from_ttype(target_type, target_dims);
                    size_t target_size = 1;
                    data_only_copy = true;
                    for( int i = 0; i < target_ndims; i++ ) {
                        int dim_length = -1;
                        if( !ASRUtils::extract_value(ASRUtils::expr_value(target_dims[i].m_length), dim_length) ) {
                            data_only_copy = false;
                            break;
                        }
                        target_size *= dim_length;
                    }
                    if( data_only_copy ) {
                        llvm_size = llvm::ConstantInt::get(llvm::Type::getInt32Ty(context),
                                                           llvm::APInt(32, target_size));
                        data_only_copy = false;
                    }
                } else {
                    target_data = LLVM::CreateLoad(*builder, arr_descr->get_pointer_to_data(target));
                }
                if( is_value_data_only_array ) {
                    value_data = value;
                    ASR::dimension_t* value_dims = nullptr;
                    int value_ndims = ASRUtils::extract_dimensions_from_ttype(value_type, value_dims);
                    size_t value_size = 1;
                    data_only_copy = true;
                    for( int i = 0; i < value_ndims; i++ ) {
                        int dim_length = -1;
                        if( !ASRUtils::extract_value(ASRUtils::expr_value(value_dims[i].m_length), dim_length) ) {
                            data_only_copy = false;
                            break;
                        }
                        value_size *= dim_length;
                    }
                    if( data_only_copy ) {
                        llvm_size = llvm::ConstantInt::get(llvm::Type::getInt32Ty(context),
                                                           llvm::APInt(32, value_size));
                        data_only_copy = false;
                    }
                } else {
                    value_data = LLVM::CreateLoad(*builder, arr_descr->get_pointer_to_data(value));
                }
                if( llvm_size ) {
                    arr_descr->copy_array_data_only(value_data, target_data, module.get(),
                                                    target_type, llvm_size);
                }
            } else {
                arr_descr->copy_array(value, target, module.get(),
                                    target_type, false, false);
            }
        } else if( ASR::is_a<ASR::DictItem_t>(*x.m_target) ) {
            ASR::DictItem_t* dict_item_t = ASR::down_cast<ASR::DictItem_t>(x.m_target);
            ASR::Dict_t* dict_type = ASR::down_cast<ASR::Dict_t>(
                                    ASRUtils::expr_type(dict_item_t->m_a));
            int64_t ptr_loads_copy = ptr_loads;
            ptr_loads = 0;
            this->visit_expr(*dict_item_t->m_a);
            llvm::Value* pdict = tmp;

            ptr_loads = !LLVM::is_llvm_struct(dict_type->m_key_type);
            this->visit_expr_wrapper(dict_item_t->m_key, true);
            llvm::Value *key = tmp;
            ptr_loads = ptr_loads_copy;

            set_dict_api(dict_type);
            // Note - The value is fully loaded to an LLVM value (not at all a pointer)
            // as opposed to DictInsert where LLVM values are loaded depending upon
            // the ASR type of value. Might give issues here.
            llvm_utils->dict_api->write_item(pdict, key, value, module.get(),
                                dict_type->m_key_type,
                                dict_type->m_value_type, name2memidx);
        } else {
            builder->CreateStore(value, target);
        }
    }

    void visit_AssociateBlockCall(const ASR::AssociateBlockCall_t& x) {
        LCOMPILERS_ASSERT(ASR::is_a<ASR::AssociateBlock_t>(*x.m_m));
        ASR::AssociateBlock_t* associate_block = ASR::down_cast<ASR::AssociateBlock_t>(x.m_m);
        declare_vars(*associate_block);
        for (size_t i = 0; i < associate_block->n_body; i++) {
            this->visit_stmt(*(associate_block->m_body[i]));
        }
    }

    void visit_BlockCall(const ASR::BlockCall_t& x) {
        if( x.m_label != -1 ) {
            if( llvm_goto_targets.find(x.m_label) == llvm_goto_targets.end() ) {
                llvm::BasicBlock *new_target = llvm::BasicBlock::Create(context, "goto_target");
                llvm_goto_targets[x.m_label] = new_target;
            }
            start_new_block(llvm_goto_targets[x.m_label]);
        }
        LCOMPILERS_ASSERT(ASR::is_a<ASR::Block_t>(*x.m_m));
        ASR::Block_t* block = ASR::down_cast<ASR::Block_t>(x.m_m);
        declare_vars(*block);
        std::string block_name;
        if (block->m_name) {
            block_name = std::string(block->m_name);
        } else {
            block_name = "block";
        }
        std::string blockstart_name = block_name + ".start";
        std::string blockend_name = block_name + ".end";
        llvm::BasicBlock *blockstart = llvm::BasicBlock::Create(context, blockstart_name);
        start_new_block(blockstart);
        llvm::BasicBlock *blockend = llvm::BasicBlock::Create(context, blockend_name);
        llvm::Function *fn = blockstart->getParent();
        fn->getBasicBlockList().push_back(blockend);
        builder->SetInsertPoint(blockstart);
        loop_or_block_end.push_back(blockend);
        loop_or_block_end_names.push_back(blockend_name);
        for (size_t i = 0; i < block->n_body; i++) {
            this->visit_stmt(*(block->m_body[i]));
        }
        loop_or_block_end.pop_back();
        loop_or_block_end_names.pop_back();
        llvm::BasicBlock *last_bb = builder->GetInsertBlock();
        llvm::Instruction *block_terminator = last_bb->getTerminator();
        if (block_terminator == nullptr) {
            // The previous block is not terminated --- terminate it by jumping
            // to blockend
            builder->CreateBr(blockend);
        }
        builder->SetInsertPoint(blockend);
    }

    inline void visit_expr_wrapper(ASR::expr_t* x, bool load_ref=false) {
        // Check if *x is nullptr.
        if( x == nullptr ) {
            throw CodeGenError("Internal error: x is nullptr");
        }

        this->visit_expr(*x);
        if( x->type == ASR::exprType::ArrayItem ||
            x->type == ASR::exprType::ArraySection ||
            x->type == ASR::exprType::StructInstanceMember ) {
            if( load_ref &&
                !ASRUtils::is_value_constant(ASRUtils::expr_value(x)) ) {
                tmp = CreateLoad(tmp);
            }
        }
    }

    void fill_type_stmt(const ASR::SelectType_t& x,
        std::vector<ASR::type_stmt_t*>& type_stmt_order,
        ASR::type_stmtType type_stmt_type) {
        for( size_t i = 0; i < x.n_body; i++ ) {
            if( x.m_body[i]->type == type_stmt_type ) {
                type_stmt_order.push_back(x.m_body[i]);
            }
        }
    }

    void visit_SelectType(const ASR::SelectType_t& x) {
        LCOMPILERS_ASSERT(ASR::is_a<ASR::Var_t>(*x.m_selector));
        // Process TypeStmtName first, then ClassStmt
        std::vector<ASR::type_stmt_t*> select_type_stmts;
        fill_type_stmt(x, select_type_stmts, ASR::type_stmtType::TypeStmtName);
        fill_type_stmt(x, select_type_stmts, ASR::type_stmtType::TypeStmtType);
        fill_type_stmt(x, select_type_stmts, ASR::type_stmtType::ClassStmt);
        LCOMPILERS_ASSERT(x.n_body == select_type_stmts.size());
        ASR::Var_t* selector_var = ASR::down_cast<ASR::Var_t>(x.m_selector);
        uint64_t ptr_loads_copy = ptr_loads;
        ptr_loads = 0;
        visit_Var(*selector_var);
        ptr_loads = ptr_loads_copy;
        llvm::Value* llvm_selector = tmp;
        llvm::BasicBlock *mergeBB = llvm::BasicBlock::Create(context, "ifcont");
        for( size_t i = 0; i < select_type_stmts.size(); i++ ) {
            llvm::Function *fn = builder->GetInsertBlock()->getParent();

            llvm::BasicBlock *thenBB = llvm::BasicBlock::Create(context, "then", fn);
            llvm::BasicBlock *elseBB = llvm::BasicBlock::Create(context, "else");

            llvm::Value* cond = nullptr;
            ASR::stmt_t** type_block = nullptr;
            size_t n_type_block = 0;
            switch( select_type_stmts[i]->type ) {
                case ASR::type_stmtType::TypeStmtName: {
                    llvm::Value* vptr_int_hash = CreateLoad(llvm_utils->create_gep(llvm_selector, 0));
                    ASR::ttype_t* selector_var_type = ASRUtils::expr_type(x.m_selector);
                    if( ASRUtils::is_array(selector_var_type) ) {
                        vptr_int_hash = CreateLoad(llvm_utils->create_gep(vptr_int_hash, 0));
                    }
                    ASR::TypeStmtName_t* type_stmt_name = ASR::down_cast<ASR::TypeStmtName_t>(select_type_stmts[i]);
                    ASR::symbol_t* type_sym = ASRUtils::symbol_get_past_external(type_stmt_name->m_sym);
                    if( ASR::is_a<ASR::StructType_t>(*type_sym) ) {
                        current_select_type_block_type = getStructType(
                            ASR::down_cast<ASR::StructType_t>(type_sym), true);
                        current_select_type_block_der_type = ASR::down_cast<ASR::StructType_t>(type_sym)->m_name;
                    } else {
                        LCOMPILERS_ASSERT(false);
                    }
                    if (type2vtab.find(type_sym) == type2vtab.end() &&
                        type2vtab[type_sym].find(current_scope) == type2vtab[type_sym].end()) {
                        create_vtab_for_struct_type(type_sym, current_scope);
                    }
                    llvm::Value* type_sym_vtab = type2vtab[type_sym][current_scope];
                    cond = builder->CreateICmpEQ(
                            vptr_int_hash,
                            CreateLoad( llvm_utils->create_gep(type_sym_vtab, 0) ) );
                    type_block = type_stmt_name->m_body;
                    n_type_block = type_stmt_name->n_body;
                    break ;
                }
                case ASR::type_stmtType::ClassStmt: {
                    llvm::Value* vptr_int_hash = CreateLoad(llvm_utils->create_gep(llvm_selector, 0));
                    ASR::ClassStmt_t* class_stmt = ASR::down_cast<ASR::ClassStmt_t>(select_type_stmts[i]);
                    ASR::symbol_t* class_sym = ASRUtils::symbol_get_past_external(class_stmt->m_sym);
                    if( ASR::is_a<ASR::StructType_t>(*class_sym) ) {
                        current_select_type_block_type = getStructType(
                            ASR::down_cast<ASR::StructType_t>(class_sym), true);
                        current_select_type_block_der_type = ASR::down_cast<ASR::StructType_t>(class_sym)->m_name;
                    } else {
                        LCOMPILERS_ASSERT(false);
                    }

                    std::vector<llvm::Value*>& class_sym_vtabs = class2vtab[class_sym][current_scope];
                    std::vector<llvm::Value*> conds;
                    conds.reserve(class_sym_vtabs.size());
                    for( size_t i = 0; i < class_sym_vtabs.size(); i++ ) {
                        conds.push_back(builder->CreateICmpEQ(
                            vptr_int_hash,
                            CreateLoad(llvm_utils->create_gep(class_sym_vtabs[i], 0)) ));
                    }
                    cond = builder->CreateOr(conds);
                    type_block = class_stmt->m_body;
                    n_type_block = class_stmt->n_body;
                    break ;
                }
                case ASR::type_stmtType::TypeStmtType: {
                    ASR::ttype_t* selector_var_type = ASRUtils::expr_type(x.m_selector);
                    ASR::TypeStmtType_t* type_stmt_type_t = ASR::down_cast<ASR::TypeStmtType_t>(select_type_stmts[i]);
                    ASR::ttype_t* type_stmt_type = type_stmt_type_t->m_type;
                    current_select_type_block_type = get_type_from_ttype_t_util(type_stmt_type)->getPointerTo();
                    llvm::Value* intrinsic_type_id = llvm::ConstantInt::get(getIntType(8),
                        llvm::APInt(64, -((int) type_stmt_type->type) -
                            ASRUtils::extract_kind_from_ttype_t(type_stmt_type), true));
                    llvm::Value* _type_id = nullptr;
                    if( ASRUtils::is_array(selector_var_type) ) {
                        llvm::Value* data_ptr = CreateLoad(arr_descr->get_pointer_to_data(llvm_selector));
                        _type_id = CreateLoad(llvm_utils->create_gep(data_ptr, 0));
                    } else {
                        _type_id = CreateLoad(llvm_utils->create_gep(llvm_selector, 0));
                    }
                    cond = builder->CreateICmpEQ(_type_id, intrinsic_type_id);
                    type_block = type_stmt_type_t->m_body;
                    n_type_block = type_stmt_type_t->n_body;
                    break;
                }
                default: {
                    throw CodeGenError("ASR::type_stmtType, " +
                                       std::to_string(x.m_body[i]->type) +
                                       " is not yet supported.");
                }
            }
            builder->CreateCondBr(cond, thenBB, elseBB);
            builder->SetInsertPoint(thenBB);
            {
                if( n_type_block == 1 && ASR::is_a<ASR::BlockCall_t>(*type_block[0]) ) {
                    ASR::BlockCall_t* block_call = ASR::down_cast<ASR::BlockCall_t>(type_block[0]);
                    ASR::Block_t* block_t = ASR::down_cast<ASR::Block_t>(block_call->m_m);
                    declare_vars(*block_t, false);
                    for( size_t j = 0; j < block_t->n_body; j++ ) {
                        this->visit_stmt(*block_t->m_body[j]);
                    }
                }
            }
            builder->CreateBr(mergeBB);

            start_new_block(elseBB);
            current_select_type_block_type = nullptr;
            current_select_type_block_der_type.clear();
        }
        if( x.n_default > 0 ) {
            for( size_t i = 0; i < x.n_default; i++ ) {
                this->visit_stmt(*x.m_default[i]);
            }
        }
        start_new_block(mergeBB);
    }

    void visit_IntegerCompare(const ASR::IntegerCompare_t &x) {
        if (x.m_value) {
            this->visit_expr_wrapper(x.m_value, true);
            return;
        }
        this->visit_expr_wrapper(x.m_left, true);
        llvm::Value *left = tmp;
        this->visit_expr_wrapper(x.m_right, true);
        llvm::Value *right = tmp;
        switch (x.m_op) {
            case (ASR::cmpopType::Eq) : {
                tmp = builder->CreateICmpEQ(left, right);
                break;
            }
            case (ASR::cmpopType::Gt) : {
                tmp = builder->CreateICmpSGT(left, right);
                break;
            }
            case (ASR::cmpopType::GtE) : {
                tmp = builder->CreateICmpSGE(left, right);
                break;
            }
            case (ASR::cmpopType::Lt) : {
                tmp = builder->CreateICmpSLT(left, right);
                break;
            }
            case (ASR::cmpopType::LtE) : {
                tmp = builder->CreateICmpSLE(left, right);
                break;
            }
            case (ASR::cmpopType::NotEq) : {
                tmp = builder->CreateICmpNE(left, right);
                break;
            }
            default : {
                throw CodeGenError("Comparison operator not implemented",
                        x.base.base.loc);
            }
        }
    }

    void visit_UnsignedIntegerCompare(const ASR::UnsignedIntegerCompare_t &x) {
        if (x.m_value) {
            this->visit_expr_wrapper(x.m_value, true);
            return;
        }
        this->visit_expr_wrapper(x.m_left, true);
        llvm::Value *left = tmp;
        this->visit_expr_wrapper(x.m_right, true);
        llvm::Value *right = tmp;
        switch (x.m_op) {
            case (ASR::cmpopType::Eq) : {
                tmp = builder->CreateICmpEQ(left, right);
                break;
            }
            case (ASR::cmpopType::Gt) : {
                tmp = builder->CreateICmpUGT(left, right);
                break;
            }
            case (ASR::cmpopType::GtE) : {
                tmp = builder->CreateICmpUGE(left, right);
                break;
            }
            case (ASR::cmpopType::Lt) : {
                tmp = builder->CreateICmpULT(left, right);
                break;
            }
            case (ASR::cmpopType::LtE) : {
                tmp = builder->CreateICmpULE(left, right);
                break;
            }
            case (ASR::cmpopType::NotEq) : {
                tmp = builder->CreateICmpNE(left, right);
                break;
            }
            default : {
                throw CodeGenError("Comparison operator not implemented",
                        x.base.base.loc);
            }
        }
    }

    void visit_CPtrCompare(const ASR::CPtrCompare_t &x) {
        if (x.m_value) {
            this->visit_expr_wrapper(x.m_value, true);
            return;
        }
        this->visit_expr_wrapper(x.m_left, true);
        llvm::Value *left = tmp;
        left = builder->CreatePtrToInt(left, getIntType(8, false));
        this->visit_expr_wrapper(x.m_right, true);
        llvm::Value *right = tmp;
        right = builder->CreatePtrToInt(right, getIntType(8, false));
        switch (x.m_op) {
            case (ASR::cmpopType::Eq) : {
                tmp = builder->CreateICmpEQ(left, right);
                break;
            }
            case (ASR::cmpopType::Gt) : {
                tmp = builder->CreateICmpSGT(left, right);
                break;
            }
            case (ASR::cmpopType::GtE) : {
                tmp = builder->CreateICmpSGE(left, right);
                break;
            }
            case (ASR::cmpopType::Lt) : {
                tmp = builder->CreateICmpSLT(left, right);
                break;
            }
            case (ASR::cmpopType::LtE) : {
                tmp = builder->CreateICmpSLE(left, right);
                break;
            }
            case (ASR::cmpopType::NotEq) : {
                tmp = builder->CreateICmpNE(left, right);
                break;
            }
            default : {
                throw CodeGenError("Comparison operator not implemented",
                        x.base.base.loc);
            }
        }
    }

    void visit_RealCompare(const ASR::RealCompare_t &x) {
        if (x.m_value) {
            this->visit_expr_wrapper(x.m_value, true);
            return;
        }
        this->visit_expr_wrapper(x.m_left, true);
        llvm::Value *left = tmp;
        this->visit_expr_wrapper(x.m_right, true);
        llvm::Value *right = tmp;
        switch (x.m_op) {
            case (ASR::cmpopType::Eq) : {
                tmp = builder->CreateFCmpUEQ(left, right);
                break;
            }
            case (ASR::cmpopType::Gt) : {
                tmp = builder->CreateFCmpUGT(left, right);
                break;
            }
            case (ASR::cmpopType::GtE) : {
                tmp = builder->CreateFCmpUGE(left, right);
                break;
            }
            case (ASR::cmpopType::Lt) : {
                tmp = builder->CreateFCmpULT(left, right);
                break;
            }
            case (ASR::cmpopType::LtE) : {
                tmp = builder->CreateFCmpULE(left, right);
                break;
            }
            case (ASR::cmpopType::NotEq) : {
                tmp = builder->CreateFCmpUNE(left, right);
                break;
            }
            default : {
                throw CodeGenError("Comparison operator not implemented",
                        x.base.base.loc);
            }
        }
    }

    void visit_ComplexCompare(const ASR::ComplexCompare_t &x) {
        if (x.m_value) {
            this->visit_expr_wrapper(x.m_value, true);
            return;
        }
        this->visit_expr_wrapper(x.m_left, true);
        llvm::Value *left = tmp;
        this->visit_expr_wrapper(x.m_right, true);
        llvm::Value *right = tmp;
        llvm::Value* real_left = complex_re(left, left->getType());
        llvm::Value* real_right = complex_re(right, right->getType());
        llvm::Value* img_left = complex_im(left, left->getType());
        llvm::Value* img_right = complex_im(right, right->getType());
        llvm::Value *real_res, *img_res;
        switch (x.m_op) {
            case (ASR::cmpopType::Eq) : {
                real_res = builder->CreateFCmpUEQ(real_left, real_right);
                img_res = builder->CreateFCmpUEQ(img_left, img_right);
                break;
            }
            case (ASR::cmpopType::NotEq) : {
                real_res = builder->CreateFCmpUNE(real_left, real_right);
                img_res = builder->CreateFCmpUNE(img_left, img_right);
                break;
            }
            default : {
                throw CodeGenError("Comparison operator not implemented",
                        x.base.base.loc);
            }
        }
        tmp = builder->CreateAnd(real_res, img_res);
    }

    void visit_StringCompare(const ASR::StringCompare_t &x) {
        if (x.m_value) {
            this->visit_expr_wrapper(x.m_value, true);
            return;
        }
        this->visit_expr_wrapper(x.m_left, true);
        llvm::Value *left = tmp;
        this->visit_expr_wrapper(x.m_right, true);
        llvm::Value *right = tmp;
        bool is_single_char = (ASR::is_a<ASR::StringItem_t>(*x.m_left) &&
                               ASR::is_a<ASR::StringItem_t>(*x.m_right));
        if( is_single_char ) {
            left = LLVM::CreateLoad(*builder, left);
            right = LLVM::CreateLoad(*builder, right);
        }
        std::string fn;
        switch (x.m_op) {
            case (ASR::cmpopType::Eq) : {
                if( is_single_char ) {
                    tmp = builder->CreateICmpEQ(left, right);
                    return ;
                }
                fn = "_lpython_str_compare_eq";
                break;
            }
            case (ASR::cmpopType::NotEq) : {
                if( is_single_char ) {
                    tmp = builder->CreateICmpNE(left, right);
                    return ;
                }
                fn = "_lpython_str_compare_noteq";
                break;
            }
            case (ASR::cmpopType::Gt) : {
                if( is_single_char ) {
                    tmp = builder->CreateICmpSGT(left, right);
                    return ;
                }
                fn = "_lpython_str_compare_gt";
                break;
            }
            case (ASR::cmpopType::GtE) : {
                if( is_single_char ) {
                    tmp = builder->CreateICmpSGE(left, right);
                    return ;
                }
                fn = "_lpython_str_compare_gte";
                break;
            }
            case (ASR::cmpopType::Lt) : {
                if( is_single_char ) {
                    tmp = builder->CreateICmpSLT(left, right);
                    return ;
                }
                fn = "_lpython_str_compare_lt";
                break;
            }
            case (ASR::cmpopType::LtE) : {
                if( is_single_char ) {
                    tmp = builder->CreateICmpSLE(left, right);
                    return ;
                }
                fn = "_lpython_str_compare_lte";
                break;
            }
            default : {
                throw CodeGenError("Comparison operator not implemented",
                        x.base.base.loc);
            }
        }
        tmp = lfortran_str_cmp(left, right, fn);
    }

    void visit_LogicalCompare(const ASR::LogicalCompare_t &x) {
        if (x.m_value) {
            this->visit_expr_wrapper(x.m_value, true);
            return;
        }
        this->visit_expr_wrapper(x.m_left, true);
        llvm::Value *left = tmp;
        this->visit_expr_wrapper(x.m_right, true);
        llvm::Value *right = tmp;
        // i1 -> i32
        left = builder->CreateZExt(left, llvm::Type::getInt32Ty(context));
        right = builder->CreateZExt(right, llvm::Type::getInt32Ty(context));
        switch (x.m_op) {
            case (ASR::cmpopType::Eq) : {
                tmp = builder->CreateICmpEQ(left, right);
                break;
            }
            case (ASR::cmpopType::NotEq) : {
                tmp = builder->CreateICmpNE(left, right);
                break;
            }
            case (ASR::cmpopType::Gt) : {
                tmp = builder->CreateICmpUGT(left, right);
                break;
            }
            case (ASR::cmpopType::GtE) : {
                tmp = builder->CreateICmpUGE(left, right);
                break;
            }
            case (ASR::cmpopType::Lt) : {
                tmp = builder->CreateICmpULT(left, right);
                break;
            }
            case (ASR::cmpopType::LtE) : {
                tmp = builder->CreateICmpULE(left, right);
                break;
            }
            default : {
                throw CodeGenError("Comparison operator not implemented",
                        x.base.base.loc);
            }
        }
    }

    void visit_OverloadedCompare(const ASR::OverloadedCompare_t &x) {
        this->visit_expr(*x.m_overloaded);
    }

    void visit_If(const ASR::If_t &x) {
        this->visit_expr_wrapper(x.m_test, true);
        llvm_utils->create_if_else(tmp, [=]() {
            for (size_t i=0; i<x.n_body; i++) {
                this->visit_stmt(*x.m_body[i]);
            }
        }, [=]() {
            for (size_t i=0; i<x.n_orelse; i++) {
                this->visit_stmt(*x.m_orelse[i]);
            }
        });
    }

    void visit_IfExp(const ASR::IfExp_t &x) {
        // IfExp(expr test, expr body, expr orelse, ttype type, expr? value)
        this->visit_expr_wrapper(x.m_test, true);
        llvm::Value *cond = tmp;
        llvm::Value *then_val = nullptr;
        llvm::Value *else_val = nullptr;
        llvm_utils->create_if_else(cond, [=, &then_val]() {
            this->visit_expr_wrapper(x.m_body, true);
            then_val = tmp;
        }, [=, &else_val]() {
            this->visit_expr_wrapper(x.m_orelse, true);
            else_val = tmp;
        });
        tmp = builder->CreateSelect(cond, then_val, else_val);
    }

    // TODO: Implement visit_DooLoop
    //void visit_DoLoop(const ASR::DoLoop_t &x) {
    //}

    void visit_WhileLoop(const ASR::WhileLoop_t &x) {
        create_loop(x.m_name, [=]() {
            this->visit_expr_wrapper(x.m_test, true);
            return tmp;
        }, [=]() {
            for (size_t i=0; i<x.n_body; i++) {
                this->visit_stmt(*x.m_body[i]);
            }
        });
    }

    bool case_insensitive_string_compare(const std::string& str1, const std::string& str2) {
        if (str1.size() != str2.size()) {
            return false;
        }
        for (std::string::const_iterator c1 = str1.begin(), c2 = str2.begin(); c1 != str1.end(); ++c1, ++c2) {
            if (tolower(static_cast<unsigned char>(*c1)) != tolower(static_cast<unsigned char>(*c2))) {
                return false;
            }
        }
        return true;
    }

    void visit_Exit(const ASR::Exit_t &x) {
        if (x.m_stmt_name) {
            std::string stmt_name = std::string(x.m_stmt_name) + ".end";
            int nested_block_depth = loop_or_block_end_names.size();
            int i = nested_block_depth - 1;
            for (; i >= 0; i--) {
                if (case_insensitive_string_compare(loop_or_block_end_names[i], stmt_name)) {
                    break;
                }
            }
            if (i >= 0) {
                builder->CreateBr(loop_or_block_end[i]);
            } else {
                throw CodeGenError("Could not find block or loop named " + std::string(x.m_stmt_name) + " in parent scope to exit from.",
                x.base.base.loc);
            }
        } else {
            builder->CreateBr(loop_or_block_end.back());
        }
        llvm::BasicBlock *bb = llvm::BasicBlock::Create(context, "unreachable_after_exit");
        start_new_block(bb);
    }

    void visit_Cycle(const ASR::Cycle_t &x) {
        if (x.m_stmt_name) {
            std::string stmt_name = std::string(x.m_stmt_name) + ".head";
            int nested_block_depth = loop_head_names.size();
            int i = nested_block_depth - 1;
            for (; i >= 0; i--) {
                if (case_insensitive_string_compare(loop_head_names[i], stmt_name)) {
                    break;
                }
            }
            if (i >= 0) {
                builder->CreateBr(loop_head[i]);
            } else {
                throw CodeGenError("Could not find loop named " + std::string(x.m_stmt_name) + " in parent scope to cycle to.",
                x.base.base.loc);
            }
        } else {
            builder->CreateBr(loop_head.back());
        }
        llvm::BasicBlock *bb = llvm::BasicBlock::Create(context, "unreachable_after_cycle");
        start_new_block(bb);
    }

    void visit_Return(const ASR::Return_t & /* x */) {
        builder->CreateBr(proc_return);
        llvm::BasicBlock *bb = llvm::BasicBlock::Create(context, "unreachable_after_return");
        start_new_block(bb);
    }

    void visit_GoTo(const ASR::GoTo_t &x) {
        if (llvm_goto_targets.find(x.m_target_id) == llvm_goto_targets.end()) {
            // If the target does not exist yet, create it
            llvm::BasicBlock *new_target = llvm::BasicBlock::Create(context, "goto_target");
            llvm_goto_targets[x.m_target_id] = new_target;
        }
        llvm::BasicBlock *target = llvm_goto_targets[x.m_target_id];
        builder->CreateBr(target);
        llvm::BasicBlock *bb = llvm::BasicBlock::Create(context, "unreachable_after_goto");
        start_new_block(bb);
    }

    void visit_GoToTarget(const ASR::GoToTarget_t &x) {
        if (llvm_goto_targets.find(x.m_id) == llvm_goto_targets.end()) {
            // If the target does not exist yet, create it
            llvm::BasicBlock *new_target = llvm::BasicBlock::Create(context, "goto_target");
            llvm_goto_targets[x.m_id] = new_target;
        }
        llvm::BasicBlock *target = llvm_goto_targets[x.m_id];
        start_new_block(target);
    }

    void visit_LogicalBinOp(const ASR::LogicalBinOp_t &x) {
        if (x.m_value) {
            this->visit_expr_wrapper(x.m_value, true);
            return;
        }
        this->visit_expr_wrapper(x.m_left, true);
        llvm::Value *left_val = tmp;
        this->visit_expr_wrapper(x.m_right, true);
        llvm::Value *right_val = tmp;
        llvm::Value *zero, *cond;
        llvm::AllocaInst *result;
        if (ASRUtils::is_integer(*x.m_type)) {
            int a_kind = down_cast<ASR::Integer_t>(x.m_type)->m_kind;
            int init_value_bits = 8*a_kind;
            zero = llvm::ConstantInt::get(context,
                            llvm::APInt(init_value_bits, 0));
            cond = builder->CreateICmpEQ(left_val, zero);
            result = builder->CreateAlloca(getIntType(a_kind), nullptr);
        } else if (ASRUtils::is_real(*x.m_type)) {
            int a_kind = down_cast<ASR::Real_t>(x.m_type)->m_kind;
            int init_value_bits = 8*a_kind;
            if (init_value_bits == 32) {
                zero = llvm::ConstantFP::get(context,
                                    llvm::APFloat((float)0));
            } else {
                zero = llvm::ConstantFP::get(context,
                                    llvm::APFloat((double)0));
            }
            result = builder->CreateAlloca(getFPType(a_kind), nullptr);
            cond = builder->CreateFCmpUEQ(left_val, zero);
        } else if (ASRUtils::is_character(*x.m_type)) {
            zero = llvm::Constant::getNullValue(character_type);
            cond = lfortran_str_cmp(left_val, zero, "_lpython_str_compare_eq");
            result = builder->CreateAlloca(character_type, nullptr);
        } else if (ASRUtils::is_logical(*x.m_type)) {
            zero = llvm::ConstantInt::get(context,
                            llvm::APInt(1, 0));
            cond = builder->CreateICmpEQ(left_val, zero);
            result = builder->CreateAlloca(llvm::Type::getInt1Ty(context), nullptr);
        } else {
            throw CodeGenError("Only Integer, Real, Strings and Logical types are supported "
            "in logical binary operation.", x.base.base.loc);
        }
        switch (x.m_op) {
            case ASR::logicalbinopType::And: {
                llvm_utils->create_if_else(cond, [&, result, left_val]() {
                    LLVM::CreateStore(*builder, left_val, result);
                }, [&, result, right_val]() {
                    LLVM::CreateStore(*builder, right_val, result);
                });
                tmp = LLVM::CreateLoad(*builder, result);
                break;
            };
            case ASR::logicalbinopType::Or: {
                llvm_utils->create_if_else(cond, [&, result, right_val]() {
                    LLVM::CreateStore(*builder, right_val, result);

                }, [&, result, left_val]() {
                    LLVM::CreateStore(*builder, left_val, result);
                });
                tmp = LLVM::CreateLoad(*builder, result);
                break;
            };
            case ASR::logicalbinopType::Xor: {
                tmp = builder->CreateXor(left_val, right_val);
                break;
            };
            case ASR::logicalbinopType::NEqv: {
                tmp = builder->CreateXor(left_val, right_val);
                break;
            };
            case ASR::logicalbinopType::Eqv: {
                tmp = builder->CreateXor(left_val, right_val);
                tmp = builder->CreateNot(tmp);
            };
        }
    }

    void visit_StringRepeat(const ASR::StringRepeat_t &x) {
        if (x.m_value) {
            this->visit_expr_wrapper(x.m_value, true);
            return;
        }
        this->visit_expr_wrapper(x.m_left, true);
        llvm::Value *left_val = tmp;
        this->visit_expr_wrapper(x.m_right, true);
        llvm::Value *right_val = tmp;
        tmp = lfortran_strrepeat(left_val, right_val);
    }

    void visit_StringConcat(const ASR::StringConcat_t &x) {
        if (x.m_value) {
            this->visit_expr_wrapper(x.m_value, true);
            return;
        }
        this->visit_expr_wrapper(x.m_left, true);
        llvm::Value *left_val = tmp;
        this->visit_expr_wrapper(x.m_right, true);
        llvm::Value *right_val = tmp;
        tmp = lfortran_strop(left_val, right_val, "_lfortran_strcat");
    }

    void visit_StringLen(const ASR::StringLen_t &x) {
        if (x.m_value) {
            this->visit_expr_wrapper(x.m_value, true);
            return;
        }
        this->visit_expr_wrapper(x.m_arg, true);
        llvm::AllocaInst *parg = builder->CreateAlloca(character_type, nullptr);
        builder->CreateStore(tmp, parg);
        tmp = lfortran_str_len(parg);
    }

    void visit_StringOrd(const ASR::StringOrd_t &x) {
        if (x.m_value) {
            this->visit_expr_wrapper(x.m_value, true);
            return;
        }
        this->visit_expr_wrapper(x.m_arg, true);
        llvm::AllocaInst *parg = builder->CreateAlloca(character_type, nullptr);
        builder->CreateStore(tmp, parg);
        tmp = lfortran_str_ord(parg);
    }

    void visit_StringChr(const ASR::StringChr_t &x) {
        if (x.m_value) {
            this->visit_expr_wrapper(x.m_value, true);
            return;
        }
        this->visit_expr_wrapper(x.m_arg, true);
        tmp = lfortran_str_chr(tmp);
    }

    void visit_StringItem(const ASR::StringItem_t& x) {
        if (x.m_value) {
            this->visit_expr_wrapper(x.m_value, true);
            return;
        }
        this->visit_expr_wrapper(x.m_idx, true);
        llvm::Value *idx = tmp;
        this->visit_expr_wrapper(x.m_arg, true);
        llvm::Value *str = tmp;
        if( is_assignment_target ) {
            idx = builder->CreateSub(idx, llvm::ConstantInt::get(context, llvm::APInt(32, 1)));
            std::vector<llvm::Value*> idx_vec = {idx};
            tmp = CreateGEP(str, idx_vec);
        } else {
            tmp = lfortran_str_item(str, idx);
        }
    }

    void visit_StringSection(const ASR::StringSection_t& x) {
        if (x.m_value) {
            this->visit_expr_wrapper(x.m_value, true);
            return;
         }
        this->visit_expr_wrapper(x.m_arg, true);
        llvm::Value *str = tmp;
        llvm::Value *left, *right, *step;
        llvm::Value *left_present, *right_present;
        if (x.m_start) {
            this->visit_expr_wrapper(x.m_start, true);
            left = tmp;
            left_present = llvm::ConstantInt::get(context,
                llvm::APInt(1, 1));
        } else {
            left = llvm::Constant::getNullValue(llvm::Type::getInt32Ty(context));
            left_present = llvm::ConstantInt::get(context,
                llvm::APInt(1, 0));
        }
        if (x.m_end) {
            this->visit_expr_wrapper(x.m_end, true);
            right = tmp;
            right_present = llvm::ConstantInt::get(context,
                llvm::APInt(1, 1));
        } else {
            right = llvm::Constant::getNullValue(llvm::Type::getInt32Ty(context));
            right_present = llvm::ConstantInt::get(context,
                llvm::APInt(1, 0));
        }
        if (x.m_step) {
            this->visit_expr_wrapper(x.m_step, true);
            step = tmp;
        } else {
            step = llvm::ConstantInt::get(context,
                llvm::APInt(32, 1));
        }
        tmp = lfortran_str_slice(str, left, right, step, left_present, right_present);
    }

    template <typename T>
    void handle_SU_IntegerBinOp(const T &x) {
        if (x.m_value) {
            this->visit_expr_wrapper(x.m_value, true);
            return;
        }
        this->visit_expr_wrapper(x.m_left, true);
        llvm::Value *left_val = tmp;
        this->visit_expr_wrapper(x.m_right, true);
        llvm::Value *right_val = tmp;
        LCOMPILERS_ASSERT(ASRUtils::is_integer(*x.m_type) ||
            ASRUtils::is_unsigned_integer(*x.m_type))
        switch (x.m_op) {
            case ASR::binopType::Add: {
                tmp = builder->CreateAdd(left_val, right_val);
                break;
            };
            case ASR::binopType::Sub: {
                tmp = builder->CreateSub(left_val, right_val);
                break;
            };
            case ASR::binopType::Mul: {
                tmp = builder->CreateMul(left_val, right_val);
                break;
            };
            case ASR::binopType::Div: {
                tmp = builder->CreateUDiv(left_val, right_val);
                break;
            };
            case ASR::binopType::Pow: {
                llvm::Type *type;
                int a_kind;
                a_kind = down_cast<ASR::Integer_t>(ASRUtils::type_get_past_pointer(x.m_type))->m_kind;
                type = getFPType(a_kind);
                llvm::Value *fleft = builder->CreateSIToFP(left_val,
                        type);
                llvm::Value *fright = builder->CreateSIToFP(right_val,
                        type);
                std::string func_name = a_kind == 4 ? "llvm.pow.f32" : "llvm.pow.f64";
                llvm::Function *fn_pow = module->getFunction(func_name);
                if (!fn_pow) {
                    llvm::FunctionType *function_type = llvm::FunctionType::get(
                            type, { type, type}, false);
                    fn_pow = llvm::Function::Create(function_type,
                            llvm::Function::ExternalLinkage, func_name,
                            module.get());
                }
                tmp = builder->CreateCall(fn_pow, {fleft, fright});
                type = getIntType(a_kind);
                tmp = builder->CreateFPToSI(tmp, type);
                break;
            };
            case ASR::binopType::BitOr: {
                tmp = builder->CreateOr(left_val, right_val);
                break;
            }
            case ASR::binopType::BitAnd: {
                tmp = builder->CreateAnd(left_val, right_val);
                break;
            }
            case ASR::binopType::BitXor: {
                tmp = builder->CreateXor(left_val, right_val);
                break;
            }
            case ASR::binopType::BitLShift: {
                tmp = builder->CreateShl(left_val, right_val);
                break;
            }
            case ASR::binopType::BitRShift: {
                tmp = builder->CreateAShr(left_val, right_val);
                break;
            }
        }
    }

    void visit_IntegerBinOp(const ASR::IntegerBinOp_t &x) {
        handle_SU_IntegerBinOp(x);
    }

    void visit_UnsignedIntegerBinOp(const ASR::UnsignedIntegerBinOp_t &x) {
        handle_SU_IntegerBinOp(x);
    }

    void visit_RealBinOp(const ASR::RealBinOp_t &x) {
        if (x.m_value) {
            this->visit_expr_wrapper(x.m_value, true);
            return;
        }
        lookup_enum_value_for_nonints = true;
        this->visit_expr_wrapper(x.m_left, true);
        llvm::Value *left_val = tmp;
        this->visit_expr_wrapper(x.m_right, true);
        llvm::Value *right_val = tmp;
        lookup_enum_value_for_nonints = false;
        LCOMPILERS_ASSERT(ASRUtils::is_real(*x.m_type))
        switch (x.m_op) {
            case ASR::binopType::Add: {
                tmp = builder->CreateFAdd(left_val, right_val);
                break;
            };
            case ASR::binopType::Sub: {
                tmp = builder->CreateFSub(left_val, right_val);
                break;
            };
            case ASR::binopType::Mul: {
                tmp = builder->CreateFMul(left_val, right_val);
                break;
            };
            case ASR::binopType::Div: {
                tmp = builder->CreateFDiv(left_val, right_val);
                break;
            };
            case ASR::binopType::Pow: {
                llvm::Type *type;
                int a_kind;
                a_kind = down_cast<ASR::Real_t>(ASRUtils::type_get_past_pointer(x.m_type))->m_kind;
                type = getFPType(a_kind);
                std::string func_name = a_kind == 4 ? "llvm.pow.f32" : "llvm.pow.f64";
                llvm::Function *fn_pow = module->getFunction(func_name);
                if (!fn_pow) {
                    llvm::FunctionType *function_type = llvm::FunctionType::get(
                            type, { type, type }, false);
                    fn_pow = llvm::Function::Create(function_type,
                            llvm::Function::ExternalLinkage, func_name,
                            module.get());
                }
                tmp = builder->CreateCall(fn_pow, {left_val, right_val});
                break;
            };
            default: {
                throw CodeGenError("Binary operator '" + ASRUtils::binop_to_str_python(x.m_op) + "' not supported",
                    x.base.base.loc);
            }
        }
    }

    void visit_ComplexBinOp(const ASR::ComplexBinOp_t &x) {
        if (x.m_value) {
            this->visit_expr_wrapper(x.m_value, true);
            return;
        }
        this->visit_expr_wrapper(x.m_left, true);
        llvm::Value *left_val = tmp;
        this->visit_expr_wrapper(x.m_right, true);
        llvm::Value *right_val = tmp;
        LCOMPILERS_ASSERT(ASRUtils::is_complex(*x.m_type));
        llvm::Type *type;
        int a_kind;
        a_kind = down_cast<ASR::Complex_t>(ASRUtils::type_get_past_pointer(x.m_type))->m_kind;
        type = getComplexType(a_kind);
        if( left_val->getType()->isPointerTy() ) {
            left_val = CreateLoad(left_val);
        }
        if( right_val->getType()->isPointerTy() ) {
            right_val = CreateLoad(right_val);
        }
        std::string fn_name;
        switch (x.m_op) {
            case ASR::binopType::Add: {
                if (a_kind == 4) {
                    fn_name = "_lfortran_complex_add_32";
                } else {
                    fn_name = "_lfortran_complex_add_64";
                }
                break;
            };
            case ASR::binopType::Sub: {
                if (a_kind == 4) {
                    fn_name = "_lfortran_complex_sub_32";
                } else {
                    fn_name = "_lfortran_complex_sub_64";
                }
                break;
            };
            case ASR::binopType::Mul: {
                if (a_kind == 4) {
                    fn_name = "_lfortran_complex_mul_32";
                } else {
                    fn_name = "_lfortran_complex_mul_64";
                }
                break;
            };
            case ASR::binopType::Div: {
                if (a_kind == 4) {
                    fn_name = "_lfortran_complex_div_32";
                } else {
                    fn_name = "_lfortran_complex_div_64";
                }
                break;
            };
            case ASR::binopType::Pow: {
                if (a_kind == 4) {
                    fn_name = "_lfortran_complex_pow_32";
                } else {
                    fn_name = "_lfortran_complex_pow_64";
                }
                break;
            };
            default: {
                throw CodeGenError("Binary operator '" + ASRUtils::binop_to_str_python(x.m_op) + "' not supported",
                    x.base.base.loc);
            }
        }
        tmp = lfortran_complex_bin_op(left_val, right_val, fn_name, type);
    }

    void visit_OverloadedBinOp(const ASR::OverloadedBinOp_t &x) {
        this->visit_expr(*x.m_overloaded);
    }

    void visit_OverloadedUnaryMinus(const ASR::OverloadedUnaryMinus_t &x) {
        this->visit_expr(*x.m_overloaded);
    }

    void visit_IntegerBitNot(const ASR::IntegerBitNot_t &x) {
        if (x.m_value) {
            this->visit_expr_wrapper(x.m_value, true);
            return;
        }
        this->visit_expr_wrapper(x.m_arg, true);
        tmp = builder->CreateNot(tmp);
    }

    void visit_IntegerUnaryMinus(const ASR::IntegerUnaryMinus_t &x) {
        if (x.m_value) {
            this->visit_expr_wrapper(x.m_value, true);
            return;
        }
        this->visit_expr_wrapper(x.m_arg, true);
        llvm::Value *zero = llvm::ConstantInt::get(context,
            llvm::APInt(ASRUtils::extract_kind_from_ttype_t(ASRUtils::expr_type(x.m_arg)) * 8, 0));
        tmp = builder->CreateSub(zero, tmp);
    }

    void visit_RealUnaryMinus(const ASR::RealUnaryMinus_t &x) {
        if (x.m_value) {
            this->visit_expr_wrapper(x.m_value, true);
            return;
        }
        this->visit_expr_wrapper(x.m_arg, true);
        llvm::Value *zero;
        int a_kind = down_cast<ASR::Real_t>(x.m_type)->m_kind;
        if (a_kind == 4) {
            zero = llvm::ConstantFP::get(context,
                llvm::APFloat((float)0.0));
        } else if (a_kind == 8) {
            zero = llvm::ConstantFP::get(context,
                llvm::APFloat((double)0.0));
        } else {
            throw CodeGenError("RealUnaryMinus: kind not supported yet");
        }

        tmp = builder->CreateFSub(zero, tmp);
    }

    void visit_ComplexUnaryMinus(const ASR::ComplexUnaryMinus_t &x) {
        if (x.m_value) {
            this->visit_expr_wrapper(x.m_value, true);
            return;
        }
        this->visit_expr_wrapper(x.m_arg, true);
        llvm::Value *c = tmp;
        double re = 0.0;
        double im = 0.0;
        llvm::Value *re2, *im2;
        llvm::Type *type;
        int a_kind = down_cast<ASR::Complex_t>(x.m_type)->m_kind;
        std::string f_name;
        switch (a_kind) {
            case 4: {
                re2 = llvm::ConstantFP::get(context, llvm::APFloat((float)re));
                im2 = llvm::ConstantFP::get(context, llvm::APFloat((float)im));
                type = complex_type_4;
                f_name = "_lfortran_complex_sub_32";
                break;
            }
            case 8: {
                re2 = llvm::ConstantFP::get(context, llvm::APFloat(re));
                im2 = llvm::ConstantFP::get(context, llvm::APFloat(im));
                type = complex_type_8;
                f_name = "_lfortran_complex_sub_64";
                break;
            }
            default: {
                throw CodeGenError("kind type is not supported");
            }
        }
        tmp = complex_from_floats(re2, im2, type);
        llvm::Value *zero_c = tmp;
        tmp = lfortran_complex_bin_op(zero_c, c, f_name, type);
    }

    template <typename T>
    void handle_SU_IntegerConstant(const T &x) {
        int64_t val = x.m_n;
        int a_kind = ASRUtils::extract_kind_from_ttype_t(x.m_type);
        switch( a_kind ) {
            case 1: {
                tmp = llvm::ConstantInt::get(context, llvm::APInt(8, val, true));
                break ;
            }
            case 2: {
                tmp = llvm::ConstantInt::get(context, llvm::APInt(16, val, true));
                break ;
            }
            case 4 : {
                tmp = llvm::ConstantInt::get(context, llvm::APInt(32, static_cast<int32_t>(val), true));
                break;
            }
            case 8 : {
                tmp = llvm::ConstantInt::get(context, llvm::APInt(64, val, true));
                break;
            }
            default : {
                throw CodeGenError("Constant integers of " + std::to_string(a_kind)
                                    + " bytes aren't supported yet.");
            }

        }
    }

    void visit_IntegerConstant(const ASR::IntegerConstant_t &x) {
        handle_SU_IntegerConstant(x);
    }

    void visit_UnsignedIntegerConstant(const ASR::UnsignedIntegerConstant_t &x) {
        handle_SU_IntegerConstant(x);
    }

    void visit_RealConstant(const ASR::RealConstant_t &x) {
        double val = x.m_r;
        int a_kind = ((ASR::Real_t*)(&(x.m_type->base)))->m_kind;
        switch( a_kind ) {

            case 4 : {
                tmp = llvm::ConstantFP::get(context, llvm::APFloat((float)val));
                break;
            }
            case 8 : {
                tmp = llvm::ConstantFP::get(context, llvm::APFloat(val));
                break;
            }
            default : {
                break;
            }

        }

    }

    void visit_ArrayConstant(const ASR::ArrayConstant_t &x) {
        llvm::Type* el_type;
        ASR::ttype_t* x_m_type = ASRUtils::type_get_past_array(x.m_type);
        if (ASR::is_a<ASR::Integer_t>(*x_m_type)) {
            el_type = getIntType(ASR::down_cast<ASR::Integer_t>(x_m_type)->m_kind);
        } else if (ASR::is_a<ASR::Real_t>(*x_m_type)) {
            switch (ASR::down_cast<ASR::Real_t>(x_m_type)->m_kind) {
                case (4) :
                    el_type = llvm::Type::getFloatTy(context); break;
                case (8) :
                    el_type = llvm::Type::getDoubleTy(context); break;
                default :
                    throw CodeGenError("ConstArray real kind not supported yet");
            }
        } else if (ASR::is_a<ASR::Logical_t>(*x_m_type)) {
            el_type = llvm::Type::getInt1Ty(context);
        } else if (ASR::is_a<ASR::Character_t>(*x_m_type)) {
            el_type = character_type;
        } else {
            throw CodeGenError("ConstArray type not supported yet");
        }
        // Create <n x float> type, where `n` is the length of the `x` constant array
        llvm::Type* type_fxn = FIXED_VECTOR_TYPE::get(el_type, x.n_args);
        // Create a pointer <n x float>* to a stack allocated <n x float>
        llvm::AllocaInst *p_fxn = builder->CreateAlloca(type_fxn, nullptr);
        // Assign the array elements to `p_fxn`.
        for (size_t i=0; i < x.n_args; i++) {
            llvm::Value *llvm_el = llvm_utils->create_gep(p_fxn, i);
            ASR::expr_t *el = x.m_args[i];
            int64_t ptr_loads_copy = ptr_loads;
            ptr_loads = 2;
            this->visit_expr_wrapper(el, true);
            ptr_loads = ptr_loads_copy;
            builder->CreateStore(tmp, llvm_el);
        }
        // Return the vector as float* type:
        tmp = llvm_utils->create_gep(p_fxn, 0);
    }

    void visit_Assert(const ASR::Assert_t &x) {
        if (compiler_options.emit_debug_info) debug_emit_loc(x);
        this->visit_expr_wrapper(x.m_test, true);
        llvm_utils->create_if_else(tmp, []() {}, [=]() {
            if (compiler_options.emit_debug_info) {
                llvm::Value *fmt_ptr = builder->CreateGlobalStringPtr(infile);
                llvm::Value *fmt_ptr1 = llvm::ConstantInt::get(context, llvm::APInt(
                    1, compiler_options.use_colors));
                call_print_stacktrace_addresses(context, *module, *builder,
                    {fmt_ptr, fmt_ptr1});
            }
            if (x.m_msg) {
                char* s = ASR::down_cast<ASR::StringConstant_t>(x.m_msg)->m_s;
                llvm::Value *fmt_ptr = builder->CreateGlobalStringPtr("AssertionError: %s\n");
                llvm::Value *fmt_ptr2 = builder->CreateGlobalStringPtr(s);
                print_error(context, *module, *builder, {fmt_ptr, fmt_ptr2});
            } else {
                llvm::Value *fmt_ptr = builder->CreateGlobalStringPtr("AssertionError\n");
                print_error(context, *module, *builder, {fmt_ptr});
            }
            int exit_code_int = 1;
            llvm::Value *exit_code = llvm::ConstantInt::get(context,
                    llvm::APInt(32, exit_code_int));
            exit(context, *module, *builder, exit_code);
        });
    }

    void visit_ComplexConstructor(const ASR::ComplexConstructor_t &x) {
        if (x.m_value) {
            this->visit_expr_wrapper(x.m_value, true);
            return;
        }
        this->visit_expr_wrapper(x.m_re, true);
        llvm::Value *re_val = tmp;

        this->visit_expr_wrapper(x.m_im, true);
        llvm::Value *im_val = tmp;

        int a_kind = ASRUtils::extract_kind_from_ttype_t(x.m_type);

        llvm::Value *re2, *im2;
        llvm::Type *type;
        switch( a_kind ) {
            case 4: {
                re2 = builder->CreateFPTrunc(re_val, llvm::Type::getFloatTy(context));
                im2 = builder->CreateFPTrunc(im_val, llvm::Type::getFloatTy(context));
                type = complex_type_4;
                break;
            }
            case 8: {
                re2 = builder->CreateFPExt(re_val, llvm::Type::getDoubleTy(context));
                im2 = builder->CreateFPExt(im_val, llvm::Type::getDoubleTy(context));
                type = complex_type_8;
                break;
            }
            default: {
                throw CodeGenError("kind type is not supported");
            }
        }
        tmp = complex_from_floats(re2, im2, type);
    }

    void visit_ComplexConstant(const ASR::ComplexConstant_t &x) {
        double re = x.m_re;
        double im = x.m_im;
        int a_kind = ASRUtils::extract_kind_from_ttype_t(x.m_type);
        llvm::Value *re2, *im2;
        llvm::Type *type;
        switch( a_kind ) {
            case 4: {
                re2 = llvm::ConstantFP::get(context, llvm::APFloat((float)re));
                im2 = llvm::ConstantFP::get(context, llvm::APFloat((float)im));
                type = complex_type_4;
                break;
            }
            case 8: {
                re2 = llvm::ConstantFP::get(context, llvm::APFloat(re));
                im2 = llvm::ConstantFP::get(context, llvm::APFloat(im));
                type = complex_type_8;
                break;
            }
            default: {
                throw CodeGenError("kind type is not supported");
            }
        }
        tmp = complex_from_floats(re2, im2, type);
    }

    void visit_LogicalConstant(const ASR::LogicalConstant_t &x) {
        int val;
        if (x.m_value == true) {
            val = 1;
        } else {
            val = 0;
        }
        tmp = llvm::ConstantInt::get(context, llvm::APInt(1, val));
    }

    void visit_LogicalNot(const ASR::LogicalNot_t &x) {
        if (x.m_value) {
            this->visit_expr_wrapper(x.m_value, true);
            return;
        }
        this->visit_expr_wrapper(x.m_arg, true);
        llvm::Value *arg = tmp;
        tmp = builder->CreateNot(arg);
    }

    void visit_StringConstant(const ASR::StringConstant_t &x) {
        tmp = builder->CreateGlobalStringPtr(x.m_s);
    }

    inline void fetch_ptr(ASR::Variable_t* x) {
        uint32_t x_h = get_hash((ASR::asr_t*)x);
        LCOMPILERS_ASSERT(llvm_symtab.find(x_h) != llvm_symtab.end());
        llvm::Value* x_v = llvm_symtab[x_h];
        int64_t ptr_loads_copy = ptr_loads;
        tmp = x_v;
        while( ptr_loads_copy-- ) {
            tmp = CreateLoad(tmp);
        }
    }

    inline void fetch_val(ASR::Variable_t* x) {
        uint32_t x_h = get_hash((ASR::asr_t*)x);
        llvm::Value* x_v;
        LCOMPILERS_ASSERT(llvm_symtab.find(x_h) != llvm_symtab.end());
        x_v = llvm_symtab[x_h];
        if (x->m_value_attr) {
            // Already a value, such as value argument to bind(c)
            tmp = x_v;
            return;
        }
        if( arr_descr->is_array(ASRUtils::get_contained_type(x->m_type)) ) {
            tmp = x_v;
        } else {
            tmp = x_v;
            // Load only once since its a value
            if( ptr_loads > 0 ) {
                tmp = CreateLoad(tmp);
            }
        }
    }

    inline void fetch_var(ASR::Variable_t* x) {
        // Only do for constant variables
        if (x->m_value && x->m_storage == ASR::storage_typeType::Parameter) {
            this->visit_expr_wrapper(x->m_value, true);
            return;
        }
        ASR::ttype_t *t2_ = ASRUtils::type_get_past_array(x->m_type);
        switch( t2_->type ) {
            case ASR::ttypeType::Pointer: {
                ASR::ttype_t *t2 = ASRUtils::type_get_past_array(
                    ASRUtils::type_get_past_pointer(x->m_type));
                switch (t2->type) {
                    case ASR::ttypeType::Integer:
                    case ASR::ttypeType::UnsignedInteger:
                    case ASR::ttypeType::Real:
                    case ASR::ttypeType::Complex:
                    case ASR::ttypeType::Struct:
                    case ASR::ttypeType::Class: {
                        if( t2->type == ASR::ttypeType::Struct ) {
                            ASR::Struct_t* d = ASR::down_cast<ASR::Struct_t>(t2);
                            der_type_name = ASRUtils::symbol_name(d->m_derived_type);
                        } else if( t2->type == ASR::ttypeType::Class ) {
                            ASR::Class_t* d = ASR::down_cast<ASR::Class_t>(t2);
                            der_type_name = ASRUtils::symbol_name(d->m_class_type);
                        }
                        fetch_ptr(x);
                        break;
                    }
                    case ASR::ttypeType::Character:
                    case ASR::ttypeType::Logical: {
                        break;
                    }
                    default:
                        break;
                }
                break;
            }
            case ASR::ttypeType::Struct: {
                ASR::Struct_t* der = ASR::down_cast<ASR::Struct_t>(t2_);
                ASR::StructType_t* der_type = ASR::down_cast<ASR::StructType_t>(
                    ASRUtils::symbol_get_past_external(der->m_derived_type));
                der_type_name = std::string(der_type->m_name);
                uint32_t h = get_hash((ASR::asr_t*)x);
                if( llvm_symtab.find(h) != llvm_symtab.end() ) {
                    tmp = llvm_symtab[h];
                }
                break;
            }
            case ASR::ttypeType::Union: {
                ASR::Union_t* der = ASR::down_cast<ASR::Union_t>(t2_);
                ASR::UnionType_t* der_type = ASR::down_cast<ASR::UnionType_t>(
                    ASRUtils::symbol_get_past_external(der->m_union_type));
                der_type_name = std::string(der_type->m_name);
                uint32_t h = get_hash((ASR::asr_t*)x);
                if( llvm_symtab.find(h) != llvm_symtab.end() ) {
                    tmp = llvm_symtab[h];
                }
                break;
            }
            case ASR::ttypeType::Class: {
                ASR::Class_t* der = ASR::down_cast<ASR::Class_t>(t2_);
                ASR::symbol_t* der_sym = ASRUtils::symbol_get_past_external(der->m_class_type);
                if( ASR::is_a<ASR::ClassType_t>(*der_sym) ) {
                    ASR::ClassType_t* der_type = ASR::down_cast<ASR::ClassType_t>(der_sym);
                    der_type_name = std::string(der_type->m_name);
                } else if( ASR::is_a<ASR::StructType_t>(*der_sym) ) {
                    ASR::StructType_t* der_type = ASR::down_cast<ASR::StructType_t>(der_sym);
                    der_type_name = std::string(der_type->m_name);
                }
                uint32_t h = get_hash((ASR::asr_t*)x);
                if( llvm_symtab.find(h) != llvm_symtab.end() ) {
                    tmp = llvm_symtab[h];
                }
                break;
            }
            default: {
                fetch_val(x);
                break;
            }
        }
    }

    void visit_Var(const ASR::Var_t &x) {
        ASR::Variable_t *v = ASR::down_cast<ASR::Variable_t>(
                symbol_get_past_external(x.m_v));
        fetch_var(v);
    }

    inline ASR::ttype_t* extract_ttype_t_from_expr(ASR::expr_t* expr) {
        return ASRUtils::expr_type(expr);
    }

    void extract_kinds(const ASR::Cast_t& x,
                       int& arg_kind, int& dest_kind)
    {
        dest_kind = ASRUtils::extract_kind_from_ttype_t(x.m_type);
        ASR::ttype_t* curr_type = extract_ttype_t_from_expr(x.m_arg);
        LCOMPILERS_ASSERT(curr_type != nullptr)
        arg_kind = ASRUtils::extract_kind_from_ttype_t(curr_type);
    }

    void visit_ComplexRe(const ASR::ComplexRe_t &x) {
        if (x.m_value) {
            this->visit_expr_wrapper(x.m_value, true);
            return;
        }
        this->visit_expr_wrapper(x.m_arg, true);
        ASR::ttype_t* curr_type = extract_ttype_t_from_expr(x.m_arg);
        int arg_kind = ASRUtils::extract_kind_from_ttype_t(curr_type);
        int dest_kind = ASRUtils::extract_kind_from_ttype_t(x.m_type);
        llvm::Value *re;
        if (arg_kind == 4 && dest_kind == 4) {
            // complex(4) -> real(4)
            re = complex_re(tmp, complex_type_4);
            tmp = re;
        } else if (arg_kind == 4 && dest_kind == 8) {
            // complex(4) -> real(8)
            re = complex_re(tmp, complex_type_4);
            tmp = builder->CreateFPExt(re, llvm::Type::getDoubleTy(context));
        } else if (arg_kind == 8 && dest_kind == 4) {
            // complex(8) -> real(4)
            re = complex_re(tmp, complex_type_8);
            tmp = builder->CreateFPTrunc(re, llvm::Type::getFloatTy(context));
        } else if (arg_kind == 8 && dest_kind == 8) {
            // complex(8) -> real(8)
            re = complex_re(tmp, complex_type_8);
            tmp = re;
        } else {
            std::string msg = "Conversion from " + std::to_string(arg_kind) +
                              " to " + std::to_string(dest_kind) + " not implemented yet.";
            throw CodeGenError(msg);
        }
    }

    void visit_ComplexIm(const ASR::ComplexIm_t &x) {
        if (x.m_value) {
            this->visit_expr_wrapper(x.m_value, true);
            return;
        }
        ASR::ttype_t* curr_type = extract_ttype_t_from_expr(x.m_arg);
        int arg_kind = ASRUtils::extract_kind_from_ttype_t(curr_type);
        llvm::Function *fn = nullptr;
        llvm::Type *ret_type = nullptr, *complex_type = nullptr;
        llvm::AllocaInst *arg = nullptr;
        std::string runtime_func_name = "";
        if (arg_kind == 4) {
            runtime_func_name = "_lfortran_complex_aimag_32";
            ret_type = llvm::Type::getFloatTy(context);
            complex_type = complex_type_4;
            arg = builder->CreateAlloca(complex_type_4,
                nullptr);
        } else {
             runtime_func_name = "_lfortran_complex_aimag_64";
            ret_type = llvm::Type::getDoubleTy(context);
            complex_type = complex_type_8;
            arg = builder->CreateAlloca(complex_type_8,
                nullptr);
        }
        fn = module->getFunction(runtime_func_name);
        if (!fn) {
            llvm::FunctionType *function_type = llvm::FunctionType::get(
                    llvm::Type::getVoidTy(context), {
                        complex_type->getPointerTo(),
                        ret_type->getPointerTo(),
                    }, true);
            fn = llvm::Function::Create(function_type,
                    llvm::Function::ExternalLinkage, runtime_func_name, *module);
        }
        this->visit_expr_wrapper(x.m_arg, true);
        builder->CreateStore(tmp, arg);
        llvm::AllocaInst *result = builder->CreateAlloca(ret_type, nullptr);
        std::vector<llvm::Value*> args = {arg, result};
        builder->CreateCall(fn, args);
        tmp = CreateLoad(result);
    }

    void visit_Cast(const ASR::Cast_t &x) {
        if (x.m_value) {
            this->visit_expr_wrapper(x.m_value, true);
            return;
        }
        this->visit_expr_wrapper(x.m_arg, true);
        switch (x.m_kind) {
            case (ASR::cast_kindType::IntegerToReal) : {
                int a_kind = ASRUtils::extract_kind_from_ttype_t(x.m_type);
                tmp = builder->CreateSIToFP(tmp, getFPType(a_kind, false));
		        break;
            }
            case (ASR::cast_kindType::UnsignedIntegerToReal) : {
                int a_kind = ASRUtils::extract_kind_from_ttype_t(x.m_type);
                tmp = builder->CreateSIToFP(tmp, getFPType(a_kind, false));
		        break;
            }
            case (ASR::cast_kindType::LogicalToReal) : {
                int a_kind = ASRUtils::extract_kind_from_ttype_t(x.m_type);
                tmp = builder->CreateUIToFP(tmp, getFPType(a_kind, false));
                break;
            }
            case (ASR::cast_kindType::RealToInteger) : {
                llvm::Type *target_type;
                int a_kind = ASRUtils::extract_kind_from_ttype_t(x.m_type);
                target_type = getIntType(a_kind);
                tmp = builder->CreateFPToSI(tmp, target_type);
                break;
            }
            case (ASR::cast_kindType::RealToUnsignedInteger) : {
                llvm::Type *target_type;
                int a_kind = ASRUtils::extract_kind_from_ttype_t(x.m_type);
                target_type = getIntType(a_kind);
                tmp = builder->CreateFPToSI(tmp, target_type);
                break;
            }
            case (ASR::cast_kindType::RealToComplex) : {
                llvm::Type *target_type;
                llvm::Value *zero;
                int a_kind = ASRUtils::extract_kind_from_ttype_t(x.m_type);
                switch(a_kind)
                {
                    case 4:
                        target_type = complex_type_4;
                        tmp = builder->CreateFPTrunc(tmp, llvm::Type::getFloatTy(context));
                        zero = llvm::ConstantFP::get(context, llvm::APFloat((float)0.0));
                        break;
                    case 8:
                        target_type = complex_type_8;
                        tmp = builder->CreateFPExt(tmp, llvm::Type::getDoubleTy(context));
                        zero = llvm::ConstantFP::get(context, llvm::APFloat(0.0));
                        break;
                    default:
                        throw CodeGenError("Only 32 and 64 bits real kinds are supported.");
                }
                tmp = complex_from_floats(tmp, zero, target_type);
                break;
            }
            case (ASR::cast_kindType::IntegerToComplex) : {
                int a_kind = ASRUtils::extract_kind_from_ttype_t(x.m_type);
                llvm::Type *target_type;
                llvm::Type *complex_type;
                llvm::Value *zero;
                switch(a_kind)
                {
                    case 4:
                        target_type = llvm::Type::getFloatTy(context);
                        complex_type = complex_type_4;
                        zero = llvm::ConstantFP::get(context, llvm::APFloat((float)0.0));
                        break;
                    case 8:
                        target_type = llvm::Type::getDoubleTy(context);
                        complex_type = complex_type_8;
                        zero = llvm::ConstantFP::get(context, llvm::APFloat(0.0));
                        break;
                    default:
                        throw CodeGenError("Only 32 and 64 bits real kinds are supported.");
                }
                tmp = builder->CreateSIToFP(tmp, target_type);
                tmp = complex_from_floats(tmp, zero, complex_type);
                break;
            }
            case (ASR::cast_kindType::IntegerToLogical) : {
                ASR::ttype_t* curr_type = extract_ttype_t_from_expr(x.m_arg);
                LCOMPILERS_ASSERT(curr_type != nullptr)
                int a_kind = ASRUtils::extract_kind_from_ttype_t(curr_type);
                switch (a_kind) {
                    case 1:
                        tmp = builder->CreateICmpNE(tmp, builder->getInt8(0));
                        break;
                    case 2:
                        tmp = builder->CreateICmpNE(tmp, builder->getInt16(0));
                        break;
                    case 4:
                        tmp = builder->CreateICmpNE(tmp, builder->getInt32(0));
                        break;
                    case 8:
                        tmp = builder->CreateICmpNE(tmp, builder->getInt64(0));
                        break;
                }
                break;
            }
            case (ASR::cast_kindType::RealToLogical) : {
                llvm::Value *zero;
                ASR::ttype_t* curr_type = extract_ttype_t_from_expr(x.m_arg);
                LCOMPILERS_ASSERT(curr_type != nullptr)
                int a_kind = ASRUtils::extract_kind_from_ttype_t(curr_type);
                if (a_kind == 4) {
                    zero = llvm::ConstantFP::get(context, llvm::APFloat((float)0.0));
                } else {
                    zero = llvm::ConstantFP::get(context, llvm::APFloat(0.0));
                }
                tmp = builder->CreateFCmpUNE(tmp, zero);
                break;
            }
            case (ASR::cast_kindType::CharacterToLogical) : {
                llvm::AllocaInst *parg = builder->CreateAlloca(character_type, nullptr);
                builder->CreateStore(tmp, parg);
                tmp = builder->CreateICmpNE(lfortran_str_len(parg), builder->getInt32(0));
                break;
            }
            case (ASR::cast_kindType::CharacterToInteger) : {
                llvm::AllocaInst *parg = builder->CreateAlloca(character_type, nullptr);
                builder->CreateStore(tmp, parg);
                tmp = lfortran_str_to_int(parg);
                break;
            }
            case (ASR::cast_kindType::ComplexToLogical) : {
                // !(c.real == 0.0 && c.imag == 0.0)
                llvm::Value *zero;
                ASR::ttype_t* curr_type = extract_ttype_t_from_expr(x.m_arg);
                LCOMPILERS_ASSERT(curr_type != nullptr)
                int a_kind = ASRUtils::extract_kind_from_ttype_t(curr_type);
                if (a_kind == 4) {
                    zero = llvm::ConstantFP::get(context, llvm::APFloat((float)0.0));
                } else {
                    zero = llvm::ConstantFP::get(context, llvm::APFloat(0.0));
                }
                llvm::Value *c_real = complex_re(tmp, tmp->getType());
                llvm::Value *real_check = builder->CreateFCmpUEQ(c_real, zero);
                llvm::Value *c_imag = complex_im(tmp, tmp->getType());
                llvm::Value *imag_check = builder->CreateFCmpUEQ(c_imag, zero);
                tmp = builder->CreateAnd(real_check, imag_check);
                tmp = builder->CreateNot(tmp);
                break;
            }
            case (ASR::cast_kindType::LogicalToInteger) : {
                int a_kind = ASRUtils::extract_kind_from_ttype_t(x.m_type);
                tmp = builder->CreateZExt(tmp, getIntType(a_kind));
                break;
            }
            case (ASR::cast_kindType::RealToReal) : {
                int arg_kind = -1, dest_kind = -1;
                extract_kinds(x, arg_kind, dest_kind);
                if( arg_kind > 0 && dest_kind > 0 &&
                    arg_kind != dest_kind )
                {
                    if( arg_kind == 4 && dest_kind == 8 ) {
                        tmp = builder->CreateFPExt(tmp, llvm::Type::getDoubleTy(context));
                    } else if( arg_kind == 8 && dest_kind == 4 ) {
                        tmp = builder->CreateFPTrunc(tmp, llvm::Type::getFloatTy(context));
                    } else {
                        std::string msg = "Conversion from " + std::to_string(arg_kind) +
                                          " to " + std::to_string(dest_kind) + " not implemented yet.";
                        throw CodeGenError(msg);
                    }
                }
                break;
            }
            case (ASR::cast_kindType::IntegerToInteger) : {
                int arg_kind = -1, dest_kind = -1;
                extract_kinds(x, arg_kind, dest_kind);
                if( arg_kind > 0 && dest_kind > 0 &&
                    arg_kind != dest_kind )
                {
                    if (dest_kind > arg_kind) {
                        tmp = builder->CreateSExt(tmp, getIntType(dest_kind));
                    } else {
                        tmp = builder->CreateTrunc(tmp, getIntType(dest_kind));
                    }
                }
                break;
            }
            case (ASR::cast_kindType::IntegerToUnsignedInteger) : {
                int arg_kind = -1, dest_kind = -1;
                extract_kinds(x, arg_kind, dest_kind);
                LCOMPILERS_ASSERT(arg_kind != -1 && dest_kind != -1)
                if( arg_kind > 0 && dest_kind > 0 &&
                    arg_kind != dest_kind )
                {
                    if (dest_kind > arg_kind) {
                        tmp = builder->CreateSExt(tmp, getIntType(dest_kind));
                    } else {
                        tmp = builder->CreateTrunc(tmp, getIntType(dest_kind));
                    }
                }
                break;
            }
            case (ASR::cast_kindType::UnsignedIntegerToInteger) : {
                int arg_kind = -1, dest_kind = -1;
                extract_kinds(x, arg_kind, dest_kind);
                LCOMPILERS_ASSERT(arg_kind != -1 && dest_kind != -1)
                if( arg_kind > 0 && dest_kind > 0 &&
                    arg_kind != dest_kind )
                {
                    if (dest_kind > arg_kind) {
                        tmp = builder->CreateSExt(tmp, getIntType(dest_kind));
                    } else {
                        tmp = builder->CreateTrunc(tmp, getIntType(dest_kind));
                    }
                }
                break;
            }
            case (ASR::cast_kindType::CPtrToUnsignedInteger) : {
                tmp = builder->CreatePtrToInt(tmp, getIntType(8, false));
                break;
            }
            case (ASR::cast_kindType::UnsignedIntegerToCPtr) : {
                tmp = builder->CreateIntToPtr(tmp, llvm::Type::getVoidTy(context)->getPointerTo());
                break;
            }
            case (ASR::cast_kindType::ComplexToComplex) : {
                llvm::Type *target_type;
                int arg_kind = -1, dest_kind = -1;
                extract_kinds(x, arg_kind, dest_kind);
                llvm::Value *re, *im;
                if( arg_kind > 0 && dest_kind > 0 &&
                    arg_kind != dest_kind )
                {
                    if( arg_kind == 4 && dest_kind == 8 ) {
                        target_type = complex_type_8;
                        re = complex_re(tmp, complex_type_4);
                        re = builder->CreateFPExt(re, llvm::Type::getDoubleTy(context));
                        im = complex_im(tmp, complex_type_4);
                        im = builder->CreateFPExt(im, llvm::Type::getDoubleTy(context));
                    } else if( arg_kind == 8 && dest_kind == 4 ) {
                        target_type = complex_type_4;
                        re = complex_re(tmp, complex_type_8);
                        re = builder->CreateFPTrunc(re, llvm::Type::getFloatTy(context));
                        im = complex_im(tmp, complex_type_8);
                        im = builder->CreateFPTrunc(im, llvm::Type::getFloatTy(context));
                    } else {
                        std::string msg = "Conversion from " + std::to_string(arg_kind) +
                                          " to " + std::to_string(dest_kind) + " not implemented yet.";
                        throw CodeGenError(msg);
                    }
                } else {
                    throw CodeGenError("Negative kinds are not supported.");
                }
                tmp = complex_from_floats(re, im, target_type);
                break;
            }
            case (ASR::cast_kindType::ComplexToReal) : {
                int arg_kind = -1, dest_kind = -1;
                extract_kinds(x, arg_kind, dest_kind);
                llvm::Value *re;
                if( arg_kind > 0 && dest_kind > 0)
                {
                    if( arg_kind == 4 && dest_kind == 4 ) {
                        // complex(4) -> real(4)
                        re = complex_re(tmp, complex_type_4);
                        tmp = re;
                    } else if( arg_kind == 4 && dest_kind == 8 ) {
                        // complex(4) -> real(8)
                        re = complex_re(tmp, complex_type_4);
                        tmp = builder->CreateFPExt(re, llvm::Type::getDoubleTy(context));
                    } else if( arg_kind == 8 && dest_kind == 4 ) {
                        // complex(8) -> real(4)
                        re = complex_re(tmp, complex_type_8);
                        tmp = builder->CreateFPTrunc(re, llvm::Type::getFloatTy(context));
                    } else if( arg_kind == 8 && dest_kind == 8 ) {
                        // complex(8) -> real(8)
                        re = complex_re(tmp, complex_type_8);
                        tmp = re;
                    } else {
                        std::string msg = "Conversion from " + std::to_string(arg_kind) +
                                          " to " + std::to_string(dest_kind) + " not implemented yet.";
                        throw CodeGenError(msg);
                    }
                } else {
                    throw CodeGenError("Negative kinds are not supported.");
                }
                break;
            }
            case (ASR::cast_kindType::ComplexToInteger) : {
                int arg_kind = -1, dest_kind = -1;
                extract_kinds(x, arg_kind, dest_kind);
                llvm::Value *re;
                if (arg_kind > 0 && dest_kind > 0)
                {
                    if (arg_kind == 4) {
                        // complex(4) -> real(8)
                        re = complex_re(tmp, complex_type_4);
                        tmp = re;
                    } else if (arg_kind == 8) {
                        // complex(8) -> real(8)
                        re = complex_re(tmp, complex_type_8);
                        tmp = re;
                    } else {
                        std::string msg = "Unsupported Complex type kind: " + std::to_string(arg_kind);
                        throw CodeGenError(msg);
                    }
                    llvm::Type *target_type;
                    target_type = getIntType(dest_kind);
                    tmp = builder->CreateFPToSI(tmp, target_type);
                } else {
                    throw CodeGenError("Negative kinds are not supported.");
                }
                break;
             }
            case (ASR::cast_kindType::RealToCharacter) : {
                llvm::Value *arg = tmp;
                ASR::ttype_t* arg_type = extract_ttype_t_from_expr(x.m_arg);
                LCOMPILERS_ASSERT(arg_type != nullptr)
                int arg_kind = ASRUtils::extract_kind_from_ttype_t(arg_type);
                tmp = lfortran_type_to_str(arg, getFPType(arg_kind), "float", arg_kind);
                break;
            }
            case (ASR::cast_kindType::IntegerToCharacter) : {
                llvm::Value *arg = tmp;
                ASR::ttype_t* arg_type = extract_ttype_t_from_expr(x.m_arg);
                LCOMPILERS_ASSERT(arg_type != nullptr)
                int arg_kind = ASRUtils::extract_kind_from_ttype_t(arg_type);
                tmp = lfortran_type_to_str(arg, getIntType(arg_kind), "int", arg_kind);
                break;
            }
            case (ASR::cast_kindType::LogicalToCharacter) : {
                llvm::Value *cmp = builder->CreateICmpEQ(tmp, builder->getInt1(0));
                llvm::Value *zero_str = builder->CreateGlobalStringPtr("False");
                llvm::Value *one_str = builder->CreateGlobalStringPtr("True");
                tmp = builder->CreateSelect(cmp, zero_str, one_str);
                break;
            }
            default : throw CodeGenError("Cast kind not implemented");
        }
    }

    llvm::Function* get_read_function(ASR::ttype_t *type) {
        if (ASR::is_a<ASR::Integer_t>(*type)) {
            std::string runtime_func_name = "_lfortran_read_int32";
            llvm::Function *fn = module->getFunction(runtime_func_name);
            if (!fn) {
                llvm::FunctionType *function_type = llvm::FunctionType::get(
                        llvm::Type::getVoidTy(context), {
                            llvm::Type::getInt32Ty(context)->getPointerTo(),
                            llvm::Type::getInt32Ty(context)
                        }, false);
                fn = llvm::Function::Create(function_type,
                        llvm::Function::ExternalLinkage, runtime_func_name, *module);
            }
            return fn;
        } else if (ASR::is_a<ASR::Character_t>(*type)) {
            std::string runtime_func_name = "_lfortran_read_char";
            llvm::Function *fn = module->getFunction(runtime_func_name);
            if (!fn) {
                llvm::FunctionType *function_type = llvm::FunctionType::get(
                        llvm::Type::getVoidTy(context), {
                            character_type->getPointerTo(),
                            llvm::Type::getInt32Ty(context)
                        }, false);
                fn = llvm::Function::Create(function_type,
                        llvm::Function::ExternalLinkage, runtime_func_name, *module);
            }
            return fn;
        } else {
            std::string s_type = ASRUtils::type_to_str(type);
            throw CodeGenError("Read function not implemented for: " + s_type);
        }
    }

    void visit_FileRead(const ASR::FileRead_t &x) {
        if (x.m_fmt != nullptr) {
            diag.codegen_warning_label("format string in read() is not implemented yet and it is currently treated as '*'",
                {x.m_fmt->base.loc}, "treated as '*'");
        }
        llvm::Value *unit_val;
        if (x.m_unit == nullptr) {
            // Read from stdin
            unit_val = llvm::ConstantInt::get(
                    llvm::Type::getInt32Ty(context), llvm::APInt(32, -1));
        } else {
            this->visit_expr_wrapper(x.m_unit, true);
            unit_val = tmp;
        }
        for (size_t i=0; i<x.n_values; i++) {
            int ptr_copy = ptr_loads;
            ptr_loads = 0;
            this->visit_expr(*x.m_values[i]);
            ptr_loads = ptr_copy;
            llvm::Function *fn = get_read_function(
                    ASRUtils::expr_type(x.m_values[i]));
            builder->CreateCall(fn, {tmp, unit_val});
        }
    }

    void visit_FileOpen(const ASR::FileOpen_t &x) {
        llvm::Value *unit_val = nullptr, *f_name = nullptr;
        llvm::Value *status = nullptr;
        this->visit_expr_wrapper(x.m_newunit, true);
        unit_val = tmp;
        if (x.m_filename) {
            this->visit_expr_wrapper(x.m_filename, true);
            f_name = tmp;
        } else {
            f_name = llvm::Constant::getNullValue(character_type);
        }
        if (x.m_status) {
            this->visit_expr_wrapper(x.m_status, true);
            status = tmp;
        } else {
            status = llvm::Constant::getNullValue(character_type);
        }
        std::string runtime_func_name = "_lfortran_open";
        llvm::Function *fn = module->getFunction(runtime_func_name);
        if (!fn) {
            llvm::FunctionType *function_type = llvm::FunctionType::get(
                    llvm::Type::getInt64Ty(context), {
                        llvm::Type::getInt32Ty(context),
                        character_type, character_type
                    }, false);
            fn = llvm::Function::Create(function_type,
                    llvm::Function::ExternalLinkage, runtime_func_name, *module);
        }
        tmp = builder->CreateCall(fn, {unit_val, f_name, status});
    }

    void visit_FileInquire(const ASR::FileInquire_t &x) {
        llvm::Value *exist_val = nullptr, *f_name = nullptr;

        if (x.m_file) {
            this->visit_expr_wrapper(x.m_file, true);
            f_name = tmp;
        } else {
            f_name = llvm::Constant::getNullValue(character_type);
        }
        if (x.m_exist) {
            int ptr_loads_copy = ptr_loads;
            ptr_loads = 0;
            this->visit_expr_wrapper(x.m_exist, true);
            exist_val = tmp;
            ptr_loads = ptr_loads_copy;
        } else {
            exist_val = builder->CreateAlloca(
                            llvm::Type::getInt1Ty(context), nullptr);
        }
        std::string runtime_func_name = "_lfortran_inquire";
        llvm::Function *fn = module->getFunction(runtime_func_name);
        if (!fn) {
            llvm::FunctionType *function_type = llvm::FunctionType::get(
                    llvm::Type::getVoidTy(context), {
                        character_type,
                        llvm::Type::getInt1Ty(context)->getPointerTo()
                    }, false);
            fn = llvm::Function::Create(function_type,
                    llvm::Function::ExternalLinkage, runtime_func_name, *module);
        }
        tmp = builder->CreateCall(fn, {f_name, exist_val});
    }

    void visit_Flush(const ASR::Flush_t& x) {
        std::string runtime_func_name = "_lfortran_flush";
        llvm::Function *fn = module->getFunction(runtime_func_name);
        if (!fn) {
            llvm::FunctionType *function_type = llvm::FunctionType::get(
                    llvm::Type::getVoidTy(context), {
                        llvm::Type::getInt32Ty(context)
                    }, false);
            fn = llvm::Function::Create(function_type,
                    llvm::Function::ExternalLinkage, runtime_func_name, *module);
        }
        llvm::Value *unit_val = nullptr;
        this->visit_expr_wrapper(x.m_unit, true);
        unit_val = tmp;
        builder->CreateCall(fn, {unit_val});
    }

    void visit_FileRewind(const ASR::FileRewind_t &x) {
        std::string runtime_func_name = "_lfortran_rewind";
        llvm::Function *fn = module->getFunction(runtime_func_name);
        if (!fn) {
            llvm::FunctionType *function_type = llvm::FunctionType::get(
                    llvm::Type::getVoidTy(context), {
                        llvm::Type::getInt32Ty(context)
                    }, false);
            fn = llvm::Function::Create(function_type,
                    llvm::Function::ExternalLinkage, runtime_func_name, *module);
        }
        this->visit_expr_wrapper(x.m_unit, true);
        builder->CreateCall(fn, {tmp});
    }

    void visit_FileClose(const ASR::FileClose_t &x) {
        llvm::Value *unit_val = nullptr;
        this->visit_expr_wrapper(x.m_unit, true);
        unit_val = tmp;
        std::string runtime_func_name = "_lfortran_close";
        llvm::Function *fn = module->getFunction(runtime_func_name);
        if (!fn) {
            llvm::FunctionType *function_type = llvm::FunctionType::get(
                    llvm::Type::getVoidTy(context), {
                        llvm::Type::getInt32Ty(context),
                    }, false);
            fn = llvm::Function::Create(function_type,
                    llvm::Function::ExternalLinkage, runtime_func_name, *module);
        }
        tmp = builder->CreateCall(fn, {unit_val});
    }

    void visit_Print(const ASR::Print_t &x) {
        if (x.m_fmt != nullptr) {
            diag.codegen_warning_label("format string in `print` is not implemented yet and it is currently treated as '*'",
                {x.m_fmt->base.loc}, "treated as '*'");
        }
        handle_print(x);
    }

    void visit_FileWrite(const ASR::FileWrite_t &x) {
        if (x.m_fmt != nullptr) {
            diag.codegen_warning_label("format string in write() is not implemented yet and it is currently treated as '*'",
                {x.m_fmt->base.loc}, "treated as '*'");
        }
        if (x.m_unit != nullptr) {
            diag.codegen_warning_label("unit in write() is not implemented yet and it is currently treated as '*'",
                {x.m_unit->base.loc}, "treated as '*'");
        }
        handle_print(x);
    }

    template <typename T>
    void handle_print(const T &x) {
        std::vector<llvm::Value *> args;
        std::vector<std::string> fmt;
        llvm::Value *sep = nullptr;
        llvm::Value *end = nullptr;
        if (x.m_separator) {
            this->visit_expr_wrapper(x.m_separator, true);
            sep = tmp;
        } else {
            sep = builder->CreateGlobalStringPtr(" ");
        }
        if (x.m_end) {
            this->visit_expr_wrapper(x.m_end, true);
            end = tmp;
        } else {
            end = builder->CreateGlobalStringPtr("\n");
        }
        for (size_t i=0; i<x.n_values; i++) {
            int64_t ptr_loads_copy = ptr_loads;
            int reduce_loads = 0;
            ptr_loads = 2;
            if( ASR::is_a<ASR::Var_t>(*x.m_values[i]) ) {
                ASR::Variable_t* var = ASRUtils::EXPR2VAR(x.m_values[i]);
                reduce_loads = var->m_intent == ASRUtils::intent_in;
                if( ASR::is_a<ASR::Pointer_t>(*var->m_type) ) {
                    ptr_loads = 1;
                }
            }
            if (i != 0) {
                fmt.push_back("%s");
                args.push_back(sep);
            }
            ptr_loads = ptr_loads - reduce_loads;
            lookup_enum_value_for_nonints = true;
            this->visit_expr_wrapper(x.m_values[i], true);
            lookup_enum_value_for_nonints = false;
            ptr_loads = ptr_loads_copy;
            ASR::expr_t *v = x.m_values[i];
            ASR::ttype_t *t = ASRUtils::type_get_past_allocatable(ASRUtils::expr_type(v));
            if( ASR::is_a<ASR::Const_t>(*t) ) {
                t = ASRUtils::get_contained_type(t);
            }
            t = ASRUtils::type_get_past_allocatable(t);
            int a_kind = ASRUtils::extract_kind_from_ttype_t(t);
            if( ASR::is_a<ASR::Pointer_t>(*t) && ASR::is_a<ASR::Var_t>(*v) ) {
                if( ASRUtils::is_array(ASRUtils::type_get_past_pointer(t)) ) {
                    tmp = CreateLoad(arr_descr->get_pointer_to_data(tmp));
                }
                fmt.push_back("%lld");
                llvm::Value* d = builder->CreatePtrToInt(tmp, getIntType(8, false));
                args.push_back(d);
                continue;
            }
            if (t->type == ASR::ttypeType::CPtr ||
                (t->type == ASR::ttypeType::Pointer &&
                (ASR::is_a<ASR::Var_t>(*v) || ASR::is_a<ASR::GetPointer_t>(*v)))
               ) {
                fmt.push_back("%lld");
                llvm::Value* d = builder->CreatePtrToInt(tmp, getIntType(8, false));
                args.push_back(d);
            } else if (ASRUtils::is_integer(*t)) {
                switch( a_kind ) {
                    case 1 : {
                        fmt.push_back("%hhi");
                        break;
                    }
                    case 2 : {
                        fmt.push_back("%hi");
                        break;
                    }
                    case 4 : {
                        fmt.push_back("%d");
                        break;
                    }
                    case 8 : {
                        fmt.push_back("%lld");
                        break;
                    }
                    default: {
                        throw CodeGenError(R"""(Printing support is available only
                                            for 8, 16, 32, and 64 bit integer kinds.)""",
                                            x.base.base.loc);
                    }
                }
                args.push_back(tmp);
            } else if (ASRUtils::is_unsigned_integer(*t)) {
                switch( a_kind ) {
                    case 1 : {
                        fmt.push_back("%hhu");
                        break;
                    }
                    case 2 : {
                        fmt.push_back("%hu");
                        break;
                    }
                    case 4 : {
                        fmt.push_back("%u");
                        break;
                    }
                    case 8 : {
                        fmt.push_back("%llu");
                        break;
                    }
                    default: {
                        throw CodeGenError(R"""(Printing support is available only
                                            for 8, 16, 32, and 64 bit unsigned integer kinds.)""",
                                            x.base.base.loc);
                    }
                }
                args.push_back(tmp);
            } else if (ASRUtils::is_real(*t)) {
                llvm::Value *d;
                switch( a_kind ) {
                    case 4 : {
                        // Cast float to double as a workaround for the fact that
                        // vprintf() seems to cast to double even for %f, which
                        // causes it to print 0.000000.
                        fmt.push_back("%13.8e");
                        d = builder->CreateFPExt(tmp,
                        llvm::Type::getDoubleTy(context));
                        break;
                    }
                    case 8 : {
                        fmt.push_back("%23.17e");
                        d = builder->CreateFPExt(tmp,
                        llvm::Type::getDoubleTy(context));
                        break;
                    }
                    default: {
                        throw CodeGenError(R"""(Printing support is available only
                                            for 32, and 64 bit real kinds.)""",
                                            x.base.base.loc);
                    }
                }
                args.push_back(d);
            } else if (t->type == ASR::ttypeType::Character) {
                fmt.push_back("%s");
                args.push_back(tmp);
            } else if (ASRUtils::is_logical(*t)) {
                llvm::Value *cmp = builder->CreateICmpEQ(tmp, builder->getInt1(0));
                llvm::Value *zero_str = builder->CreateGlobalStringPtr("False");
                llvm::Value *one_str = builder->CreateGlobalStringPtr("True");
                llvm::Value *str = builder->CreateSelect(cmp, zero_str, one_str);
                fmt.push_back("%s");
                args.push_back(str);
            } else if (ASRUtils::is_complex(*t)) {
                llvm::Type *type, *complex_type;
                switch( a_kind ) {
                    case 4 : {
                        // Cast float to double as a workaround for the fact that
                        // vprintf() seems to cast to double even for %f, which
                        // causes it to print 0.000000.
                        fmt.push_back("(%f,%f)");
                        type = llvm::Type::getDoubleTy(context);
                        complex_type = complex_type_4;
                        break;
                    }
                    case 8 : {
                        fmt.push_back("(%lf,%lf)");
                        type = llvm::Type::getDoubleTy(context);
                        complex_type = complex_type_8;
                        break;
                    }
                    default: {
                        throw CodeGenError(R"""(Printing support is available only
                                            for 32, and 64 bit complex kinds.)""",
                                            x.base.base.loc);
                    }
                }
                llvm::Value *d;
                d = builder->CreateFPExt(complex_re(tmp, complex_type), type);
                args.push_back(d);
                d = builder->CreateFPExt(complex_im(tmp, complex_type), type);
                args.push_back(d);
            } else if (t->type == ASR::ttypeType::CPtr) {
                fmt.push_back("%lld");
                llvm::Value* d = builder->CreatePtrToInt(tmp, getIntType(8, false));
                args.push_back(d);
            } else if (t->type == ASR::ttypeType::Enum) {
                // TODO: Use recursion to generalise for any underlying type in enum
                fmt.push_back("%d");
                args.push_back(tmp);
            } else {
                throw LCompilersException("Printing support is not available for " +
                    ASRUtils::type_to_str(t) + " type.");
            }
        }
        fmt.push_back("%s");
        args.push_back(end);
        std::string fmt_str;
        for (size_t i=0; i<fmt.size(); i++) {
            fmt_str += fmt[i];
        }
        llvm::Value *fmt_ptr = builder->CreateGlobalStringPtr(fmt_str);
        std::vector<llvm::Value *> printf_args;
        printf_args.push_back(fmt_ptr);
        printf_args.insert(printf_args.end(), args.begin(), args.end());
        printf(context, *module, *builder, printf_args);
    }

    void visit_Stop(const ASR::Stop_t &x) {
        if (compiler_options.emit_debug_info) {
            debug_emit_loc(x);
            llvm::Value *fmt_ptr = builder->CreateGlobalStringPtr(infile);
            llvm::Value *fmt_ptr1 = llvm::ConstantInt::get(context, llvm::APInt(
                1, compiler_options.use_colors));
            call_print_stacktrace_addresses(context, *module, *builder,
                {fmt_ptr, fmt_ptr1});
        }
        llvm::Value *fmt_ptr = builder->CreateGlobalStringPtr("STOP\n");
        print_error(context, *module, *builder, {fmt_ptr});
        llvm::Value *exit_code;
        if (x.m_code && ASRUtils::expr_type(x.m_code)->type == ASR::ttypeType::Integer) {
            this->visit_expr(*x.m_code);
            exit_code = tmp;
        } else {
            int exit_code_int = 0;
            exit_code = llvm::ConstantInt::get(context,
                    llvm::APInt(32, exit_code_int));
        }
        exit(context, *module, *builder, exit_code);
    }

    void visit_ErrorStop(const ASR::ErrorStop_t &x) {
        if (compiler_options.emit_debug_info) {
            debug_emit_loc(x);
            llvm::Value *fmt_ptr = builder->CreateGlobalStringPtr(infile);
            llvm::Value *fmt_ptr1 = llvm::ConstantInt::get(context, llvm::APInt(
                1, compiler_options.use_colors));
            call_print_stacktrace_addresses(context, *module, *builder,
                {fmt_ptr, fmt_ptr1});
        }
        llvm::Value *fmt_ptr = builder->CreateGlobalStringPtr("ERROR STOP\n");
        print_error(context, *module, *builder, {fmt_ptr});
        int exit_code_int = 1;
        llvm::Value *exit_code = llvm::ConstantInt::get(context,
                llvm::APInt(32, exit_code_int));
        exit(context, *module, *builder, exit_code);
    }

    template <typename T>
    inline void set_func_subrout_params(T* func_subrout, ASR::abiType& x_abi,
                                        std::uint32_t& m_h, ASR::Variable_t*& orig_arg,
                                        std::string& orig_arg_name, ASR::intentType& arg_intent,
                                        size_t arg_idx) {
        m_h = get_hash((ASR::asr_t*)func_subrout);
        if( ASR::is_a<ASR::Var_t>(*func_subrout->m_args[arg_idx]) ) {
            ASR::Var_t* arg_var = ASR::down_cast<ASR::Var_t>(func_subrout->m_args[arg_idx]);
            ASR::symbol_t* arg_sym = symbol_get_past_external(arg_var->m_v);
            if( ASR::is_a<ASR::Variable_t>(*arg_sym) ) {
                orig_arg = ASR::down_cast<ASR::Variable_t>(arg_sym);
                orig_arg_name = orig_arg->m_name;
                arg_intent = orig_arg->m_intent;
            }
        }
        x_abi = ASRUtils::get_FunctionType(func_subrout)->m_abi;
    }


    template <typename T>
    std::vector<llvm::Value*> convert_call_args(const T &x, bool is_method) {
        std::vector<llvm::Value *> args;
        const ASR::symbol_t* func_subrout = symbol_get_past_external(x.m_name);
        ASR::abiType x_abi = ASR::abiType::Source;
        if( is_a<ASR::Function_t>(*func_subrout) ) {
            ASR::Function_t* func = down_cast<ASR::Function_t>(func_subrout);
            x_abi = ASRUtils::get_FunctionType(func)->m_abi;
        }

        for (size_t i=0; i<x.n_args; i++) {
            func_subrout = symbol_get_past_external(x.m_name);
            x_abi = (ASR::abiType) 0;
            ASR::intentType orig_arg_intent = ASR::intentType::Unspecified;
            std::uint32_t m_h;
            ASR::Variable_t *orig_arg = nullptr;
            std::string orig_arg_name = "";
            if( func_subrout->type == ASR::symbolType::Function ) {
                ASR::Function_t* func = down_cast<ASR::Function_t>(func_subrout);
                set_func_subrout_params(func, x_abi, m_h, orig_arg, orig_arg_name, orig_arg_intent, i + is_method);
            } else if( func_subrout->type == ASR::symbolType::ClassProcedure ) {
                ASR::ClassProcedure_t* clss_proc = ASR::down_cast<ASR::ClassProcedure_t>(func_subrout);
                if( clss_proc->m_proc->type == ASR::symbolType::Function ) {
                    ASR::Function_t* func = down_cast<ASR::Function_t>(clss_proc->m_proc);
                    set_func_subrout_params(func, x_abi, m_h, orig_arg, orig_arg_name, orig_arg_intent, i + is_method);
                }
            } else if( func_subrout->type == ASR::symbolType::Variable ) {
                ASR::Variable_t* v = down_cast<ASR::Variable_t>(func_subrout);
                ASR::Function_t* func = down_cast<ASR::Function_t>(v->m_type_declaration);
                set_func_subrout_params(func, x_abi, m_h, orig_arg, orig_arg_name, orig_arg_intent, i + is_method);
            } else {
                LCOMPILERS_ASSERT(false)
            }

            if( x.m_args[i].m_value == nullptr ) {
                LCOMPILERS_ASSERT(orig_arg != nullptr);
                llvm::Type* llvm_orig_arg_type = get_type_from_ttype_t_util(orig_arg->m_type);
                llvm::Value* llvm_arg = builder->CreateAlloca(llvm_orig_arg_type);
                args.push_back(llvm_arg);
                continue ;
            }
            if (x.m_args[i].m_value->type == ASR::exprType::Var) {
                if (is_a<ASR::Variable_t>(*symbol_get_past_external(
                        ASR::down_cast<ASR::Var_t>(x.m_args[i].m_value)->m_v))) {
                    ASR::Variable_t *arg = EXPR2VAR(x.m_args[i].m_value);
                    uint32_t h = get_hash((ASR::asr_t*)arg);
                    if (llvm_symtab.find(h) != llvm_symtab.end()) {
                        tmp = llvm_symtab[h];
                        bool is_data_only_array = false;
                        bool is_pointer_to_non_pointer = false;
                        if( orig_arg &&
                            !ASR::is_a<ASR::Pointer_t>(*orig_arg->m_type) &&
                             ASR::is_a<ASR::Pointer_t>(*arg->m_type) ) {
                            tmp = LLVM::CreateLoad(*builder, tmp);
                            is_pointer_to_non_pointer = true;
                        }
                        ASR::dimension_t* dims_arg = nullptr;
                        size_t n_arg = ASRUtils::extract_dimensions_from_ttype(arg->m_type, dims_arg);
                        if( ASRUtils::is_arg_dummy(arg->m_intent) &&
                            !ASRUtils::is_dimension_empty(dims_arg, n_arg) &&
                            n_arg > 0 ) {
                            is_data_only_array = true;
                        }

                        if( x_abi == ASR::abiType::Source &&
                            arr_descr->is_array(arg->m_type) &&
                            !is_data_only_array ) {
                            llvm::Type* new_arr_type = arr_arg_type_cache[m_h][orig_arg_name];
                            ASR::dimension_t* dims;
                            size_t n;
                            n = ASRUtils::extract_dimensions_from_ttype(orig_arg->m_type, dims);
                            if( !ASRUtils::is_abstract_class_type( ASRUtils::type_get_past_pointer(orig_arg->m_type) ) ) {
                                tmp = arr_descr->convert_to_argument(tmp, arg->m_type, new_arr_type,
                                                                    (!ASRUtils::is_dimension_empty(dims, n) && n > 0));
                            }
                        } else if (x_abi == ASR::abiType::Source && ASR::is_a<ASR::CPtr_t>(*arg->m_type)) {
                                if (arg->m_intent == intent_local) {
                                    // Local variable of type
                                    // CPtr is a void**, so we
                                    // have to load it
                                    tmp = CreateLoad(tmp);
                                }
                        } else if ( x_abi == ASR::abiType::BindC ) {
                            if( arr_descr->is_array(ASRUtils::get_contained_type(arg->m_type)) ) {
                                // TODO: we need a dedicated and robust
                                // function that determines from ASR only
                                // if a given array is represented by
                                // a descriptor or with just a pointer.
                                // Until then we use the following heuristic:
                                bool arg_is_using_descriptor = true;
                                if (LLVMArrUtils::is_explicit_shape(arg)) {
                                    if (arg->m_intent != intent_local) {
                                        arg_is_using_descriptor = false;
                                    }
                                }
                                if (arg_is_using_descriptor) {
                                    tmp = CreateLoad(arr_descr->get_pointer_to_data(tmp));
                                }
                            } else {
                                if (orig_arg->m_abi == ASR::abiType::BindC
                                    && orig_arg->m_value_attr) {
                                        ASR::ttype_t* arg_type = arg->m_type;
                                        if( ASR::is_a<ASR::Const_t>(*arg_type) ) {
                                            arg_type = ASR::down_cast<ASR::Const_t>(arg_type)->m_type;
                                        }
                                        if (is_a<ASR::Complex_t>(*arg_type)) {
                                            int c_kind = ASRUtils::extract_kind_from_ttype_t(arg_type);
                                            if (c_kind == 4) {
                                                if (compiler_options.platform == Platform::Windows) {
                                                    // tmp is {float, float}*
                                                    // type_fx2p is i64*
                                                    llvm::Type* type_fx2p = llvm::Type::getInt64PtrTy(context);
                                                    // Convert {float,float}* to i64* using bitcast
                                                    tmp = builder->CreateBitCast(tmp, type_fx2p);
                                                    // Then convert i64* -> i64
                                                    tmp = CreateLoad(tmp);
                                                } else if (compiler_options.platform == Platform::macOS_ARM) {
                                                    // tmp is {float, float}*
                                                    // type_fx2p is [2 x float]*
                                                    llvm::Type* type_fx2p = llvm::ArrayType::get(llvm::Type::getFloatTy(context), 2)->getPointerTo();
                                                    // Convert {float,float}* to [2 x float]* using bitcast
                                                    tmp = builder->CreateBitCast(tmp, type_fx2p);
                                                    // Then convert [2 x float]* -> [2 x float]
                                                    tmp = CreateLoad(tmp);
                                                } else {
                                                    // tmp is {float, float}*
                                                    // type_fx2p is <2 x float>*
                                                    llvm::Type* type_fx2p = FIXED_VECTOR_TYPE::get(llvm::Type::getFloatTy(context), 2)->getPointerTo();
                                                    // Convert {float,float}* to <2 x float>* using bitcast
                                                    tmp = builder->CreateBitCast(tmp, type_fx2p);
                                                    // Then convert <2 x float>* -> <2 x float>
                                                    tmp = CreateLoad(tmp);
                                                }
                                            } else {
                                                LCOMPILERS_ASSERT(c_kind == 8)
                                                if (compiler_options.platform == Platform::Windows) {
                                                    // 128 bit aggregate type is passed by reference
                                                } else {
                                                    // Pass by value
                                                    tmp = CreateLoad(tmp);
                                                }
                                            }
                                        } else if (is_a<ASR::CPtr_t>(*arg_type)) {
                                            if (arg->m_intent == intent_local) {
                                                // Local variable of type
                                                // CPtr is a void**, so we
                                                // have to load it
                                                tmp = CreateLoad(tmp);
                                            }
                                        } else {
                                            if (!arg->m_value_attr) {
                                                // Dereference the pointer argument (unless it is a CPtr)
                                                // to pass by value
                                                // E.g.:
                                                // i32* -> i32
                                                // {double,double}* -> {double,double}
                                                tmp = CreateLoad(tmp);
                                            }
                                        }
                                    }
                                if (!orig_arg->m_value_attr && arg->m_value_attr) {
                                    llvm::Type *target_type = tmp->getType();
                                    // Create alloca to get a pointer, but do it
                                    // at the beginning of the function to avoid
                                    // using alloca inside a loop, which would
                                    // run out of stack
                                    llvm::BasicBlock &entry_block = builder->GetInsertBlock()->getParent()->getEntryBlock();
                                    llvm::IRBuilder<> builder0(context);
                                    builder0.SetInsertPoint(&entry_block, entry_block.getFirstInsertionPt());
                                    llvm::AllocaInst *target = builder0.CreateAlloca(
                                        target_type, nullptr, "call_arg_value_ptr");
                                    builder->CreateStore(tmp, target);
                                    tmp = target;
                                }
                            }
                        } else if( ASRUtils::get_asr_owner(&(arg->base)) &&
                                   ASR::is_a<ASR::Module_t>(*ASRUtils::get_asr_owner(&(arg->base))) &&
                                   ASRUtils::is_array(arg->m_type) ) {
                            if( is_pointer_to_non_pointer && orig_arg &&
                                ASRUtils::is_data_only_array(orig_arg->m_type, orig_arg->m_abi) ) {
                                tmp = arr_descr->get_pointer_to_data(tmp);
                                tmp = LLVM::CreateLoad(*builder, tmp);
                            }
                        }
                    } else {
                        if (arg->m_type_declaration
                                    && is_a<ASR::Function_t>(
                                    *symbol_get_past_external(arg->m_type_declaration))) {
                            ASR::Function_t* fn = ASR::down_cast<ASR::Function_t>(
                                symbol_get_past_external(arg->m_type_declaration));
                            uint32_t h = get_hash((ASR::asr_t*)fn);
                            if (ASRUtils::get_FunctionType(fn)->m_deftype == ASR::deftypeType::Implementation) {
                                LCOMPILERS_ASSERT(llvm_symtab_fn.find(h) != llvm_symtab_fn.end());
                                tmp = llvm_symtab_fn[h];
                            } else {
                                // Must be an argument/chained procedure pass
                                tmp = llvm_symtab_fn_arg[h];
                            }
                        } else {
                            if (arg->m_value == nullptr) {
                                throw CodeGenError(std::string(arg->m_name) + " isn't defined in any scope.");
                            }
                            this->visit_expr_wrapper(arg->m_value, true);
                            if( x_abi != ASR::abiType::BindC &&
                                !ASR::is_a<ASR::ArrayConstant_t>(*arg->m_value) ) {
                                llvm::BasicBlock &entry_block = builder->GetInsertBlock()->getParent()->getEntryBlock();
                                llvm::IRBuilder<> builder0(context);
                                builder0.SetInsertPoint(&entry_block, entry_block.getFirstInsertionPt());
                                llvm::AllocaInst *target = builder0.CreateAlloca(
                                    get_type_from_ttype_t_util(arg->m_type), nullptr, "call_arg_value");
                                builder->CreateStore(tmp, target);
                                tmp = target;
                            }
                        }
                    }
                } else if (is_a<ASR::Function_t>(*symbol_get_past_external(
                    ASR::down_cast<ASR::Var_t>(x.m_args[i].m_value)->m_v))) {
                    ASR::Function_t* fn = ASR::down_cast<ASR::Function_t>(
                        symbol_get_past_external(ASR::down_cast<ASR::Var_t>(
                        x.m_args[i].m_value)->m_v));
                    uint32_t h = get_hash((ASR::asr_t*)fn);
                    if (ASRUtils::get_FunctionType(fn)->m_deftype == ASR::deftypeType::Implementation) {
                        LCOMPILERS_ASSERT(llvm_symtab_fn.find(h) != llvm_symtab_fn.end());
                        tmp = llvm_symtab_fn[h];
                    } else {
                        // Must be an argument/chained procedure pass
                        tmp = llvm_symtab_fn_arg[h];
                    }
                }
            } else {
                ASR::ttype_t* arg_type = expr_type(x.m_args[i].m_value);
                int64_t ptr_loads_copy = ptr_loads;
                ptr_loads = !LLVM::is_llvm_struct(arg_type);
                this->visit_expr_wrapper(x.m_args[i].m_value);
                if( x_abi == ASR::abiType::BindC ) {
                    if( (ASR::is_a<ASR::ArrayItem_t>(*x.m_args[i].m_value) &&
                         orig_arg_intent ==  ASR::intentType::In) ||
                        ASR::is_a<ASR::StructInstanceMember_t>(*x.m_args[i].m_value) ||
                        (ASR::is_a<ASR::CPtr_t>(*arg_type) &&
                         ASR::is_a<ASR::StructInstanceMember_t>(*x.m_args[i].m_value)) ) {
                        if( ASR::is_a<ASR::StructInstanceMember_t>(*x.m_args[i].m_value) &&
                            ASRUtils::is_array(arg_type) ) {
                            ASR::dimension_t* arg_m_dims = nullptr;
                            size_t n_dims = ASRUtils::extract_dimensions_from_ttype(arg_type, arg_m_dims);
                            if( !(ASRUtils::is_fixed_size_array(arg_m_dims, n_dims) &&
                                  ASRUtils::expr_abi(x.m_args[i].m_value) == ASR::abiType::BindC) ) {
                                tmp = LLVM::CreateLoad(*builder, arr_descr->get_pointer_to_data(tmp));
                            } else {
                                tmp = llvm_utils->create_gep(tmp, llvm::ConstantInt::get(
                                        llvm::Type::getInt32Ty(context), llvm::APInt(32, 0)));
                            }
                        } else {
                            tmp = LLVM::CreateLoad(*builder, tmp);
                        }
                    }
                }
                llvm::Value *value = tmp;
                ptr_loads = ptr_loads_copy;
                // TODO: we are getting a warning of uninitialized variable,
                // there might be a bug below.
                llvm::Type *target_type = nullptr;
                bool character_bindc = false;
                ASR::ttype_t* arg_type_ = ASRUtils::type_get_past_array(arg_type);
                switch (arg_type_->type) {
                    case (ASR::ttypeType::Integer) : {
                        int a_kind = down_cast<ASR::Integer_t>(arg_type_)->m_kind;
                        target_type = getIntType(a_kind);
                        break;
                    }
                    case (ASR::ttypeType::UnsignedInteger) : {
                        int a_kind = down_cast<ASR::UnsignedInteger_t>(arg_type_)->m_kind;
                        target_type = getIntType(a_kind);
                        break;
                    }
                    case (ASR::ttypeType::Real) : {
                        int a_kind = down_cast<ASR::Real_t>(arg_type_)->m_kind;
                        target_type = getFPType(a_kind);
                        break;
                    }
                    case (ASR::ttypeType::Complex) : {
                        int a_kind = down_cast<ASR::Complex_t>(arg_type_)->m_kind;
                        target_type = getComplexType(a_kind);
                        break;
                    }
                    case (ASR::ttypeType::Character) : {
                        ASR::Variable_t *orig_arg = nullptr;
                        if( func_subrout->type == ASR::symbolType::Function ) {
                            ASR::Function_t* func = down_cast<ASR::Function_t>(func_subrout);
                            orig_arg = EXPR2VAR(func->m_args[i]);
                        } else {
                            throw CodeGenError("ICE: expected func_subrout->type == ASR::symbolType::Function.");
                        }
                        if (orig_arg->m_abi == ASR::abiType::BindC) {
                            character_bindc = true;
                        }

                        target_type = character_type;
                        break;
                    }
                    case (ASR::ttypeType::Logical) :
                        target_type = llvm::Type::getInt1Ty(context);
                        break;
                    case (ASR::ttypeType::Enum) :
                        target_type = llvm::Type::getInt32Ty(context);
                        break;
                    case (ASR::ttypeType::Struct) :
                        break;
                    case (ASR::ttypeType::CPtr) :
                        target_type = llvm::Type::getVoidTy(context)->getPointerTo();
                        break;
                    case (ASR::ttypeType::Pointer) : {
                        target_type = get_type_from_ttype_t_util(ASRUtils::get_contained_type(arg_type_));
                        target_type = target_type->getPointerTo();
                        break;
                    }
                    case (ASR::ttypeType::List) : {
                        target_type = get_type_from_ttype_t_util(arg_type_);
                        break ;
                    }
                    case (ASR::ttypeType::Tuple) : {
                        target_type = get_type_from_ttype_t_util(arg_type_);
                        break ;
                    }
                    default :
                        throw CodeGenError("Type " + ASRUtils::type_to_str(arg_type) + " not implemented yet.");
                }
                if( ASR::is_a<ASR::EnumValue_t>(*x.m_args[i].m_value) ) {
                    target_type = llvm::Type::getInt32Ty(context);
                }
                switch(arg_type->type) {
                    case ASR::ttypeType::Struct: {
                        tmp = value;
                        break;
                    }
                    default: {
                        if (!character_bindc) {
                            bool use_value = false;
                            ASR::Variable_t *orig_arg = nullptr;
                            if( func_subrout->type == ASR::symbolType::Function ) {
                                ASR::Function_t* func = down_cast<ASR::Function_t>(func_subrout);
                                orig_arg = EXPR2VAR(func->m_args[i]);
                            } else if( func_subrout->type == ASR::symbolType::Variable ) {
                                ASR::Variable_t *v = ASR::down_cast<ASR::Variable_t>(func_subrout);
                                ASR::Function_t* func = down_cast<ASR::Function_t>(v->m_type_declaration);
                                orig_arg = EXPR2VAR(func->m_args[i]);
                            } else {
                                LCOMPILERS_ASSERT(false)
                            }
                            if (orig_arg->m_abi == ASR::abiType::BindC
                                && orig_arg->m_value_attr) {
                                use_value = true;
                            }
                            if (ASR::is_a<ASR::ArrayItem_t>(*x.m_args[i].m_value)) {
                                use_value = true;
                            }
                            if (!use_value) {
                                // Create alloca to get a pointer, but do it
                                // at the beginning of the function to avoid
                                // using alloca inside a loop, which would
                                // run out of stack
                                if( (ASR::is_a<ASR::ArrayItem_t>(*x.m_args[i].m_value) ||
                                    ASR::is_a<ASR::StructInstanceMember_t>(*x.m_args[i].m_value))
                                        && value->getType()->isPointerTy()) {
                                    value = CreateLoad(value);
                                }
                                if( !ASR::is_a<ASR::CPtr_t>(*arg_type) ) {
                                    llvm::BasicBlock &entry_block = builder->GetInsertBlock()->getParent()->getEntryBlock();
                                    llvm::IRBuilder<> builder0(context);
                                    builder0.SetInsertPoint(&entry_block, entry_block.getFirstInsertionPt());
                                    llvm::AllocaInst *target = builder0.CreateAlloca(
                                        target_type, nullptr, "call_arg_value");
                                    if( ASR::is_a<ASR::Tuple_t>(*arg_type) ||
                                        ASR::is_a<ASR::List_t>(*arg_type) ) {
                                        llvm_utils->deepcopy(value, target, arg_type, module.get(), name2memidx);
                                    } else {
                                        builder->CreateStore(value, target);
                                    }
                                    tmp = target;
                                } else {
                                    tmp = value;
                                }
                            }
                        }
                    }
                }
            }
            // To avoid segmentation faults when original argument
            // is not a ASR::Variable_t like callbacks.
            if( orig_arg && !ASR::is_a<ASR::Class_t>(
                *ASRUtils::type_get_past_array(
                    ASRUtils::type_get_past_pointer(
                        ASRUtils::expr_type(x.m_args[i].m_value)))) ) {
                tmp = convert_to_polymorphic_arg(tmp,
                    ASRUtils::type_get_past_pointer(orig_arg->m_type),
                    ASRUtils::type_get_past_pointer(ASRUtils::expr_type(x.m_args[i].m_value)));
            }
            args.push_back(tmp);
        }
        return args;
    }

    void generate_flip_sign(ASR::call_arg_t* m_args) {
        this->visit_expr_wrapper(m_args[0].m_value, true);
        llvm::Value* signal = tmp;
        LCOMPILERS_ASSERT(m_args[1].m_value->type == ASR::exprType::Var);
        ASR::Var_t* asr_var = ASR::down_cast<ASR::Var_t>(m_args[1].m_value);
        ASR::Variable_t* asr_variable = ASR::down_cast<ASR::Variable_t>(asr_var->m_v);
        uint32_t x_h = get_hash((ASR::asr_t*)asr_variable);
        llvm::Value* variable = llvm_symtab[x_h];
        // variable = xor(shiftl(int(Nd), 63), variable)
        ASR::ttype_t* signal_type = ASRUtils::expr_type(m_args[0].m_value);
        int signal_kind = ASRUtils::extract_kind_from_ttype_t(signal_type);
        llvm::Value* num_shifts = llvm::ConstantInt::get(context, llvm::APInt(32, signal_kind * 8 - 1));
        llvm::Value* shifted_signal = builder->CreateShl(signal, num_shifts);
        llvm::Value* int_var = builder->CreateBitCast(CreateLoad(variable), shifted_signal->getType());
        tmp = builder->CreateXor(shifted_signal, int_var);
        llvm::Type* variable_type = get_type_from_ttype_t_util(asr_variable->m_type);
        builder->CreateStore(builder->CreateBitCast(tmp, variable_type->getPointerTo()), variable);
    }

    void generate_fma(ASR::call_arg_t* m_args) {
        this->visit_expr_wrapper(m_args[0].m_value, true);
        llvm::Value* a = tmp;
        this->visit_expr_wrapper(m_args[1].m_value, true);
        llvm::Value* b = tmp;
        this->visit_expr_wrapper(m_args[2].m_value, true);
        llvm::Value* c = tmp;
        tmp = builder->CreateIntrinsic(llvm::Intrinsic::fma,
                {a->getType()},
                {b, c, a});
    }

    void generate_sign_from_value(ASR::call_arg_t* m_args) {
        this->visit_expr_wrapper(m_args[0].m_value, true);
        llvm::Value* arg0 = tmp;
        this->visit_expr_wrapper(m_args[1].m_value, true);
        llvm::Value* arg1 = tmp;
        llvm::Type* common_llvm_type = arg0->getType();
        ASR::ttype_t *arg1_type = ASRUtils::expr_type(m_args[1].m_value);
        uint64_t kind = ASRUtils::extract_kind_from_ttype_t(arg1_type);
        llvm::Value* num_shifts = llvm::ConstantInt::get(context, llvm::APInt(kind * 8, kind * 8 - 1));
        llvm::Value* shifted_one = builder->CreateShl(llvm::ConstantInt::get(context, llvm::APInt(kind * 8, 1)), num_shifts);
        arg1 = builder->CreateBitCast(arg1, shifted_one->getType());
        arg0 = builder->CreateBitCast(arg0, shifted_one->getType());
        tmp = builder->CreateXor(arg0, builder->CreateAnd(shifted_one, arg1));
        tmp = builder->CreateBitCast(tmp, common_llvm_type);
    }

    template <typename T>
    bool generate_optimization_instructions(const T* routine, ASR::call_arg_t* m_args) {
        std::string routine_name = std::string(routine->m_name);
        if( routine_name.find("flipsign") != std::string::npos ) {
            generate_flip_sign(m_args);
            return true;
        } else if( routine_name.find("fma") != std::string::npos ) {
            generate_fma(m_args);
            return true;
        } else if( routine_name.find("signfromvalue") != std::string::npos ) {
            generate_sign_from_value(m_args);
            return true;
        }
        return false;
    }

    int get_class_hash(ASR::symbol_t* class_sym) {
        if( type2vtabid.find(class_sym) == type2vtabid.end() ) {
            type2vtabid[class_sym] = type2vtabid.size();
        }
        return type2vtabid[class_sym];
    }

    llvm::Value* convert_to_polymorphic_arg(llvm::Value* dt,
        ASR::ttype_t* s_m_args0_type, ASR::ttype_t* arg_type) {
        if( !ASR::is_a<ASR::Class_t>(*ASRUtils::type_get_past_array(s_m_args0_type)) ) {
            return dt;
        }

        if( ASRUtils::is_abstract_class_type(s_m_args0_type) ) {
            if( ASRUtils::is_array(s_m_args0_type) ) {
                llvm::Type* array_type = get_type_from_ttype_t_util(s_m_args0_type);
                llvm::Value* abstract_array = builder->CreateAlloca(array_type);
                llvm::Type* array_data_type = get_el_type(
                    ASRUtils::type_get_past_array(s_m_args0_type));
                llvm::Value* array_data = builder->CreateAlloca(array_data_type);
                builder->CreateStore(array_data,
                    arr_descr->get_pointer_to_data(abstract_array));
                arr_descr->fill_array_details(dt, abstract_array, s_m_args0_type, true);
                llvm::Value* polymorphic_data = CreateLoad(
                    arr_descr->get_pointer_to_data(abstract_array));
                llvm::Value* polymorphic_data_addr = llvm_utils->create_gep(polymorphic_data, 1);
                llvm::Value* dt_data = CreateLoad(arr_descr->get_pointer_to_data(dt));
                builder->CreateStore(
                    builder->CreateBitCast(dt_data, llvm::Type::getVoidTy(context)->getPointerTo()),
                    polymorphic_data_addr);
                llvm::Value* type_id_addr = llvm_utils->create_gep(polymorphic_data, 0);
                builder->CreateStore(
                    llvm::ConstantInt::get(getIntType(8),
                        llvm::APInt(64, -((int) ASRUtils::type_get_past_array(arg_type)->type) -
                            ASRUtils::extract_kind_from_ttype_t(arg_type), true)),
                    type_id_addr);
                return abstract_array;
            } else {
                llvm::Type* _type = get_type_from_ttype_t_util(s_m_args0_type);
                llvm::Value* abstract_ = builder->CreateAlloca(_type);
                llvm::Value* polymorphic_addr = llvm_utils->create_gep(abstract_, 1);
                builder->CreateStore(
                    builder->CreateBitCast(dt, llvm::Type::getVoidTy(context)->getPointerTo()),
                    polymorphic_addr);
                llvm::Value* type_id_addr = llvm_utils->create_gep(abstract_, 0);
                ASR::Struct_t* struct_t = ASR::down_cast<ASR::Struct_t>(arg_type);
                ASR::symbol_t* struct_sym = ASRUtils::symbol_get_past_external(struct_t->m_derived_type);
                llvm::Value* hash = llvm::ConstantInt::get(getIntType(8),
                    llvm::APInt(64, get_class_hash(struct_sym)));
                builder->CreateStore(hash, type_id_addr);
                return abstract_;
            }
        } else if( ASR::is_a<ASR::Struct_t>(*ASRUtils::type_get_past_array(arg_type)) ) {
            ASR::Struct_t* struct_t = ASR::down_cast<ASR::Struct_t>(ASRUtils::type_get_past_array(arg_type));
            ASR::symbol_t* struct_sym = ASRUtils::symbol_get_past_external(struct_t->m_derived_type);
            if( type2vtab.find(struct_sym) == type2vtab.end() &&
                type2vtab[struct_sym].find(current_scope) == type2vtab[struct_sym].end() ) {
                create_vtab_for_struct_type(struct_sym, current_scope);
            }
            llvm::Value* dt_polymorphic = builder->CreateAlloca(
                getClassType(s_m_args0_type, true));
            llvm::Value* hash_ptr = llvm_utils->create_gep(dt_polymorphic, 0);
            llvm::Value* hash = llvm::ConstantInt::get(getIntType(8), llvm::APInt(64, get_class_hash(struct_sym)));
            builder->CreateStore(hash, hash_ptr);
            llvm::Value* class_ptr = llvm_utils->create_gep(dt_polymorphic, 1);
            builder->CreateStore(builder->CreateBitCast(dt, getStructType(s_m_args0_type, true)), class_ptr);
            return dt_polymorphic;
        }
        return dt;
    }

    void visit_SubroutineCall(const ASR::SubroutineCall_t &x) {
        if (compiler_options.emit_debug_info) debug_emit_loc(x);
        if( ASRUtils::is_intrinsic_optimization(x.m_name) ) {
            ASR::Function_t* routine = ASR::down_cast<ASR::Function_t>(
                        ASRUtils::symbol_get_past_external(x.m_name));
            if( generate_optimization_instructions(routine, x.m_args) ) {
                return ;
            }
        }
        ASR::Function_t *s;
        std::vector<llvm::Value*> args;
        const ASR::symbol_t *proc_sym = symbol_get_past_external(x.m_name);
        if (ASR::is_a<ASR::Function_t>(*proc_sym)) {
            s = ASR::down_cast<ASR::Function_t>(proc_sym);
        } else if (ASR::is_a<ASR::ClassProcedure_t>(*proc_sym)) {
            ASR::ClassProcedure_t *clss_proc = ASR::down_cast<
                ASR::ClassProcedure_t>(proc_sym);
            s = ASR::down_cast<ASR::Function_t>(clss_proc->m_proc);
        } else if (ASR::is_a<ASR::Variable_t>(*proc_sym)) {
            ASR::symbol_t *type_decl = ASR::down_cast<ASR::Variable_t>(proc_sym)->m_type_declaration;
            LCOMPILERS_ASSERT(type_decl);
            s = ASR::down_cast<ASR::Function_t>(type_decl);
        } else {
            throw CodeGenError("SubroutineCall: Symbol type not supported");
        }
        if( s == nullptr ) {
            s = ASR::down_cast<ASR::Function_t>(symbol_get_past_external(x.m_name));
        }
        bool is_method = false;
        if (x.m_dt) {
            is_method = true;
            ASR::Variable_t *caller = EXPR2VAR(x.m_dt);
            std::uint32_t h = get_hash((ASR::asr_t*)caller);
            llvm::Value* dt = llvm_symtab[h];
            ASR::ttype_t* s_m_args0_type = ASRUtils::type_get_past_pointer(
                                            ASRUtils::expr_type(s->m_args[0]));
            ASR::ttype_t* dt_type = ASRUtils::type_get_past_pointer(caller->m_type);
            dt = convert_to_polymorphic_arg(dt, s_m_args0_type, dt_type);
            args.push_back(dt);
        }

        std::string sub_name = s->m_name;
        uint32_t h;
        ASR::FunctionType_t* s_func_type = ASR::down_cast<ASR::FunctionType_t>(s->m_function_signature);
        if (s_func_type->m_abi == ASR::abiType::LFortranModule) {
            throw CodeGenError("Subroutine LCompilers interfaces not implemented yet");
        } else if (s_func_type->m_abi == ASR::abiType::Interactive) {
            h = get_hash((ASR::asr_t*)s);
        } else if (s_func_type->m_abi == ASR::abiType::Source) {
            h = get_hash((ASR::asr_t*)s);
        } else if (s_func_type->m_abi == ASR::abiType::BindC) {
            h = get_hash((ASR::asr_t*)s);
        } else if (s_func_type->m_abi == ASR::abiType::Intrinsic) {
            if (sub_name == "get_command_argument") {
                llvm::Function *fn = module->getFunction("_lpython_get_argv");
                if (!fn) {
                    llvm::FunctionType *function_type = llvm::FunctionType::get(
                        character_type, {
                            llvm::Type::getInt32Ty(context)
                        }, false);
                    fn = llvm::Function::Create(function_type,
                        llvm::Function::ExternalLinkage, "_lpython_get_argv", *module);
                }
                args = convert_call_args(x, is_method);
                LCOMPILERS_ASSERT(args.size() > 0);
                tmp = builder->CreateCall(fn, {CreateLoad(args[0])});
                if (args.size() > 1)
                    builder->CreateStore(tmp, args[1]);
                return;
            } else if (sub_name == "get_environment_variable") {
                llvm::Function *fn = module->getFunction("_lfortran_get_env_variable");
                if (!fn) {
                    llvm::FunctionType *function_type = llvm::FunctionType::get(
                        character_type, {
                            character_type
                        }, false);
                    fn = llvm::Function::Create(function_type,
                        llvm::Function::ExternalLinkage, "_lfortran_get_env_variable", *module);
                }
                args = convert_call_args(x, is_method);
                LCOMPILERS_ASSERT(args.size() > 0);
                tmp = builder->CreateCall(fn, {CreateLoad(args[0])});
                if (args.size() > 1)
                    builder->CreateStore(tmp, args[1]);
                return;
            } else if (sub_name == "execute_command_line") {
                llvm::Function *fn = module->getFunction("_lfortran_exec_command");
                if (!fn) {
                    llvm::FunctionType *function_type = llvm::FunctionType::get(
                        llvm::Type::getInt32Ty(context), {
                            character_type
                        }, false);
                    fn = llvm::Function::Create(function_type,
                        llvm::Function::ExternalLinkage, "_lfortran_exec_command", *module);
                }
                args = convert_call_args(x, is_method);
                LCOMPILERS_ASSERT(args.size() > 0);
                tmp = builder->CreateCall(fn, {CreateLoad(args[0])});
                return;
            }
            h = get_hash((ASR::asr_t*)s);
        } else {
            throw CodeGenError("ABI type not implemented yet in SubroutineCall.");
        }

        if (llvm_symtab_fn_arg.find(h) != llvm_symtab_fn_arg.end()) {
            // Check if this is a callback function
            llvm::Value* fn = llvm_symtab_fn_arg[h];
            llvm::FunctionType* fntype = llvm_symtab_fn[h]->getFunctionType();
            std::string m_name = ASRUtils::symbol_name(x.m_name);
            args = convert_call_args(x, is_method);
            tmp = builder->CreateCall(fntype, fn, args);
        } else if (llvm_symtab_fn.find(h) == llvm_symtab_fn.end()) {
            throw CodeGenError("Subroutine code not generated for '"
                + std::string(s->m_name) + "'");
        } else {
            llvm::Function *fn = llvm_symtab_fn[h];
            std::string m_name = ASRUtils::symbol_name(x.m_name);
            std::vector<llvm::Value *> args2 = convert_call_args(x, is_method);
            args.insert(args.end(), args2.begin(), args2.end());
            builder->CreateCall(fn, args);
        }
    }

    void handle_bitwise_args(const ASR::FunctionCall_t& x, llvm::Value*& arg1,
                             llvm::Value*& arg2) {
        LCOMPILERS_ASSERT(x.n_args == 2);
        tmp = nullptr;
        this->visit_expr_wrapper(x.m_args[0].m_value, true);
        arg1 = tmp;
        tmp = nullptr;
        this->visit_expr_wrapper(x.m_args[1].m_value, true);
        arg2 = tmp;
    }

    void handle_bitwise_xor(const ASR::FunctionCall_t& x) {
        llvm::Value *arg1 = nullptr, *arg2 = nullptr;
        handle_bitwise_args(x, arg1, arg2);
        tmp = builder->CreateXor(arg1, arg2);
    }

    void handle_bitwise_and(const ASR::FunctionCall_t& x) {
        llvm::Value *arg1 = nullptr, *arg2 = nullptr;
        handle_bitwise_args(x, arg1, arg2);
        tmp = builder->CreateAnd(arg1, arg2);
    }

    void handle_bitwise_or(const ASR::FunctionCall_t& x) {
        llvm::Value *arg1 = nullptr, *arg2 = nullptr;
        handle_bitwise_args(x, arg1, arg2);
        tmp = builder->CreateOr(arg1, arg2);
    }

    void handle_allocated(const ASR::FunctionCall_t& x) {
        LCOMPILERS_ASSERT(x.n_args == 1);
        ASR::call_arg_t arg = x.m_args[0];
        ASR::Variable_t* arg_var = ASRUtils::EXPR2VAR(arg.m_value);
        fetch_var(arg_var);
        tmp = arr_descr->get_is_allocated_flag(tmp);
    }

    llvm::Value* CreatePointerToStructReturnValue(llvm::FunctionType* fnty,
                                                  llvm::Value* return_value,
                                                  ASR::ttype_t* asr_return_type) {
        if( !LLVM::is_llvm_struct(asr_return_type) ) {
            return return_value;
        }

        // Call to LLVM APIs not needed to fetch the return type of the function.
        // We can use asr_return_type as well but anyways for compactness I did it here.
        llvm::Value* pointer_to_struct = builder->CreateAlloca(fnty->getReturnType(), nullptr);
        LLVM::CreateStore(*builder, return_value, pointer_to_struct);
        return pointer_to_struct;
    }

    llvm::Value* CreateCallUtil(llvm::FunctionType* fnty, llvm::Function* fn,
                                std::vector<llvm::Value*>& args,
                                ASR::ttype_t* asr_return_type) {
        llvm::Value* return_value = builder->CreateCall(fn, args);
        return CreatePointerToStructReturnValue(fnty, return_value,
                                                asr_return_type);
    }

    llvm::Value* CreateCallUtil(llvm::Function* fn, std::vector<llvm::Value*>& args,
                                ASR::ttype_t* asr_return_type) {
        return CreateCallUtil(fn->getFunctionType(), fn, args, asr_return_type);
    }

    void visit_RuntimePolymorphicFunctionCall(const ASR::FunctionCall_t& x, std::string proc_sym_name) {
        std::vector<std::pair<llvm::Value*, ASR::symbol_t*>> vtabs;
        ASR::Var_t* dt_Var = ASR::down_cast<ASR::Var_t>(x.m_dt);
        ASR::symbol_t* dt_sym = ASRUtils::symbol_get_past_external(dt_Var->m_v);
        ASR::StructType_t* dt_sym_type = nullptr;
        ASR::ttype_t* dt_ttype_t = ASRUtils::type_get_past_pointer(
                                        ASRUtils::symbol_type(dt_sym));
        if( ASR::is_a<ASR::Struct_t>(*dt_ttype_t) ) {
            ASR::Struct_t* struct_t = ASR::down_cast<ASR::Struct_t>(dt_ttype_t);
            dt_sym_type = ASR::down_cast<ASR::StructType_t>(
                ASRUtils::symbol_get_past_external(struct_t->m_derived_type));
        } else if( ASR::is_a<ASR::Class_t>(*dt_ttype_t) ) {
            ASR::Class_t* class_t = ASR::down_cast<ASR::Class_t>(dt_ttype_t);
            dt_sym_type = ASR::down_cast<ASR::StructType_t>(
                ASRUtils::symbol_get_past_external(class_t->m_class_type));
        }
        LCOMPILERS_ASSERT(dt_sym_type != nullptr);
        for( auto& item: type2vtab ) {
            ASR::StructType_t* a_dt = ASR::down_cast<ASR::StructType_t>(item.first);
            if( !a_dt->m_is_abstract &&
                (a_dt == dt_sym_type ||
                ASRUtils::is_parent(a_dt, dt_sym_type) ||
                ASRUtils::is_parent(dt_sym_type, a_dt)) ) {
                for( auto& item2: item.second ) {
                    if( item2.first == current_scope ) {
                        vtabs.push_back(std::make_pair(item2.second, item.first));
                    }
                }
            }
        }

        uint64_t ptr_loads_copy = ptr_loads;
        ptr_loads = 0;
        visit_Var(*dt_Var);
        ptr_loads = ptr_loads_copy;
        llvm::Value* llvm_dt = tmp;
        tmp = builder->CreateAlloca(get_type_from_ttype_t_util(x.m_type));
        llvm::BasicBlock *mergeBB = llvm::BasicBlock::Create(context, "ifcont");
        for( size_t i = 0; i < vtabs.size(); i++ ) {
            llvm::Function *fn = builder->GetInsertBlock()->getParent();

            llvm::BasicBlock *thenBB = llvm::BasicBlock::Create(context, "then", fn);
            llvm::BasicBlock *elseBB = llvm::BasicBlock::Create(context, "else");

            llvm::Value* vptr_int_hash = CreateLoad(llvm_utils->create_gep(llvm_dt, 0));
            llvm::Value* dt_data = CreateLoad(llvm_utils->create_gep(llvm_dt, 1));
            ASR::ttype_t* selector_var_type = ASRUtils::expr_type(x.m_dt);
            if( ASRUtils::is_array(selector_var_type) ) {
                vptr_int_hash = CreateLoad(llvm_utils->create_gep(vptr_int_hash, 0));
            }
            ASR::symbol_t* type_sym = ASRUtils::symbol_get_past_external(vtabs[i].second);
            llvm::Value* type_sym_vtab = vtabs[i].first;
            llvm::Value* cond = builder->CreateICmpEQ(
                                    vptr_int_hash,
                                    CreateLoad(
                                        llvm_utils->create_gep(type_sym_vtab, 0) ) );

            builder->CreateCondBr(cond, thenBB, elseBB);
            builder->SetInsertPoint(thenBB);
            {
                std::vector<llvm::Value*> args;
                ASR::StructType_t* struct_type_t = ASR::down_cast<ASR::StructType_t>(type_sym);
                llvm::Type* target_dt_type = getStructType(struct_type_t, true);
                llvm::Type* target_class_dt_type = getClassType(struct_type_t);
                llvm::Value* target_dt = builder->CreateAlloca(target_class_dt_type);
                llvm::Value* target_dt_hash_ptr = llvm_utils->create_gep(target_dt, 0);
                builder->CreateStore(vptr_int_hash, target_dt_hash_ptr);
                llvm::Value* target_dt_data_ptr = llvm_utils->create_gep(target_dt, 1);
                builder->CreateStore(builder->CreateBitCast(dt_data, target_dt_type),
                                     target_dt_data_ptr);
                args.push_back(target_dt);
                ASR::symbol_t* s_class_proc = struct_type_t->m_symtab->resolve_symbol(proc_sym_name);
                ASR::symbol_t* s_proc = ASRUtils::symbol_get_past_external(
                    ASR::down_cast<ASR::ClassProcedure_t>(s_class_proc)->m_proc);
                uint32_t h = get_hash((ASR::asr_t*) s_proc);
                llvm::Function* fn = llvm_symtab_fn[h];
                ASR::Function_t* s = ASR::down_cast<ASR::Function_t>(s_proc);
                LCOMPILERS_ASSERT(s != nullptr);
                std::vector<llvm::Value *> args2 = convert_call_args(x, true);
                args.insert(args.end(), args2.begin(), args2.end());
                ASR::ttype_t *return_var_type0 = EXPR2VAR(s->m_return_var)->m_type;
                builder->CreateStore(CreateCallUtil(fn, args, return_var_type0), tmp);
            }
            builder->CreateBr(mergeBB);

            start_new_block(elseBB);
            current_select_type_block_type = nullptr;
            current_select_type_block_der_type.clear();
        }
        start_new_block(mergeBB);
        tmp = CreateLoad(tmp);
    }

    void visit_FunctionCall(const ASR::FunctionCall_t &x) {
        if( ASRUtils::is_intrinsic_optimization(x.m_name) ) {
            ASR::Function_t* routine = ASR::down_cast<ASR::Function_t>(
                        ASRUtils::symbol_get_past_external(x.m_name));
            if( generate_optimization_instructions(routine, x.m_args) ) {
                return ;
            }
        }
        if (x.m_value) {
            this->visit_expr_wrapper(x.m_value, true);
            return ;
        }

        const ASR::symbol_t *proc_sym = symbol_get_past_external(x.m_name);
        std::string proc_sym_name = "";
        bool is_deferred = false;
        if( ASR::is_a<ASR::ClassProcedure_t>(*proc_sym) ) {
            ASR::ClassProcedure_t* class_proc =
                ASR::down_cast<ASR::ClassProcedure_t>(proc_sym);
            is_deferred = class_proc->m_is_deferred;
            proc_sym_name = class_proc->m_name;
        }
        if( is_deferred ) {
            visit_RuntimePolymorphicFunctionCall(x, proc_sym_name);
            return ;
        }

        ASR::Function_t *s = nullptr;
        std::vector<llvm::Value*> args;
        if (ASR::is_a<ASR::Function_t>(*proc_sym)) {
            s = ASR::down_cast<ASR::Function_t>(proc_sym);
        } else if (ASR::is_a<ASR::ClassProcedure_t>(*proc_sym)) {
            ASR::ClassProcedure_t *clss_proc = ASR::down_cast<
                ASR::ClassProcedure_t>(proc_sym);
            s = ASR::down_cast<ASR::Function_t>(clss_proc->m_proc);
        } else if (ASR::is_a<ASR::Variable_t>(*proc_sym)) {
            ASR::symbol_t *type_decl = ASR::down_cast<ASR::Variable_t>(proc_sym)->m_type_declaration;
            LCOMPILERS_ASSERT(type_decl);
            s = ASR::down_cast<ASR::Function_t>(type_decl);
        } else {
            throw CodeGenError("FunctionCall: Symbol type not supported");
        }
        if( s == nullptr ) {
            s = ASR::down_cast<ASR::Function_t>(symbol_get_past_external(x.m_name));
        }
        bool is_method = false;
        if (x.m_dt) {
            is_method = true;
            ASR::Variable_t *caller = EXPR2VAR(x.m_dt);
            std::uint32_t h = get_hash((ASR::asr_t*)caller);
            llvm::Value* dt = llvm_symtab[h];
            ASR::ttype_t* s_m_args0_type = ASRUtils::type_get_past_pointer(
                                            ASRUtils::expr_type(s->m_args[0]));
            ASR::ttype_t* dt_type = ASRUtils::type_get_past_pointer(caller->m_type);
            dt = convert_to_polymorphic_arg(dt, s_m_args0_type, dt_type);
            args.push_back(dt);
        }
        if( ASRUtils::is_intrinsic_function2(s) ) {
            std::string symbol_name = ASRUtils::symbol_name(x.m_name);
            if( startswith(symbol_name, "_bitwise_xor") ) {
                handle_bitwise_xor(x);
                return ;
            }
            if( startswith(symbol_name, "_bitwise_and") ) {
                handle_bitwise_and(x);
                return ;
            }
            if( startswith(symbol_name, "_bitwise_or") ) {
                handle_bitwise_or(x);
                return ;
            }
            if( startswith(symbol_name, "allocated") ){
                handle_allocated(x);
                return ;
            }
        }

        bool intrinsic_function = ASRUtils::is_intrinsic_function2(s);
        uint32_t h;
        ASR::FunctionType_t* s_func_type = ASR::down_cast<ASR::FunctionType_t>(s->m_function_signature);
        if (s_func_type->m_abi == ASR::abiType::Source && !intrinsic_function) {
            h = get_hash((ASR::asr_t*)s);
        } else if (s_func_type->m_abi == ASR::abiType::LFortranModule) {
            throw CodeGenError("Function LCompilers interfaces not implemented yet");
        } else if (s_func_type->m_abi == ASR::abiType::Interactive) {
            h = get_hash((ASR::asr_t*)s);
        } else if (s_func_type->m_abi == ASR::abiType::BindC) {
            h = get_hash((ASR::asr_t*)s);
        } else if (s_func_type->m_abi == ASR::abiType::Intrinsic || intrinsic_function) {
            std::string func_name = s->m_name;
            if( fname2arg_type.find(func_name) != fname2arg_type.end() ) {
                h = get_hash((ASR::asr_t*)s);
            } else {
                if (func_name == "len") {
                    args = convert_call_args(x, is_method);
                    LCOMPILERS_ASSERT(args.size() == 3)
                    tmp = lfortran_str_len(args[0]);
                    return;
                } else if (func_name == "command_argument_count") {
                    llvm::Function *fn = module->getFunction("_lpython_get_argc");
                    if(!fn) {
                        llvm::FunctionType *function_type = llvm::FunctionType::get(
                            llvm::Type::getVoidTy(context), {
                                llvm::Type::getInt32Ty(context)->getPointerTo()
                            }, false);
                        fn = llvm::Function::Create(function_type,
                            llvm::Function::ExternalLinkage, "_lpython_get_argc", *module);
                    }
                    llvm::AllocaInst *result = builder->CreateAlloca(
                                llvm::Type::getInt32Ty(context), nullptr);
                    std::vector<llvm::Value*> args = {result};
                    builder->CreateCall(fn, args);
                    tmp = CreateLoad(result);
                    return;
                }
                if( ASRUtils::get_FunctionType(s)->m_deftype == ASR::deftypeType::Interface ) {
                    throw CodeGenError("Intrinsic '" + func_name + "' not implemented yet and compile time value is not available.");
                } else {
                    h = get_hash((ASR::asr_t*)s);
                }
            }
        } else {
            throw CodeGenError("ABI type not implemented yet.");
        }
        if (llvm_symtab_fn_arg.find(h) != llvm_symtab_fn_arg.end()) {
            // Check if this is a callback function
            llvm::Value* fn = llvm_symtab_fn_arg[h];
            if (llvm_symtab_fn.find(h) == llvm_symtab_fn.end()) {
                throw CodeGenError("The callback function not found in llvm_symtab_fn");
            }
            llvm::FunctionType* fntype = llvm_symtab_fn[h]->getFunctionType();
            std::string m_name = std::string(((ASR::Function_t*)(&(x.m_name->base)))->m_name);
            args = convert_call_args(x, is_method);
            tmp = builder->CreateCall(fntype, fn, args);
        } else if (llvm_symtab_fn.find(h) == llvm_symtab_fn.end()) {
            throw CodeGenError("Function code not generated for '"
                + std::string(s->m_name) + "'");
        } else {
            llvm::Function *fn = llvm_symtab_fn[h];
            std::string m_name = std::string(((ASR::Function_t*)(&(x.m_name->base)))->m_name);
            std::vector<llvm::Value *> args2 = convert_call_args(x, is_method);
            args.insert(args.end(), args2.begin(), args2.end());
            ASR::ttype_t *return_var_type0 = EXPR2VAR(s->m_return_var)->m_type;
            if (ASRUtils::get_FunctionType(s)->m_abi == ASR::abiType::BindC) {
                if (is_a<ASR::Complex_t>(*return_var_type0)) {
                    int a_kind = down_cast<ASR::Complex_t>(return_var_type0)->m_kind;
                    if (a_kind == 8) {
                        if (compiler_options.platform == Platform::Windows) {
                            tmp = builder->CreateAlloca(complex_type_8, nullptr);
                            args.insert(args.begin(), tmp);
                            builder->CreateCall(fn, args);
                            // Convert {double,double}* to {double,double}
                            tmp = CreateLoad(tmp);
                        } else {
                            tmp = builder->CreateCall(fn, args);
                        }
                    } else {
                        tmp = builder->CreateCall(fn, args);
                    }
                } else {
                    tmp = builder->CreateCall(fn, args);
                }
            } else {
                tmp = CreateCallUtil(fn, args, return_var_type0);
            }
        }
        if (ASRUtils::get_FunctionType(s)->m_abi == ASR::abiType::BindC) {
            ASR::ttype_t *return_var_type0 = EXPR2VAR(s->m_return_var)->m_type;
            if (is_a<ASR::Complex_t>(*return_var_type0)) {
                int a_kind = down_cast<ASR::Complex_t>(return_var_type0)->m_kind;
                if (a_kind == 4) {
                    if (compiler_options.platform == Platform::Windows) {
                        // tmp is i64, have to convert to {float, float}

                        // i64
                        llvm::Type* type_fx2 = llvm::Type::getInt64Ty(context);
                        // Convert i64 to i64*
                        llvm::AllocaInst *p_fx2 = builder->CreateAlloca(type_fx2, nullptr);
                        builder->CreateStore(tmp, p_fx2);
                        // Convert i64* to {float,float}* using bitcast
                        tmp = builder->CreateBitCast(p_fx2, complex_type_4->getPointerTo());
                        // Convert {float,float}* to {float,float}
                        tmp = CreateLoad(tmp);
                    } else if (compiler_options.platform == Platform::macOS_ARM) {
                        // pass
                    } else {
                        // tmp is <2 x float>, have to convert to {float, float}

                        // <2 x float>
                        llvm::Type* type_fx2 = FIXED_VECTOR_TYPE::get(llvm::Type::getFloatTy(context), 2);
                        // Convert <2 x float> to <2 x float>*
                        llvm::AllocaInst *p_fx2 = builder->CreateAlloca(type_fx2, nullptr);
                        builder->CreateStore(tmp, p_fx2);
                        // Convert <2 x float>* to {float,float}* using bitcast
                        tmp = builder->CreateBitCast(p_fx2, complex_type_4->getPointerTo());
                        // Convert {float,float}* to {float,float}
                        tmp = CreateLoad(tmp);
                    }
                }
            }
        }
    }

    void visit_ArraySize(const ASR::ArraySize_t& x) {
        if( x.m_value ) {
            visit_expr_wrapper(x.m_value, true);
            return ;
        }
        int output_kind = ASRUtils::extract_kind_from_ttype_t(x.m_type);
        int dim_kind = 4;
        int64_t ptr_loads_copy = ptr_loads;
        ptr_loads = 2 - // Sync: instead of 2 - , should this be ptr_loads_copy -
                    (ASRUtils::expr_type(x.m_v)->type ==
                     ASR::ttypeType::Pointer);
        visit_expr_wrapper(x.m_v);
        ptr_loads = ptr_loads_copy;
        llvm::Value* llvm_arg = tmp;
        llvm::Value* llvm_dim = nullptr;
        if( x.m_dim ) {
            visit_expr_wrapper(x.m_dim, true);
            dim_kind = ASRUtils::extract_kind_from_ttype_t(ASRUtils::expr_type(x.m_dim));
            llvm_dim = tmp;
        }
        tmp = arr_descr->get_array_size(llvm_arg, llvm_dim, output_kind, dim_kind);
    }

    void visit_ArrayBound(const ASR::ArrayBound_t& x) {
        ASR::expr_t* array_value = ASRUtils::expr_value(x.m_v);
        if( array_value && ASR::is_a<ASR::ArrayConstant_t>(*array_value) ) {
            ASR::ArrayConstant_t* array_const = ASR::down_cast<ASR::ArrayConstant_t>(array_value);
            int kind = ASRUtils::extract_kind_from_ttype_t(x.m_type);
            size_t bound_value = 0;
            if( x.m_bound == ASR::arrayboundType::LBound ) {
                bound_value = 1;
            } else if( x.m_bound == ASR::arrayboundType::UBound ) {
                bound_value = array_const->n_args;
            } else {
                LCOMPILERS_ASSERT(false);
            }
            tmp = llvm::ConstantInt::get(context, llvm::APInt(kind * 8, bound_value));
            return ;
        }
        int64_t ptr_loads_copy = ptr_loads;
        ptr_loads = 2 - // Sync: instead of 2 - , should this be ptr_loads_copy -
                    (ASRUtils::expr_type(x.m_v)->type ==
                     ASR::ttypeType::Pointer);
        visit_expr_wrapper(x.m_v);
        ptr_loads = ptr_loads_copy;
        llvm::Value* llvm_arg1 = tmp;
        llvm::Value* dim_des_val = arr_descr->get_pointer_to_dimension_descriptor_array(llvm_arg1);
        visit_expr_wrapper(x.m_dim, true);
        llvm::Value* dim_val = tmp;
        llvm::Value* const_1 = llvm::ConstantInt::get(context, llvm::APInt(32, 1));
        dim_val = builder->CreateSub(dim_val, const_1);
        llvm::Value* dim_struct = arr_descr->get_pointer_to_dimension_descriptor(dim_des_val, dim_val);
        llvm::Value* res = nullptr;
        if( x.m_bound == ASR::arrayboundType::LBound ) {
            res = arr_descr->get_lower_bound(dim_struct);
        } else if( x.m_bound == ASR::arrayboundType::UBound ) {
            res = arr_descr->get_upper_bound(dim_struct);
        }
        tmp = res;
    }

};



Result<std::unique_ptr<LLVMModule>> asr_to_llvm(ASR::TranslationUnit_t &asr,
        diag::Diagnostics &diagnostics,
        llvm::LLVMContext &context, Allocator &al,
        LCompilers::PassManager& pass_manager,
        CompilerOptions &co, const std::string &run_fn,
        const std::string &infile)
{
#if LLVM_VERSION_MAJOR >= 15
    context.setOpaquePointers(false);
#endif
    ASRToLLVMVisitor v(al, context, infile, co, diagnostics);
    LCompilers::PassOptions pass_options;
    pass_options.runtime_library_dir = co.runtime_library_dir;
    pass_options.mod_files_dir = co.mod_files_dir;
    pass_options.include_dirs = co.include_dirs;
    pass_options.run_fun = run_fn;
    pass_options.always_run = false;
    pass_options.verbose = co.verbose;
    pass_manager.rtlib = co.rtlib;
    pass_manager.apply_passes(al, &asr, pass_options, diagnostics);

    // Uncomment for debugging the ASR after the transformation
    // std::cout << LFortran::pickle(asr, false, false, false) << std::endl;

    try {
        v.visit_asr((ASR::asr_t&)asr);
    } catch (const CodeGenError &e) {
        Error error;
        diagnostics.diagnostics.push_back(e.d);
        return error;
    } catch (const CodeGenAbort &) {
        LCOMPILERS_ASSERT(diagnostics.has_error())
        Error error;
        return error;
    }
    std::string msg;
    llvm::raw_string_ostream err(msg);
    if (llvm::verifyModule(*v.module, &err)) {
        std::string buf;
        llvm::raw_string_ostream os(buf);
        v.module->print(os, nullptr);
        std::cout << os.str();
        msg = "asr_to_llvm: module failed verification. Error:\n" + err.str();
        diagnostics.diagnostics.push_back(diag::Diagnostic(msg,
            diag::Level::Error, diag::Stage::CodeGen));
        Error error;
        return error;
    };
    return std::make_unique<LLVMModule>(std::move(v.module));
}

} // namespace LCompilers<|MERGE_RESOLUTION|>--- conflicted
+++ resolved
@@ -2263,15 +2263,8 @@
         ASR::Tuple_t* tuple_type_right = ASR::down_cast<ASR::Tuple_t>(ASRUtils::expr_type(x.m_right));
         std::string type_code_right = ASRUtils::get_type_code(tuple_type_right->m_type,
                                                         tuple_type_right->n_type);
-<<<<<<< HEAD
         Vec<ASR::ttype_t*> v_type;
         v_type.reserve(al, tuple_type_left->n_type + tuple_type_right->n_type);
-=======
-        ASR::Tuple_t* tuple_type = new ASR::Tuple_t();
-        tuple_type->n_type = tuple_type_left->n_type + tuple_type_right->n_type;
-        tuple_type->m_type = new ASR::ttype_t*[tuple_type->n_type];
-
->>>>>>> 4662acb3
         std::string type_code = type_code_left + type_code_right;
         std::vector<llvm::Type*> llvm_el_types;
         ASR::storage_typeType m_storage = ASR::storage_typeType::Default;
@@ -2284,11 +2277,7 @@
                                     nullptr,
                                     m_storage, is_array_type, is_malloc_array_type,
                                     is_list, m_dims, n_dims, a_kind));
-<<<<<<< HEAD
             v_type.push_back(al, tuple_type_left->m_type[i]);
-=======
-            tuple_type->m_type[i] = tuple_type_left->m_type[i];
->>>>>>> 4662acb3
         }
         is_array_type = false; is_malloc_array_type = false;
         is_list = false;
@@ -2299,7 +2288,6 @@
                                     nullptr,
                                     m_storage, is_array_type, is_malloc_array_type,
                                     is_list, m_dims, n_dims, a_kind));
-<<<<<<< HEAD
             v_type.push_back(al, tuple_type_right->m_type[i]);
         }
         llvm::Type* concat_tuple_type = tuple_api->get_tuple_type(type_code, llvm_el_types);
@@ -2308,16 +2296,6 @@
                                     al, x.base.base.loc, v_type.p, v_type.n));
         tuple_api->concat(left, right, tuple_type_left, tuple_type_right, concat_tuple,
                           tuple_type, *module, name2memidx);
-=======
-            tuple_type->m_type[tuple_type_left->n_type + i] = tuple_type_right->m_type[i];
-        }
-        llvm::Type* concat_tuple_type = tuple_api->get_tuple_type(type_code, llvm_el_types);
-        llvm::Value* concat_tuple = builder->CreateAlloca(concat_tuple_type, nullptr, "concat_tuple");
-        tuple_api->concat(left, right, tuple_type_left, tuple_type_right, concat_tuple,
-                          tuple_type, *module, name2memidx);
-        delete[] tuple_type->m_type;
-        delete tuple_type;
->>>>>>> 4662acb3
         tmp = concat_tuple;
     }
 
