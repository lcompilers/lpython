--- conflicted
+++ resolved
@@ -518,16 +518,10 @@
     void visit_Assignment(const ASR::Assignment_t &x) {
         std::string target;
         if (ASR::is_a<ASR::Var_t>(*x.m_target)) {
-<<<<<<< HEAD
             visit_Var(*ASR::down_cast<ASR::Var_t>(x.m_target));
             target = src;
-        } else if (ASR::is_a<ASR::ArrayRef_t>(*x.m_target)) {
-            visit_ArrayRef(*ASR::down_cast<ASR::ArrayRef_t>(x.m_target));
-=======
-            target = LFortran::ASRUtils::EXPR2VAR(x.m_target)->m_name;
         } else if (ASR::is_a<ASR::ArrayItem_t>(*x.m_target)) {
             visit_ArrayItem(*ASR::down_cast<ASR::ArrayItem_t>(x.m_target));
->>>>>>> 6705946e
             target = src;
         } else if (ASR::is_a<ASR::DerivedRef_t>(*x.m_target)) {
             visit_DerivedRef(*ASR::down_cast<ASR::DerivedRef_t>(x.m_target));
