#include <libasr/asr.h>
#include <libasr/asr_utils.h>
#include <libasr/codegen/asr_to_c_cpp.h>
#include <libasr/codegen/asr_to_python.h>

using LCompilers::ASR::is_a;
using LCompilers::ASR::down_cast;

namespace LCompilers {

enum Precedence {
    Or = 4,
    And = 5,
    Not = 6,
    CmpOp = 7,
    Add = 12,
    Sub = 12,
    Mul = 13,
    Div = 13,
    BitNot = 14,
    UnaryMinus = 14,
    Exp = 15,
    Pow = 15,
    Constant = 18,
};

class ASRToLpythonVisitor : public ASR::BaseVisitor<ASRToLpythonVisitor>
{
public:
    Allocator& al;
    diag::Diagnostics& diag;
    std::string s;
    bool use_colors;
    int indent_level;
    std::string indent;
    int indent_spaces;
    // Following same order as Python 3.x
    // https://docs.python.org/3/reference/expressions.html#expression-lists
    int last_expr_precedence;

public:
    ASRToLpythonVisitor(Allocator& al, diag::Diagnostics& diag, CompilerOptions& /*co*/, bool _use_colors, int _indent)
        : al{ al }, diag{ diag }, use_colors{_use_colors}, indent_level{0},
            indent_spaces{_indent}
        { }

    void inc_indent() {
        indent_level++;
        indent = std::string(indent_level*indent_spaces, ' ');
    }

    void dec_indent() {
        indent_level--;
        indent = std::string(indent_level*indent_spaces, ' ');
    }

    void visit_expr_with_precedence(const ASR::expr_t &x, int current_precedence) {
        visit_expr(x);
        if (last_expr_precedence == 18 ||
                last_expr_precedence < current_precedence) {
            s = "(" + s + ")";
        }
    }

    std::string binop2str(const ASR::binopType type)
    {
        switch (type) {
            case (ASR::binopType::Add) : {
                last_expr_precedence = Precedence::Add;
                return " + ";
            } case (ASR::binopType::Sub) : {
                last_expr_precedence = Precedence::Sub;
                return " - ";
            } case (ASR::binopType::Mul) : {
                last_expr_precedence = Precedence::Mul;
                return " * ";
            } case (ASR::binopType::Div) : {
                last_expr_precedence = Precedence::Div;
                return " / ";
            } case (ASR::binopType::Pow) : {
                last_expr_precedence = Precedence::Pow;
                return " ** ";
            } default : {
                throw LCompilersException("Cannot represent the binary operator as a string");
            }
        }
    }

    std::string cmpop2str(const ASR::cmpopType type)
    {
        last_expr_precedence = Precedence::CmpOp;
        switch (type) {
            case (ASR::cmpopType::Eq) : return " == ";
            case (ASR::cmpopType::NotEq) : return " != ";
            case (ASR::cmpopType::Lt) : return " < ";
            case (ASR::cmpopType::LtE) : return " <= ";
            case (ASR::cmpopType::Gt) : return " > ";
            case (ASR::cmpopType::GtE) : return " >= ";
            default : throw LCompilersException("Cannot represent the boolean operator as a string");
        }
    }

    std::string logicalbinop2str(const ASR::logicalbinopType type)
    {
        switch (type) {
            case (ASR::logicalbinopType::And) : {
                last_expr_precedence = Precedence::And;
                return " and ";
            } case (ASR::logicalbinopType::Or) : {
                last_expr_precedence = Precedence::Or;
                return " or ";
            } default : {
                throw LCompilersException("Cannot represent the boolean operator as a string");
            }
        }
    }

    template <typename T>
    void visit_body(const T &x, std::string &r, bool apply_indent=true) {
        if (apply_indent) {
            inc_indent();
        }
        for (size_t i = 0; i < x.n_body; i++) {
            visit_stmt(*x.m_body[i]);
            r += s;
        }
        if (apply_indent) {
            dec_indent();
        }
    }

    void visit_TranslationUnit(const ASR::TranslationUnit_t &x) {
        std::string r = "";

        for (auto &item : x.m_symtab->get_scope()) {
            if (is_a<ASR::Module_t>(*item.second)) {
                visit_symbol(*item.second);
                r += s;
            }
        }

        for (auto &item : x.m_symtab->get_scope()) {
            if (is_a<ASR::Function_t>(*item.second)) {
                visit_symbol(*item.second);
                r += s;
            }
        }

        // Main program
        for (auto &item : x.m_symtab->get_scope()) {
            if (is_a<ASR::Program_t>(*item.second)) {
                visit_symbol(*item.second);
                r += s;
            }
        }
        s = r;
    }

    void visit_Module(const ASR::Module_t &x) {
        std::string r;

        for (auto &item : x.m_symtab->get_scope()) {
            if (is_a<ASR::Function_t>(*item.second)) {
                visit_symbol(*item.second);
                r += s;
            }
        }
        s = r;
    }

    void visit_Function(const ASR::Function_t &x) {
        // Generate code for the lpython function
        std::string r;
        r = "def";
        r += " ";
        r.append(x.m_name);
        r += "(";
        for (size_t i = 0; i < x.n_args; i++) {
            visit_expr(*x.m_args[i]);
            r += s;
            // TODO: Specify the datatype of the argument here
            if (i < x.n_args - 1) {
                r += ", ";
            }
        }
        r += "):";
        r += "\n";

        inc_indent();
        for (auto &item : x.m_symtab->get_scope()) {
            if (is_a<ASR::Variable_t>(*item.second)) {
                visit_symbol(*item.second);
                r += s;
            }
        }
        dec_indent();

        visit_body(x, r, true);

        s = r;
    }

    void visit_Program(const ASR::Program_t &x) {
        std::string r;

        for (auto &item : x.m_symtab->get_scope()) {
            if (is_a<ASR::Function_t>(*item.second)) {
                visit_symbol(*item.second);
                r += s;
            }
        }
        s = r;
    }

    void visit_Variable(const ASR::Variable_t &x) {
        std::string r = indent;
        r += x.m_name;
        r += ": ";
        r += ASRUtils::type_to_str_python(x.m_type);
        r += "\n";
        s = r;
    }

    void visit_Print(const ASR::Print_t &x) {
        std::string r = indent;
        r += "print(";
        for (size_t i = 0; i < x.n_values; i++) {
            visit_expr(*x.m_values[i]);
            r += s;
            if (i < x.n_values-1)
                r += ", ";
        }
        r += ")";
        r += "\n";
        s = r;
    }

    void visit_Assignment(const ASR::Assignment_t &x) {
        std::string r = indent;
        visit_expr(*x.m_target);
        r += s;
        r += " = ";
        visit_expr(*x.m_value);
        r += s;
        r += "\n";
        s = r;
    }

    void visit_Return(const ASR::Return_t /*&x*/) {
        // TODO: Handle cases for returning an expression/value
        s = indent + "return" + "\n";
    }

    void visit_SubroutineCall(const ASR::SubroutineCall_t &x) {
        std::string r = indent;
        r += ASRUtils::symbol_name(x.m_name);
        r += "(";
        for (size_t i = 0; i < x.n_args; i++) {
            visit_expr(*x.m_args[i].m_value);
            r += s;
            if (i < x.n_args - 1)
                r += ", ";
        }
        r += ")\n";
        s = r;
    }

    void visit_FunctionCall(const ASR::FunctionCall_t &x) {
        std::string r = "";
        if (x.m_original_name) {
            r += ASRUtils::symbol_name(x.m_original_name);
        } else {
            r += ASRUtils::symbol_name(x.m_name);
        }

        r += "(";
        for (size_t i = 0; i < x.n_args; i++) {
            visit_expr(*x.m_args[i].m_value);
            r += s;
            if (i < x.n_args - 1)
                r += ", ";
        }
        r += ")";
        s = r;
    }

    void visit_Cast(const ASR::Cast_t &x) {
        // TODO
        visit_expr(*x.m_arg);
    }

    void visit_Var(const ASR::Var_t &x) {
        s = ASRUtils::symbol_name(x.m_v);
    }

    void visit_If(const ASR::If_t &x) {
        std::string r = indent;
        r += "if ";
        visit_expr(*x.m_test);
        r += s;
        r += ":\n";
        inc_indent();
        for (size_t i = 0; i < x.n_body; i++) {
            visit_stmt(*x.m_body[i]);
            r += s;
        }
        dec_indent();
        if (x.n_orelse == 0) {
            r += "\n";
        } else {
            for (size_t i = 0; i < x.n_orelse; i++) {
                r += indent + "else:\n";
                inc_indent();
                visit_stmt(*x.m_orelse[i]);
                r += s;
                dec_indent();
            }
        }
        s = r;
    }

    void visit_WhileLoop(const ASR::WhileLoop_t &x) {
        std::string r = indent;
        r += "while ";
        visit_expr(*x.m_test);
        r += s;
        r += ":\n";
        visit_body(x, r);
        s = r;
    }

    void visit_NamedExpr(const ASR::NamedExpr_t &x) {
        this->visit_expr(*x.m_target);
        std::string t = std::move(s);
        this->visit_expr(*x.m_value);
        std::string v = std::move(s);
        s = "(" + t + " := " + v + ")";
    }

    void visit_ExplicitDeallocate(const ASR::ExplicitDeallocate_t &x) {
        std::string r = indent;
        r += "del ";
        for (size_t i = 0; i < x.n_vars; i++) {
            if (i > 0) {
                r += ", ";
            }
            visit_expr(*x.m_vars[i]);
            r += s;
        }
        s = r;
    }

    void visit_IntrinsicElementalFunction(const ASR::IntrinsicElementalFunction_t &x) {
        std::string out;
        switch (x.m_intrinsic_id) {
            SET_INTRINSIC_NAME(Abs, "abs");
            default : {
                throw LCompilersException("IntrinsicScalarFunction: `"
                    + ASRUtils::get_intrinsic_name(x.m_intrinsic_id)
                    + "` is not implemented");
            }
        }
        LCOMPILERS_ASSERT(x.n_args == 1);
        visit_expr(*x.m_args[0]);
        out += "(" + s + ")";
        s = out;
    }

    void visit_StringCompare(const ASR::StringCompare_t &x) {
        std::string r;
        int current_precedence = last_expr_precedence;
        visit_expr_with_precedence(*x.m_left, current_precedence);
        r += s;
        r += cmpop2str(x.m_op);
        visit_expr_with_precedence(*x.m_right, current_precedence);
        r += s;
        last_expr_precedence = current_precedence;
        s = r;
    }

    void visit_StringConstant(const ASR::StringConstant_t &x) {
        s = "\"";
        s.append(x.m_s);
        s += "\"";
        last_expr_precedence = Precedence::Constant;
    }

    void visit_StringChr(const ASR::StringChr_t &x) {
        visit_expr(*x.m_arg);
        s = "chr(" + s + ")";
    }

    void visit_IntegerBinOp(const ASR::IntegerBinOp_t &x) {
        std::string r;
        int current_precedence = last_expr_precedence;
        visit_expr_with_precedence(*x.m_left, current_precedence);
        r += s;
        r += binop2str(x.m_op);
        visit_expr_with_precedence(*x.m_right, current_precedence);
        r += s;
        last_expr_precedence = current_precedence;
        s = r;
    }

    void visit_IntegerCompare(const ASR::IntegerCompare_t &x) {
        std::string r;
        int current_precedence = last_expr_precedence;
        visit_expr_with_precedence(*x.m_left, current_precedence);
        r += s;
        r += cmpop2str(x.m_op);
        visit_expr_with_precedence(*x.m_right, current_precedence);
        r += s;
        last_expr_precedence = current_precedence;
        s = r;
    }

    void visit_IntegerConstant(const ASR::IntegerConstant_t &x) {
        s = std::to_string(x.m_n);
        last_expr_precedence = Precedence::Constant;
    }

    void visit_IntegerUnaryMinus(const ASR::IntegerUnaryMinus_t &x) {
        visit_expr_with_precedence(*x.m_arg, 14);
        s =  "-" + s;
        last_expr_precedence = Precedence::UnaryMinus;
    }

    void visit_IntegerBitNot(const ASR::IntegerBitNot_t &x) {
        visit_expr_with_precedence(*x.m_arg, 14);
        s = "~" + s;
        last_expr_precedence = Precedence::BitNot;
    }

    void visit_RealConstant(const ASR::RealConstant_t &x) {
        s = std::to_string(x.m_r);
        last_expr_precedence = Precedence::Constant;
    }

    void visit_RealCompare(const ASR::RealCompare_t &x) {
       std::string r;
       int current_precedence = last_expr_precedence;
       visit_expr_with_precedence(*x.m_left, current_precedence);
       r += s;
       r += cmpop2str(x.m_op);
       visit_expr_with_precedence(*x.m_right, current_precedence);
       r += s;
       last_expr_precedence = current_precedence;
       s = r;
    }

    void visit_RealUnaryMinus(const ASR::RealUnaryMinus_t &x) {
        visit_expr_with_precedence(*x.m_arg, 14);
        s =  "-" + s;
        last_expr_precedence = Precedence::UnaryMinus;
    }

    void visit_RealBinOp(const ASR::RealBinOp_t &x) {
        std::string r;
        std::string m_op = binop2str(x.m_op);
        int current_precedence = last_expr_precedence;
        visit_expr_with_precedence(*x.m_left, current_precedence);
        r += s;
        r += m_op;
        visit_expr_with_precedence(*x.m_right, current_precedence);
        r += s;
        last_expr_precedence = current_precedence;
        s = r;
    }

    void visit_LogicalConstant(const ASR::LogicalConstant_t &x) {
        std::string r;
        if (x.m_value) {
            r += "True";
        } else {
            r += "False";
        }
        s = r;
        last_expr_precedence = Precedence::Constant;
    }

    void visit_LogicalBinOp(const ASR::LogicalBinOp_t &x) {
        std::string r;
        std::string m_op = logicalbinop2str(x.m_op);
        int current_precedence = last_expr_precedence;
        visit_expr_with_precedence(*x.m_left, current_precedence);
        r += s;
        r += m_op;
        visit_expr_with_precedence(*x.m_right, current_precedence);
        r += s;
        last_expr_precedence = current_precedence;
        s = r;
    }

    void visit_LogicalCompare(const ASR::LogicalCompare_t &x) {
       std::string r;
       int current_precedence = last_expr_precedence;
       visit_expr_with_precedence(*x.m_left, current_precedence);
       r += s;
       r += cmpop2str(x.m_op);
       visit_expr_with_precedence(*x.m_right, current_precedence);
       r += s;
       last_expr_precedence = current_precedence;
       s = r;
    }

    void visit_LogicalNot(const ASR::LogicalNot_t &x) {
        visit_expr_with_precedence(*x.m_arg, 6);
        s = "not " + s;
        last_expr_precedence = Precedence::Not;
    }

    void visit_StringConcat(const ASR::StringConcat_t &x) {
        this->visit_expr(*x.m_left);
        std::string left = std::move(s);
        this->visit_expr(*x.m_right);
        std::string right = std::move(s);
        s = left + " + " + right;
    }

    void visit_StringRepeat(const ASR::StringRepeat_t &x) {
        this->visit_expr(*x.m_left);
        std::string left = std::move(s);
        this->visit_expr(*x.m_right);
        std::string right = std::move(s);
        s = left + " * " + right;
    }

    void visit_StringOrd(const ASR::StringOrd_t &x) {
        std::string r;
        r = "ord(";
        visit_expr(*x.m_arg);
        r += s;
        r += ")";
        s = r;
    }

    void visit_StringLen(const ASR::StringLen_t &x) {
        visit_expr(*x.m_arg);
        s += "len(" + s + ")";
    }

    void visit_IfExp(const ASR::IfExp_t &x) {
        std::string r;
        visit_expr(*x.m_body);
        r += s;
        r += " if ";
        visit_expr(*x.m_test);
        r += s;
        r += " else ";
        visit_expr(*x.m_orelse);
        r += s;
        s = r;
    }

    void visit_ComplexConstant(const ASR::ComplexConstant_t &x) {
        std::string re = std::to_string(x.m_re);
        std::string im = std::to_string(x.m_im);
        s = "complex(" + re + ", " + im + ")";
    }

    void visit_ComplexUnaryMinus(const ASR::ComplexUnaryMinus_t &x) {
        visit_expr_with_precedence(*x.m_arg, 14);
        s = "-" + s;
        last_expr_precedence = Precedence::UnaryMinus;
    }

    void visit_ComplexCompare(const ASR::ComplexCompare_t &x) {
        std::string r;
        int current_precedence = last_expr_precedence;
        visit_expr_with_precedence(*x.m_left, current_precedence);
        r += s;
        r += cmpop2str(x.m_op);
        visit_expr_with_precedence(*x.m_right, current_precedence);
        r += s;
        last_expr_precedence = current_precedence;
        s = r;
    }

    void visit_Assert(const ASR::Assert_t &x) {
        std::string r = indent;
        r += "assert ";
        visit_expr(*x.m_test);
        r += s;
        if (x.m_msg) {
            r += ", ";
            visit_expr(*x.m_msg);
            r += s;
        }
        r += "\n";
        s = r;
    }

<<<<<<< HEAD
    void visit_DictConstant(const ASR::DictConstant_t &x) {
        LCOMPILERS_ASSERT(x.n_keys == x.n_values);
        std::string r = "";
        r += "{";
        for (size_t i = 0; i < x.n_keys; i++) {
            visit_expr(*x.m_keys[i]);
            r += s;
            r += ": ";
            visit_expr(*x.m_values[i]);
            r += s; 
            if (i < x.n_keys - 1) {
                r += ", ";
            }
        }
        r += "}";

        s = r;
    }

=======
    // An aggregate visitor for `ListConstant`, `TupleConstant` & `SetConstant`
    void visit_AggregateConstant(size_t n_args, ASR::expr_t** m_args,
            std::string opening_braces, std::string closing_braces) {
        std::string r = "";
        r += opening_braces;
        for (size_t i = 0; i < n_args; i++) {
            this->visit_expr(*m_args[i]);
            r.append(s);
            if (i < n_args - 1) {
                r.append(", ");
            }
        }
        r += closing_braces;
        s = r;
    }

    void visit_ListConstant(const ASR::ListConstant_t &x) {
        visit_AggregateConstant(x.n_args, x.m_args, "[", "]");
    }

    void visit_TupleConstant(const ASR::TupleConstant_t &x) {
        visit_AggregateConstant(x.n_elements, x.m_elements, "(", ")");
    }

    void visit_SetConstant(const ASR::SetConstant_t &x) {
        visit_AggregateConstant(x.n_elements, x.m_elements, "{", "}");
    }

>>>>>>> bdd9ad56
};

Result<std::string> asr_to_python(Allocator& al, ASR::TranslationUnit_t &asr,
        diag::Diagnostics& diagnostics, CompilerOptions& co,
        bool color, int indent) {
    ASRToLpythonVisitor v(al, diagnostics, co, color, indent=4);
    try {
        v.visit_TranslationUnit(asr);
    } catch (const CodeGenError &e) {
        diagnostics.diagnostics.push_back(e.d);
        return Error();
    }
    return v.s;
}

}  // namespace LCompilers<|MERGE_RESOLUTION|>--- conflicted
+++ resolved
@@ -590,7 +590,6 @@
         s = r;
     }
 
-<<<<<<< HEAD
     void visit_DictConstant(const ASR::DictConstant_t &x) {
         LCOMPILERS_ASSERT(x.n_keys == x.n_values);
         std::string r = "";
@@ -610,7 +609,6 @@
         s = r;
     }
 
-=======
     // An aggregate visitor for `ListConstant`, `TupleConstant` & `SetConstant`
     void visit_AggregateConstant(size_t n_args, ASR::expr_t** m_args,
             std::string opening_braces, std::string closing_braces) {
@@ -638,8 +636,7 @@
     void visit_SetConstant(const ASR::SetConstant_t &x) {
         visit_AggregateConstant(x.n_elements, x.m_elements, "{", "}");
     }
-
->>>>>>> bdd9ad56
+    
 };
 
 Result<std::string> asr_to_python(Allocator& al, ASR::TranslationUnit_t &asr,
