--- conflicted
+++ resolved
@@ -1945,20 +1945,14 @@
                 dict_api->dict_deepcopy(src, dest, dict_type, module, name2memidx);
                 break ;
             }
-<<<<<<< HEAD
             case ASR::ttypeType::Set: {
                 ASR::Set_t *set_type = ASR::down_cast<ASR::Set_t>(asr_type);
                 set_api->set_deepcopy(src, dest, set_type, module, name2memidx);
                 break;
             }
-            case ASR::ttypeType::Struct: {
-                ASR::Struct_t* struct_t = ASR::down_cast<ASR::Struct_t>(asr_type);
-                ASR::StructType_t* struct_type_t = ASR::down_cast<ASR::StructType_t>(
-=======
             case ASR::ttypeType::StructType: {
                 ASR::StructType_t* struct_t = ASR::down_cast<ASR::StructType_t>(asr_type);
                 ASR::Struct_t* struct_type_t = ASR::down_cast<ASR::Struct_t>(
->>>>>>> 546777e5
                     ASRUtils::symbol_get_past_external(struct_t->m_derived_type));
                 std::string der_type_name = std::string(struct_type_t->m_name);
                 while( struct_type_t != nullptr ) {
