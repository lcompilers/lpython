#include <iostream>
#include <memory>
#include <chrono>
#include <iomanip>
#include <fstream>

#include <libasr/asr.h>
#include <libasr/containers.h>
#include <libasr/codegen/asr_to_wasm.h>
#include <libasr/codegen/wasm_assembler.h>
#include <libasr/pass/do_loops.h>
#include <libasr/pass/unused_functions.h>
#include <libasr/pass/pass_array_by_data.h>
#include <libasr/exception.h>
#include <libasr/asr_utils.h>

// #define SHOW_ASR

#ifdef SHOW_ASR
#include <lfortran/pickle.h>
#endif

namespace LFortran {

namespace {

// This exception is used to abort the visitor pattern when an error occurs.
class CodeGenAbort {};

// Local exception that is only used in this file to exit the visitor
// pattern and caught later (not propagated outside)
class CodeGenError {
   public:
    diag::Diagnostic d;

   public:
    CodeGenError(const std::string &msg)
        : d{diag::Diagnostic(msg, diag::Level::Error, diag::Stage::CodeGen)} {}

    CodeGenError(const std::string &msg, const Location &loc)
        : d{diag::Diagnostic(msg, diag::Level::Error, diag::Stage::CodeGen,
                             {diag::Label("", {loc})})} {}
};

}  // namespace

// Platform dependent fast unique hash:
static uint64_t get_hash(ASR::asr_t *node) { return (uint64_t)node; }

struct ImportFunc {
    std::string name;
    std::vector<std::pair<ASR::ttypeType, uint32_t>> param_types, result_types;
};

struct SymbolFuncInfo {
    bool needs_declaration = true;
    bool intrinsic_function = false;
    uint32_t index = 0;
    uint32_t no_of_variables = 0;
    ASR::Variable_t *return_var = nullptr;
    Vec<ASR::Variable_t *> referenced_vars;
};

class ASRToWASMVisitor : public ASR::BaseVisitor<ASRToWASMVisitor> {
   public:
    Allocator &m_al;
    diag::Diagnostics &diag;

    bool intrinsic_module;
    SymbolTable *global_scope;
    Location global_scope_loc;
    SymbolFuncInfo *cur_sym_info;
    uint32_t nesting_level;
    uint32_t cur_loop_nesting_level;
    bool is_prototype_only;

    Vec<uint8_t> m_type_section;
    Vec<uint8_t> m_import_section;
    Vec<uint8_t> m_func_section;
    Vec<uint8_t> m_export_section;
    Vec<uint8_t> m_code_section;
    Vec<uint8_t> m_data_section;

    uint32_t no_of_types;
    uint32_t no_of_functions;
    uint32_t no_of_imports;
    uint32_t no_of_data_segments;
    uint32_t avail_mem_loc;

    uint32_t min_no_pages;
    uint32_t max_no_pages;

    std::map<uint64_t, uint32_t> m_var_name_idx_map;
    std::map<uint64_t, SymbolFuncInfo *> m_func_name_idx_map;
    std::map<std::string, ASR::asr_t *> m_import_func_asr_map;

   public:
    ASRToWASMVisitor(Allocator &al, diag::Diagnostics &diagnostics)
        : m_al(al), diag(diagnostics) {
        intrinsic_module = false;
        is_prototype_only = false;
        nesting_level = 0;
        cur_loop_nesting_level = 0;
        no_of_types = 0;
        avail_mem_loc = 0;
        no_of_functions = 0;
        no_of_imports = 0;
        no_of_data_segments = 0;

        min_no_pages = 100;  // fixed 6.4 Mb memory currently
        max_no_pages = 100;  // fixed 6.4 Mb memory currently

        m_type_section.reserve(m_al, 1024 * 128);
        m_import_section.reserve(m_al, 1024 * 128);
        m_func_section.reserve(m_al, 1024 * 128);
        m_export_section.reserve(m_al, 1024 * 128);
        m_code_section.reserve(m_al, 1024 * 128);
        m_data_section.reserve(m_al, 1024 * 128);
    }

    void get_wasm(Vec<uint8_t> &code) {
        code.reserve(m_al, 8U /* preamble size */ +
                               8U /* (section id + section size) */ *
                                   6U /* number of sections */
                               + m_type_section.size() +
                               m_import_section.size() + m_func_section.size() +
                               m_export_section.size() + m_code_section.size() +
                               m_data_section.size());

        wasm::emit_header(code, m_al);  // emit header and version
        wasm::encode_section(
            code, m_type_section, m_al, 1U,
            no_of_types);  // no_of_types indicates total (imported + defined)
                           // no of functions
        wasm::encode_section(code, m_import_section, m_al, 2U, no_of_imports);
        wasm::encode_section(code, m_func_section, m_al, 3U, no_of_functions);
        wasm::encode_section(code, m_export_section, m_al, 7U, no_of_functions);
        wasm::encode_section(code, m_code_section, m_al, 10U, no_of_functions);
        wasm::encode_section(code, m_data_section, m_al, 11U,
                             no_of_data_segments);
    }

    ASR::asr_t *get_import_func_var_type(
        std::pair<ASR::ttypeType, uint32_t> &type) {
        switch (type.first) {
            case ASR::ttypeType::Integer:
                return ASR::make_Integer_t(m_al, global_scope_loc, type.second,
                                           nullptr, 0);
            case ASR::ttypeType::Real:
                return ASR::make_Real_t(m_al, global_scope_loc, type.second,
                                        nullptr, 0);
            default:
                throw CodeGenError("Unsupported Type in Import Function");
        }
        return nullptr;
    }

    void import_function(ImportFunc &import_func) {
        Vec<ASR::expr_t *> params;
        params.reserve(m_al, import_func.param_types.size());
        uint32_t var_idx;
        for (var_idx = 0; var_idx < import_func.param_types.size(); var_idx++) {
            auto param = import_func.param_types[var_idx];
            auto type = get_import_func_var_type(param);
            auto variable = ASR::make_Variable_t(
                m_al, global_scope_loc, nullptr,
                s2c(m_al, std::to_string(var_idx)), ASR::intentType::In,
                nullptr, nullptr, ASR::storage_typeType::Default,
                ASRUtils::TYPE(type), ASR::abiType::Source,
                ASR::accessType::Public, ASR::presenceType::Required, false);
            auto var = ASR::make_Var_t(m_al, global_scope_loc,
                                       ASR::down_cast<ASR::symbol_t>(variable));
            params.push_back(m_al, ASRUtils::EXPR(var));
        }

        auto func = ASR::make_Function_t(
            m_al, global_scope_loc, global_scope, s2c(m_al, import_func.name),
            params.data(), params.size(), nullptr, 0, nullptr, 0, nullptr,
            ASR::abiType::Source, ASR::accessType::Public,
            ASR::deftypeType::Implementation, nullptr, false, false, false, false);
        m_import_func_asr_map[import_func.name] = func;

        wasm::emit_import_fn(m_import_section, m_al, "js", import_func.name,
                             no_of_types);
        emit_function_prototype(*((ASR::Function_t *)func));
        no_of_imports++;
    }

<<<<<<< HEAD
            auto func = ASR::make_Function_t(m_al, x.base.base.loc, x.m_global_scope, s2c(m_al, import_func.name),
                    params.data(), params.size(), nullptr, 0, nullptr, ASR::abiType::Source, ASR::accessType::Public,
                    ASR::deftypeType::Implementation, nullptr, false, false, false, nullptr, 0, nullptr, 0, false);
            m_import_func_asr_map[import_func.name] = func;
=======
    void emit_imports() {
        std::vector<ImportFunc> import_funcs = {
            {"print_i32", {{ASR::ttypeType::Integer, 4}}, {}},
            {"print_i64", {{ASR::ttypeType::Integer, 8}}, {}},
            {"print_f32", {{ASR::ttypeType::Real, 4}}, {}},
            {"print_f64", {{ASR::ttypeType::Real, 8}}, {}},
            {"print_str",
             {{ASR::ttypeType::Integer, 4}, {ASR::ttypeType::Integer, 4}},
             {}},
            {"flush_buf", {}, {}},
            {"set_exit_code", {{ASR::ttypeType::Integer, 4}}, {}}};
>>>>>>> f4d6b110

        for (auto ImportFunc : import_funcs) {
            import_function(ImportFunc);
        }

        // In WASM: The indices of the imports precede the indices of other
        // definitions in the same index space. Therefore, declare the import
        // functions before defined functions
        for (auto &item : global_scope->get_scope()) {
            if (ASR::is_a<ASR::Program_t>(*item.second)) {
                ASR::Program_t *p = ASR::down_cast<ASR::Program_t>(item.second);
                for (auto &item : p->m_symtab->get_scope()) {
                    if (ASR::is_a<ASR::Function_t>(*item.second)) {
                        ASR::Function_t *fn =
                            ASR::down_cast<ASR::Function_t>(item.second);
                        if (fn->m_abi == ASR::abiType::BindC &&
                            fn->m_deftype == ASR::deftypeType::Interface &&
                            !ASRUtils::is_intrinsic_function2(fn)) {
                            wasm::emit_import_fn(m_import_section, m_al, "js",
                                                 fn->m_name, no_of_types);
                            no_of_imports++;
                            emit_function_prototype(*fn);
                        }
                    }
                }
            }
        }

        wasm::emit_import_mem(m_import_section, m_al, "js", "memory",
                              min_no_pages, max_no_pages);
        no_of_imports++;
    }

    void visit_TranslationUnit(const ASR::TranslationUnit_t &x) {
        // All loose statements must be converted to a function, so the items
        // must be empty:
        LFORTRAN_ASSERT(x.n_items == 0);

        global_scope = x.m_global_scope;
        global_scope_loc = x.base.base.loc;

        emit_imports();

        {
            // Pre-declare all functions first, then generate code
            // Otherwise some function might not be found.
            is_prototype_only = true;
            {
                // Process intrinsic modules in the right order
                std::vector<std::string> build_order =
                    ASRUtils::determine_module_dependencies(x);
                for (auto &item : build_order) {
                    LFORTRAN_ASSERT(x.m_global_scope->get_scope().find(item) !=
                                    x.m_global_scope->get_scope().end());
                    if (startswith(item, "lfortran_intrinsic")) {
                        ASR::symbol_t *mod = x.m_global_scope->get_symbol(item);
                        if (ASR::is_a<ASR::Module_t>(*mod)) {
                            ASR::Module_t *m =
                                ASR::down_cast<ASR::Module_t>(mod);
                            declare_all_functions(*(m->m_symtab));
                        }
                    }
                }

                // Process procedures first:
                declare_all_functions(*x.m_global_scope);

                // then the main program:
                for (auto &item : x.m_global_scope->get_scope()) {
                    if (ASR::is_a<ASR::Program_t>(*item.second)) {
                        ASR::Program_t *p =
                            ASR::down_cast<ASR::Program_t>(item.second);
                        declare_all_functions(*(p->m_symtab));
                    }
                }
            }
            is_prototype_only = false;
        }

        {
            // Process intrinsic modules in the right order
            std::vector<std::string> build_order =
                ASRUtils::determine_module_dependencies(x);
            for (auto &item : build_order) {
                LFORTRAN_ASSERT(x.m_global_scope->get_scope().find(item) !=
                                x.m_global_scope->get_scope().end());
                if (startswith(item, "lfortran_intrinsic")) {
                    ASR::symbol_t *mod = x.m_global_scope->get_symbol(item);
                    this->visit_symbol(*mod);
                }
            }
        }

        // Process procedures first:
        declare_all_functions(*x.m_global_scope);

        // // Then do all the modules in the right order
        // std::vector<std::string> build_order
        //     = LFortran::ASRUtils::determine_module_dependencies(x);
        // for (auto &item : build_order) {
        //     LFORTRAN_ASSERT(x.m_global_scope->get_scope().find(item)
        //         != x.m_global_scope->get_scope().end());
        //     if (!startswith(item, "lfortran_intrinsic")) {
        //         ASR::symbol_t *mod = x.m_global_scope->get_symbol(item);
        //         visit_symbol(*mod);
        //         // std::cout << "I am here -2: " << src << std::endl;
        //     }
        // }

        // then the main program:
        for (auto &item : x.m_global_scope->get_scope()) {
            if (ASR::is_a<ASR::Program_t>(*item.second)) {
                visit_symbol(*item.second);
            }
        }
    }

    void declare_all_functions(const SymbolTable &symtab) {
        for (auto &item : symtab.get_scope()) {
            if (ASR::is_a<ASR::Function_t>(*item.second)) {
                ASR::Function_t *s =
                    ASR::down_cast<ASR::Function_t>(item.second);
                this->visit_Function(*s);
            }
        }
    }

    void visit_Module(const ASR::Module_t &x) {
        if (startswith(x.m_name, "lfortran_intrinsic_")) {
            intrinsic_module = true;
        } else {
            intrinsic_module = false;
        }

        // Generate the bodies of functions and subroutines
        declare_all_functions(*x.m_symtab);
        intrinsic_module = false;
    }

    void visit_Program(const ASR::Program_t &x) {
        // Generate the bodies of functions and subroutines
        declare_all_functions(*x.m_symtab);

        // Generate main program code
<<<<<<< HEAD
        auto main_func = ASR::make_Function_t(m_al, x.base.base.loc, x.m_symtab, s2c(m_al, "_lcompilers_main"),
            nullptr, 0, /* nullptr, 0, */ x.m_body, x.n_body, nullptr, ASR::abiType::Source, ASR::accessType::Public,
            ASR::deftypeType::Implementation, nullptr, false, false, false, nullptr, 0, nullptr, 0, false);
        this->visit_Function(*((ASR::Function_t *)main_func));
=======
        auto main_func = ASR::make_Function_t(
            m_al, x.base.base.loc, x.m_symtab, s2c(m_al, "_lcompilers_main"),
            nullptr, 0, nullptr, 0, x.m_body, x.n_body, nullptr,
            ASR::abiType::Source, ASR::accessType::Public,
            ASR::deftypeType::Implementation, nullptr, false, false, false, false);
        emit_function_prototype(*((ASR::Function_t *)main_func));
        emit_function_body(*((ASR::Function_t *)main_func));
>>>>>>> f4d6b110
    }

    void emit_var_type(Vec<uint8_t> &code, ASR::Variable_t *v) {
        // bool use_ref = (v->m_intent == LFortran::ASRUtils::intent_out ||
        //                 v->m_intent == LFortran::ASRUtils::intent_inout);
        bool is_array = ASRUtils::is_array(v->m_type);

        if (ASRUtils::is_pointer(v->m_type)) {
            ASR::ttype_t *t2 =
                ASR::down_cast<ASR::Pointer_t>(v->m_type)->m_type;
            if (ASRUtils::is_integer(*t2)) {
                ASR::Integer_t *t = ASR::down_cast<ASR::Integer_t>(t2);
                // size_t size;
                diag.codegen_warning_label(
                    "Pointers are not currently supported", {v->base.base.loc},
                    "emitting integer for now");
                if (t->m_kind == 4) {
                    wasm::emit_b8(code, m_al, wasm::type::i32);
                } else if (t->m_kind == 8) {
                    wasm::emit_b8(code, m_al, wasm::type::i64);
                } else {
                    throw CodeGenError(
                        "Integers of kind 4 and 8 only supported");
                }
            } else {
                diag.codegen_error_label("Type number '" +
                                             std::to_string(v->m_type->type) +
                                             "' not supported",
                                         {v->base.base.loc}, "");
                throw CodeGenAbort();
            }
        } else {
            if (ASRUtils::is_integer(*v->m_type)) {
                ASR::Integer_t *v_int =
                    ASR::down_cast<ASR::Integer_t>(v->m_type);
                if (is_array) {
                    wasm::emit_b8(code, m_al, wasm::type::i32);
                } else {
                    if (v_int->m_kind == 4) {
                        wasm::emit_b8(code, m_al, wasm::type::i32);
                    } else if (v_int->m_kind == 8) {
                        wasm::emit_b8(code, m_al, wasm::type::i64);
                    } else {
                        throw CodeGenError(
                            "Integers of kind 4 and 8 only supported");
                    }
                }
            } else if (ASRUtils::is_real(*v->m_type)) {
                ASR::Real_t *v_float = ASR::down_cast<ASR::Real_t>(v->m_type);

                if (is_array) {
                    wasm::emit_b8(code, m_al, wasm::type::i32);
                } else {
                    if (v_float->m_kind == 4) {
                        wasm::emit_b8(code, m_al, wasm::type::f32);
                    } else if (v_float->m_kind == 8) {
                        wasm::emit_b8(code, m_al, wasm::type::f64);
                    } else {
                        throw CodeGenError(
                            "Floating Points of kind 4 and 8 only supported");
                    }
                }
            } else if (ASRUtils::is_logical(*v->m_type)) {
                ASR::Logical_t *v_logical =
                    ASR::down_cast<ASR::Logical_t>(v->m_type);

                if (is_array) {
                    wasm::emit_b8(code, m_al, wasm::type::i32);
                } else {
                    // All Logicals are represented as i32 in WASM
                    if (v_logical->m_kind == 4) {
                        wasm::emit_b8(code, m_al, wasm::type::i32);
                    } else {
                        throw CodeGenError("Logicals of kind 4 only supported");
                    }
                }
            } else if (ASRUtils::is_character(*v->m_type)) {
                ASR::Character_t *v_int =
                    ASR::down_cast<ASR::Character_t>(v->m_type);

                if (is_array) {
                    wasm::emit_b8(code, m_al, wasm::type::i32);
                } else {
                    if (v_int->m_kind == 1) {
                        /*  Character is stored as string in memory.
                            The variable points to this location in memory
                        */
                        wasm::emit_b8(code, m_al, wasm::type::i32);
                    } else {
                        throw CodeGenError(
                            "Characters of kind 1 only supported");
                    }
                }
            } else {
                // throw CodeGenError("Param, Result, Var Types other than
                // integer, floating point and logical not yet supported");
                diag.codegen_warning_label("Unsupported variable type: " +
                                               ASRUtils::type_to_str(v->m_type),
                                           {v->base.base.loc}, "here");
            }
        }
    }

    template <typename T>
    void emit_local_vars(const T &x,
                         int var_idx /* starting index for local vars */) {
        /********************* Local Vars Types List *********************/
        uint32_t len_idx_code_section_local_vars_list =
            wasm::emit_len_placeholder(m_code_section, m_al);
        int local_vars_cnt = 0;
        for (auto &item : x.m_symtab->get_scope()) {
            if (ASR::is_a<ASR::Variable_t>(*item.second)) {
                ASR::Variable_t *v =
                    ASR::down_cast<ASR::Variable_t>(item.second);
                if (v->m_intent == ASRUtils::intent_local ||
                    v->m_intent == ASRUtils::intent_return_var) {
                    wasm::emit_u32(m_code_section, m_al,
                                   1U);  // count of local vars of this type
                    emit_var_type(m_code_section,
                                  v);  // emit the type of this var
                    m_var_name_idx_map[get_hash((ASR::asr_t *)v)] = var_idx++;
                    local_vars_cnt++;
                }
            }
        }
        // fixup length of local vars list
        wasm::emit_u32_b32_idx(m_code_section, m_al,
                               len_idx_code_section_local_vars_list,
                               local_vars_cnt);

        // initialize the value for local variables if initialization exists
        for (auto &item : x.m_symtab->get_scope()) {
            if (ASR::is_a<ASR::Variable_t>(*item.second)) {
                ASR::Variable_t *v =
                    ASR::down_cast<ASR::Variable_t>(item.second);
                if (v->m_intent == ASRUtils::intent_local ||
                    v->m_intent == ASRUtils::intent_return_var) {
                    if (v->m_symbolic_value) {
                        this->visit_expr(*v->m_symbolic_value);
                        // Todo: Checking for Array is currently omitted
                        LFORTRAN_ASSERT(m_var_name_idx_map.find(
                                            get_hash((ASR::asr_t *)v)) !=
                                        m_var_name_idx_map.end())
                        wasm::emit_set_local(
                            m_code_section, m_al,
                            m_var_name_idx_map[get_hash((ASR::asr_t *)v)]);
                    } else if (ASRUtils::is_array(v->m_type)) {
                        uint32_t kind =
                            ASRUtils::extract_kind_from_ttype_t(v->m_type);

                        Vec<uint32_t> array_dims;
                        get_array_dims(*v, array_dims);

                        uint32_t total_array_size = 1;
                        for (auto &dim : array_dims) {
                            total_array_size *= dim;
                        }

                        LFORTRAN_ASSERT(m_var_name_idx_map.find(
                                            get_hash((ASR::asr_t *)v)) !=
                                        m_var_name_idx_map.end());
                        wasm::emit_i32_const(m_code_section, m_al,
                                             avail_mem_loc);
                        wasm::emit_set_local(
                            m_code_section, m_al,
                            m_var_name_idx_map[get_hash((ASR::asr_t *)v)]);
                        avail_mem_loc += kind * total_array_size;
                    }
                }
            }
        }
    }

    void emit_function_prototype(const ASR::Function_t &x) {
        SymbolFuncInfo *s = new SymbolFuncInfo;

        /********************* New Type Declaration *********************/
        wasm::emit_b8(m_type_section, m_al, 0x60);

        /********************* Parameter Types List *********************/
        s->referenced_vars.reserve(m_al, x.n_args);
        wasm::emit_u32(m_type_section, m_al, x.n_args);
        for (size_t i = 0; i < x.n_args; i++) {
            ASR::Variable_t *arg = ASRUtils::EXPR2VAR(x.m_args[i]);
            LFORTRAN_ASSERT(ASRUtils::is_arg_dummy(arg->m_intent));
            emit_var_type(m_type_section, arg);
            m_var_name_idx_map[get_hash((ASR::asr_t *)arg)] =
                s->no_of_variables++;
            if (arg->m_intent == ASR::intentType::Out ||
                arg->m_intent == ASR::intentType::InOut) {
                s->referenced_vars.push_back(m_al, arg);
            }
        }

        /********************* Result Types List *********************/
        if (x.m_return_var) {  // It is a function
            wasm::emit_u32(m_type_section, m_al,
                           1U);  // there is just one return variable
            s->return_var = ASRUtils::EXPR2VAR(x.m_return_var);
            emit_var_type(m_type_section, s->return_var);
        } else {  // It is a subroutine
            uint32_t len_idx_type_section_return_types_list =
                wasm::emit_len_placeholder(m_type_section, m_al);
            for (size_t i = 0; i < x.n_args; i++) {
                ASR::Variable_t *arg = ASRUtils::EXPR2VAR(x.m_args[i]);
                if (arg->m_intent == ASR::intentType::Out ||
                    arg->m_intent == ASR::intentType::InOut) {
                    emit_var_type(m_type_section, arg);
                }
            }
            wasm::fixup_len(m_type_section, m_al,
                            len_idx_type_section_return_types_list);
        }

        /********************* Add Type to Map *********************/
        s->index = no_of_types++;
        m_func_name_idx_map[get_hash((ASR::asr_t *)&x)] =
            s;  // add function to map
    }

    void emit_function_body(const ASR::Function_t &x) {
        LFORTRAN_ASSERT(m_func_name_idx_map.find(get_hash((ASR::asr_t *)&x)) !=
                        m_func_name_idx_map.end());

        cur_sym_info = m_func_name_idx_map[get_hash((ASR::asr_t *)&x)];

        /********************* Reference Function Prototype
         * *********************/
        wasm::emit_u32(m_func_section, m_al, cur_sym_info->index);

        /********************* Function Body Starts Here *********************/
        uint32_t len_idx_code_section_func_size =
            wasm::emit_len_placeholder(m_code_section, m_al);

        emit_local_vars(x, cur_sym_info->no_of_variables);
        for (size_t i = 0; i < x.n_body; i++) {
            this->visit_stmt(*x.m_body[i]);
        }
        if (strcmp(x.m_name, "_lcompilers_main") == 0) {
            wasm::emit_i32_const(m_code_section, m_al, 0 /* zero exit code */);
            wasm::emit_call(
                m_code_section, m_al,
                m_func_name_idx_map[get_hash(
                                        m_import_func_asr_map["set_exit_code"])]
                    ->index);
        }
        if ((x.n_body == 0) ||
            ((x.n_body > 0) &&
             !ASR::is_a<ASR::Return_t>(*x.m_body[x.n_body - 1]))) {
            handle_return();
        }
        wasm::emit_expr_end(m_code_section, m_al);

        wasm::fixup_len(m_code_section, m_al, len_idx_code_section_func_size);

        /********************* Export the function *********************/
        wasm::emit_export_fn(m_export_section, m_al, x.m_name,
                             cur_sym_info->index);  //  add function to export
        no_of_functions++;
    }

    bool is_unsupported_function(const ASR::Function_t &x) {
        if (!x.n_body) {
            return true;
        }
        if (x.m_abi == ASR::abiType::BindC &&
            x.m_deftype == ASR::deftypeType::Interface) {
            if (ASRUtils::is_intrinsic_function2(&x)) {
                diag.codegen_warning_label(
                    "WASM: C Intrinsic Functions not yet spported",
                    {x.base.base.loc}, std::string(x.m_name));
            }
            return true;
        }
        for (size_t i = 0; i < x.n_body; i++) {
            if (x.m_body[i]->type == ASR::stmtType::SubroutineCall) {
                auto sub_call = (const ASR::SubroutineCall_t &)(*x.m_body[i]);
                ASR::Function_t *s = ASR::down_cast<ASR::Function_t>(
                    ASRUtils::symbol_get_past_external(sub_call.m_name));
                if (s->m_abi == ASR::abiType::BindC &&
                    s->m_deftype == ASR::deftypeType::Interface &&
                    ASRUtils::is_intrinsic_function2(s)) {
                    diag.codegen_warning_label(
                        "WASM: Calls to C Intrinsic Functions are not yet "
                        "supported",
                        {x.m_body[i]->base.loc},
                        "Function: calls " + std::string(s->m_name));
                    return true;
                }
            }
        }
        return false;
    }

    void visit_Function(const ASR::Function_t &x) {
        if (is_unsupported_function(x)) {
            return;
        }
        if (is_prototype_only) {
            emit_function_prototype(x);
            return;
        }
        emit_function_body(x);
    }

    uint32_t emit_memory_store(ASR::expr_t *v) {
        auto ttype = ASRUtils::expr_type(v);
        auto kind = ASRUtils::extract_kind_from_ttype_t(ttype);
        switch (ttype->type) {
            case ASR::ttypeType::Integer: {
                switch (kind) {
                    case 4:
                        wasm::emit_i32_store(m_code_section, m_al,
                                             wasm::mem_align::b8, 0);
                        break;
                    case 8:
                        wasm::emit_i64_store(m_code_section, m_al,
                                             wasm::mem_align::b8, 0);
                        break;
                    default:
                        throw CodeGenError(
                            "MemoryStore: Unsupported Integer kind");
                }
                break;
            }
            case ASR::ttypeType::Real: {
                switch (kind) {
                    case 4:
                        wasm::emit_f32_store(m_code_section, m_al,
                                             wasm::mem_align::b8, 0);
                        break;
                    case 8:
                        wasm::emit_f64_store(m_code_section, m_al,
                                             wasm::mem_align::b8, 0);
                        break;
                    default:
                        throw CodeGenError(
                            "MemoryStore: Unsupported Real kind");
                }
                break;
            }
            case ASR::ttypeType::Logical: {
                switch (kind) {
                    case 4:
                        wasm::emit_i32_store(m_code_section, m_al,
                                             wasm::mem_align::b8, 0);
                        break;
                    default:
                        throw CodeGenError(
                            "MemoryStore: Unsupported Logical kind");
                }
                break;
            }
            case ASR::ttypeType::Character: {
                switch (kind) {
                    case 4:
                        wasm::emit_i32_store(m_code_section, m_al,
                                             wasm::mem_align::b8, 0);
                        break;
                    case 8:
                        wasm::emit_i64_store(m_code_section, m_al,
                                             wasm::mem_align::b8, 0);
                        break;
                    default:
                        throw CodeGenError(
                            "MemoryStore: Unsupported Character kind");
                }
                break;
            }
            default: {
                throw CodeGenError("MemoryStore: Type " +
                                   ASRUtils::type_to_str(ttype) +
                                   " not yet supported");
            }
        }
        return kind;
    }

    void emit_memory_load(ASR::expr_t *v) {
        auto ttype = ASRUtils::expr_type(v);
        auto kind = ASRUtils::extract_kind_from_ttype_t(ttype);
        switch (ttype->type) {
            case ASR::ttypeType::Integer: {
                switch (kind) {
                    case 4:
                        wasm::emit_i32_load(m_code_section, m_al,
                                            wasm::mem_align::b8, 0);
                        break;
                    case 8:
                        wasm::emit_i64_load(m_code_section, m_al,
                                            wasm::mem_align::b8, 0);
                        break;
                    default:
                        throw CodeGenError(
                            "MemoryLoad: Unsupported Integer kind");
                }
                break;
            }
            case ASR::ttypeType::Real: {
                switch (kind) {
                    case 4:
                        wasm::emit_f32_load(m_code_section, m_al,
                                            wasm::mem_align::b8, 0);
                        break;
                    case 8:
                        wasm::emit_f64_load(m_code_section, m_al,
                                            wasm::mem_align::b8, 0);
                        break;
                    default:
                        throw CodeGenError("MemoryLoad: Unsupported Real kind");
                }
                break;
            }
            case ASR::ttypeType::Logical: {
                switch (kind) {
                    case 4:
                        wasm::emit_i32_load(m_code_section, m_al,
                                            wasm::mem_align::b8, 0);
                        break;
                    default:
                        throw CodeGenError(
                            "MemoryLoad: Unsupported Logical kind");
                }
                break;
            }
            case ASR::ttypeType::Character: {
                switch (kind) {
                    case 4:
                        wasm::emit_i32_load(m_code_section, m_al,
                                            wasm::mem_align::b8, 0);
                        break;
                    case 8:
                        wasm::emit_i64_load(m_code_section, m_al,
                                            wasm::mem_align::b8, 0);
                        break;
                    default:
                        throw CodeGenError(
                            "MemoryLoad: Unsupported Character kind");
                }
                break;
            }
            default: {
                throw CodeGenError("MemoryLoad: Type " +
                                   ASRUtils::type_to_str(ttype) +
                                   " not yet supported");
            }
        }
    }

    void visit_Assignment(const ASR::Assignment_t &x) {
        // this->visit_expr(*x.m_target);
        if (ASR::is_a<ASR::Var_t>(*x.m_target)) {
            this->visit_expr(*x.m_value);
            ASR::Variable_t *asr_target = ASRUtils::EXPR2VAR(x.m_target);
            LFORTRAN_ASSERT(
                m_var_name_idx_map.find(get_hash((ASR::asr_t *)asr_target)) !=
                m_var_name_idx_map.end());
            wasm::emit_set_local(
                m_code_section, m_al,
                m_var_name_idx_map[get_hash((ASR::asr_t *)asr_target)]);
        } else if (ASR::is_a<ASR::ArrayItem_t>(*x.m_target)) {
            emit_array_item_address_onto_stack(
                *(ASR::down_cast<ASR::ArrayItem_t>(x.m_target)));
            this->visit_expr(*x.m_value);
            emit_memory_store(x.m_value);
        } else {
            LFORTRAN_ASSERT(false)
        }
    }

    void visit_IntegerBinOp(const ASR::IntegerBinOp_t &x) {
        if (x.m_value) {
            visit_expr(*x.m_value);
            return;
        }
        this->visit_expr(*x.m_left);
        this->visit_expr(*x.m_right);
        ASR::Integer_t *i = ASR::down_cast<ASR::Integer_t>(x.m_type);
        if (i->m_kind == 4) {
            switch (x.m_op) {
                case ASR::binopType::Add: {
                    wasm::emit_i32_add(m_code_section, m_al);
                    break;
                };
                case ASR::binopType::Sub: {
                    wasm::emit_i32_sub(m_code_section, m_al);
                    break;
                };
                case ASR::binopType::Mul: {
                    wasm::emit_i32_mul(m_code_section, m_al);
                    break;
                };
                case ASR::binopType::Div: {
                    wasm::emit_i32_div_s(m_code_section, m_al);
                    break;
                };
                case ASR::binopType::Pow: {
                    ASR::expr_t *val = ASRUtils::expr_value(x.m_right);
                    if (ASR::is_a<ASR::IntegerConstant_t>(*val)) {
                        ASR::IntegerConstant_t *c =
                            ASR::down_cast<ASR::IntegerConstant_t>(val);
                        if (c->m_n == 2) {
                            // drop the last stack item in the wasm stack
                            wasm::emit_drop(m_code_section, m_al);
                            this->visit_expr(*x.m_left);
                            wasm::emit_i32_mul(m_code_section, m_al);
                        } else {
                            throw CodeGenError(
                                "IntegerBinop kind 4: only x**2 implemented so "
                                "far for powers");
                        }
                    } else {
                        throw CodeGenError(
                            "IntegerBinop kind 4: only x**2 implemented so far "
                            "for powers");
                    }
                    break;
                };
                default: {
                    throw CodeGenError(
                        "ICE IntegerBinop kind 4: unknown operation");
                }
            }
        } else if (i->m_kind == 8) {
            switch (x.m_op) {
                case ASR::binopType::Add: {
                    wasm::emit_i64_add(m_code_section, m_al);
                    break;
                };
                case ASR::binopType::Sub: {
                    wasm::emit_i64_sub(m_code_section, m_al);
                    break;
                };
                case ASR::binopType::Mul: {
                    wasm::emit_i64_mul(m_code_section, m_al);
                    break;
                };
                case ASR::binopType::Div: {
                    wasm::emit_i64_div_s(m_code_section, m_al);
                    break;
                };
                case ASR::binopType::Pow: {
                    ASR::expr_t *val = ASRUtils::expr_value(x.m_right);
                    if (ASR::is_a<ASR::IntegerConstant_t>(*val)) {
                        ASR::IntegerConstant_t *c =
                            ASR::down_cast<ASR::IntegerConstant_t>(val);
                        if (c->m_n == 2) {
                            // drop the last stack item in the wasm stack
                            wasm::emit_drop(m_code_section, m_al);
                            this->visit_expr(*x.m_left);
                            wasm::emit_i64_mul(m_code_section, m_al);
                        } else {
                            throw CodeGenError(
                                "IntegerBinop kind 8: only x**2 implemented so "
                                "far for powers");
                        }
                    } else {
                        throw CodeGenError(
                            "IntegerBinop kind 8: only x**2 implemented so far "
                            "for powers");
                    }
                    break;
                };
                default: {
                    throw CodeGenError(
                        "ICE IntegerBinop kind 8: unknown operation");
                }
            }
        } else {
            throw CodeGenError("IntegerBinop: Integer kind not supported");
        }
    }

    void visit_RealBinOp(const ASR::RealBinOp_t &x) {
        if (x.m_value) {
            visit_expr(*x.m_value);
            return;
        }
        this->visit_expr(*x.m_left);
        this->visit_expr(*x.m_right);
        ASR::Real_t *f = ASR::down_cast<ASR::Real_t>(x.m_type);
        if (f->m_kind == 4) {
            switch (x.m_op) {
                case ASR::binopType::Add: {
                    wasm::emit_f32_add(m_code_section, m_al);
                    break;
                };
                case ASR::binopType::Sub: {
                    wasm::emit_f32_sub(m_code_section, m_al);
                    break;
                };
                case ASR::binopType::Mul: {
                    wasm::emit_f32_mul(m_code_section, m_al);
                    break;
                };
                case ASR::binopType::Div: {
                    wasm::emit_f32_div(m_code_section, m_al);
                    break;
                };
                case ASR::binopType::Pow: {
                    ASR::expr_t *val = ASRUtils::expr_value(x.m_right);
                    if (ASR::is_a<ASR::RealConstant_t>(*val)) {
                        ASR::RealConstant_t *c =
                            ASR::down_cast<ASR::RealConstant_t>(val);
                        if (c->m_r == 2.0) {
                            // drop the last stack item in the wasm stack
                            wasm::emit_drop(m_code_section, m_al);
                            this->visit_expr(*x.m_left);
                            wasm::emit_f32_mul(m_code_section, m_al);
                        } else {
                            throw CodeGenError(
                                "RealBinop: only x**2 implemented so far for "
                                "powers");
                        }
                    } else {
                        throw CodeGenError(
                            "RealBinop: only x**2 implemented so far for "
                            "powers");
                    }
                    break;
                };
                default: {
                    throw CodeGenError(
                        "ICE RealBinop kind 4: unknown operation");
                }
            }
        } else if (f->m_kind == 8) {
            switch (x.m_op) {
                case ASR::binopType::Add: {
                    wasm::emit_f64_add(m_code_section, m_al);
                    break;
                };
                case ASR::binopType::Sub: {
                    wasm::emit_f64_sub(m_code_section, m_al);
                    break;
                };
                case ASR::binopType::Mul: {
                    wasm::emit_f64_mul(m_code_section, m_al);
                    break;
                };
                case ASR::binopType::Div: {
                    wasm::emit_f64_div(m_code_section, m_al);
                    break;
                };
                case ASR::binopType::Pow: {
                    ASR::expr_t *val = ASRUtils::expr_value(x.m_right);
                    if (ASR::is_a<ASR::RealConstant_t>(*val)) {
                        ASR::RealConstant_t *c =
                            ASR::down_cast<ASR::RealConstant_t>(val);
                        if (c->m_r == 2.0) {
                            // drop the last stack item in the wasm stack
                            wasm::emit_drop(m_code_section, m_al);
                            this->visit_expr(*x.m_left);
                            wasm::emit_f64_mul(m_code_section, m_al);
                        } else {
                            throw CodeGenError(
                                "RealBinop: only x**2 implemented so far for "
                                "powers");
                        }
                    } else {
                        throw CodeGenError(
                            "RealBinop: only x**2 implemented so far for "
                            "powers");
                    }
                    break;
                };
                default: {
                    throw CodeGenError("ICE RealBinop: unknown operation");
                }
            }
        } else {
            throw CodeGenError("RealBinop: Real kind not supported");
        }
    }

    void visit_IntegerUnaryMinus(const ASR::IntegerUnaryMinus_t &x) {
        if (x.m_value) {
            visit_expr(*x.m_value);
            return;
        }
        ASR::Integer_t *i = ASR::down_cast<ASR::Integer_t>(x.m_type);
        // there seems no direct unary-minus inst in wasm, so subtracting from 0
        if (i->m_kind == 4) {
            wasm::emit_i32_const(m_code_section, m_al, 0);
            this->visit_expr(*x.m_arg);
            wasm::emit_i32_sub(m_code_section, m_al);
        } else if (i->m_kind == 8) {
            wasm::emit_i64_const(m_code_section, m_al, 0LL);
            this->visit_expr(*x.m_arg);
            wasm::emit_i64_sub(m_code_section, m_al);
        } else {
            throw CodeGenError(
                "IntegerUnaryMinus: Only kind 4 and 8 supported");
        }
    }

    void visit_RealUnaryMinus(const ASR::RealUnaryMinus_t &x) {
        if (x.m_value) {
            visit_expr(*x.m_value);
            return;
        }
        ASR::Real_t *f = ASR::down_cast<ASR::Real_t>(x.m_type);
        if (f->m_kind == 4) {
            this->visit_expr(*x.m_arg);
            wasm::emit_f32_neg(m_code_section, m_al);
        } else if (f->m_kind == 8) {
            this->visit_expr(*x.m_arg);
            wasm::emit_f64_neg(m_code_section, m_al);
        } else {
            throw CodeGenError("RealUnaryMinus: Only kind 4 and 8 supported");
        }
    }

    template <typename T>
    int get_kind_from_operands(const T &x) {
        ASR::ttype_t *left_ttype = ASRUtils::expr_type(x.m_left);
        int left_kind = ASRUtils::extract_kind_from_ttype_t(left_ttype);

        ASR::ttype_t *right_ttype = ASRUtils::expr_type(x.m_right);
        int right_kind = ASRUtils::extract_kind_from_ttype_t(right_ttype);

        if (left_kind != right_kind) {
            diag.codegen_error_label("Operand kinds do not match",
                                     {x.base.base.loc},
                                     "WASM Type Mismatch Error");
            throw CodeGenAbort();
        }

        return left_kind;
    }

    template <typename T>
    void handle_integer_compare(const T &x) {
        if (x.m_value) {
            visit_expr(*x.m_value);
            return;
        }
        this->visit_expr(*x.m_left);
        this->visit_expr(*x.m_right);
        // int a_kind = ASRUtils::extract_kind_from_ttype_t(x.m_type);
        int a_kind = get_kind_from_operands(x);
        if (a_kind == 4) {
            switch (x.m_op) {
                case (ASR::cmpopType::Eq): {
                    wasm::emit_i32_eq(m_code_section, m_al);
                    break;
                }
                case (ASR::cmpopType::Gt): {
                    wasm::emit_i32_gt_s(m_code_section, m_al);
                    break;
                }
                case (ASR::cmpopType::GtE): {
                    wasm::emit_i32_ge_s(m_code_section, m_al);
                    break;
                }
                case (ASR::cmpopType::Lt): {
                    wasm::emit_i32_lt_s(m_code_section, m_al);
                    break;
                }
                case (ASR::cmpopType::LtE): {
                    wasm::emit_i32_le_s(m_code_section, m_al);
                    break;
                }
                case (ASR::cmpopType::NotEq): {
                    wasm::emit_i32_ne(m_code_section, m_al);
                    break;
                }
                default:
                    throw CodeGenError(
                        "handle_integer_compare: Kind 4: Unhandled switch "
                        "case");
            }
        } else if (a_kind == 8) {
            switch (x.m_op) {
                case (ASR::cmpopType::Eq): {
                    wasm::emit_i64_eq(m_code_section, m_al);
                    break;
                }
                case (ASR::cmpopType::Gt): {
                    wasm::emit_i64_gt_s(m_code_section, m_al);
                    break;
                }
                case (ASR::cmpopType::GtE): {
                    wasm::emit_i64_ge_s(m_code_section, m_al);
                    break;
                }
                case (ASR::cmpopType::Lt): {
                    wasm::emit_i64_lt_s(m_code_section, m_al);
                    break;
                }
                case (ASR::cmpopType::LtE): {
                    wasm::emit_i64_le_s(m_code_section, m_al);
                    break;
                }
                case (ASR::cmpopType::NotEq): {
                    wasm::emit_i64_ne(m_code_section, m_al);
                    break;
                }
                default:
                    throw CodeGenError(
                        "handle_integer_compare: Kind 8: Unhandled switch "
                        "case");
            }
        } else {
            throw CodeGenError("IntegerCompare: kind 4 and 8 supported only");
        }
    }

    void handle_real_compare(const ASR::RealCompare_t &x) {
        if (x.m_value) {
            visit_expr(*x.m_value);
            return;
        }
        this->visit_expr(*x.m_left);
        this->visit_expr(*x.m_right);
        // int a_kind = ASRUtils::extract_kind_from_ttype_t(x.m_type);
        int a_kind = get_kind_from_operands(x);
        if (a_kind == 4) {
            switch (x.m_op) {
                case (ASR::cmpopType::Eq): {
                    wasm::emit_f32_eq(m_code_section, m_al);
                    break;
                }
                case (ASR::cmpopType::Gt): {
                    wasm::emit_f32_gt(m_code_section, m_al);
                    break;
                }
                case (ASR::cmpopType::GtE): {
                    wasm::emit_f32_ge(m_code_section, m_al);
                    break;
                }
                case (ASR::cmpopType::Lt): {
                    wasm::emit_f32_lt(m_code_section, m_al);
                    break;
                }
                case (ASR::cmpopType::LtE): {
                    wasm::emit_f32_le(m_code_section, m_al);
                    break;
                }
                case (ASR::cmpopType::NotEq): {
                    wasm::emit_f32_ne(m_code_section, m_al);
                    break;
                }
                default:
                    throw CodeGenError(
                        "handle_real_compare: Kind 4: Unhandled switch case");
            }
        } else if (a_kind == 8) {
            switch (x.m_op) {
                case (ASR::cmpopType::Eq): {
                    wasm::emit_f64_eq(m_code_section, m_al);
                    break;
                }
                case (ASR::cmpopType::Gt): {
                    wasm::emit_f64_gt(m_code_section, m_al);
                    break;
                }
                case (ASR::cmpopType::GtE): {
                    wasm::emit_f64_ge(m_code_section, m_al);
                    break;
                }
                case (ASR::cmpopType::Lt): {
                    wasm::emit_f64_lt(m_code_section, m_al);
                    break;
                }
                case (ASR::cmpopType::LtE): {
                    wasm::emit_f64_le(m_code_section, m_al);
                    break;
                }
                case (ASR::cmpopType::NotEq): {
                    wasm::emit_f64_ne(m_code_section, m_al);
                    break;
                }
                default:
                    throw CodeGenError(
                        "handle_real_compare: Kind 8: Unhandled switch case");
            }
        } else {
            throw CodeGenError("RealCompare: kind 4 and 8 supported only");
        }
    }

    void visit_IntegerCompare(const ASR::IntegerCompare_t &x) {
        handle_integer_compare(x);
    }

    void visit_RealCompare(const ASR::RealCompare_t &x) {
        handle_real_compare(x);
    }

    void visit_ComplexCompare(const ASR::ComplexCompare_t & /*x*/) {
        throw CodeGenError("Complex Types not yet supported");
    }

    void visit_LogicalCompare(const ASR::LogicalCompare_t &x) {
        handle_integer_compare(x);
    }

    void visit_StringCompare(const ASR::StringCompare_t & /*x*/) {
        throw CodeGenError("String Types not yet supported");
    }

    void visit_LogicalBinOp(const ASR::LogicalBinOp_t &x) {
        if (x.m_value) {
            visit_expr(*x.m_value);
            return;
        }
        this->visit_expr(*x.m_left);
        this->visit_expr(*x.m_right);
        int a_kind = ASRUtils::extract_kind_from_ttype_t(x.m_type);
        if (a_kind == 4) {
            switch (x.m_op) {
                case (ASR::logicalbinopType::And): {
                    wasm::emit_i32_and(m_code_section, m_al);
                    break;
                }
                case (ASR::logicalbinopType::Or): {
                    wasm::emit_i32_or(m_code_section, m_al);
                    break;
                }
                case ASR::logicalbinopType::Xor: {
                    wasm::emit_i32_xor(m_code_section, m_al);
                    break;
                }
                case (ASR::logicalbinopType::NEqv): {
                    wasm::emit_i32_xor(m_code_section, m_al);
                    break;
                }
                case (ASR::logicalbinopType::Eqv): {
                    wasm::emit_i32_eq(m_code_section, m_al);
                    break;
                }
                default:
                    throw CodeGenError(
                        "LogicalBinOp: Kind 4: Unhandled switch case");
            }
        } else {
            throw CodeGenError("LogicalBinOp: kind 4 supported only");
        }
    }

    void visit_LogicalNot(const ASR::LogicalNot_t &x) {
        if (x.m_value) {
            this->visit_expr(*x.m_value);
            return;
        }
        this->visit_expr(*x.m_arg);
        int a_kind = ASRUtils::extract_kind_from_ttype_t(x.m_type);
        if (a_kind == 4) {
            wasm::emit_i32_eqz(m_code_section, m_al);
        } else if (a_kind == 8) {
            wasm::emit_i64_eqz(m_code_section, m_al);
        } else {
            throw CodeGenError("LogicalNot: kind 4 and 8 supported only");
        }
    }

    void visit_Var(const ASR::Var_t &x) {
        const ASR::symbol_t *s = ASRUtils::symbol_get_past_external(x.m_v);
        auto v = ASR::down_cast<ASR::Variable_t>(s);
        switch (v->m_type->type) {
            case ASR::ttypeType::Integer:
            case ASR::ttypeType::Logical:
            case ASR::ttypeType::Real:
            case ASR::ttypeType::Character: {
                LFORTRAN_ASSERT(
                    m_var_name_idx_map.find(get_hash((ASR::asr_t *)v)) !=
                    m_var_name_idx_map.end());
                wasm::emit_get_local(
                    m_code_section, m_al,
                    m_var_name_idx_map[get_hash((ASR::asr_t *)v)]);
                break;
            }

            default:
                throw CodeGenError(
                    "Only Integer and Float Variable types currently "
                    "supported");
        }
    }

    void get_array_dims(const ASR::Variable_t &x, Vec<uint32_t> &dims) {
        ASR::dimension_t *m_dims;
        uint32_t n_dims =
            ASRUtils::extract_dimensions_from_ttype(x.m_type, m_dims);
        dims.reserve(m_al, n_dims);
        for (uint32_t i = 0; i < n_dims; i++) {
            ASR::expr_t *length_value =
                ASRUtils::expr_value(m_dims[i].m_length);
            uint64_t len_in_this_dim = -1;
            ASRUtils::extract_value(length_value, len_in_this_dim);
            dims.push_back(m_al, (uint32_t)len_in_this_dim);
        }
    }

    // following function is useful for printing debug statements from
    // webassembly
    void print_wasm_debug_statement(std::string message, bool endline = true) {
        static int debug_mem_space = 10000 + avail_mem_loc;
        uint32_t avail_mem_loc_copy = avail_mem_loc;
        avail_mem_loc = debug_mem_space;
        emit_string(message);
        avail_mem_loc = avail_mem_loc_copy;  // restore avail_mem_loc
        // push string length on function stack
        wasm::emit_i32_const(m_code_section, m_al, message.length());

        // call JavaScript print_str
        wasm::emit_call(
            m_code_section, m_al,
            m_func_name_idx_map[get_hash(m_import_func_asr_map["print_str"])]
                ->index);

        if (endline) {
            // call JavaScript flush_buf
            wasm::emit_call(
                m_code_section, m_al,
                m_func_name_idx_map[get_hash(
                                        m_import_func_asr_map["flush_buf"])]
                    ->index);
        }
    }

    // following function is useful for debugging webassembly memory
    // it prints the value present at a given location in memory
    void print_mem_loc_value(uint32_t mem_loc) {
        print_wasm_debug_statement("Memory Location =", false);
        wasm::emit_i32_const(m_code_section, m_al, mem_loc);
        wasm::emit_call(
            m_code_section, m_al,
            m_func_name_idx_map[get_hash(m_import_func_asr_map["print_i32"])]
                ->index);
        print_wasm_debug_statement(", value=", false);
        wasm::emit_i32_const(m_code_section, m_al, mem_loc);
        wasm::emit_i32_load(m_code_section, m_al, wasm::mem_align::b8, 0);
        wasm::emit_call(
            m_code_section, m_al,
            m_func_name_idx_map[get_hash(m_import_func_asr_map["print_i32"])]
                ->index);
        wasm::emit_call(
            m_code_section, m_al,
            m_func_name_idx_map[get_hash(m_import_func_asr_map["flush_buf"])]
                ->index);
    }

    void emit_array_item_address_onto_stack(const ASR::ArrayItem_t &x) {
        this->visit_expr(*x.m_v);
        ASR::ttype_t *ttype = ASRUtils::expr_type(x.m_v);
        uint32_t kind = ASRUtils::extract_kind_from_ttype_t(ttype);
        ASR::dimension_t *m_dims;
        ASRUtils::extract_dimensions_from_ttype(ttype, m_dims);

        wasm::emit_i32_const(m_code_section, m_al, 0);
        for (uint32_t i = 0; i < x.n_args; i++) {
            if (x.m_args[i].m_right) {
                this->visit_expr(*x.m_args[i].m_right);
                wasm::emit_i32_const(m_code_section, m_al, 1);
                wasm::emit_i32_sub(m_code_section, m_al);
                size_t jmin, jmax;

                // TODO: add this flag to ASR for each array:
                bool column_major = true;
                if (column_major) {
                    // Column-major order
                    jmin = 0;
                    jmax = i;
                } else {
                    // Row-major order
                    jmin = i + 1;
                    jmax = x.n_args;
                }

                for (size_t j = jmin; j < jmax; j++) {
                    this->visit_expr(*m_dims[j].m_length);
                    wasm::emit_i32_mul(m_code_section, m_al);
                }

                wasm::emit_i32_add(m_code_section, m_al);
            } else {
                diag.codegen_warning_label("/* FIXME right index */",
                                           {x.base.base.loc}, "");
            }
        }
        wasm::emit_i32_const(m_code_section, m_al, kind);
        wasm::emit_i32_mul(m_code_section, m_al);
        wasm::emit_i32_add(m_code_section, m_al);
    }

    void visit_ArrayItem(const ASR::ArrayItem_t &x) {
        emit_array_item_address_onto_stack(x);
        emit_memory_load(x.m_v);
    }

    void visit_ArraySize(const ASR::ArraySize_t &x) {
        if (x.m_value) {
            this->visit_expr(*x.m_value);
            return;
        }
        ASR::dimension_t *m_dims;
        int n_dims = ASRUtils::extract_dimensions_from_ttype(
            ASRUtils::expr_type(x.m_v), m_dims);
        if (x.m_dim) {
            int dim_idx = -1;
            ASRUtils::extract_value(ASRUtils::expr_value(x.m_dim), dim_idx);
            if (dim_idx == -1) {
                throw CodeGenError("Dimension index not available");
            }
            if (!m_dims[dim_idx - 1].m_length) {
                throw CodeGenError("Dimension length for index " +
                                   std::to_string(dim_idx) + " does not exist");
            }
            this->visit_expr(*(m_dims[dim_idx - 1].m_length));
        } else {
            if (!m_dims[0].m_length) {
                throw CodeGenError(
                    "Dimension length for index 0 does not exist");
            }
            this->visit_expr(*(m_dims[0].m_length));
            for (int i = 1; i < n_dims; i++) {
                this->visit_expr(*m_dims[i].m_length);
                wasm::emit_i32_mul(m_code_section, m_al);
            }
        }

        int kind = ASRUtils::extract_kind_from_ttype_t(x.m_type);
        if (kind == 8) {
            wasm::emit_i64_extend_i32_s(m_code_section, m_al);
        }
    }

    void handle_return() {
        if (cur_sym_info->return_var) {
            LFORTRAN_ASSERT(m_var_name_idx_map.find(get_hash(
                                (ASR::asr_t *)cur_sym_info->return_var)) !=
                            m_var_name_idx_map.end());
            wasm::emit_get_local(m_code_section, m_al,
                                 m_var_name_idx_map[get_hash(
                                     (ASR::asr_t *)cur_sym_info->return_var)]);
        } else {
            for (auto return_var : cur_sym_info->referenced_vars) {
                wasm::emit_get_local(
                    m_code_section, m_al,
                    m_var_name_idx_map[get_hash((ASR::asr_t *)(return_var))]);
            }
        }
        wasm::emit_b8(m_code_section, m_al,
                      0x0F);  // emit wasm return instruction
    }

    void visit_Return(const ASR::Return_t & /* x */) { handle_return(); }

    void visit_IntegerConstant(const ASR::IntegerConstant_t &x) {
        int64_t val = x.m_n;
        int a_kind = ((ASR::Integer_t *)(&(x.m_type->base)))->m_kind;
        switch (a_kind) {
            case 4: {
                wasm::emit_i32_const(m_code_section, m_al, val);
                break;
            }
            case 8: {
                wasm::emit_i64_const(m_code_section, m_al, val);
                break;
            }
            default: {
                throw CodeGenError(
                    "Constant Integer: Only kind 4 and 8 supported");
            }
        }
    }

    void visit_RealConstant(const ASR::RealConstant_t &x) {
        double val = x.m_r;
        int a_kind = ((ASR::Real_t *)(&(x.m_type->base)))->m_kind;
        switch (a_kind) {
            case 4: {
                wasm::emit_f32_const(m_code_section, m_al, val);
                break;
            }
            case 8: {
                wasm::emit_f64_const(m_code_section, m_al, val);
                break;
            }
            default: {
                throw CodeGenError(
                    "Constant Real: Only kind 4 and 8 supported");
            }
        }
    }

    void visit_LogicalConstant(const ASR::LogicalConstant_t &x) {
        bool val = x.m_value;
        int a_kind = ((ASR::Logical_t *)(&(x.m_type->base)))->m_kind;
        switch (a_kind) {
            case 4: {
                wasm::emit_i32_const(m_code_section, m_al, val);
                break;
            }
            default: {
                throw CodeGenError("Constant Logical: Only kind 4 supported");
            }
        }
    }

    void emit_string(std::string str) {
        // Todo: Add a check here if there is memory available to store the
        // given string
        wasm::emit_str_const(m_data_section, m_al, avail_mem_loc, str);
        // Add string location in memory onto stack
        wasm::emit_i32_const(m_code_section, m_al, avail_mem_loc);
        avail_mem_loc += str.length();
        no_of_data_segments++;
    }

    void visit_StringConstant(const ASR::StringConstant_t &x) {
        emit_string(x.m_s);
    }

    void visit_ArrayConstant(const ASR::ArrayConstant_t &x) {
        // Todo: Add a check here if there is memory available to store the
        // given string
        uint32_t cur_mem_loc = avail_mem_loc;
        for (size_t i = 0; i < x.n_args; i++) {
            // emit memory location to store array element
            wasm::emit_i32_const(m_code_section, m_al, avail_mem_loc);

            this->visit_expr(*x.m_args[i]);
            int element_size_in_bytes = emit_memory_store(x.m_args[i]);
            avail_mem_loc += element_size_in_bytes;
        }
        // leave array location in memory on the stack
        wasm::emit_i32_const(m_code_section, m_al, cur_mem_loc);
    }

    void visit_FunctionCall(const ASR::FunctionCall_t &x) {
        if (x.m_value) {
            this->visit_expr(*x.m_value);
            return;
        }

        ASR::Function_t *fn = ASR::down_cast<ASR::Function_t>(
            ASRUtils::symbol_get_past_external(x.m_name));

        for (size_t i = 0; i < x.n_args; i++) {
            visit_expr(*x.m_args[i].m_value);
        }

        LFORTRAN_ASSERT(m_func_name_idx_map.find(get_hash((ASR::asr_t *)fn)) !=
                        m_func_name_idx_map.end())
        wasm::emit_call(m_code_section, m_al,
                        m_func_name_idx_map[get_hash((ASR::asr_t *)fn)]->index);
    }

    void visit_SubroutineCall(const ASR::SubroutineCall_t &x) {
        ASR::Function_t *s = ASR::down_cast<ASR::Function_t>(
            ASRUtils::symbol_get_past_external(x.m_name));
        // TODO: use a mapping with a hash(s) instead:
        // std::string sym_name = s->m_name;
        // if (sym_name == "exit") {
        //     sym_name = "_xx_lcompilers_changed_exit_xx";
        // }

        Vec<ASR::Variable_t *> intent_out_passed_vars;
        intent_out_passed_vars.reserve(m_al, s->n_args);
        if (x.n_args == s->n_args) {
            for (size_t i = 0; i < x.n_args; i++) {
                ASR::Variable_t *arg = ASRUtils::EXPR2VAR(s->m_args[i]);
                if (arg->m_intent == ASRUtils::intent_out) {
                    intent_out_passed_vars.push_back(
                        m_al, ASRUtils::EXPR2VAR(x.m_args[i].m_value));
                }
                visit_expr(*x.m_args[i].m_value);
            }
        } else {
            throw CodeGenError(
                "visitSubroutineCall: Number of arguments passed do not match "
                "the number of parameters");
        }

        LFORTRAN_ASSERT(m_func_name_idx_map.find(get_hash((ASR::asr_t *)s)) !=
                        m_func_name_idx_map.end())
        wasm::emit_call(m_code_section, m_al,
                        m_func_name_idx_map[get_hash((ASR::asr_t *)s)]->index);
        for (auto return_var : intent_out_passed_vars) {
            LFORTRAN_ASSERT(
                m_var_name_idx_map.find(get_hash((ASR::asr_t *)return_var)) !=
                m_var_name_idx_map.end());
            wasm::emit_set_local(
                m_code_section, m_al,
                m_var_name_idx_map[get_hash((ASR::asr_t *)return_var)]);
        }
    }

    inline ASR::ttype_t *extract_ttype_t_from_expr(ASR::expr_t *expr) {
        return ASRUtils::expr_type(expr);
    }

    void extract_kinds(const ASR::Cast_t &x, int &arg_kind, int &dest_kind) {
        dest_kind = ASRUtils::extract_kind_from_ttype_t(x.m_type);
        ASR::ttype_t *curr_type = extract_ttype_t_from_expr(x.m_arg);
        LFORTRAN_ASSERT(curr_type != nullptr)
        arg_kind = ASRUtils::extract_kind_from_ttype_t(curr_type);
    }

    void visit_Cast(const ASR::Cast_t &x) {
        if (x.m_value) {
            this->visit_expr(*x.m_value);
            return;
        }
        this->visit_expr(*x.m_arg);
        switch (x.m_kind) {
            case (ASR::cast_kindType::IntegerToReal): {
                int arg_kind = -1, dest_kind = -1;
                extract_kinds(x, arg_kind, dest_kind);
                if (arg_kind > 0 && dest_kind > 0) {
                    if (arg_kind == 4 && dest_kind == 4) {
                        wasm::emit_f32_convert_i32_s(m_code_section, m_al);
                    } else if (arg_kind == 8 && dest_kind == 8) {
                        wasm::emit_f64_convert_i64_s(m_code_section, m_al);
                    } else if (arg_kind == 4 && dest_kind == 8) {
                        wasm::emit_f64_convert_i32_s(m_code_section, m_al);
                    } else if (arg_kind == 8 && dest_kind == 4) {
                        wasm::emit_f32_convert_i64_s(m_code_section, m_al);
                    } else {
                        std::string msg = "Conversion from " +
                                          std::to_string(arg_kind) + " to " +
                                          std::to_string(dest_kind) +
                                          " not implemented yet.";
                        throw CodeGenError(msg);
                    }
                }
                break;
            }
            case (ASR::cast_kindType::RealToInteger): {
                int arg_kind = -1, dest_kind = -1;
                extract_kinds(x, arg_kind, dest_kind);
                if (arg_kind > 0 && dest_kind > 0) {
                    if (arg_kind == 4 && dest_kind == 4) {
                        wasm::emit_i32_trunc_f32_s(m_code_section, m_al);
                    } else if (arg_kind == 8 && dest_kind == 8) {
                        wasm::emit_i64_trunc_f64_s(m_code_section, m_al);
                    } else if (arg_kind == 4 && dest_kind == 8) {
                        wasm::emit_i64_trunc_f32_s(m_code_section, m_al);
                    } else if (arg_kind == 8 && dest_kind == 4) {
                        wasm::emit_i32_trunc_f64_s(m_code_section, m_al);
                    } else {
                        std::string msg = "Conversion from " +
                                          std::to_string(arg_kind) + " to " +
                                          std::to_string(dest_kind) +
                                          " not implemented yet.";
                        throw CodeGenError(msg);
                    }
                }
                break;
            }
            case (ASR::cast_kindType::RealToComplex): {
                throw CodeGenError("Complex types are not supported yet.");
                break;
            }
            case (ASR::cast_kindType::IntegerToComplex): {
                throw CodeGenError("Complex types are not supported yet.");
                break;
            }
            case (ASR::cast_kindType::IntegerToLogical): {
                int arg_kind = -1, dest_kind = -1;
                extract_kinds(x, arg_kind, dest_kind);
                if (arg_kind > 0 && dest_kind > 0) {
                    if (arg_kind == 4 && dest_kind == 4) {
                        wasm::emit_i32_eqz(m_code_section, m_al);
                        wasm::emit_i32_eqz(m_code_section, m_al);
                    } else if (arg_kind == 8 && dest_kind == 4) {
                        wasm::emit_i32_eqz(m_code_section, m_al);
                        wasm::emit_i32_eqz(m_code_section, m_al);
                        wasm::emit_i64_extend_i32_s(m_code_section, m_al);
                    } else {
                        std::string msg = "Conversion from kinds " +
                                          std::to_string(arg_kind) + " to " +
                                          std::to_string(dest_kind) +
                                          " not supported";
                        throw CodeGenError(msg);
                    }
                }
                break;
            }
            case (ASR::cast_kindType::RealToLogical): {
                int arg_kind = -1, dest_kind = -1;
                extract_kinds(x, arg_kind, dest_kind);
                if (arg_kind > 0 && dest_kind > 0) {
                    if (arg_kind == 4 && dest_kind == 4) {
                        wasm::emit_f32_const(m_code_section, m_al, 0.0);
                        wasm::emit_f32_eq(m_code_section, m_al);
                        wasm::emit_i32_eqz(m_code_section, m_al);
                    } else if (arg_kind == 8 && dest_kind == 4) {
                        wasm::emit_f64_const(m_code_section, m_al, 0.0);
                        wasm::emit_f64_eq(m_code_section, m_al);
                        wasm::emit_i64_eqz(m_code_section, m_al);
                        wasm::emit_i32_wrap_i64(m_code_section, m_al);
                    } else {
                        std::string msg = "Conversion from kinds " +
                                          std::to_string(arg_kind) + " to " +
                                          std::to_string(dest_kind) +
                                          " not supported";
                        throw CodeGenError(msg);
                    }
                }
                break;
            }
            case (ASR::cast_kindType::CharacterToLogical): {
                throw CodeGenError(R"""(STrings are not supported yet)""",
                                   x.base.base.loc);
                break;
            }
            case (ASR::cast_kindType::ComplexToLogical): {
                throw CodeGenError("Complex types are not supported yet.");
                break;
            }
            case (ASR::cast_kindType::LogicalToInteger): {
                int arg_kind = -1, dest_kind = -1;
                extract_kinds(x, arg_kind, dest_kind);
                if (arg_kind > 0 && dest_kind > 0) {
                    if (arg_kind == 4 && dest_kind == 8) {
                        wasm::emit_i64_extend_i32_s(m_code_section, m_al);
                    } else {
                        std::string msg = "Conversion from kinds " +
                                          std::to_string(arg_kind) + " to " +
                                          std::to_string(dest_kind) +
                                          " not supported";
                        throw CodeGenError(msg);
                    }
                }
                break;
                break;
            }
            case (ASR::cast_kindType::LogicalToReal): {
                int arg_kind = -1, dest_kind = -1;
                extract_kinds(x, arg_kind, dest_kind);
                if (arg_kind > 0 && dest_kind > 0) {
                    if (arg_kind == 4 && dest_kind == 4) {
                        wasm::emit_f32_convert_i32_s(m_code_section, m_al);
                    } else if (arg_kind == 4 && dest_kind == 8) {
                        wasm::emit_f64_convert_i32_s(m_code_section, m_al);
                    } else {
                        std::string msg = "Conversion from kinds " +
                                          std::to_string(arg_kind) + " to " +
                                          std::to_string(dest_kind) +
                                          " not supported";
                        throw CodeGenError(msg);
                    }
                }
                break;
            }
            case (ASR::cast_kindType::IntegerToInteger): {
                int arg_kind = -1, dest_kind = -1;
                extract_kinds(x, arg_kind, dest_kind);
                if (arg_kind > 0 && dest_kind > 0 && arg_kind != dest_kind) {
                    if (arg_kind == 4 && dest_kind == 8) {
                        wasm::emit_i64_extend_i32_s(m_code_section, m_al);
                    } else if (arg_kind == 8 && dest_kind == 4) {
                        wasm::emit_i32_wrap_i64(m_code_section, m_al);
                    } else {
                        std::string msg = "Conversion from " +
                                          std::to_string(arg_kind) + " to " +
                                          std::to_string(dest_kind) +
                                          " not implemented yet.";
                        throw CodeGenError(msg);
                    }
                }
                break;
            }
            case (ASR::cast_kindType::RealToReal): {
                int arg_kind = -1, dest_kind = -1;
                extract_kinds(x, arg_kind, dest_kind);
                if (arg_kind > 0 && dest_kind > 0 && arg_kind != dest_kind) {
                    if (arg_kind == 4 && dest_kind == 8) {
                        wasm::emit_f64_promote_f32(m_code_section, m_al);
                    } else if (arg_kind == 8 && dest_kind == 4) {
                        wasm::emit_f32_demote_f64(m_code_section, m_al);
                    } else {
                        std::string msg = "Conversion from " +
                                          std::to_string(arg_kind) + " to " +
                                          std::to_string(dest_kind) +
                                          " not implemented yet.";
                        throw CodeGenError(msg);
                    }
                }
                break;
            }
            case (ASR::cast_kindType::ComplexToComplex): {
                throw CodeGenError("Complex types are not supported yet.");
                break;
            }
            case (ASR::cast_kindType::ComplexToReal): {
                throw CodeGenError("Complex types are not supported yet.");
                break;
            }
            default:
                throw CodeGenError("Cast kind not implemented");
        }
    }

    template <typename T>
    void handle_print(const T &x) {
        for (size_t i = 0; i < x.n_values; i++) {
            this->visit_expr(*x.m_values[i]);
            ASR::expr_t *v = x.m_values[i];
            ASR::ttype_t *t = ASRUtils::expr_type(v);
            int a_kind = ASRUtils::extract_kind_from_ttype_t(t);

            if (ASRUtils::is_integer(*t) || ASRUtils::is_logical(*t)) {
                switch (a_kind) {
                    case 4: {
                        // the value is already on stack. call JavaScript
                        // print_i32
                        wasm::emit_call(
                            m_code_section, m_al,
                            m_func_name_idx_map
                                [get_hash(m_import_func_asr_map["print_i32"])]
                                    ->index);
                        break;
                    }
                    case 8: {
                        // the value is already on stack. call JavaScript
                        // print_i64
                        wasm::emit_call(
                            m_code_section, m_al,
                            m_func_name_idx_map
                                [get_hash(m_import_func_asr_map["print_i64"])]
                                    ->index);
                        break;
                    }
                    default: {
                        throw CodeGenError(
                            R"""(Printing support is currently available only
                                            for 32, and 64 bit integer kinds.)""");
                    }
                }
            } else if (ASRUtils::is_real(*t)) {
                switch (a_kind) {
                    case 4: {
                        // the value is already on stack. call JavaScript
                        // print_f32
                        wasm::emit_call(
                            m_code_section, m_al,
                            m_func_name_idx_map
                                [get_hash(m_import_func_asr_map["print_f32"])]
                                    ->index);
                        break;
                    }
                    case 8: {
                        // the value is already on stack. call JavaScript
                        // print_f64
                        wasm::emit_call(
                            m_code_section, m_al,
                            m_func_name_idx_map
                                [get_hash(m_import_func_asr_map["print_f64"])]
                                    ->index);
                        break;
                    }
                    default: {
                        throw CodeGenError(
                            R"""(Printing support is available only
                                            for 32, and 64 bit real kinds.)""");
                    }
                }
            } else if (t->type == ASR::ttypeType::Character) {
                // the string location is already on function stack

                // now, push the string length onto stack
                wasm::emit_i32_const(
                    m_code_section, m_al,
                    ASR::down_cast<ASR::Character_t>(t)->m_len);

                // call JavaScript print_str
                wasm::emit_call(
                    m_code_section, m_al,
                    m_func_name_idx_map[get_hash(
                                            m_import_func_asr_map["print_str"])]
                        ->index);
            }
        }

        // call JavaScript flush_buf
        wasm::emit_call(
            m_code_section, m_al,
            m_func_name_idx_map[get_hash(m_import_func_asr_map["flush_buf"])]
                ->index);
    }

    void visit_Print(const ASR::Print_t &x) {
        if (x.m_fmt != nullptr) {
            diag.codegen_warning_label(
                "format string in `print` is not implemented yet and it is "
                "currently treated as '*'",
                {x.m_fmt->base.loc}, "treated as '*'");
        }
        handle_print(x);
    }

    void visit_FileWrite(const ASR::FileWrite_t &x) {
        if (x.m_fmt != nullptr) {
            diag.codegen_warning_label(
                "format string in `print` is not implemented yet and it is "
                "currently treated as '*'",
                {x.m_fmt->base.loc}, "treated as '*'");
        }
        if (x.m_unit != nullptr) {
            diag.codegen_error_label("unit in write() is not implemented yet",
                                     {x.m_unit->base.loc}, "not implemented");
            throw CodeGenAbort();
        }
        handle_print(x);
    }

    void visit_FileRead(const ASR::FileRead_t &x) {
        if (x.m_fmt != nullptr) {
            diag.codegen_warning_label(
                "format string in read() is not implemented yet and it is "
                "currently treated as '*'",
                {x.m_fmt->base.loc}, "treated as '*'");
        }
        if (x.m_unit != nullptr) {
            diag.codegen_error_label("unit in read() is not implemented yet",
                                     {x.m_unit->base.loc}, "not implemented");
            throw CodeGenAbort();
        }
        diag.codegen_error_label(
            "The intrinsic function read() is not implemented yet in the LLVM "
            "backend",
            {x.base.base.loc}, "not implemented");
        throw CodeGenAbort();
    }

    void print_msg(std::string msg) {
        emit_string(msg);
        // push string length on function stack
        wasm::emit_i32_const(m_code_section, m_al, msg.length());
        wasm::emit_call(
            m_code_section, m_al,
            m_func_name_idx_map[get_hash(m_import_func_asr_map["print_str"])]
                ->index);
        wasm::emit_call(
            m_code_section, m_al,
            m_func_name_idx_map[get_hash(m_import_func_asr_map["flush_buf"])]
                ->index);
    }

    void exit() {
        // exit_code would be on stack, so set this exit code using
        // set_exit_code(). this exit code would be read by JavaScript glue code
        wasm::emit_call(
            m_code_section, m_al,
            m_func_name_idx_map[get_hash(
                                    m_import_func_asr_map["set_exit_code"])]
                ->index);
        wasm::emit_unreachable(m_code_section, m_al);  // raise trap/exception
    }

    void visit_Stop(const ASR::Stop_t &x) {
        print_msg("STOP");
        if (x.m_code &&
            ASRUtils::expr_type(x.m_code)->type == ASR::ttypeType::Integer) {
            this->visit_expr(*x.m_code);
        } else {
            wasm::emit_i32_const(m_code_section, m_al, 0);  // zero exit code
        }
        exit();
    }

    void visit_ErrorStop(const ASR::ErrorStop_t & /* x */) {
        print_msg("ERROR STOP");
        wasm::emit_i32_const(m_code_section, m_al, 1);  // non-zero exit code
        exit();
    }

    void visit_If(const ASR::If_t &x) {
        this->visit_expr(*x.m_test);
        wasm::emit_b8(m_code_section, m_al, 0x04);  // emit if start
        wasm::emit_b8(m_code_section, m_al, 0x40);  // empty block type
        nesting_level++;
        for (size_t i = 0; i < x.n_body; i++) {
            this->visit_stmt(*x.m_body[i]);
        }
        if (x.n_orelse) {
            wasm::emit_b8(m_code_section, m_al, 0x05);  // starting of else
            for (size_t i = 0; i < x.n_orelse; i++) {
                this->visit_stmt(*x.m_orelse[i]);
            }
        }
        nesting_level--;
        wasm::emit_expr_end(m_code_section, m_al);  // emit if end
    }

    void visit_WhileLoop(const ASR::WhileLoop_t &x) {
        uint32_t prev_cur_loop_nesting_level = cur_loop_nesting_level;
        cur_loop_nesting_level = nesting_level;

        wasm::emit_b8(m_code_section, m_al, 0x03);  // emit loop start
        wasm::emit_b8(m_code_section, m_al, 0x40);  // empty block type

        nesting_level++;

        this->visit_expr(*x.m_test);  // emit test condition

        wasm::emit_b8(m_code_section, m_al, 0x04);  // emit if
        wasm::emit_b8(m_code_section, m_al, 0x40);  // empty block type

        for (size_t i = 0; i < x.n_body; i++) {
            this->visit_stmt(*x.m_body[i]);
        }

        // From WebAssembly Docs:
        // Unlike with other index spaces, indexing of labels is relative by
        // nesting depth, that is, label 0 refers to the innermost structured
        // control instruction enclosing the referring branch instruction, while
        // increasing indices refer to those farther out.

        wasm::emit_branch(
            m_code_section, m_al,
            nesting_level -
                cur_loop_nesting_level);  // emit_branch and label the loop
        wasm::emit_expr_end(m_code_section, m_al);  // end if

        nesting_level--;
        wasm::emit_expr_end(m_code_section, m_al);  // end loop
        cur_loop_nesting_level = prev_cur_loop_nesting_level;
    }

    void visit_Exit(const ASR::Exit_t & /* x */) {
        wasm::emit_branch(m_code_section, m_al,
                          nesting_level - cur_loop_nesting_level -
                              1U);  // branch to end of if
    }

    void visit_Cycle(const ASR::Cycle_t & /* x */) {
        wasm::emit_branch(
            m_code_section, m_al,
            nesting_level - cur_loop_nesting_level);  // branch to start of loop
    }
};

Result<Vec<uint8_t>> asr_to_wasm_bytes_stream(ASR::TranslationUnit_t &asr,
                                              Allocator &al,
                                              diag::Diagnostics &diagnostics) {
    ASRToWASMVisitor v(al, diagnostics);
    Vec<uint8_t> wasm_bytes;

    LCompilers::PassOptions pass_options;
    pass_replace_do_loops(al, asr, pass_options);
    pass_array_by_data(al, asr, pass_options);
    pass_options.always_run = true;
    pass_unused_functions(al, asr, pass_options);

#ifdef SHOW_ASR
    std::cout << pickle(asr, true /* use colors */, true /* indent */,
                        true /* with_intrinsic_modules */)
              << std::endl;
#endif
    try {
        v.visit_asr((ASR::asr_t &)asr);
    } catch (const CodeGenError &e) {
        diagnostics.diagnostics.push_back(e.d);
        return Error();
    }

    v.get_wasm(wasm_bytes);

    return wasm_bytes;
}

Result<int> asr_to_wasm(ASR::TranslationUnit_t &asr, Allocator &al,
                        const std::string &filename, bool time_report,
                        diag::Diagnostics &diagnostics) {
    int time_visit_asr = 0;
    int time_save = 0;

    auto t1 = std::chrono::high_resolution_clock::now();
    Result<Vec<uint8_t>> wasm = asr_to_wasm_bytes_stream(asr, al, diagnostics);
    auto t2 = std::chrono::high_resolution_clock::now();
    time_visit_asr =
        std::chrono::duration_cast<std::chrono::milliseconds>(t2 - t1).count();
    if (!wasm.ok) {
        return wasm.error;
    }

    {
        auto t1 = std::chrono::high_resolution_clock::now();
        wasm::save_bin(wasm.result, filename);
        auto t2 = std::chrono::high_resolution_clock::now();
        time_save =
            std::chrono::duration_cast<std::chrono::milliseconds>(t2 - t1)
                .count();
    }

    if (time_report) {
        std::cout << "Codegen Time report:" << std::endl;
        std::cout << "ASR -> wasm: " << std::setw(5) << time_visit_asr
                  << std::endl;
        std::cout << "Save:       " << std::setw(5) << time_save << std::endl;
        int total = time_visit_asr + time_save;
        std::cout << "Total:      " << std::setw(5) << total << std::endl;
    }
    return 0;
}

}  // namespace LFortran<|MERGE_RESOLUTION|>--- conflicted
+++ resolved
@@ -175,9 +175,10 @@
 
         auto func = ASR::make_Function_t(
             m_al, global_scope_loc, global_scope, s2c(m_al, import_func.name),
-            params.data(), params.size(), nullptr, 0, nullptr, 0, nullptr,
+            params.data(), params.size(), nullptr, 0, nullptr,
             ASR::abiType::Source, ASR::accessType::Public,
-            ASR::deftypeType::Implementation, nullptr, false, false, false, false);
+            ASR::deftypeType::Implementation, nullptr, false, false, false, false,
+            nullptr, 0, nullptr, 0, false);
         m_import_func_asr_map[import_func.name] = func;
 
         wasm::emit_import_fn(m_import_section, m_al, "js", import_func.name,
@@ -186,12 +187,6 @@
         no_of_imports++;
     }
 
-<<<<<<< HEAD
-            auto func = ASR::make_Function_t(m_al, x.base.base.loc, x.m_global_scope, s2c(m_al, import_func.name),
-                    params.data(), params.size(), nullptr, 0, nullptr, ASR::abiType::Source, ASR::accessType::Public,
-                    ASR::deftypeType::Implementation, nullptr, false, false, false, nullptr, 0, nullptr, 0, false);
-            m_import_func_asr_map[import_func.name] = func;
-=======
     void emit_imports() {
         std::vector<ImportFunc> import_funcs = {
             {"print_i32", {{ASR::ttypeType::Integer, 4}}, {}},
@@ -203,7 +198,7 @@
              {}},
             {"flush_buf", {}, {}},
             {"set_exit_code", {{ASR::ttypeType::Integer, 4}}, {}}};
->>>>>>> f4d6b110
+
 
         for (auto ImportFunc : import_funcs) {
             import_function(ImportFunc);
@@ -348,20 +343,14 @@
         declare_all_functions(*x.m_symtab);
 
         // Generate main program code
-<<<<<<< HEAD
-        auto main_func = ASR::make_Function_t(m_al, x.base.base.loc, x.m_symtab, s2c(m_al, "_lcompilers_main"),
-            nullptr, 0, /* nullptr, 0, */ x.m_body, x.n_body, nullptr, ASR::abiType::Source, ASR::accessType::Public,
-            ASR::deftypeType::Implementation, nullptr, false, false, false, nullptr, 0, nullptr, 0, false);
-        this->visit_Function(*((ASR::Function_t *)main_func));
-=======
         auto main_func = ASR::make_Function_t(
             m_al, x.base.base.loc, x.m_symtab, s2c(m_al, "_lcompilers_main"),
-            nullptr, 0, nullptr, 0, x.m_body, x.n_body, nullptr,
+            nullptr, 0, x.m_body, x.n_body, nullptr,
             ASR::abiType::Source, ASR::accessType::Public,
-            ASR::deftypeType::Implementation, nullptr, false, false, false, false);
+            ASR::deftypeType::Implementation, nullptr, false, false, false, false,
+            nullptr, 0, nullptr, 0, false);
         emit_function_prototype(*((ASR::Function_t *)main_func));
         emit_function_body(*((ASR::Function_t *)main_func));
->>>>>>> f4d6b110
     }
 
     void emit_var_type(Vec<uint8_t> &code, ASR::Variable_t *v) {
