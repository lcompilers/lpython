#include <iostream>
#include <memory>

#include <libasr/asr.h>
#include <libasr/containers.h>
#include <libasr/codegen/asr_to_cpp.h>
#include <libasr/codegen/asr_to_c_cpp.h>
#include <libasr/exception.h>
#include <libasr/asr_utils.h>
#include <libasr/string_utils.h>
#include <libasr/pass/unused_functions.h>


namespace LFortran {

std::string convert_dims(size_t n_dims, ASR::dimension_t *m_dims)
{
    std::string dims;
    for (size_t i=0; i<n_dims; i++) {
        ASR::expr_t *start = m_dims[i].m_start;
        ASR::expr_t *end = m_dims[i].m_end;
        if (!start && !end) {
            dims += "*";
        } else if (start && end) {
            if (ASR::is_a<ASR::IntegerConstant_t>(*start) && ASR::is_a<ASR::IntegerConstant_t>(*end)) {
                ASR::IntegerConstant_t *s = ASR::down_cast<ASR::IntegerConstant_t>(start);
                ASR::IntegerConstant_t *e = ASR::down_cast<ASR::IntegerConstant_t>(end);
                if (s->m_n == 1) {
                    dims += "[" + std::to_string(e->m_n) + "]";
                } else {
                    throw CodeGenError("Lower dimension must be 1 for now");
                }
            } else {
                dims += "[ /* FIXME symbolic dimensions */ ]";
            }
        } else {
            throw CodeGenError("Dimension type not supported");
        }
    }
    return dims;
}

std::string format_type(const std::string &dims, const std::string &type,
        const std::string &name, bool use_ref, bool dummy)
{
    std::string fmt;
    if (dims.size() == 0) {
        std::string ref;
        if (use_ref) ref = "&";
        fmt = type + " " + ref + name;
    } else {
        if (dummy) {
            std::string c;
            if (!use_ref) c = "const ";
            fmt = "const Kokkos::View<" + c + type + dims + "> &" + name;
        } else {
            fmt = "Kokkos::View<" + type + dims + "> " + name
                + "(\"" + name + "\")";
        }
    }
    return fmt;
}

class ASRToCPPVisitor : public BaseCCPPVisitor<ASRToCPPVisitor>
{
public:
    ASRToCPPVisitor(diag::Diagnostics &diag) : BaseCCPPVisitor(diag,
        true, true, false) {}

    std::string convert_variable_decl(const ASR::Variable_t &v)
    {
        std::string sub;
        bool use_ref = (v.m_intent == LFortran::ASRUtils::intent_out || v.m_intent == LFortran::ASRUtils::intent_inout);
        bool dummy = LFortran::ASRUtils::is_arg_dummy(v.m_intent);
        if (ASRUtils::is_pointer(v.m_type)) {
            ASR::ttype_t *t2 = ASR::down_cast<ASR::Pointer_t>(v.m_type)->m_type;
            if (ASRUtils::is_integer(*t2)) {
                ASR::Integer_t *t = ASR::down_cast<ASR::Integer_t>(t2);
                std::string dims = convert_dims(t->n_dims, t->m_dims);
                sub = format_type(dims, "int *", v.m_name, use_ref, dummy);
            } else {
                diag.codegen_error_label("Type number '"
                    + std::to_string(v.m_type->type)
                    + "' not supported", {v.base.base.loc}, "");
                throw Abort();
            }
        } else {
            if (ASRUtils::is_integer(*v.m_type)) {
                ASR::Integer_t *t = ASR::down_cast<ASR::Integer_t>(v.m_type);
                std::string dims = convert_dims(t->n_dims, t->m_dims);
                std::string type_name = "int";
                if (t->m_kind == 8) type_name = "long long";
                sub = format_type(dims, type_name, v.m_name, use_ref, dummy);
            } else if (ASRUtils::is_real(*v.m_type)) {
                ASR::Real_t *t = ASR::down_cast<ASR::Real_t>(v.m_type);
                std::string dims = convert_dims(t->n_dims, t->m_dims);
                std::string type_name = "float";
                if (t->m_kind == 8) type_name = "double";
                sub = format_type(dims, type_name, v.m_name, use_ref, dummy);
            } else if (ASRUtils::is_complex(*v.m_type)) {
                ASR::Complex_t *t = ASR::down_cast<ASR::Complex_t>(v.m_type);
                std::string dims = convert_dims(t->n_dims, t->m_dims);
                std::string type_name = "std::complex<float>";
                if (t->m_kind == 8) type_name = "std::complex<double>";
                sub = format_type(dims, type_name, v.m_name, use_ref, dummy);
            } else if (ASRUtils::is_logical(*v.m_type)) {
                ASR::Logical_t *t = ASR::down_cast<ASR::Logical_t>(v.m_type);
                std::string dims = convert_dims(t->n_dims, t->m_dims);
                sub = format_type(dims, "bool", v.m_name, use_ref, dummy);
            } else if (ASRUtils::is_character(*v.m_type)) {
                ASR::Character_t *t = ASR::down_cast<ASR::Character_t>(v.m_type);
                std::string dims = convert_dims(t->n_dims, t->m_dims);
                sub = format_type(dims, "std::string", v.m_name, use_ref, dummy);
                if (v.m_symbolic_value) {
                    this->visit_expr(*v.m_symbolic_value);
                    std::string init = src;
                    sub += "=" + init;
                }
            } else if (ASR::is_a<ASR::Derived_t>(*v.m_type)) {
                ASR::Derived_t *t = ASR::down_cast<ASR::Derived_t>(v.m_type);
                std::string dims = convert_dims(t->n_dims, t->m_dims);
                sub = format_type(dims, "struct", v.m_name, use_ref, dummy);
                if (v.m_symbolic_value) {
                    this->visit_expr(*v.m_symbolic_value);
                    std::string init = src;
                    sub += "=" + init;
                }
            } else {
                diag.codegen_error_label("Type number '"
                    + std::to_string(v.m_type->type)
                    + "' not supported", {v.base.base.loc}, "");
                throw Abort();
            }
        }
        return sub;
    }


    void visit_TranslationUnit(const ASR::TranslationUnit_t &x) {
        // All loose statements must be converted to a function, so the items
        // must be empty:
        LFORTRAN_ASSERT(x.n_items == 0);
        std::string unit_src = "";
        indentation_level = 0;
        indentation_spaces = 4;

        std::string headers =
R"(#include <iostream>
#include <string>
#include <vector>
#include <cassert>
#include <cmath>
#include <complex>
#include <Kokkos_Core.hpp>
#include <lfortran_intrinsics.h>

template <typename T>
Kokkos::View<T*> from_std_vector(const std::vector<T> &v)
{
    Kokkos::View<T*> r("r", v.size());
    for (size_t i=0; i < v.size(); i++) {
        r(i) = v[i];
    }
    return r;
}

)";
        unit_src += headers;


        // TODO: We need to pre-declare all functions first, then generate code
        // Otherwise some function might not be found.

        {
            // Process intrinsic modules in the right order
            std::vector<std::string> build_order
                = LFortran::ASRUtils::determine_module_dependencies(x);
            for (auto &item : build_order) {
                LFORTRAN_ASSERT(x.m_global_scope->get_scope().find(item)
                    != x.m_global_scope->get_scope().end());
                if (startswith(item, "lfortran_intrinsic")) {
                    ASR::symbol_t *mod = x.m_global_scope->get_symbol(item);
                    visit_symbol(*mod);
                    unit_src += src;
                }
            }
        }

        // Process procedures first:
        for (auto &item : x.m_global_scope->get_scope()) {
            if (ASR::is_a<ASR::Function_t>(*item.second)
                || ASR::is_a<ASR::Subroutine_t>(*item.second)) {
                visit_symbol(*item.second);
                unit_src += src;
            }
        }

        // Then do all the modules in the right order
        std::vector<std::string> build_order
            = LFortran::ASRUtils::determine_module_dependencies(x);
        for (auto &item : build_order) {
            LFORTRAN_ASSERT(x.m_global_scope->get_scope().find(item)
                != x.m_global_scope->get_scope().end());
            if (!startswith(item, "lfortran_intrinsic")) {
                ASR::symbol_t *mod = x.m_global_scope->get_symbol(item);
                visit_symbol(*mod);
                unit_src += src;
            }
        }

        // Then the main program:
        for (auto &item : x.m_global_scope->get_scope()) {
            if (ASR::is_a<ASR::Program_t>(*item.second)) {
                visit_symbol(*item.second);
                unit_src += src;
            }
        }

        src = unit_src;
    }

    void visit_Program(const ASR::Program_t &x) {
        // Generate code for nested subroutines and functions first:
        std::string contains;
        for (auto &item : x.m_symtab->get_scope()) {
            if (ASR::is_a<ASR::Subroutine_t>(*item.second)) {
                ASR::Subroutine_t *s = ASR::down_cast<ASR::Subroutine_t>(item.second);
                visit_Subroutine(*s);
                contains += src;
            }
            if (ASR::is_a<ASR::Function_t>(*item.second)) {
                ASR::Function_t *s = ASR::down_cast<ASR::Function_t>(item.second);
                visit_Function(*s);
                contains += src;
            }
        }

        // Generate code for the main program
        indentation_level += 1;
        std::string indent1(indentation_level*indentation_spaces, ' ');
        indentation_level += 1;
        std::string indent(indentation_level*indentation_spaces, ' ');
        std::string decl;
        for (auto &item : x.m_symtab->get_scope()) {
            if (ASR::is_a<ASR::Variable_t>(*item.second)) {
                ASR::Variable_t *v = ASR::down_cast<ASR::Variable_t>(item.second);
                decl += indent;
                decl += convert_variable_decl(*v) + ";\n";
            }
        }

        std::string body;
        for (size_t i=0; i<x.n_body; i++) {
            this->visit_stmt(*x.m_body[i]);
            body += src;
        }

        src = "namespace {\n"
                + contains
                + "\nvoid main2() {\n"
                + decl + body
                + "}\n\n"
                + "}\n"
                + "int main(int argc, char* argv[])\n{\n"
                + indent1 + "Kokkos::initialize(argc, argv);\n"
                + indent1 + "main2();\n"
                + indent1 + "Kokkos::finalize();\n"
                + indent1 + "return 0;\n}\n";
        indentation_level -= 2;
    }

    void visit_ComplexConstructor(const ASR::ComplexConstructor_t &x) {
        this->visit_expr(*x.m_re);
        std::string re = src;
        this->visit_expr(*x.m_im);
        std::string im = src;
        src = "std::complex<float>(" + re + ", " + im + ")";
        if (ASRUtils::extract_kind_from_ttype_t(x.m_type) == 8) {
            src = "std::complex<double>(" + re + ", " + im + ")";
        }
        last_expr_precedence = 2;
    }

    void visit_ComplexConstant(const ASR::ComplexConstant_t &x) {
        std::string re = std::to_string(x.m_re);
        std::string im = std::to_string(x.m_im);
        src = "std::complex<float>(" + re + ", " + im + ")";
        if (ASRUtils::extract_kind_from_ttype_t(x.m_type) == 8) {
            src = "std::complex<double>(" + re + ", " + im + ")";
        }
        last_expr_precedence = 2;
    }

    void visit_LogicalConstant(const ASR::LogicalConstant_t &x) {
        if (x.m_value == true) {
            src = "true";
        } else {
            src = "false";
        }
        last_expr_precedence = 2;
    }

    void visit_SetConstant(const ASR::SetConstant_t &x) {
        std::string out = "{";
        for (size_t i=0; i<x.n_elements; i++) {
            visit_expr(*x.m_elements[i]);
            out += src;
            if (i != x.n_elements - 1)
                out += ", ";
        }
        out += "}";
        src = out;
        last_expr_precedence = 2;
    }

    void visit_DictConstant(const ASR::DictConstant_t &x) {
        LFORTRAN_ASSERT(x.n_keys == x.n_values);
        std::string out = "{";
        for(size_t i=0; i<x.n_keys; i++) {
            out += "{";
            visit_expr(*x.m_keys[i]);
            out += src + ", ";
            visit_expr(*x.m_values[i]);
            out += src + "}";
            if (i!=x.n_keys-1) out += ", ";
        }
        out += "}";
        src = out;
        last_expr_precedence = 2;
    }

    void visit_Cast(const ASR::Cast_t &x) {
        visit_expr(*x.m_arg);
        switch (x.m_kind) {
            case (ASR::cast_kindType::IntegerToReal) : {
                src = "(float)(" + src + ")";
                break;
            }
            case (ASR::cast_kindType::RealToInteger) : {
                src = "(int)(" + src + ")";
                break;
            }
            case (ASR::cast_kindType::RealToReal) : {
                // In C++, we do not need to cast float to float explicitly:
                // src = src;
                break;
            }
            case (ASR::cast_kindType::IntegerToInteger) : {
                // In C++, we do not need to cast int <-> long long explicitly:
                // src = src;
                break;
            }
            case (ASR::cast_kindType::ComplexToComplex) : {
                break;
            }
            case (ASR::cast_kindType::IntegerToComplex) : {
                src = "std::complex<double>(" + src + ")";
                break;
            }
            case (ASR::cast_kindType::ComplexToReal) : {
                src = "std::real(" + src + ")";
                break;
            }
            case (ASR::cast_kindType::LogicalToInteger) : {
                src = "(int)(" + src + ")";
                break;
            }
            default : throw CodeGenError("Cast kind " + std::to_string(x.m_kind) + " not implemented");
        }
        last_expr_precedence = 2;
    }

<<<<<<< HEAD
    void visit_Compare(const ASR::Compare_t &x) {
        this->visit_expr(*x.m_left);
        std::string left = std::move(src);
        int left_precedence = last_expr_precedence;
        this->visit_expr(*x.m_right);
        std::string right = std::move(src);
        int right_precedence = last_expr_precedence;
        switch (x.m_op) {
            case (ASR::cmpopType::Eq) : { last_expr_precedence = 10; break; }
            case (ASR::cmpopType::Gt) : { last_expr_precedence = 9;  break; }
            case (ASR::cmpopType::GtE) : { last_expr_precedence = 9; break; }
            case (ASR::cmpopType::Lt) : { last_expr_precedence = 9;  break; }
            case (ASR::cmpopType::LtE) : { last_expr_precedence = 9; break; }
            case (ASR::cmpopType::NotEq): { last_expr_precedence = 10; break; }
            default : LFORTRAN_ASSERT(false); // should never happen
        }
        if (left_precedence <= last_expr_precedence) {
            src += left;
        } else {
            src += "(" + left + ")";
        }
        src += ASRUtils::cmpop_to_str(x.m_op);
        if (right_precedence <= last_expr_precedence) {
            src += right;
        } else {
            src += "(" + right + ")";
        }
    }

    void visit_UnaryOp(const ASR::UnaryOp_t &x) {
        this->visit_expr(*x.m_operand);
        int expr_precedence = last_expr_precedence;
        if (x.m_type->type == ASR::ttypeType::Integer) {
            if (x.m_op == ASR::unaryopType::UAdd) {
                // src = src;
                // Skip unary plus, keep the previous precedence
            } else if (x.m_op == ASR::unaryopType::USub) {
                last_expr_precedence = 3;
                if (expr_precedence <= last_expr_precedence) {
                    src = "-" + src;
                } else {
                    src = "-(" + src + ")";
                }
            } else if (x.m_op == ASR::unaryopType::Invert) {
                last_expr_precedence = 3;
                if (expr_precedence <= last_expr_precedence) {
                    src = "~" + src;
                } else {
                    src = "~(" + src + ")";
                }

            } else if (x.m_op == ASR::unaryopType::Not) {
                last_expr_precedence = 3;
                if (expr_precedence <= last_expr_precedence) {
                    src = "!" + src;
                } else {
                    src = "!(" + src + ")";
                }
            } else {
                throw CodeGenError("Unary type not implemented yet for Integer");
            }
            return;
        } else if (x.m_type->type == ASR::ttypeType::Real) {
            if (x.m_op == ASR::unaryopType::UAdd) {
                // src = src;
                // Skip unary plus, keep the previous precedence
            } else if (x.m_op == ASR::unaryopType::USub) {
                last_expr_precedence = 3;
                if (expr_precedence <= last_expr_precedence) {
                    src = "-" + src;
                } else {
                    src = "-(" + src + ")";
                }
            } else if (x.m_op == ASR::unaryopType::Not) {
                last_expr_precedence = 3;
                if (expr_precedence <= last_expr_precedence) {
                    src = "!" + src;
                } else {
                    src = "!(" + src + ")";
                }
            } else {
                throw CodeGenError("Unary type not implemented yet for Real");
            }
            return;
        } else if (x.m_type->type == ASR::ttypeType::Logical) {
            if (x.m_op == ASR::unaryopType::Not) {
                last_expr_precedence = 3;
                if (expr_precedence <= last_expr_precedence) {
                    src = "!" + src;
                } else {
                    src = "!(" + src + ")";
                }
                return;
            } else {
                throw CodeGenError("Unary type not implemented yet for Logical");
            }
        } else {
            throw CodeGenError("UnaryOp: type not supported yet");
        }
    }

    void visit_IntegerBinOp(const ASR::IntegerBinOp_t &x) {
        handle_BinOp(x);
    }

    void visit_RealBinOp(const ASR::RealBinOp_t &x) {
        handle_BinOp(x);
    }

    void visit_ComplexBinOp(const ASR::ComplexBinOp_t &x) {
        handle_BinOp(x);
    }

    template <typename T>
    void handle_BinOp(const T &x) {
        this->visit_expr(*x.m_left);
        std::string left = std::move(src);
        int left_precedence = last_expr_precedence;
        this->visit_expr(*x.m_right);
        std::string right = std::move(src);
        int right_precedence = last_expr_precedence;
        switch (x.m_op) {
            case (ASR::binopType::Add) : { last_expr_precedence = 6; break; }
            case (ASR::binopType::Sub) : { last_expr_precedence = 6; break; }
            case (ASR::binopType::Mul) : { last_expr_precedence = 5; break; }
            case (ASR::binopType::Div) : { last_expr_precedence = 5; break; }
            case (ASR::binopType::Pow) : {
                src = "std::pow(" + left + ", " + right + ")";
                return;
            }
            default: throw CodeGenError("BinOp: operator not implemented yet");
        }
        src = "";
        if (left_precedence == 3) {
            src += "(" + left + ")";
        } else {
            if (left_precedence <= last_expr_precedence) {
                src += left;
            } else {
                src += "(" + left + ")";
            }
        }
        src += ASRUtils::binop_to_str(x.m_op);
        if (right_precedence == 3) {
            src += "(" + right + ")";
        } else if (x.m_op == ASR::binopType::Sub) {
            if (right_precedence < last_expr_precedence) {
                src += right;
            } else {
                src += "(" + right + ")";
            }
        } else {
            if (right_precedence <= last_expr_precedence) {
                src += right;
            } else {
                src += "(" + right + ")";
            }
        }
    }

=======
>>>>>>> 03beaa44
    void visit_StringConcat(const ASR::StringConcat_t &x) {
        this->visit_expr(*x.m_left);
        std::string left = std::move(src);
        int left_precedence = last_expr_precedence;
        this->visit_expr(*x.m_right);
        std::string right = std::move(src);
        int right_precedence = last_expr_precedence;
        last_expr_precedence = 6;
        if (left_precedence <= last_expr_precedence) {
            src += "std::string(" + left + ")";
        } else {
            src += left;
        }
        src += " + "; // handle only concatenation for now
        if (right_precedence <= last_expr_precedence) {
            src += "std::string(" + right + ")";
        } else {
            src += right;
        }
    }

<<<<<<< HEAD
    void visit_LogicalBinOp(const ASR::LogicalBinOp_t &x) {
        this->visit_expr(*x.m_left);
        std::string left = std::move(src);
        int left_precedence = last_expr_precedence;
        this->visit_expr(*x.m_right);
        std::string right = std::move(src);
        int right_precedence = last_expr_precedence;
        switch (x.m_op) {
            case (ASR::logicalbinopType::And): {
                last_expr_precedence = 14;
                break;
            }
            case (ASR::logicalbinopType::Or): {
                last_expr_precedence = 15;
                break;
            }
            case (ASR::logicalbinopType::NEqv): {
                last_expr_precedence = 10;
                break;
            }
            case (ASR::logicalbinopType::Eqv): {
                last_expr_precedence = 10;
                break;
            }
            default : throw CodeGenError("Unhandled switch case");
        }

        if (left_precedence <= last_expr_precedence) {
            src += left;
        } else {
            src += "(" + left + ")";
        }
        src += ASRUtils::logicalbinop_to_str(x.m_op);
        if (right_precedence <= last_expr_precedence) {
            src += right;
        } else {
            src += "(" + right + ")";
        }
    }

=======
>>>>>>> 03beaa44
    void visit_ArrayConstant(const ASR::ArrayConstant_t &x) {
        std::string out = "from_std_vector<float>({";
        for (size_t i=0; i<x.n_args; i++) {
            this->visit_expr(*x.m_args[i]);
            out += src;
            if (i < x.n_args-1) out += ", ";
        }
        out += "})";
        src = out;
        last_expr_precedence = 2;
    }

    void visit_Print(const ASR::Print_t &x) {
        std::string indent(indentation_level*indentation_spaces, ' ');
        std::string out = indent + "std::cout ";
        for (size_t i=0; i<x.n_values; i++) {
            this->visit_expr(*x.m_values[i]);
            out += "<< " + src + " ";
        }
        out += "<< std::endl;\n";
        src = out;
    }

    void visit_FileWrite(const ASR::FileWrite_t &x) {
        std::string indent(indentation_level*indentation_spaces, ' ');
        std::string out = indent + "std::cout ";
        for (size_t i=0; i<x.n_values; i++) {
            this->visit_expr(*x.m_values[i]);
            out += "<< " + src + " ";
        }
        out += "<< std::endl;\n";
        src = out;
    }

    void visit_FileRead(const ASR::FileRead_t &x) {
        std::string indent(indentation_level*indentation_spaces, ' ');
        std::string out = indent + "// FIXME: READ: std::cout ";
        for (size_t i=0; i<x.n_values; i++) {
            this->visit_expr(*x.m_values[i]);
            out += "<< " + src + " ";
        }
        out += "<< std::endl;\n";
        src = out;
    }

    void visit_DoConcurrentLoop(const ASR::DoConcurrentLoop_t &x) {
        std::string indent(indentation_level*indentation_spaces, ' ');
        std::string out = indent + "Kokkos::parallel_for(";
        out += "Kokkos::RangePolicy<Kokkos::DefaultExecutionSpace>(";
        visit_expr(*x.m_head.m_start);
        out += src + ", ";
        visit_expr(*x.m_head.m_end);
        out += src + "+1)";
        ASR::Variable_t *loop_var = LFortran::ASRUtils::EXPR2VAR(x.m_head.m_v);
        sym_info[get_hash((ASR::asr_t*) loop_var)].needs_declaration = false;
        out += ", KOKKOS_LAMBDA(const long " + std::string(loop_var->m_name)
                + ") {\n";
        indentation_level += 1;
        for (size_t i=0; i<x.n_body; i++) {
            this->visit_stmt(*x.m_body[i]);
            out += src;
        }
        out += indent + "});\n";
        indentation_level -= 1;
        src = out;
    }

    void visit_ErrorStop(const ASR::ErrorStop_t & /* x */) {
        std::string indent(indentation_level*indentation_spaces, ' ');
        src = indent + "std::cerr << \"ERROR STOP\" << std::endl;\n";
        src += indent + "exit(1);\n";
    }

};

Result<std::string> asr_to_cpp(Allocator &al, ASR::TranslationUnit_t &asr,
    diag::Diagnostics &diagnostics)
{
    pass_unused_functions(al, asr);
    ASRToCPPVisitor v(diagnostics);
    try {
        v.visit_asr((ASR::asr_t &)asr);
    } catch (const CodeGenError &e) {
        diagnostics.diagnostics.push_back(e.d);
        return Error();
    } catch (const Abort &) {
        return Error();
    }
    return v.src;
}

} // namespace LFortran<|MERGE_RESOLUTION|>--- conflicted
+++ resolved
@@ -370,7 +370,6 @@
         last_expr_precedence = 2;
     }
 
-<<<<<<< HEAD
     void visit_Compare(const ASR::Compare_t &x) {
         this->visit_expr(*x.m_left);
         std::string left = std::move(src);
@@ -531,8 +530,6 @@
         }
     }
 
-=======
->>>>>>> 03beaa44
     void visit_StringConcat(const ASR::StringConcat_t &x) {
         this->visit_expr(*x.m_left);
         std::string left = std::move(src);
@@ -554,7 +551,6 @@
         }
     }
 
-<<<<<<< HEAD
     void visit_LogicalBinOp(const ASR::LogicalBinOp_t &x) {
         this->visit_expr(*x.m_left);
         std::string left = std::move(src);
@@ -595,8 +591,6 @@
         }
     }
 
-=======
->>>>>>> 03beaa44
     void visit_ArrayConstant(const ASR::ArrayConstant_t &x) {
         std::string out = "from_std_vector<float>({";
         for (size_t i=0; i<x.n_args; i++) {
