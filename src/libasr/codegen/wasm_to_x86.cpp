#include <fstream>
#include <chrono>
#include <iomanip>

#include <libasr/assert.h>
#include <libasr/codegen/wasm_decoder.h>
#include <libasr/codegen/wasm_to_x86.h>
#include <libasr/codegen/x86_assembler.h>

namespace LCompilers {

namespace wasm {

/*

This X86Visitor uses stack to pass arguments and return values from functions.
Since in X86, instructions operate on registers (and not on stack),
for every instruction we pop elements from top of stack and store them into
registers. After operating on the registers, the result value is then
pushed back onto the stack.

One of the reasons to use stack to pass function arguments is that,
it allows us to define and call functions with any number of parameters.
As registers are limited in number, if we use them to pass function arguments,
the number of arguments we could pass to a function would get limited by
the number of registers available with the CPU.

*/

class X86Visitor : public WASMDecoder<X86Visitor>,
                   public WASM_INSTS_VISITOR::BaseWASMVisitor<X86Visitor> {
   public:
    X86Assembler &m_a;
    uint32_t cur_func_idx;
    std::vector<std::string> if_unique_id;
    std::vector<std::string> loop_unique_id;
    uint32_t cur_nesting_length;
    int32_t last_vis_i32_const, last_last_vis_i32_const;
    std::map<std::string, std::string> label_to_str;
    std::map<std::string, float> float_consts;
    bool decoding_data_segment;

    X86Visitor(X86Assembler &m_a, Allocator &al,
               diag::Diagnostics &diagonostics, Vec<uint8_t> &code)
        : WASMDecoder(al, diagonostics),
          BaseWASMVisitor(code, 0U /* temporary offset */),
          m_a(m_a) {
        wasm_bytes.from_pointer_n(code.data(), code.size());
        cur_nesting_length = 0;
        decoding_data_segment = false;
    }

    void visit_Unreachable() {}

    void visit_Return() {
        // Restore stack
        m_a.asm_mov_r32_r32(X86Reg::esp, X86Reg::ebp);
        m_a.asm_pop_r32(X86Reg::ebp);
        m_a.asm_ret();
    }

    void call_imported_function(uint32_t func_index) {
        switch (func_index) {
            case 0: {  // print_i32
                m_a.asm_call_label("print_i32");
                m_a.asm_pop_r32(X86Reg::eax);
                break;
            }
            case 1: {  // print_i64
                std::cerr << "Call to print_i64() is not yet supported";
                break;
            }
            case 2: {  // print_f32
                std::cerr << "Call to print_f32() is not yet supported";
                break;
            }
            case 3: {  // print_f64
                m_a.asm_call_label("print_f64");
                m_a.asm_add_r32_imm32(X86Reg::esp, 4);  // increment stack top and thus pop the value passed as argument
                break;
            }
            case 4: {  // print_str
                {
                    // pop the string length and string location
                    // we do not need them at the moment
                    m_a.asm_pop_r32(X86Reg::eax);
                    m_a.asm_pop_r32(X86Reg::eax);
                }
                std::string label =
                    "string" + std::to_string(last_last_vis_i32_const);
                emit_print(m_a, label,
                           label_to_str[label].size());
                break;
            }
            case 5: {  // flush_buf
                std::string label = "string_newline";
                std::string msg = "\n";
                emit_print(m_a, label, msg.size());
                label_to_str["string_newline"] = msg;
                break;
            }
            case 6: {  // set_exit_code
                m_a.asm_jmp_label("my_exit");
                break;
            }
            default: {
                std::cerr << "Unsupported func_index";
            }
        }
    }

    void visit_Call(uint32_t func_index) {
        if (func_index <= 6U) {
            call_imported_function(func_index);
            return;
        }

        uint32_t imports_adjusted_func_index = func_index - 7U;
        m_a.asm_call_label(exports[imports_adjusted_func_index].name);

        // Pop the passed function arguments
        wasm::FuncType func_type =
            func_types[type_indices[imports_adjusted_func_index]];
        m_a.asm_add_r32_imm32(X86Reg::esp, 4 * func_type.param_types.size()); // pop the passed arguments

        // Adjust the return values of the called function
        X86Reg base = X86Reg::esp;
        for (uint32_t i = 0; i < func_type.result_types.size(); i++) {
            // take value into eax
            m_a.asm_mov_r32_m32(
                X86Reg::eax, &base, nullptr, 1,
                -(4 * (func_type.param_types.size() + 2 +
                       codes[imports_adjusted_func_index].locals.size() + 1)));

            // push eax value onto stack
            m_a.asm_push_r32(X86Reg::eax);
        }
    }

    void visit_EmtpyBlockType() {}

    void visit_Br(uint32_t label_index) {
        // Branch is used to jump to the `loop.head` or `loop.end`.
        if (loop_unique_id.size() + if_unique_id.size() - cur_nesting_length
                == label_index  + 1) {
            // cycle/continue or loop.end
            m_a.asm_jmp_label(".loop.head_" + loop_unique_id.back());
        } else {
            // exit/break
            m_a.asm_jmp_label(".loop.end_" + loop_unique_id.back());
        }
    }

    void visit_Loop() {
        uint32_t prev_nesting_length = cur_nesting_length;
        cur_nesting_length = loop_unique_id.size() + if_unique_id.size();
        loop_unique_id.push_back(std::to_string(offset));
        /*
        The loop statement starts with `loop.head`. The `loop.body` and
        `loop.branch` are enclosed within the `if.block`. If the condition
        fails, the loop is exited through `else.block`.
        .head
            .If
                # Statements
                .Br
            .Else
            .endIf
        .end
        */
        m_a.add_label(".loop.head_" + loop_unique_id.back());
        {
            decode_instructions();
        }
        // end
        m_a.add_label(".loop.end_" + loop_unique_id.back());
        loop_unique_id.pop_back();
        cur_nesting_length = prev_nesting_length;
    }

    void visit_If() {
        if_unique_id.push_back(std::to_string(offset));
        // `eax` contains the logical value (true = 1, false = 0)
        // of the if condition
        m_a.asm_pop_r32(X86Reg::eax);
        m_a.asm_cmp_r32_imm8(X86Reg::eax, 1);
        m_a.asm_je_label(".then_" + if_unique_id.back());
        m_a.asm_jmp_label(".else_" + if_unique_id.back());
        m_a.add_label(".then_" + if_unique_id.back());
        {
            decode_instructions();
        }
        m_a.add_label(".endif_" + if_unique_id.back());
        if_unique_id.pop_back();
    }

    void visit_Else() {
        m_a.asm_jmp_label(".endif_" + if_unique_id.back());
        m_a.add_label(".else_" + if_unique_id.back());
    }

    void visit_LocalGet(uint32_t localidx) {
        X86Reg base = X86Reg::ebp;
        auto cur_func_param_type = func_types[type_indices[cur_func_idx]];
        int no_of_params = (int)cur_func_param_type.param_types.size();
        if ((int)localidx < no_of_params) {
            std::string var_type = var_type_to_string[cur_func_param_type.param_types[localidx]];
            if (var_type == "i32") {
                m_a.asm_mov_r32_m32(X86Reg::eax, &base, nullptr, 1, 8 + 4 * localidx);
                m_a.asm_push_r32(X86Reg::eax);
            } else if (var_type == "f64") {
                m_a.asm_sub_r32_imm32(X86Reg::esp,  4); // create space for value to be fetched
                X86Reg stack_top = X86Reg::esp;
                m_a.asm_fld_m32(&base, nullptr, 1, 8 + 4 * localidx);
                m_a.asm_fstp_m32(&stack_top, nullptr, 1, 0);
            } else {
                throw CodeGenError("WASM_X86: Var type not supported");
            }

        } else {
            localidx -= no_of_params;
            std::string var_type = var_type_to_string[codes[cur_func_idx].locals[localidx].type];
            if (var_type == "i32") {
                m_a.asm_mov_r32_m32(X86Reg::eax, &base, nullptr, 1, -4 - 4 * localidx);
                m_a.asm_push_r32(X86Reg::eax);
            } else if (var_type == "f64") {
                m_a.asm_sub_r32_imm32(X86Reg::esp,  4); // create space for value to be fetched
                X86Reg stack_top = X86Reg::esp;
                m_a.asm_fld_m32(&base, nullptr, 1, -4 - 4 * localidx);
                m_a.asm_fstp_m32(&stack_top, nullptr, 1, 0);
            } else {
                throw CodeGenError("WASM_X86: Var type not supported");
            }
        }
    }
    void visit_LocalSet(uint32_t localidx) {
        X86Reg base = X86Reg::ebp;
        auto cur_func_param_type = func_types[type_indices[cur_func_idx]];
        int no_of_params = (int)cur_func_param_type.param_types.size();
        if ((int)localidx < no_of_params) {
            std::string var_type = var_type_to_string[cur_func_param_type.param_types[localidx]];
            if (var_type == "i32") {
                m_a.asm_pop_r32(X86Reg::eax);
                m_a.asm_mov_m32_r32(&base, nullptr, 1, 8 + 4 * localidx, X86Reg::eax);
            } else if (var_type == "f64") {
                X86Reg stack_top = X86Reg::esp;
                m_a.asm_fld_m32(&stack_top, nullptr, 1, 0); // load stack top into floating register stack
                m_a.asm_fstp_m32(&base, nullptr, 1, 8 + 4 * localidx); // store float at variable location
                m_a.asm_add_r32_imm32(X86Reg::esp, 4); // increment stack top and thus pop the value to be set
            } else {
                throw CodeGenError("WASM_X86: Var type not supported");
            }

        } else {
            localidx -= no_of_params;
            std::string var_type = var_type_to_string[codes[cur_func_idx].locals[localidx].type];
            if (var_type == "i32") {
                m_a.asm_pop_r32(X86Reg::eax);
                m_a.asm_mov_m32_r32(&base, nullptr, 1, -4 - 4 * localidx, X86Reg::eax);
            } else if (var_type == "f64") {
                X86Reg stack_top = X86Reg::esp;
                m_a.asm_fld_m32(&stack_top, nullptr, 1, 0); // load stack top into floating register stack
                m_a.asm_fstp_m32(&base, nullptr, 1, -4 - 4 * localidx); // store float at variable location
                m_a.asm_add_r32_imm32(X86Reg::esp, 4); // increment stack top and thus pop the value to be set
            } else {
                throw CodeGenError("WASM_X86: Var type not supported");
            }
        }
    }

    void visit_I32Eqz() {
        m_a.asm_push_imm32(0U);
        handle_I32Compare<&X86Assembler::asm_je_label>();
    }

    void visit_I32Const(int32_t value) {
        if (!decoding_data_segment) {
            m_a.asm_push_imm32(value);
        }

        // TODO: Following seems/is hackish. Fix/Improve it.
        last_last_vis_i32_const = last_vis_i32_const;
        last_vis_i32_const = value;
    }

    template<typename F>
    void handleI32Opt(F && f) {
        m_a.asm_pop_r32(X86Reg::ebx);
        m_a.asm_pop_r32(X86Reg::eax);
        f();
        m_a.asm_push_r32(X86Reg::eax);
    }

    void visit_I32Add() {
        handleI32Opt([&](){ m_a.asm_add_r32_r32(X86Reg::eax, X86Reg::ebx);});
    }
    void visit_I32Sub() {
        handleI32Opt([&](){ m_a.asm_sub_r32_r32(X86Reg::eax, X86Reg::ebx);});
    }
    void visit_I32Mul() {
        handleI32Opt([&](){  m_a.asm_mul_r32(X86Reg::ebx);});
    }
    void visit_I32DivS() {
        handleI32Opt([&](){ m_a.asm_div_r32(X86Reg::ebx);});
    }

    using JumpFn = void(X86Assembler::*)(const std::string&);
    template<JumpFn T>
    void handle_I32Compare() {
        std::string label = std::to_string(offset);
        m_a.asm_pop_r32(X86Reg::ebx);
        m_a.asm_pop_r32(X86Reg::eax);
        // `eax` and `ebx` contain the left and right operands, respectively
        m_a.asm_cmp_r32_r32(X86Reg::eax, X86Reg::ebx);

        (m_a.*T)(".compare_1" + label);
        // if the `compare` condition in `true`, jump to compare_1
        // and assign `1` else assign `0`
        m_a.asm_push_imm8(0);
        m_a.asm_jmp_label(".compare.end_" + label);
        m_a.add_label(".compare_1" + label);
        m_a.asm_push_imm8(1);
        m_a.add_label(".compare.end_" + label);
    }

    void visit_I32Eq() { handle_I32Compare<&X86Assembler::asm_je_label>(); }
    void visit_I32GtS() { handle_I32Compare<&X86Assembler::asm_jg_label>(); }
    void visit_I32GeS() { handle_I32Compare<&X86Assembler::asm_jge_label>(); }
    void visit_I32LtS() { handle_I32Compare<&X86Assembler::asm_jl_label>(); }
    void visit_I32LeS() { handle_I32Compare<&X86Assembler::asm_jle_label>(); }
    void visit_I32Ne() { handle_I32Compare<&X86Assembler::asm_jne_label>(); }

    void visit_F64Const(double Z) {
        float z = Z; // down cast 64-bit double to 32-bit float
        std::string label = "float_" + std::to_string(z);
        float_consts[label] = z;
        m_a.asm_mov_r32_label(X86Reg::eax, label);
        X86Reg label_reg = X86Reg::eax;
        m_a.asm_fld_m32(&label_reg, nullptr, 1, 0); // loads into floating register stack
        m_a.asm_sub_r32_imm32(X86Reg::esp,  4); // decrement stack and create space
        X86Reg stack_top = X86Reg::esp;
        m_a.asm_fstp_m32(&stack_top, nullptr, 1, 0); // store float on integer stack top;
    }

    void gen_x86_bytes() {
        emit_elf32_header(m_a);

        // Add runtime library functions
        emit_print_int(m_a, "print_i32");
        emit_print_float(m_a, "print_f64");
        emit_exit2(m_a, "my_exit");

        decoding_data_segment = true;
        // declare compile-time strings
        for (uint32_t i = 0; i < data_segments.size(); i++) {
            offset = data_segments[i].insts_start_index;
            decode_instructions();
            std::string label = "string" + std::to_string(last_vis_i32_const);
            label_to_str[label] = data_segments[i].text;
        }
        decoding_data_segment = false;

        for (uint32_t i = 0; i < type_indices.size(); i++) {
            if (i < type_indices.size() - 1U) {
                m_a.add_label(exports[i].name);
            } else {
                m_a.add_label("_start");
            }

            {
                // Initialize the stack
                m_a.asm_push_r32(X86Reg::ebp);
                m_a.asm_mov_r32_r32(X86Reg::ebp, X86Reg::esp);

<<<<<<< HEAD
                // Initialize local variables to zero and thus allocate space
                m_a.asm_mov_r32_imm32(X86Reg::eax, 0U);
                for (uint32_t j = 0; j < codes.p[i].locals.size(); j++) {
                    for (uint32_t k = 0; k < codes.p[i].locals.p[j].count;
                         k++) {
                        m_a.asm_push_r32(X86Reg::eax);
                    }
                }
=======
                 // Allocate space for local variables
                // TODO: locals is an array where every element has a count (currently wasm emits count = 1 always)
                m_a.asm_sub_r32_imm32(X86Reg::esp, 4 * codes[i].locals.size());
>>>>>>> d3a947fc

                offset = codes.p[i].insts_start_index;
                cur_func_idx = i;
                decode_instructions();
            }
        }

        for (auto &s : label_to_str) {
            emit_data_string(m_a, s.first, s.second);
        }

        for (auto &f : float_consts) {
            emit_float_const(m_a, f.first, f.second);
        }

        emit_elf32_footer(m_a);
    }
};

}  // namespace wasm

Result<int> wasm_to_x86(Vec<uint8_t> &wasm_bytes, Allocator &al,
                        const std::string &filename, bool time_report,
                        diag::Diagnostics &diagnostics) {
    int time_decode_wasm = 0;
    int time_gen_x86_bytes = 0;
    int time_save = 0;
    int time_verify = 0;

    X86Assembler m_a(al, false /* bits 64 */);

    wasm::X86Visitor x86_visitor(m_a, al, diagnostics, wasm_bytes);

    {
        auto t1 = std::chrono::high_resolution_clock::now();
        try {
            x86_visitor.decode_wasm();
        } catch (const CodeGenError &e) {
            diagnostics.diagnostics.push_back(e.d);
            return Error();
        }
        auto t2 = std::chrono::high_resolution_clock::now();
        time_decode_wasm =
            std::chrono::duration_cast<std::chrono::milliseconds>(t2 - t1)
                .count();
    }

    {
        auto t1 = std::chrono::high_resolution_clock::now();
        x86_visitor.gen_x86_bytes();
        auto t2 = std::chrono::high_resolution_clock::now();
        time_gen_x86_bytes =
            std::chrono::duration_cast<std::chrono::milliseconds>(t2 - t1)
                .count();
    }

    {
        auto t1 = std::chrono::high_resolution_clock::now();
        m_a.verify();
        auto t2 = std::chrono::high_resolution_clock::now();
        time_verify =
            std::chrono::duration_cast<std::chrono::milliseconds>(t2 - t1)
                .count();
    }

    {
        auto t1 = std::chrono::high_resolution_clock::now();
        m_a.save_binary(filename);
        auto t2 = std::chrono::high_resolution_clock::now();
        time_save =
            std::chrono::duration_cast<std::chrono::milliseconds>(t2 - t1)
                .count();
    }

    //! Helpful for debugging
    // std::cout << x86_visitor.m_a.get_asm() << std::endl;

    if (time_report) {
        std::cout << "Codegen Time report:" << std::endl;
        std::cout << "Decode wasm: " << std::setw(5) << time_decode_wasm
                  << std::endl;
        std::cout << "Generate asm: " << std::setw(5) << time_gen_x86_bytes
                  << std::endl;
        std::cout << "Verify:       " << std::setw(5) << time_verify
                  << std::endl;
        std::cout << "Save:       " << std::setw(5) << time_save << std::endl;
        int total =
            time_decode_wasm + time_gen_x86_bytes + time_verify + time_save;
        std::cout << "Total:      " << std::setw(5) << total << std::endl;
    }
    return 0;
}

}  // namespace LCompilers<|MERGE_RESOLUTION|>--- conflicted
+++ resolved
@@ -371,20 +371,9 @@
                 m_a.asm_push_r32(X86Reg::ebp);
                 m_a.asm_mov_r32_r32(X86Reg::ebp, X86Reg::esp);
 
-<<<<<<< HEAD
-                // Initialize local variables to zero and thus allocate space
-                m_a.asm_mov_r32_imm32(X86Reg::eax, 0U);
-                for (uint32_t j = 0; j < codes.p[i].locals.size(); j++) {
-                    for (uint32_t k = 0; k < codes.p[i].locals.p[j].count;
-                         k++) {
-                        m_a.asm_push_r32(X86Reg::eax);
-                    }
-                }
-=======
                  // Allocate space for local variables
                 // TODO: locals is an array where every element has a count (currently wasm emits count = 1 always)
                 m_a.asm_sub_r32_imm32(X86Reg::esp, 4 * codes[i].locals.size());
->>>>>>> d3a947fc
 
                 offset = codes.p[i].insts_start_index;
                 cur_func_idx = i;
