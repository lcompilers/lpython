--- conflicted
+++ resolved
@@ -16,11 +16,7 @@
    public:
     X86Assembler &m_a;
     uint32_t cur_func_idx;
-<<<<<<< HEAD
     std::vector<std::string> unique_id;
-=======
-    std::vector<uint32_t> unique_id;
->>>>>>> 272951e0
 
     X86Visitor(X86Assembler &m_a, Allocator &al,
                diag::Diagnostics &diagonostics, Vec<uint8_t> &code)
@@ -76,7 +72,6 @@
     void visit_EmtpyBlockType() {}
 
     void visit_If() {
-<<<<<<< HEAD
         unique_id.push_back(std::to_string(offset));
         m_a.asm_pop_r32(X86Reg::eax);
         m_a.asm_cmp_r32_imm8(LFortran::X86Reg::eax, 1);
@@ -87,29 +82,12 @@
             decode_instructions();
         }
         m_a.add_label(".endif_" + unique_id.back());
-=======
-        unique_id.push_back(offset);
-        m_a.asm_pop_r32(X86Reg::eax);
-        m_a.asm_cmp_r32_imm8(LFortran::X86Reg::eax, 1);
-        m_a.asm_je_label(".then_" + std::to_string(unique_id.back()));
-        m_a.asm_jmp_label(".else_" + std::to_string(unique_id.back()));
-        m_a.add_label(".then_" + std::to_string(unique_id.back()));
-        {
-            decode_instructions();
-        }
-        m_a.add_label(".endif_" + std::to_string(unique_id.back()));
->>>>>>> 272951e0
         unique_id.pop_back();
     }
 
     void visit_Else() {
-<<<<<<< HEAD
         m_a.asm_jmp_label(".endif_" + unique_id.back());
         m_a.add_label(".else_" + unique_id.back());
-=======
-        m_a.asm_jmp_label(".endif_" + std::to_string(unique_id.back()));
-        m_a.add_label(".else_" + std::to_string(unique_id.back()));
->>>>>>> 272951e0
     }
 
     void visit_LocalGet(uint32_t localidx) {
@@ -310,11 +288,7 @@
     }
 
     //! Helpful for debugging
-<<<<<<< HEAD
-    std::cout << x86_visitor.m_a.get_asm() << std::endl;
-=======
     // std::cout << x86_visitor.m_a.get_asm() << std::endl;
->>>>>>> 272951e0
 
     if (time_report) {
         std::cout << "Codegen Time report:" << std::endl;
