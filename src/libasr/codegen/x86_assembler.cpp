#ifdef __unix__
#define LFORTRAN_LINUX
#endif

#ifdef LFORTRAN_LINUX
#include <sys/stat.h>
#endif

#include <libasr/codegen/x86_assembler.h>

namespace LCompilers {

void X86Assembler::save_binary(const std::string &filename) {
    {
        std::ofstream out;
        out.open(filename);
        out.write((const char*) m_code.p, m_code.size());
    }
#ifdef LFORTRAN_LINUX
    std::string mode = "0755";
    int mod = strtol(mode.c_str(), 0, 8);
    if (chmod(filename.c_str(),mod) < 0) {
        throw AssemblerError("chmod failed");
    }
#endif
}

void emit_elf32_header(X86Assembler &a, uint32_t p_flags) {
    /* Elf32_Ehdr */
    a.add_label("ehdr");
    // e_ident
    a.asm_db_imm8(0x7F);
    a.asm_db_imm8('E');
    a.asm_db_imm8('L');
    a.asm_db_imm8('F');
    a.asm_db_imm8(1);
    a.asm_db_imm8(1);
    a.asm_db_imm8(1);
    a.asm_db_imm8(0);

    a.asm_db_imm8(0);
    a.asm_db_imm8(0);
    a.asm_db_imm8(0);
    a.asm_db_imm8(0);

    a.asm_db_imm8(0);
    a.asm_db_imm8(0);
    a.asm_db_imm8(0);
    a.asm_db_imm8(0);

    a.asm_dw_imm16(2);  // e_type
    a.asm_dw_imm16(3);  // e_machine
    a.asm_dd_imm32(1);  // e_version
    a.asm_dd_label("_start");  // e_entry
    a.asm_dd_label("e_phoff");  // e_phoff
    a.asm_dd_imm32(0);  // e_shoff
    a.asm_dd_imm32(0);  // e_flags
    a.asm_dw_label("ehdrsize");  // e_ehsize
    a.asm_dw_label("phdrsize");  // e_phentsize
    a.asm_dw_imm16(1);  // e_phnum
    a.asm_dw_imm16(0);  // e_shentsize
    a.asm_dw_imm16(0);  // e_shnum
    a.asm_dw_imm16(0);  // e_shstrndx

    a.add_var("ehdrsize", a.pos()-a.get_defined_symbol("ehdr").value);

    /* Elf32_Phdr */
    a.add_label("phdr");
    a.asm_dd_imm32(1);        // p_type
    a.asm_dd_imm32(0);        // p_offset
    a.asm_dd_imm32(a.origin());   // p_vaddr
    a.asm_dd_imm32(a.origin());   // p_paddr
    a.asm_dd_label("filesize"); // p_filesz
    a.asm_dd_label("filesize"); // p_memsz
    a.asm_dd_imm32(p_flags);        // p_flags
    a.asm_dd_imm32(0x1000);   // p_align

    a.add_var("phdrsize", a.pos()-a.get_defined_symbol("phdr").value);
    a.add_var("e_phoff", a.get_defined_symbol("phdr").value-a.origin());
}

void emit_elf32_footer(X86Assembler &a) {
    a.add_var_size("filesize");
}

void emit_exit(X86Assembler &a, const std::string &name,
    uint32_t exit_code)
{
    a.add_label(name);
    // void exit(int status);
    a.asm_mov_r32_imm32(X86Reg::eax, 1); // sys_exit
    a.asm_mov_r32_imm32(X86Reg::ebx, exit_code); // exit code
    a.asm_int_imm8(0x80); // syscall
}

void emit_exit2(X86Assembler &a, const std::string &name)
{
    a.add_label(name);
    // void exit();
    a.asm_mov_r32_imm32(X86Reg::eax, 1); // sys_exit
    a.asm_pop_r32(X86Reg::ebx); // exit code on stack, move to register
    a.asm_int_imm8(0x80); // syscall
}

void emit_data_string(X86Assembler &a, const std::string &label,
    const std::string &s)
{
    a.add_label(label);
    a.asm_db_imm8(s.c_str(), s.size());
}

void emit_float_const(X86Assembler &a, const std::string &label,
    const float z) {
    uint8_t encoded_float[sizeof(z)];
    std::memcpy(&encoded_float, &z, sizeof(z));
    a.add_label(label);
    a.asm_db_imm8(encoded_float, sizeof(z));
}

void emit_double_const(X86Assembler &a, const std::string &label,
    const double z) {
    uint8_t encoded_double[sizeof(z)];
    std::memcpy(&encoded_double, &z, sizeof(z));
    a.add_label(label);
    a.asm_db_imm8(encoded_double, sizeof(z));
}

void emit_print(X86Assembler &a, const std::string &msg_label,
    uint32_t size)
{
    // ssize_t write(int fd, const void *buf, size_t count);
    a.asm_mov_r32_imm32(X86Reg::eax, 4); // sys_write
    a.asm_mov_r32_imm32(X86Reg::ebx, 1); // fd (stdout)
    a.asm_mov_r32_label(X86Reg::ecx, msg_label); // buf
    a.asm_mov_r32_imm32(X86Reg::edx, size); // count
    a.asm_int_imm8(0x80);
}

void emit_print_int(X86Assembler &a, const std::string &name)
{
    // void print_int(uint32_t i);
    a.add_label(name);

    // Initialize stack
    a.asm_push_r32(X86Reg::ebp);
    a.asm_mov_r32_r32(X86Reg::ebp, X86Reg::esp);

    X86Reg base = X86Reg::ebp;
    // mov eax, [ebp+8]  // argument "i"
    a.asm_mov_r32_m32(X86Reg::eax, &base, nullptr, 1, 8);

    a.asm_mov_r32_r32(X86Reg::ecx, X86Reg::eax); // make a copy in ecx
    a.asm_mov_r32_imm32(X86Reg::ebx, 0);
    a.asm_cmp_r32_r32(X86Reg::eax, X86Reg::ebx);
    a.asm_jge_label(".print_int_"); // if num >= 0 then print it

    // print "-" and then negate the integer
    emit_print(a, "string_neg", 1U);
    // ecx value changed during print so fetch back
    a.asm_mov_r32_m32(X86Reg::ecx, &base, nullptr, 1, 8);
    a.asm_neg_r32(X86Reg::ecx);

    a.add_label(".print_int_");

    a.asm_mov_r32_r32(X86Reg::eax, X86Reg::ecx); // fetch the val in ecx back to eax
    a.asm_xor_r32_r32(X86Reg::esi, X86Reg::esi);

    a.add_label(".loop");
//    mov edx, 0
    a.asm_mov_r32_imm32(X86Reg::edx, 0);
//    mov ebx, 10
    a.asm_mov_r32_imm32(X86Reg::ebx, 10);
//    div ebx
    a.asm_div_r32(X86Reg::ebx);
//    add edx, 48
    a.asm_add_r32_imm32(X86Reg::edx, 48);
//    push edx
    a.asm_push_r32(X86Reg::edx);
//    inc esi
    a.asm_inc_r32(X86Reg::esi);
//    cmp eax, 0
    a.asm_cmp_r32_imm8(X86Reg::eax, 0);
//    jz .print
    a.asm_je_label(".print");
//    jmp .loop
    a.asm_jmp_label(".loop");

    a.add_label(".print");
//    cmp esi, 0
    a.asm_cmp_r32_imm8(X86Reg::esi, 0);
//    jz end
    a.asm_je_label(".end");
//    dec esi
    a.asm_dec_r32(X86Reg::esi);
//    mov eax, 4
    a.asm_mov_r32_imm32(X86Reg::eax, 4);
//    mov ecx, esp
    a.asm_mov_r32_r32(X86Reg::ecx, X86Reg::esp);
//    mov ebx, 1
    a.asm_mov_r32_imm32(X86Reg::ebx, 1);
//    mov edx, 1
    a.asm_mov_r32_imm32(X86Reg::edx, 1);
//    int 0x80
    a.asm_int_imm8(0x80);
//    add esp, 4
    a.asm_add_r32_imm32(X86Reg::esp, 4);
//    jmp .print
    a.asm_jmp_label(".print");

    a.add_label(".end");

    // Restore stack
    a.asm_mov_r32_r32(X86Reg::esp, X86Reg::ebp);
    a.asm_pop_r32(X86Reg::ebp);
    a.asm_ret();

    emit_data_string(a, "string_neg", "-"); // - symbol for printing negative ints
}

void emit_print_float(X86Assembler &a, const std::string &name) {
    // void print_float(float z);
    a.add_label(name);

    // Initialize stack
    a.asm_push_r32(X86Reg::ebp);
    a.asm_mov_r32_r32(X86Reg::ebp, X86Reg::esp);

    X86Reg base = X86Reg::ebp;
    a.asm_fld_m32(&base, nullptr, 1, 8); // load argument into floating register stack
    a.asm_push_imm32(0); // decrement stack pointer and create space
    X86Reg stack_top = X86Reg::esp;
    a.asm_fistp_m32(&stack_top, nullptr, 1, 0);

    // print the integral part
    {
        a.asm_call_label("print_i32");
<<<<<<< HEAD
        a.asm_pop_r32(X86Reg::eax); // increment the stack pointer and thus remove space
=======
        a.asm_add_r32_imm32(X86Reg::esp, 4); // increment stack top and thus pop the value to be set
>>>>>>> d3a947fc
    }

    // print dot
    emit_print(a, "string_dot", 1U);

    // print fractional part
    {
        a.asm_fld_m32(&base, nullptr, 1, 8); // load argument into floating register stack
        a.asm_fld_m32(&base, nullptr, 1, 8); // load another copy of argument into floating register stack
        a.asm_frndint(); // round st(0) to integral part
        a.asm_fsubp();

        // st(0) now contains only the fractional part

        a.asm_push_imm32(100000000);
        a.asm_fimul_m32int(&stack_top, nullptr, 1, 0);
        a.asm_fistp_m32(&stack_top, nullptr, 1, 0);
        // print the fractional part
        {
            a.asm_call_label("print_i32");
<<<<<<< HEAD
            a.asm_pop_r32(X86Reg::eax); // increment the stack pointer and thus remove space
=======
            a.asm_add_r32_imm32(X86Reg::esp, 4); // increment stack top and thus pop the value to be set
>>>>>>> d3a947fc
        }
    }

    // Restore stack
    a.asm_mov_r32_r32(X86Reg::esp, X86Reg::ebp);
    a.asm_pop_r32(X86Reg::ebp);
    a.asm_ret();

    emit_data_string(a, "string_dot", "."); // - symbol for printing floats
}

/************************* 64-bit functions **************************/

void emit_elf64_header(X86Assembler &a, uint32_t p_flags) {
    /* Elf32_Ehdr */
    a.add_label("ehdr");
    // e_ident
    a.asm_db_imm8(0x7F);
    a.asm_db_imm8('E');
    a.asm_db_imm8('L');
    a.asm_db_imm8('F');
    a.asm_db_imm8(2);
    a.asm_db_imm8(1);
    a.asm_db_imm8(1);
    a.asm_db_imm8(0);

    a.asm_db_imm8(0);
    a.asm_db_imm8(0);
    a.asm_db_imm8(0);
    a.asm_db_imm8(0);

    a.asm_db_imm8(0);
    a.asm_db_imm8(0);
    a.asm_db_imm8(0);
    a.asm_db_imm8(0);

    a.asm_dw_imm16(2);  // e_type
    a.asm_dw_imm16(0x3e);  // e_machine
    a.asm_dd_imm32(1);  // e_version
    a.asm_dq_label("_start");  // e_entry
    a.asm_dq_label("e_phoff");  // e_phoff
    a.asm_dq_imm64(0);  // e_shoff
    a.asm_dd_imm32(0);  // e_flags
    a.asm_dw_label("ehdrsize");  // e_ehsize
    a.asm_dw_label("phdrsize");  // e_phentsize
    a.asm_dw_imm16(1);  // e_phnum
    a.asm_dw_imm16(0);  // e_shentsize
    a.asm_dw_imm16(0);  // e_shnum
    a.asm_dw_imm16(0);  // e_shstrndx

    a.add_var("ehdrsize", a.pos()-a.get_defined_symbol("ehdr").value);

    /* Elf32_Phdr */
    a.add_label("phdr");
    a.asm_dd_imm32(1);        // p_type
    a.asm_dd_imm32(p_flags);  // p_flags
    a.asm_dq_imm64(0);        // p_offset
    a.asm_dq_imm64(a.origin());   // p_vaddr
    a.asm_dq_imm64(a.origin());   // p_paddr
    a.asm_dq_label("filesize"); // p_filesz
    a.asm_dq_label("filesize"); // p_memsz
    a.asm_dq_imm64(0x1000);   // p_align

    a.add_var("phdrsize", a.pos()-a.get_defined_symbol("phdr").value);
    a.add_var64("e_phoff", a.get_defined_symbol("phdr").value-a.origin());
}

void emit_elf64_footer(X86Assembler &a) {
    a.add_var_size("filesize");
}

void emit_exit_64(X86Assembler &a, std::string name, int exit_code) {
    a.add_label(name);
    // void exit(int status);
    a.asm_mov_r64_imm64(LCompilers::X64Reg::rax, 60); // sys_exit
    a.asm_mov_r64_imm64(LCompilers::X64Reg::rdi, exit_code); // exit code
    a.asm_syscall(); // syscall
}

void emit_print_64(X86Assembler &a, const std::string &msg_label, uint64_t size)
{
    // mov rax, 1        ; write(
    // mov rdi, 1        ;   STDOUT_FILENO,
    // mov rsi, msg      ;   "Hello, world!\n",
    // mov rdx, msglen   ;   sizeof("Hello, world!\n")
    // syscall           ; );

    a.asm_mov_r64_imm64(X64Reg::rax, 1);
    a.asm_mov_r64_imm64(X64Reg::rdi, 1);
    a.asm_mov_r64_label(X64Reg::rsi, msg_label); // buf
    a.asm_mov_r64_imm64(X64Reg::rdx, size);
    a.asm_syscall();
}

void emit_print_int_64(X86Assembler &a, const std::string &name)
{
    // void print_int_64(uint64_t i);
    a.add_label(name);
        // Initialize stack
        a.asm_push_r64(X64Reg::rbp);
        a.asm_mov_r64_r64(X64Reg::rbp, X64Reg::rsp);

        X64Reg base = X64Reg::rbp;
        a.asm_mov_r64_m64(X64Reg::r8, &base, nullptr, 1, 16); // mov r8, [rbp+16]  // argument "i"
        a.asm_mov_r64_imm64(X64Reg::r9, 0); // r9 holds count of digits

        // if num >= 0 then print it
        a.asm_cmp_r64_imm8(X64Reg::r8, 0);
        a.asm_jge_label("_print_i64_loop_initialize");

        // print "-" and then negate the integer
        emit_print_64(a, "string_neg", 1);
        a.asm_neg_r64(X64Reg::r8);

    a.add_label("_print_i64_loop_initialize");
        a.asm_mov_r64_r64(X64Reg::rax, X64Reg::r8); // rax as quotient
        a.asm_mov_r64_imm64(X64Reg::r10, 10); // 10 as divisor

    a.add_label("_print_i64_loop");
        a.asm_mov_r64_imm64(X64Reg::rdx, 0);
        a.asm_div_r64(X64Reg::r10);
        a.asm_add_r64_imm32(X64Reg::rdx, 48);
        a.asm_push_r64(X64Reg::rdx);
        a.asm_inc_r64(X64Reg::r9);
        a.asm_cmp_r64_imm8(X64Reg::rax, 0);
        a.asm_je_label("_print_i64_digit");
        a.asm_jmp_label("_print_i64_loop");

    a.add_label("_print_i64_digit");
        a.asm_cmp_r64_imm8(X64Reg::r9, 0);
        a.asm_je_label("_print_i64_end");
        a.asm_dec_r64(X64Reg::r9);
        { // write() syscall
            a.asm_mov_r64_imm64(X64Reg::rax, 1);
            a.asm_mov_r64_imm64(X64Reg::rdi, 1);
            a.asm_mov_r64_r64(X64Reg::rsi, X64Reg::rsp);
            a.asm_mov_r64_imm64(X64Reg::rdx, 1);
            a.asm_syscall();
        }
        a.asm_add_r64_imm32(X64Reg::rsp, 8); // pop and increment stack pointer
        a.asm_jmp_label("_print_i64_digit");

    a.add_label("_print_i64_end");
        // Restore stack
        a.asm_mov_r64_r64(X64Reg::rsp, X64Reg::rbp);
        a.asm_pop_r64(X64Reg::rbp);
        a.asm_ret();
}

void emit_print_double(X86Assembler &a, const std::string &name) {
    // void print_double(double z);
    a.add_label(name);

    // Initialize stack
    a.asm_push_r64(X64Reg::rbp);
    a.asm_mov_r64_r64(X64Reg::rbp, X64Reg::rsp);

    X64Reg base = X64Reg::rbp;
    a.asm_movsd_r64_m64(X64FReg::xmm0, &base, nullptr, 1, 16); // load argument into floating-point register
    a.asm_cvttsd2si_r64_r64(X64Reg::rax, X64FReg::xmm0);
    a.asm_push_r64(X64Reg::rax);

    // print the integral part
    {
        a.asm_call_label("print_i64");
        a.asm_add_r64_imm32(X64Reg::rsp, 8); // pop and increment stack pointer
    }

    // print dot
    emit_print_64(a, "string_dot", 1U);

    // print fractional part
    {
        a.asm_cvttsd2si_r64_r64(X64Reg::rax, X64FReg::xmm0); // rax now contains value int(xmm0)
        a.asm_cvtsi2sd_r64_r64(X64FReg::xmm1, X64Reg::rax);
        a.asm_subsd_r64_r64(X64FReg::xmm0, X64FReg::xmm1);
        a.asm_mov_r64_imm64(X64Reg::rax, 100000000); // to multiply by 10^8
        a.asm_cvtsi2sd_r64_r64(X64FReg::xmm1, X64Reg::rax);
        a.asm_mulsd_r64_r64(X64FReg::xmm0, X64FReg::xmm1);
        a.asm_cvttsd2si_r64_r64(X64Reg::rax, X64FReg::xmm0);
        a.asm_push_r64(X64Reg::rax);

        // print the fractional part
        {
            a.asm_call_label("print_i64");
            a.asm_add_r64_imm32(X64Reg::rsp, 8); // pop and increment stack pointer
        }
    }

    // Restore stack
    a.asm_mov_r64_r64(X64Reg::rsp, X64Reg::rbp);
    a.asm_pop_r64(X64Reg::rbp);
    a.asm_ret();
}
} // namespace LFortran<|MERGE_RESOLUTION|>--- conflicted
+++ resolved
@@ -234,11 +234,7 @@
     // print the integral part
     {
         a.asm_call_label("print_i32");
-<<<<<<< HEAD
-        a.asm_pop_r32(X86Reg::eax); // increment the stack pointer and thus remove space
-=======
         a.asm_add_r32_imm32(X86Reg::esp, 4); // increment stack top and thus pop the value to be set
->>>>>>> d3a947fc
     }
 
     // print dot
@@ -259,11 +255,7 @@
         // print the fractional part
         {
             a.asm_call_label("print_i32");
-<<<<<<< HEAD
-            a.asm_pop_r32(X86Reg::eax); // increment the stack pointer and thus remove space
-=======
             a.asm_add_r32_imm32(X86Reg::esp, 4); // increment stack top and thus pop the value to be set
->>>>>>> d3a947fc
         }
     }
 
