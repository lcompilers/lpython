--- conflicted
+++ resolved
@@ -293,27 +293,6 @@
 @overload
 def pow(x: i64, y: i64) -> i64:
     """
-<<<<<<< HEAD
-=======
-    Return `x` raised to the power `y`.
-    """
-    if y < 0:
-        raise ValueError('y should be nonnegative')
-    return x**y
-
-@overload
-def pow(x: f32, y: f32) -> f64:
-    """
-    Return `x` raised to the power `y`.
-    """
-    if y < 0:
-        raise ValueError('y should be nonnegative')
-    return x**y
-
-@overload
-def pow(x: i32, y: i32) -> i64:
-    """
->>>>>>> 724008ba
     Return `x` raised to the power `y`.
     """
     if y < 0:
