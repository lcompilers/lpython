--- conflicted
+++ resolved
@@ -38,27 +38,7 @@
 c64 = Type("c64")
 CPtr = Type("c_ptr")
 
-<<<<<<< HEAD
 # Restriction
-=======
-# Restrictions
-
-class Any:
-    def __init__(self):
-        pass
-
-class SupportsPlus:
-    def __init__(self):
-        pass
-
-class SupportsZero:
-    def __init__(self):
-        pass
-
-class Divisible:
-    def __init__(self):
-        pass
->>>>>>> f4d6b110
 
 def restriction(func):
     return func
