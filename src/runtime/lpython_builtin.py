--- conflicted
+++ resolved
@@ -145,7 +145,6 @@
         result += rev_result[pos]
     return result
 
-<<<<<<< HEAD
 
 def capitalize(s: str) -> str:
     """
@@ -232,9 +231,7 @@
 @overload
 def bool(c: c64) -> bool:
     return c.real != 0.0 or _lfortran_zaimag(c) != 0.0
-
-=======
->>>>>>> 0cd24604
+    
 @interface
 def len(s: str) -> i32:
     """
