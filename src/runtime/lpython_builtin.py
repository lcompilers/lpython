from ltypes import i8, i16, i32, i64, f32, f64, c32, c64, overload
#from sys import exit


def ord(s: str) -> i32:
    """
    Returns an integer representing the Unicode code
    point of a given unicode character. This is the inverse of `chr()`.
    """
    if s == '0':
        return 48
    elif s == '1':
        return 49
#    else:
#        exit(1)


def chr(i: i32) -> str:
    """
    Returns the string representing a unicode character from
    the given Unicode code point. This is the inverse of `ord()`.
    """
    if i == 48:
        return '0'
    elif i == 49:
        return '1'
#    else:
#        exit(1)


#: abs() as a generic procedure.
#: supported types for argument:
#: i8, i16, i32, i64, f32, f64, bool, c32, c64
@overload
def abs(x: f64) -> f64:
    """
    Return the absolute value of `x`.
    """
    if x >= 0.0:
        return x
    else:
        return -x

@overload
def abs(x: f32) -> f32:
    if x >= 0.0:
        return x
    else:
        return -x

@overload
def abs(x: i8) -> i8:
    if x >= 0:
        return x
    else:
        return -x

@overload
def abs(x: i16) -> i16:
    if x >= 0:
        return x
    else:
        return -x

@overload
def abs(x: i32) -> i32:
    if x >= 0:
        return x
    else:
        return -x

@overload
def abs(x: i64) -> i64:
    if x >= 0:
        return x
    else:
        return -x

@overload
def abs(b: bool) -> i32:
    if b:
        return 1
    else:
        return 0

@overload
def abs(c: c32) -> f32:
    a: f32
    b: f32
    a = c.real
    b = _lfortran_caimag(c)
    return (a**2 + b**2)**(1/2)

@overload
def abs(c: c64) -> f64:
    a: f64
    b: f64
    a = c.real
    b = _lfortran_zaimag(c)
    return (a**2 + b**2)**(1/2)


def str(x: i32) -> str:
    """
    Return the string representation of an integer `x`.
    """
    if x == 0:
        return '0'
    result: str
    result = ''
    if x < 0:
        result += '-'
        x = -x
    rev_result: str
    rev_result = ''
    rev_result_len: i32
    rev_result_len = 0
    pos_to_str: list[str]
    pos_to_str = ['0', '1', '2', '3', '4', '5', '6', '7', '8', '9']
    while x > 0:
        rev_result += pos_to_str[x - _lpython_floordiv(x, 10)*10]
        rev_result_len += 1
        x = _lpython_floordiv(x, 10)
    pos: i32
    for pos in range(rev_result_len - 1, -1, -1):
        result += rev_result[pos]
    return result

#: bool() as a generic procedure.
#: supported types for argument:
#: i8, i16, i32, i64, f32, f64, bool
@overload
def bool(x: i32) -> bool:
    """
    Return False when the argument `x` is 0, True otherwise.
    """
    return x != 0

@overload
def bool(x: i64) -> bool:
    return x != 0

@overload
def bool(x: i8) -> bool:
    return x != 0

@overload
def bool(x: i16) -> bool:
    return x != 0

@overload
def bool(f: f32) -> bool:
    return f != 0.0

@overload
def bool(f: f64) -> bool:
    """
    Return False when the argument `x` is 0.0, True otherwise.
    """
    return f != 0.0

@overload
def bool(s: str) -> bool:
    """
    Return False when the argument `s` is an empty string, True otherwise.
    """
    return len(s) > 0

@overload
def bool(b: bool) -> bool:
    return b

@overload
def bool(c: c32) -> bool:
    pass

@overload
def bool(c: c64) -> bool:
    # TODO: implement once we can access `real` and `imag` attributes
    pass


@interface
def len(s: str) -> i32:
    """
    Return the length of the string `s`.
    """
    pass

#: pow() as a generic procedure.
#: supported types for arguments:
#: (i32, i32), (i64, i64), (f64, f64),
#: (f32, f32), (i32, f64), (f64, i32),
#: (i32, f32), (f32, i32), (bool, bool), (c32, i32)
@overload
def pow(x: i32, y: i32) -> i32:
    """
    Returns x**y.
    """
    return x**y

@overload
def pow(x: i64, y: i64) -> i64:
    return x**y

@overload
def pow(x: f32, y: f32) -> f32:
    return x**y

@overload
def pow(x: f64, y: f64) -> f64:
    """
    Returns x**y.
    """
    return x**y

@overload
def pow(x: i32, y: f32) -> f32:
    return x**y

@overload
def pow(x: f32, y: i32) -> f32:
    return x**y

@overload
def pow(x: i32, y: f64) -> f64:
    return x**y

@overload
def pow(x: f64, y: i32) -> f64:
    return x**y

@overload
def pow(x: bool, y: bool) -> i32:
    if y and not x:
        return 0

    return 1

@overload
def pow(c: c32, y: i32) -> c32:
    return c**y


def bin(n: i32) -> str:
    """
    Returns the binary representation of an integer `n`.
    """
    if n == 0:
        return '0b0'
    prep: str
    prep = '0b'
    if n < 0:
        n = -n
        prep = '-0b'
    res: str
    res = ''
    res += '0' if (n - _lpython_floordiv(n, 2)*2) == 0 else '1'
    while n > 1:
        n = _lpython_floordiv(n, 2)
        res += '0' if (n - _lpython_floordiv(n, 2)*2) == 0 else '1'
    return prep + res[::-1]


def hex(n: i32) -> str:
    """
    Returns the hexadecimal representation of an integer `n`.
    """
    hex_values: list[str]
    hex_values = ['0', '1', '2', '3', '4', '5', '6', '7',
                  '8', '9', 'a', 'b', 'c', 'd', 'e', 'f']
    if n == 0:
        return '0x0'
    prep: str
    prep = '0x'
    if n < 0:
        prep = '-0x'
        n = -n
    res: str
    res = ""
    remainder: i32
    while n > 0:
        remainder = n - _lpython_floordiv(n, 16)*16
        n -= remainder
        n = _lpython_floordiv(n, 16)
        res += hex_values[remainder]
    return prep + res[::-1]


def oct(n: i32) -> str:
    """
    Returns the octal representation of an integer `n`.
    """
    _values: list[str]
    _values = ['0', '1', '2', '3', '4', '5', '6', '7',
               '8', '9', 'a', 'b', 'c', 'd', 'e', 'f']
    if n == 0:
        return '0o0'
    prep: str
    prep = '0o'
    if n < 0:
        prep = '-0o'
        n = -n
    res: str
    res = ""
    remainder: i32
    while n > 0:
        remainder = n - _lpython_floordiv(n, 8)*8
        n -= remainder
        n = _lpython_floordiv(n, 8)
        res += _values[remainder]
    return prep + res[::-1]

#: round() as a generic procedure.
#: supported types for argument:
#: i8, i16, i32, i64, f32, f64, bool
@overload
def round(value: f64) -> i32:
    """
    Rounds a floating point number to the nearest integer.
    """
    i: i32
    i = int(value)
    f: f64
    f = abs(value - i)
    if f < 0.5:
        return i
    elif f > 0.5:
        return i + 1
    else:
        if i - _lpython_floordiv(i, 2) * 2 == 0:
            return i
        else:
            return i + 1

@overload
def round(value: f32) -> i32:
    i: i32
    i = int(value)
    f: f64
    f = abs(value - i)
    if f < 0.5:
        return i
    elif f > 0.5:
        return i + 1
    else:
        if i - _lpython_floordiv(i, 2) * 2 == 0:
            return i
        else:
            return i + 1

@overload
def round(value: i32) -> i32:
    return value

@overload
def round(value: i64) -> i64:
    return value

@overload
def round(value: i8) -> i8:
    return value

@overload
def round(value: i16) -> i16:
    return value

@overload
def round(b: bool) -> i32:
    return abs(b)

#: complex() as a generic procedure.
#: supported types for arguments:
#: (f64, f64), (f32, f64), (f64, f32), (f32, f32),
#: (i32, i32), (i64, i64), (i32, i64), (i64, i32)
@interface
@overload
def complex(x: f64, y: f64) -> c64:
    """
    Return a complex number with the given real and imaginary parts.
    """
    return x + y*1j

@interface
@overload
def complex(x: f32, y: f32) -> c32:
    return x + y*1j

@interface
@overload
def complex(x: f32, y: f64) -> c64:
    return x + y*1j

@interface
@overload
def complex(x: f64, y: f32) -> c64:
    return x + y*1j

@interface
@overload
def complex(x: i32, y: i32) -> c64:
    return x + y*1j

@interface
@overload
def complex(x: i64, y: i64) -> c64:
    return x + y*1j

@interface
@overload
def complex(x: i32, y: i64) -> c64:
    return x + y*1j

@interface
@overload
def complex(x: i64, y: i32) -> c64:
    return x + y*1j

@interface
@overload
def complex(x: i32, y: f64) -> c64:
    return x + y*1j

@interface
@overload
def complex(x: f64, y: i32) -> c64:
    return x + y*1j


@interface
def divmod(x: i32, y: i32) -> tuple[i32, i32]:
    #: TODO: Implement once we have tuple support in the LLVM backend
    pass


def lbound(x: i32[:], dim: i32) -> i32:
    pass


def ubound(x: i32[:], dim: i32) -> i32:
    pass


@ccall
def _lfortran_caimag(x: c32) -> f32:
    pass

@ccall
def _lfortran_zaimag(x: c64) -> f64:
    pass

@overload
def _lpython_imag(x: c64) -> f64:
    return _lfortran_zaimag(x)

@overload
def _lpython_imag(x: c32) -> f32:
    return _lfortran_caimag(x)


@overload
def _lpython_floordiv(a: f64, b: f64) -> f64:
    r: f64
    r = a/b
    result: i64
    result = int(r)
    if r >= 0.0 or result == r:
        return float(result)
    return float(result-1)


@overload
def _lpython_floordiv(a: f32, b: f32) -> f32:
    r: f32
    r = a/b
    result: i32
    result = int(r)
    if r >= 0.0 or result == r:
        return float(result)
    return float(result-1)

@overload
def _lpython_floordiv(a: i32, b: i32) -> i32:
    r: f32
    r = a/b
    result: i32
    result = int(r)
    if r >= 0.0 or result == r:
        return result
    return result - 1

@overload
def _lpython_floordiv(a: i64, b: i64) -> i64:
    r: f64
    r = a/b
    result: i64
    result = int(r)
    if r >= 0.0 or result == r:
        return result
    return result - 1


@overload
def _mod(a: i32, b: i32) -> i32:
    return a - _lpython_floordiv(a, b)*b

@overload
def _mod(a: f32, b: f32) -> f32:
    return a - _lpython_floordiv(a, b)*b

@overload
def _mod(a: i64, b: i64) -> i64:
    return a - _lpython_floordiv(a, b)*b

@overload
def _mod(a: f64, b: f64) -> f64:
    return a - _lpython_floordiv(a, b)*b

<<<<<<< HEAD

@overload
def max(a: i32, b: i32) -> i32:
    if a > b:
        return a
    else:
        return b

@overload
def max(a: i32, b: i32, c: i32) -> i32:
    res: i32 = a
    if b > res:
        res = b
    if c > res:
        res = c
    return res


@overload
def max(a: f64, b: f64, c: f64) -> f64:
    res: f64 =a
    if b - res > 1e-6:
        res = b
    if c - res > 1e-6:
        res = c
    return res

@overload
def max(a: f64, b: f64) -> f64:
    if a - b > 1e-6:
        return a
    else:
        return b


@overload
def min(a: i32, b: i32) -> i32:
    if a < b:
        return a
    else:
        return b

@overload
def min(a: i32, b: i32, c: i32) -> i32:
    res: i32 = a
    if b < res:
        res = b
    if c < res:
        res = c
    return res

@overload
def min(a: f64, b: f64, c: f64) -> f64:
    res: f64 = a
    if res - b > 1e-6:
        res = b
    if res - c > 1e-6:
        res = c
    return res

@overload
def min(a: f64, b: f64) -> f64:
    if b - a > 1e-6:
        return a
    else:
        return b

=======
@overload
def _bitwise_or(a: i32, b: i32) -> i32:
    pass

@overload
def _bitwise_or(a: i64, b: i64) -> i64:
    pass

@overload
def _bitwise_and(a: i32, b: i32) -> i32:
    pass

@overload
def _bitwise_and(a: i64, b: i64) -> i64:
    pass

@overload
def _bitwise_xor(a: i32, b: i32) -> i32:
    pass

@overload
def _bitwise_xor(a: i64, b: i64) -> i64:
    pass

@overload
def _bitwise_lshift(a: i32, b: i32) -> i32:
    return a*2**b

@overload
def _bitwise_lshift(a: i64, b: i64) -> i64:
    return a*2**b

@overload
def _bitwise_rshift(a: i32, b: i32) -> i32:
    i: i32
    i = 2
    return _lpython_floordiv(a, i**b)

@overload
def _bitwise_rshift(a: i64, b: i64) -> i64:
    i: i64
    i = 2
    return _lpython_floordiv(a, i**b)
>>>>>>> 941a66f8
<|MERGE_RESOLUTION|>--- conflicted
+++ resolved
@@ -516,7 +516,6 @@
 def _mod(a: f64, b: f64) -> f64:
     return a - _lpython_floordiv(a, b)*b
 
-<<<<<<< HEAD
 
 @overload
 def max(a: i32, b: i32) -> i32:
@@ -534,7 +533,6 @@
         res = c
     return res
 
-
 @overload
 def max(a: f64, b: f64, c: f64) -> f64:
     res: f64 =a
@@ -551,7 +549,6 @@
     else:
         return b
 
-
 @overload
 def min(a: i32, b: i32) -> i32:
     if a < b:
@@ -584,7 +581,6 @@
     else:
         return b
 
-=======
 @overload
 def _bitwise_or(a: i32, b: i32) -> i32:
     pass
@@ -627,5 +623,4 @@
 def _bitwise_rshift(a: i64, b: i64) -> i64:
     i: i64
     i = 2
-    return _lpython_floordiv(a, i**b)
->>>>>>> 941a66f8
+    return _lpython_floordiv(a, i**b)