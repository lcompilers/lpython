#include <iostream>
#include <memory>
#include <unordered_map>
#include <functional>
#include <string_view>

#include <llvm/ADT/STLExtras.h>
#include <llvm/Analysis/Passes.h>
#include <llvm/ExecutionEngine/ExecutionEngine.h>
#include <llvm/ExecutionEngine/GenericValue.h>
#include <llvm/ExecutionEngine/MCJIT.h>
#include <llvm/IR/Argument.h>
#include <llvm/IR/Attributes.h>
#include <llvm/IR/BasicBlock.h>
#include <llvm/IR/Constants.h>
#include <llvm/IR/DerivedTypes.h>
#include <llvm/IR/Function.h>
#include <llvm/IR/IRBuilder.h>
#include <llvm/IR/Instructions.h>
#include <llvm/IR/Intrinsics.h>
#include <llvm/IR/LegacyPassManager.h>
#include <llvm/IR/LLVMContext.h>
#include <llvm/IR/Module.h>
#include <llvm/IR/Type.h>
#include <llvm/Support/Casting.h>
#include <llvm/Support/ManagedStatic.h>
#include <llvm/Support/TargetSelect.h>
#include <llvm/Support/raw_ostream.h>
#include <llvm/ADT/APFloat.h>
#include <llvm/ADT/STLExtras.h>
#include <llvm/IR/Verifier.h>
#include <llvm/Support/TargetSelect.h>
#include <llvm/Target/TargetMachine.h>
#include <llvm/Transforms/Scalar.h>
#include <llvm/Transforms/Vectorize.h>
#include <llvm/ExecutionEngine/ObjectCache.h>
#include <llvm/Support/FileSystem.h>
#include <llvm/Support/Path.h>

#include <lfortran/asr.h>
#include <lfortran/containers.h>
#include <lfortran/codegen/asr_to_llvm.h>
#include <lfortran/pass/do_loops.h>
#include <lfortran/pass/select_case.h>
#include <lfortran/pass/global_stmts.h>
#include <lfortran/exception.h>
#include <lfortran/asr_utils.h>
#include <lfortran/pickle.h>


namespace LFortran {

using ASR::is_a;
using ASR::down_cast;
using ASR::down_cast2;

// Platform dependent fast unique hash:
uint64_t static get_hash(ASR::asr_t *node)
{
    return (uint64_t)node;
}

void printf(llvm::LLVMContext &context, llvm::Module &module,
    llvm::IRBuilder<> &builder, const std::vector<llvm::Value*> &args)
{
    llvm::Function *fn_printf = module.getFunction("_lfortran_printf");
    if (!fn_printf) {
        llvm::FunctionType *function_type = llvm::FunctionType::get(
                llvm::Type::getVoidTy(context), {llvm::Type::getInt8PtrTy(context)}, true);
        fn_printf = llvm::Function::Create(function_type,
                llvm::Function::ExternalLinkage, "_lfortran_printf", &module);
    }
    builder.CreateCall(fn_printf, args);
}

void exit(llvm::LLVMContext &context, llvm::Module &module,
    llvm::IRBuilder<> &builder, llvm::Value* exit_code)
{
    llvm::Function *fn_exit = module.getFunction("exit");
    if (!fn_exit) {
        llvm::FunctionType *function_type = llvm::FunctionType::get(
                llvm::Type::getVoidTy(context), {llvm::Type::getInt32Ty(context)},
                false);
        fn_exit = llvm::Function::Create(function_type,
                llvm::Function::ExternalLinkage, "exit", &module);
    }
    builder.CreateCall(fn_exit, {exit_code});
}

class ArrayInfo {

    public:

        llvm::LLVMContext &context;

        ArrayInfo(llvm::LLVMContext& _context):
        context(_context) 
        {}

        inline llvm::ArrayType* get_dim_des_array(int rank) {
            std::vector<llvm::Type*> dim_des_vec = {
                llvm::Type::getInt32Ty(context),
                llvm::Type::getInt32Ty(context),
                llvm::Type::getInt32Ty(context)
            };
            llvm::StructType* dim_des = llvm::StructType::create(context, dim_des_vec, "dimension_descriptor");
            return llvm::ArrayType::get(dim_des, rank);
        }

        inline llvm::StructType* get_array_type
        (ASR::ttypeType type_, int a_kind, int rank) {
            llvm::ArrayType* dim_des_array = get_dim_des_array(rank);
            llvm::Type* el_type = nullptr;
            switch(type_) {
                case ASR::ttypeType::Integer: {
                    switch(a_kind) {
                        case 4:
                            el_type = llvm::Type::getInt32Ty(context);
                            break;
                        case 8:
                            el_type = llvm::Type::getInt64Ty(context);
                            break;
                        default:
                            throw SemanticError("Only 32 and 64 bits real kinds are supported.", 
                                                 x.base.base.loc);
                    }
                    break;
                }
                default:
                    break;
            }
            std::vector<llvm::Type*> array_type_vec = {
                el_type, 
                llvm::getInt32Ty(context),
                dim_des_array};
            return llvm::StructType::create(context, array_type_vec, "array");
        }

};

class ASRToLLVMVisitor : public ASR::BaseVisitor<ASRToLLVMVisitor>
{
private:
  //!< A map from sin, cos, etc. to the corresponding functions
  std::unordered_map<std::string, llvm::Function *> all_intrinsics;
public:
    llvm::LLVMContext &context;
    std::unique_ptr<llvm::Module> module;
    std::unique_ptr<llvm::IRBuilder<>> builder;

    llvm::Value *tmp;
    llvm::BasicBlock *current_loophead, *current_loopend;
    std::string mangle_prefix;
    bool prototype_only;
    llvm::StructType *complex_type;
    llvm::PointerType *character_type;
    llvm::StructType *int_array_type;

    std::map<uint64_t, llvm::Value*> llvm_symtab; // llvm_symtab_value
    std::map<uint64_t, llvm::Function*> llvm_symtab_fn;

    ASRToLLVMVisitor(llvm::LLVMContext &context) : context{context},
        prototype_only{false} {}


    /*
    * Dispatches the required function from runtime library to 
    * perform the specified binary operation.
    * 
    * @param left_arg llvm::Value* The left argument of the binary operator.
    * @param right_arg llvm::Value* The right argument of the binary operator.
    * @param runtime_func_name std::string The name of the function to be dispatched
    *                                      from runtime library.
    * @returns llvm::Value* The result of the operation.
    * 
    * Note
    * ====
    * 
    * Internally the call to this function gets transformed into a runtime call:
    * void _lfortran_complex_add(complex* a, complex* b, complex *result)
    * 
    * As of now the following values for func_name are supported,
    * 
    * _lfortran_complex_add
    * _lfortran_complex_sub
    * _lfortran_complex_div
    * _lfortran_complex_mul
    */
    llvm::Value* lfortran_complex_bin_op(llvm::Value* left_arg, llvm::Value* right_arg, 
                                         std::string runtime_func_name)
    {
        llvm::Function *fn = module->getFunction(runtime_func_name);
        if (!fn) {
            llvm::FunctionType *function_type = llvm::FunctionType::get(
                    llvm::Type::getVoidTy(context), {
                        complex_type->getPointerTo(),
                        complex_type->getPointerTo(),
                        complex_type->getPointerTo()
                    }, true);
            fn = llvm::Function::Create(function_type,
                    llvm::Function::ExternalLinkage, runtime_func_name, *module);
        }

        llvm::AllocaInst *pleft_arg = builder->CreateAlloca(complex_type,
            nullptr);
        builder->CreateStore(left_arg, pleft_arg);
        llvm::AllocaInst *pright_arg = builder->CreateAlloca(complex_type,
            nullptr);
        builder->CreateStore(right_arg, pright_arg);
        llvm::AllocaInst *presult = builder->CreateAlloca(complex_type,
            nullptr);
        std::vector<llvm::Value*> args = {pleft_arg, pright_arg, presult};
        builder->CreateCall(fn, args);
        return builder->CreateLoad(presult);
    }


    llvm::Value* lfortran_strop(llvm::Value* left_arg, llvm::Value* right_arg, 
                                         std::string runtime_func_name)
    {
        llvm::Function *fn = module->getFunction(runtime_func_name);
        if (!fn) {
            llvm::FunctionType *function_type = llvm::FunctionType::get(
                    llvm::Type::getVoidTy(context), {
                        character_type->getPointerTo(),
                        character_type->getPointerTo(),
                        character_type->getPointerTo()
                    }, false);
            fn = llvm::Function::Create(function_type,
                    llvm::Function::ExternalLinkage, runtime_func_name, *module);
        }
        llvm::AllocaInst *pleft_arg = builder->CreateAlloca(character_type,
            nullptr);
        builder->CreateStore(left_arg, pleft_arg);
        llvm::AllocaInst *pright_arg = builder->CreateAlloca(character_type,
            nullptr);
        builder->CreateStore(right_arg, pright_arg);
        llvm::AllocaInst *presult = builder->CreateAlloca(character_type,
            nullptr);
        std::vector<llvm::Value*> args = {pleft_arg, pright_arg, presult};
        builder->CreateCall(fn, args);
        return builder->CreateLoad(presult);
    }


    // This function is called as:
    // float complex_re(complex a)
    // And it extracts the real part of the complex number
    llvm::Value *complex_re(llvm::Value *c) {
        llvm::AllocaInst *pc = builder->CreateAlloca(complex_type, nullptr);
        builder->CreateStore(c, pc);
        std::vector<llvm::Value *> idx = {
            llvm::ConstantInt::get(context, llvm::APInt(32, 0)),
            llvm::ConstantInt::get(context, llvm::APInt(32, 0))};
        llvm::Value *pim = builder->CreateGEP(pc, idx);
        return builder->CreateLoad(pim);
    }

    llvm::Value *complex_im(llvm::Value *c) {
        llvm::AllocaInst *pc = builder->CreateAlloca(complex_type, nullptr);
        builder->CreateStore(c, pc);
        std::vector<llvm::Value *> idx = {
            llvm::ConstantInt::get(context, llvm::APInt(32, 0)),
            llvm::ConstantInt::get(context, llvm::APInt(32, 1))};
        llvm::Value *pim = builder->CreateGEP(pc, idx);
        return builder->CreateLoad(pim);
    }

    llvm::Value *complex_from_floats(llvm::Value *re, llvm::Value *im) {
        llvm::AllocaInst *pres = builder->CreateAlloca(complex_type, nullptr);
        std::vector<llvm::Value *> idx1 = {
            llvm::ConstantInt::get(context, llvm::APInt(32, 0)),
            llvm::ConstantInt::get(context, llvm::APInt(32, 0))};
        std::vector<llvm::Value *> idx2 = {
            llvm::ConstantInt::get(context, llvm::APInt(32, 0)),
            llvm::ConstantInt::get(context, llvm::APInt(32, 1))};
        llvm::Value *pre = builder->CreateGEP(pres, idx1);
        llvm::Value *pim = builder->CreateGEP(pres, idx2);
        builder->CreateStore(re, pre);
        builder->CreateStore(im, pim);
        return builder->CreateLoad(pres);
    }

    /**
     * @brief This function generates the
     * @detail This is converted to
     *
     *     float lfortran_KEY(float *x)
     *
     *   Where KEY can be any of the supported intrinsics; this is then
     *   transformed into a runtime call:
     *
     *     void _lfortran_KEY(float x, float *result)
     */
    llvm::Value* lfortran_intrinsic(llvm::Function *fn, llvm::Value* pa)
    {
        llvm::AllocaInst *presult = builder->CreateAlloca(
            llvm::Type::getFloatTy(context),
            nullptr);
        llvm::Value *a = builder->CreateLoad(pa);
        std::vector<llvm::Value*> args = {a, presult};
        builder->CreateCall(fn, args);
        return builder->CreateLoad(presult);
    }

    void visit_TranslationUnit(const ASR::TranslationUnit_t &x) {
        module = std::make_unique<llvm::Module>("LFortran", context);
        module->setDataLayout("");
        builder = std::make_unique<llvm::IRBuilder<>>(context);


        // All loose statements must be converted to a function, so the items
        // must be empty:
        LFORTRAN_ASSERT(x.n_items == 0);

        // Define LLVM types that we might need
        // Complex type is represented as an identified struct in LLVM
        // %complex = type { float, float }
        std::vector<llvm::Type*> els = {
            llvm::Type::getFloatTy(context),
            llvm::Type::getFloatTy(context)};
        complex_type = llvm::StructType::create(context, els, "complex");
        character_type = llvm::Type::getInt8PtrTy(context);

        ArrayInfo array_info(context);

        // Process Variables first:
        for (auto &item : x.m_global_scope->scope) {
            if (is_a<ASR::Variable_t>(*item.second)) {
                visit_symbol(*item.second);
            }
        }

        prototype_only = true;
        // Generate function prototypes
        for (auto &item : x.m_global_scope->scope) {
            if (is_a<ASR::Function_t>(*item.second)) {
                visit_Function(*ASR::down_cast<ASR::Function_t>(item.second));
            }
            if (is_a<ASR::Subroutine_t>(*item.second)) {
                visit_Subroutine(*ASR::down_cast<ASR::Subroutine_t>(item.second));
            }
        }
        prototype_only = false;

        // Then the rest:
        for (auto &item : x.m_global_scope->scope) {
            if (!is_a<ASR::Variable_t>(*item.second)) {
                visit_symbol(*item.second);
            }
        }
    }

    void visit_Variable(const ASR::Variable_t &x) {
        uint32_t h = get_hash((ASR::asr_t*)&x);
        // This happens at global scope, so the intent can only be either local
        // (global variable declared/initialized in this translation unit), or
        // external (global variable not declared/initialized in this
        // translation unit, just referenced).
        LFORTRAN_ASSERT(x.m_intent == intent_local
            || x.m_abi == ASR::abiType::Interactive);
        bool external = (x.m_abi != ASR::abiType::Source);
        llvm::Constant* init_value = nullptr;
        if (x.m_value != nullptr){
            this->visit_expr(*x.m_value);
            init_value = llvm::dyn_cast<llvm::Constant>(tmp);
        }
        if (x.m_type->type == ASR::ttypeType::Integer) {
            llvm::Constant *ptr = module->getOrInsertGlobal(x.m_name,
                llvm::Type::getInt32Ty(context));
            if (!external) {
                if (init_value) {
                    module->getNamedGlobal(x.m_name)->setInitializer(
                            init_value);
                } else {
                    module->getNamedGlobal(x.m_name)->setInitializer(
                            llvm::ConstantInt::get(context, 
                                llvm::APInt(32, 0)));
                }
            }
            llvm_symtab[h] = ptr;
        } else if (x.m_type->type == ASR::ttypeType::Real) {
            llvm::Constant *ptr = module->getOrInsertGlobal(x.m_name,
                llvm::Type::getFloatTy(context));
            if (!external) {
                if (init_value) {
                    module->getNamedGlobal(x.m_name)->setInitializer(
                            init_value);
                } else {
                    module->getNamedGlobal(x.m_name)->setInitializer(
                            llvm::ConstantFP::get(context, 
                                llvm::APFloat((float)0)));
                }
            }
            llvm_symtab[h] = ptr;
        } else if (x.m_type->type == ASR::ttypeType::Logical) {
            llvm::Constant *ptr = module->getOrInsertGlobal(x.m_name,
                llvm::Type::getInt1Ty(context));
            if (!external) {
                if (init_value) {
                    module->getNamedGlobal(x.m_name)->setInitializer(
                            init_value);
                } else {
                    module->getNamedGlobal(x.m_name)->setInitializer(
                            llvm::ConstantInt::get(context, 
                                llvm::APInt(1, 0)));
                }
            }
            llvm_symtab[h] = ptr;
        } else {
            throw CodeGenError("Variable type not supported");
        }
    }

    void visit_Module(const ASR::Module_t &x) {
        mangle_prefix = "__module_" + std::string(x.m_name) + "_";
        visit_procedures(x);
        mangle_prefix = "";
    }




    void visit_Program(const ASR::Program_t &x) {
        // Generate code for nested subroutines and functions first:
        visit_procedures(x);

        // Generate code for the main program
        llvm::FunctionType *function_type = llvm::FunctionType::get(
                llvm::Type::getInt32Ty(context), {}, false);
        llvm::Function *F = llvm::Function::Create(function_type,
                llvm::Function::ExternalLinkage, "main", module.get());
        llvm::BasicBlock *BB = llvm::BasicBlock::Create(context,
                ".entry", F);
        builder->SetInsertPoint(BB);
        declare_vars(x);
        for (size_t i=0; i<x.n_body; i++) {
            this->visit_stmt(*x.m_body[i]);
        }
        llvm::Value *ret_val2 = llvm::ConstantInt::get(context,
            llvm::APInt(32, 0));
        builder->CreateRet(ret_val2);
    }

    template<typename T>
    void declare_vars(const T &x) {
        for (auto &item : x.m_symtab->scope) {
            if (is_a<ASR::Variable_t>(*item.second)) {
                ASR::Variable_t *v = down_cast<ASR::Variable_t>(item.second);
                uint32_t h = get_hash((ASR::asr_t*)v);
                llvm::Type *type;
                llvm::Value* array_size = nullptr;
                if (v->m_intent == intent_local || 
                    v->m_intent == intent_return_var || 
                    !v->m_intent) { 
                    switch (v->m_type->type) {
                        case (ASR::ttypeType::Integer) : {
<<<<<<< HEAD
                            T* x_type = down_cast<T>(x->m_type);
                            int n_dims = x_type->n_dims;
                            if( n_dims > 0 ) {
                                int a_kind = down_cast<T>(x->m_type)->m_kind;
                                type = array_info.get_array_type(x->m_type->type, a_kind, n_dims)
                            } else {
                                type = llvm::Type::getFloatInt64Ty(context);
=======
                            int a_kind = down_cast<ASR::Integer_t>(v->m_type)->m_kind;
                            switch( a_kind )
                            {
                                case 4:
                                    type = llvm::Type::getInt32Ty(context);
                                    break;
                                case 8:
                                    type = llvm::Type::getInt64Ty(context);
                                    break;
                                default:
                                    throw SemanticError("Only 32 and 64 bits real kinds are supported.", 
                                                        x.base.base.loc);
>>>>>>> 57dc410b
                            }
                            break;
                        }
                        case (ASR::ttypeType::Real) : {
                            int a_kind = down_cast<ASR::Real_t>(v->m_type)->m_kind;
                            switch( a_kind )
                            {
                                case 4:
                                    type = llvm::Type::getFloatTy(context);
                                    break;
                                case 8:
                                    type = llvm::Type::getDoubleTy(context);
                                    break;
                                default:
                                    throw SemanticError("Only 32 and 64 bits real kinds are supported.", 
                                                        x.base.base.loc);
                            }
                            break;
                        }
                        case (ASR::ttypeType::Complex) :
                            // TODO: Assuming single precision
                            type = complex_type;
                            break;
                        case (ASR::ttypeType::Character) :
                            type = character_type;
                            break;
                        case (ASR::ttypeType::Logical) :
                            type = llvm::Type::getInt1Ty(context);
                            break;
                        case (ASR::ttypeType::Derived) :
                            throw CodeGenError("Derived type argument not implemented yet in conversion");
                            break;
                        case (ASR::ttypeType::IntegerPointer) : {
                            int a_kind = down_cast<ASR::IntegerPointer_t>(v->m_type)->m_kind;
                            switch( a_kind )
                            {
                                case 4:
                                    type = llvm::Type::getInt32PtrTy(context);
                                    break;
                                case 8:
                                    type = llvm::Type::getInt64PtrTy(context);
                                    break;
                                default:
                                    throw SemanticError("Only 32 and 64 bits real kinds are supported.", 
                                                        x.base.base.loc);
                            }
                            break;
                        } 
                        case (ASR::ttypeType::RealPointer) : {
                            int a_kind = down_cast<ASR::RealPointer_t>(v->m_type)->m_kind;
                            switch( a_kind )
                            {
                                case 4:
                                    type = llvm::Type::getFloatPtrTy(context);
                                    break;
                                case 8:
                                    type = llvm::Type::getDoublePtrTy(context);
                                    break;
                                default:
                                    throw SemanticError("Only 32 and 64 bits real kinds are supported.", 
                                                        x.base.base.loc);
                            }
                            break;
                        }
                        case (ASR::ttypeType::ComplexPointer) : {
                            throw CodeGenError("Pointers for Complex type not implemented yet in conversion");
                            break;
                        }
                        case (ASR::ttypeType::CharacterPointer) : {
                            type = llvm::Type::getInt8PtrTy(context);
                            break;
                        }
                        case (ASR::ttypeType::DerivedPointer) : {
                            throw CodeGenError("Pointers for Derived type not implemented yet in conversion");
                            break;
                        }
                        case (ASR::ttypeType::LogicalPointer) :
                            type = llvm::Type::getInt1Ty(context);
                            break;
                        default :
                            LFORTRAN_ASSERT(false);
                    }
                    llvm::AllocaInst *ptr = builder->CreateAlloca(type, array_size, v->m_name);
                    llvm_symtab[h] = ptr;
                    if( v->m_value != nullptr ) {
                        llvm::Value *target_var = ptr;
                        this->visit_expr(*v->m_value);
                        llvm::Value *init_value = tmp;
                        builder->CreateStore(init_value, target_var);
                    }
                }
            }
        }
    }

    template <typename T>
    std::vector<llvm::Type*> convert_args(const T &x) {
        std::vector<llvm::Type*> args;
        for (size_t i=0; i<x.n_args; i++) {
            ASR::Variable_t *arg = EXPR2VAR(x.m_args[i]);
            LFORTRAN_ASSERT(is_arg_dummy(arg->m_intent));
            // We pass all arguments as pointers for now
            switch (arg->m_type->type) {
                case (ASR::ttypeType::Integer) :
                    args.push_back(llvm::Type::getInt32PtrTy(context));
                    break;
                case (ASR::ttypeType::Real) :
                    args.push_back(llvm::Type::getFloatPtrTy(context));
                    break;
                case (ASR::ttypeType::Complex) :
                    throw CodeGenError("Complex argument type not implemented yet in conversion");
                    break;
                case (ASR::ttypeType::Character) :
                    throw CodeGenError("Character argument type not implemented yet in conversion");
                    break;
                case (ASR::ttypeType::Logical) :
                    args.push_back(llvm::Type::getInt1PtrTy(context));
                    break;
                case (ASR::ttypeType::Derived) :
                    throw CodeGenError("Derived type argument not implemented yet in conversion");
                    break;
                default :
                    LFORTRAN_ASSERT(false);
            }
        }
        return args;
    }

    template <typename T>
    void declare_args(const T &x, llvm::Function &F) {
        size_t i = 0;
        for (llvm::Argument &llvm_arg : F.args()) {
            ASR::Variable_t *arg = EXPR2VAR(x.m_args[i]);
            LFORTRAN_ASSERT(is_arg_dummy(arg->m_intent));
            uint32_t h = get_hash((ASR::asr_t*)arg);
            std::string arg_s = arg->m_name;
            llvm_arg.setName(arg_s);
            llvm_symtab[h] = &llvm_arg;
            i++;
        }
    }

    template <typename T>
    void declare_local_vars(const T &x) {
        declare_vars(x);
    }

    void visit_Function(const ASR::Function_t &x) {
        if (x.m_abi != ASR::abiType::Source &&
            x.m_abi != ASR::abiType::Interactive) {
                return;
        }
        visit_procedures(x);
        bool interactive = (x.m_abi == ASR::abiType::Interactive);

        uint32_t h = get_hash((ASR::asr_t*)&x);
        llvm::Function *F = nullptr;
        if (llvm_symtab_fn.find(h) != llvm_symtab_fn.end()) {
            /*
            throw CodeGenError("Function code already generated for '"
                + std::string(x.m_name) + "'");
            */
            F = llvm_symtab_fn[h];
        } else {
            ASR::ttypeType return_var_type = EXPR2VAR(x.m_return_var)->m_type->type;
            llvm::Type *return_type;
            switch (return_var_type) {
                case (ASR::ttypeType::Integer) :
                    return_type = llvm::Type::getInt32Ty(context);
                    break;
                case (ASR::ttypeType::Real) :
                    return_type = llvm::Type::getFloatTy(context);
                    break;
                case (ASR::ttypeType::Complex) :
                    throw CodeGenError("Complex return type not implemented yet");
                    break;
                case (ASR::ttypeType::Character) :
                    throw CodeGenError("Character return type not implemented yet");
                    break;
                case (ASR::ttypeType::Logical) :
                    return_type = llvm::Type::getInt1Ty(context);
                    break;
                case (ASR::ttypeType::Derived) :
                    throw CodeGenError("Derived return type not implemented yet");
                    break;
                default :
                    LFORTRAN_ASSERT(false);
            }
            std::vector<llvm::Type*> args = convert_args(x);
            llvm::FunctionType *function_type = llvm::FunctionType::get(
                    return_type, args, false);
            F = llvm::Function::Create(function_type,
                    llvm::Function::ExternalLinkage, mangle_prefix + x.m_name, module.get());
            llvm_symtab_fn[h] = F;
        }

        if (interactive) return;

        if (!prototype_only) {
            llvm::BasicBlock *BB = llvm::BasicBlock::Create(context,
                    ".entry", F);
            builder->SetInsertPoint(BB);

            declare_args(x, *F);

            declare_local_vars(x);

            for (size_t i=0; i<x.n_body; i++) {
                this->visit_stmt(*x.m_body[i]);
            }

            ASR::Variable_t *asr_retval = EXPR2VAR(x.m_return_var);
            uint32_t h = get_hash((ASR::asr_t*)asr_retval);
            llvm::Value *ret_val = llvm_symtab[h];
            llvm::Value *ret_val2 = builder->CreateLoad(ret_val);
            builder->CreateRet(ret_val2);
        }

    }

    void visit_Subroutine(const ASR::Subroutine_t &x) {
        if (x.m_abi != ASR::abiType::Source &&
            x.m_abi != ASR::abiType::Interactive) {
                return;
        }
        bool interactive = (x.m_abi == ASR::abiType::Interactive);
        visit_procedures(x);
        uint32_t h = get_hash((ASR::asr_t*)&x);
        llvm::Function *F = nullptr;
        if (llvm_symtab_fn.find(h) != llvm_symtab_fn.end()) {
            /*
            throw CodeGenError("Subroutine code already generated for '"
                + std::string(x.m_name) + "'");
            */
            F = llvm_symtab_fn[h];
        } else {
            std::vector<llvm::Type*> args = convert_args(x);
            llvm::FunctionType *function_type = llvm::FunctionType::get(
                    llvm::Type::getVoidTy(context), args, false);
            F = llvm::Function::Create(function_type,
                    llvm::Function::ExternalLinkage, mangle_prefix + x.m_name, module.get());
            llvm_symtab_fn[h] = F;
        }

        if (interactive) return;

        if (!prototype_only) {
            llvm::BasicBlock *BB = llvm::BasicBlock::Create(context,
                    ".entry", F);
            builder->SetInsertPoint(BB);

            declare_args(x, *F);

            declare_local_vars(x);

            for (size_t i=0; i<x.n_body; i++) {
                this->visit_stmt(*x.m_body[i]);
            }

            builder->CreateRetVoid();
        }
    }


    template<typename T>
    void visit_procedures(const T &x) {
        for (auto &item : x.m_symtab->scope) {
            if (is_a<ASR::Subroutine_t>(*item.second)) {
                ASR::Subroutine_t *s = ASR::down_cast<ASR::Subroutine_t>(item.second);
                visit_Subroutine(*s);
            }
            if (is_a<ASR::Function_t>(*item.second)) {
                ASR::Function_t *s = ASR::down_cast<ASR::Function_t>(item.second);
                visit_Function(*s);
            }
        }
    }

    void visit_Associate(const ASR::Associate_t& x) {
        ASR::Variable_t *asr_target = EXPR2VAR(x.m_target);
        ASR::Variable_t *asr_value = EXPR2VAR(x.m_value);
        uint32_t value_h = get_hash((ASR::asr_t*)asr_value);
        uint32_t target_h = get_hash((ASR::asr_t*)asr_target);
        builder->CreateStore(llvm_symtab[value_h], llvm_symtab[target_h]);
    }

    void visit_Assignment(const ASR::Assignment_t &x) {
        //this->visit_expr(*x.m_target);
        ASR::Variable_t *asr_target = EXPR2VAR(x.m_target);
        uint32_t h = get_hash((ASR::asr_t*)asr_target);
        llvm::Value *target;
        switch( asr_target->m_type->type ) {
            case ASR::ttypeType::IntegerPointer:
            case ASR::ttypeType::RealPointer:
            case ASR::ttypeType::ComplexPointer:
            case ASR::ttypeType::CharacterPointer:
            case ASR::ttypeType::LogicalPointer:
            case ASR::ttypeType::DerivedPointer: {
                target = builder->CreateLoad(llvm_symtab[h]);
                break;
            }
            default: {
                target = llvm_symtab[h];
                break;
            }
        }
        this->visit_expr(*x.m_value);
        llvm::Value *value=tmp;
        builder->CreateStore(value, target);

    }

    void visit_Compare(const ASR::Compare_t &x) {
        this->visit_expr(*x.m_left);
        llvm::Value *left = tmp;
        this->visit_expr(*x.m_right);
        llvm::Value *right = tmp;
        LFORTRAN_ASSERT(expr_type(x.m_left)->type == expr_type(x.m_right)->type);
        ASR::ttypeType optype = expr_type(x.m_left)->type;
        if (optype == ASR::ttypeType::Integer) {
            switch (x.m_op) {
                case (ASR::cmpopType::Eq) : {
                    tmp = builder->CreateICmpEQ(left, right);
                    break;
                }
                case (ASR::cmpopType::Gt) : {
                    tmp = builder->CreateICmpSGT(left, right);
                    break;
                }
                case (ASR::cmpopType::GtE) : {
                    tmp = builder->CreateICmpSGE(left, right);
                    break;
                }
                case (ASR::cmpopType::Lt) : {
                    tmp = builder->CreateICmpSLT(left, right);
                    break;
                }
                case (ASR::cmpopType::LtE) : {
                    tmp = builder->CreateICmpSLE(left, right);
                    break;
                }
                case (ASR::cmpopType::NotEq) : {
                    tmp = builder->CreateICmpNE(left, right);
                    break;
                }
                default : {
                    throw SemanticError("Comparison operator not implemented",
                            x.base.base.loc);
                }
            }
        } else if (optype == ASR::ttypeType::Real) {
            switch (x.m_op) {
                case (ASR::cmpopType::Eq) : {
                    tmp = builder->CreateFCmpUEQ(left, right);
                    break;
                }
                case (ASR::cmpopType::Gt) : {
                    tmp = builder->CreateFCmpUGT(left, right);
                    break;
                }
                case (ASR::cmpopType::GtE) : {
                    tmp = builder->CreateFCmpUGE(left, right);
                    break;
                }
                case (ASR::cmpopType::Lt) : {
                    tmp = builder->CreateFCmpULT(left, right);
                    break;
                }
                case (ASR::cmpopType::LtE) : {
                    tmp = builder->CreateFCmpULE(left, right);
                    break;
                }
                case (ASR::cmpopType::NotEq) : {
                    tmp = builder->CreateFCmpUNE(left, right);
                    break;
                }
                default : {
                    throw SemanticError("Comparison operator not implemented",
                            x.base.base.loc);
                }
            }
        } else {
            throw CodeGenError("Only Integer and Real implemented in Compare");
        }
    }

    void visit_If(const ASR::If_t &x) {
        this->visit_expr(*x.m_test);
        llvm::Value *cond=tmp;
        llvm::Function *fn = builder->GetInsertBlock()->getParent();
        llvm::BasicBlock *thenBB = llvm::BasicBlock::Create(context, "then", fn);
        llvm::BasicBlock *elseBB = llvm::BasicBlock::Create(context, "else");
        llvm::BasicBlock *mergeBB = llvm::BasicBlock::Create(context, "ifcont");
        builder->CreateCondBr(cond, thenBB, elseBB);
        builder->SetInsertPoint(thenBB);
        for (size_t i=0; i<x.n_body; i++) {
            this->visit_stmt(*x.m_body[i]);
        }
        llvm::Value *thenV = llvm::ConstantInt::get(context, llvm::APInt(32, 1));
        builder->CreateBr(mergeBB);
        thenBB = builder->GetInsertBlock();
        fn->getBasicBlockList().push_back(elseBB);
        builder->SetInsertPoint(elseBB);
        for (size_t i=0; i<x.n_orelse; i++) {
            this->visit_stmt(*x.m_orelse[i]);
        }
        llvm::Value *elseV = llvm::ConstantInt::get(context, llvm::APInt(32, 2));
        builder->CreateBr(mergeBB);
        elseBB = builder->GetInsertBlock();
        fn->getBasicBlockList().push_back(mergeBB);
        builder->SetInsertPoint(mergeBB);
        llvm::PHINode *PN = builder->CreatePHI(llvm::Type::getInt32Ty(context), 2,
                                        "iftmp");
        PN->addIncoming(thenV, thenBB);
        PN->addIncoming(elseV, elseBB);
    }

    void visit_WhileLoop(const ASR::WhileLoop_t &x) {
        llvm::Function *fn = builder->GetInsertBlock()->getParent();
        llvm::BasicBlock *loophead = llvm::BasicBlock::Create(context, "loop.head", fn);
        llvm::BasicBlock *loopbody = llvm::BasicBlock::Create(context, "loop.body");
        llvm::BasicBlock *loopend = llvm::BasicBlock::Create(context, "loop.end");
        this->current_loophead = loophead;
        this->current_loopend = loopend;

        // head
        builder->CreateBr(loophead);
        builder->SetInsertPoint(loophead);
        this->visit_expr(*x.m_test);
        llvm::Value *cond = tmp;
        builder->CreateCondBr(cond, loopbody, loopend);

        // body
        fn->getBasicBlockList().push_back(loopbody);
        builder->SetInsertPoint(loopbody);
        for (size_t i=0; i<x.n_body; i++) {
            this->visit_stmt(*x.m_body[i]);
        }
        builder->CreateBr(loophead);

        // end
        fn->getBasicBlockList().push_back(loopend);
        builder->SetInsertPoint(loopend);
    }

    void visit_Exit(const ASR::Exit_t & /* x */) {
        llvm::Function *fn = builder->GetInsertBlock()->getParent();
        llvm::BasicBlock *after = llvm::BasicBlock::Create(context, "after", fn);
        builder->CreateBr(current_loopend);
        builder->SetInsertPoint(after);
    }

    void visit_Cycle(const ASR::Cycle_t & /* x */) {
        llvm::Function *fn = builder->GetInsertBlock()->getParent();
        llvm::BasicBlock *after = llvm::BasicBlock::Create(context, "after", fn);
        builder->CreateBr(current_loophead);
        builder->SetInsertPoint(after);
    }

    void visit_BoolOp(const ASR::BoolOp_t &x) {
        this->visit_expr(*x.m_left);
        llvm::Value *left_val = tmp;
        this->visit_expr(*x.m_right);
        llvm::Value *right_val = tmp;
        if (x.m_type->type == ASR::ttypeType::Logical) {
            switch (x.m_op) {
                case ASR::boolopType::And: {
                    tmp = builder->CreateAnd(left_val, right_val);
                    break;
                };
                case ASR::boolopType::Or: {
                    tmp = builder->CreateOr(left_val, right_val);
                    break;
                };
                case ASR::boolopType::NEqv: {
                    tmp = builder->CreateXor(left_val, right_val);
                    break;
                };
                case ASR::boolopType::Eqv: {
                    tmp = builder->CreateXor(left_val, right_val);
                    tmp = builder->CreateNot(tmp);
                };
            } 
        } else {
            throw CodeGenError("Boolop: Only Logical types can be used with logical operators.");
        }
    }

    void visit_StrOp(const ASR::StrOp_t &x) {
        this->visit_expr(*x.m_left);
        llvm::Value *left_val = tmp;
        this->visit_expr(*x.m_right);
        llvm::Value *right_val = tmp;
        switch (x.m_op) {
            case ASR::stropType::Concat: {
                tmp = lfortran_strop(left_val, right_val, "_lfortran_strcat");
                break;
            };
        }
    }

    void visit_BinOp(const ASR::BinOp_t &x) {
        this->visit_expr(*x.m_left);
        llvm::Value *left_val = tmp;
        this->visit_expr(*x.m_right);
        llvm::Value *right_val = tmp;
        if (x.m_type->type == ASR::ttypeType::Integer || 
            x.m_type->type == ASR::ttypeType::IntegerPointer) {
            switch (x.m_op) {
                case ASR::binopType::Add: {
                    tmp = builder->CreateAdd(left_val, right_val);
                    break;
                };
                case ASR::binopType::Sub: {
                    tmp = builder->CreateSub(left_val, right_val);
                    break;
                };
                case ASR::binopType::Mul: {
                    tmp = builder->CreateMul(left_val, right_val);
                    break;
                };
                case ASR::binopType::Div: {
                    tmp = builder->CreateUDiv(left_val, right_val);
                    break;
                };
                case ASR::binopType::Pow: {
                    llvm::Value *fleft = builder->CreateSIToFP(left_val,
                            llvm::Type::getFloatTy(context));
                    llvm::Value *fright = builder->CreateSIToFP(right_val,
                            llvm::Type::getFloatTy(context));

                    llvm::Function *fn_pow = module->getFunction("llvm.pow.f32");
                    if (!fn_pow) {
                        llvm::FunctionType *function_type = llvm::FunctionType::get(
                                llvm::Type::getFloatTy(context), {
                                    llvm::Type::getFloatTy(context),
                                    llvm::Type::getFloatTy(context)
                                }, false);
                        fn_pow = llvm::Function::Create(function_type,
                                llvm::Function::ExternalLinkage, "llvm.pow.f32",
                                module.get());
                    }
                    tmp = builder->CreateCall(fn_pow, {fleft, fright});
                    tmp = builder->CreateFPToSI(tmp, llvm::Type::getInt32Ty(context));
                    break;
                };
            }
        } else if (x.m_type->type == ASR::ttypeType::Real || 
                   x.m_type->type == ASR::ttypeType::RealPointer) {
            switch (x.m_op) {
                case ASR::binopType::Add: {
                    tmp = builder->CreateFAdd(left_val, right_val);
                    break;
                };
                case ASR::binopType::Sub: {
                    tmp = builder->CreateFSub(left_val, right_val);
                    break;
                };
                case ASR::binopType::Mul: {
                    tmp = builder->CreateFMul(left_val, right_val);
                    break;
                };
                case ASR::binopType::Div: {
                    tmp = builder->CreateFDiv(left_val, right_val);
                    break;
                };
                case ASR::binopType::Pow: {
                    llvm::Function *fn_pow = module->getFunction("llvm.pow.f32");
                    if (!fn_pow) {
                        llvm::FunctionType *function_type = llvm::FunctionType::get(
                                llvm::Type::getFloatTy(context), {
                                    llvm::Type::getFloatTy(context),
                                    llvm::Type::getFloatTy(context)
                                }, false);
                        fn_pow = llvm::Function::Create(function_type,
                                llvm::Function::ExternalLinkage, "llvm.pow.f32",
                                module.get());
                    }
                    tmp = builder->CreateCall(fn_pow, {left_val, right_val});
                    break;
                };
            }
        } else if (x.m_type->type == ASR::ttypeType::Complex ||
                   x.m_type->type == ASR::ttypeType::ComplexPointer) {
            switch (x.m_op) {
                case ASR::binopType::Add: {
                    tmp = lfortran_complex_bin_op(left_val, right_val, "_lfortran_complex_add");
                    break;
                };
                case ASR::binopType::Sub: {
                    tmp = lfortran_complex_bin_op(left_val, right_val, "_lfortran_complex_sub");
                    break;
                };
                case ASR::binopType::Mul: {
                    tmp = lfortran_complex_bin_op(left_val, right_val, "_lfortran_complex_mul");
                    break;
                };
                case ASR::binopType::Div: {
                    tmp = lfortran_complex_bin_op(left_val, right_val, "_lfortran_complex_div");
                    break;
                };
                case ASR::binopType::Pow: {
                    tmp = lfortran_complex_bin_op(left_val, right_val, "_lfortran_complex_pow");
                    break;
                };
            }
        } else {
            throw CodeGenError("Binop: Only Real, Integer and Complex types implemented");
        }
    }

    void visit_UnaryOp(const ASR::UnaryOp_t &x) {
        this->visit_expr(*x.m_operand);
        if (x.m_type->type == ASR::ttypeType::Integer) {
            if (x.m_op == ASR::unaryopType::UAdd) {
                // tmp = tmp;
                return;
            } else if (x.m_op == ASR::unaryopType::USub) {
                llvm::Value *zero = llvm::ConstantInt::get(context,
                    llvm::APInt(32, 0));
                tmp = builder ->CreateSub(zero, tmp);
                return;
            } else {
                throw CodeGenError("Unary type not implemented yet");
            }
        } else if (x.m_type->type == ASR::ttypeType::Real) {
            if (x.m_op == ASR::unaryopType::UAdd) {
                // tmp = tmp;
                return;
            } else if (x.m_op == ASR::unaryopType::USub) {
                llvm::Value *zero = llvm::ConstantFP::get(context,
                        llvm::APFloat((float)0.0));
                tmp = builder ->CreateFSub(zero, tmp);
                return;
            } else {
                throw CodeGenError("Unary type not implemented yet");
            }
        } else if (x.m_type->type == ASR::ttypeType::Logical) {
            if (x.m_op == ASR::unaryopType::Not) {
                tmp = builder ->CreateNot(tmp);
                return;
            } else {
                throw CodeGenError("Unary type not implemented yet in Logical");
            }
        } else {
            throw CodeGenError("UnaryOp: type not supported yet");
        }
    }

    void visit_ConstantInteger(const ASR::ConstantInteger_t &x) {
        int64_t val = x.m_n;
        int a_kind = ((ASR::Integer_t*)(&(x.m_type->base)))->m_kind;
        switch( a_kind ) {
            
            case 4 : {
                tmp = llvm::ConstantInt::get(context, llvm::APInt(32, static_cast<int32_t>(val), true));
                break;
            }
            case 8 : {
                tmp = llvm::ConstantInt::get(context, llvm::APInt(64, val, true));
                break;
            }
            default : {
                break;
            }

        }
    }

    void visit_ConstantReal(const ASR::ConstantReal_t &x) {
        double val = std::atof(x.m_r);
        int a_kind = ((ASR::Real_t*)(&(x.m_type->base)))->m_kind;
        switch( a_kind ) {
            
            case 4 : {
                tmp = llvm::ConstantFP::get(context, llvm::APFloat((float)val));
                break;
            }
            case 8 : {
                tmp = llvm::ConstantFP::get(context, llvm::APFloat(val));
                break;
            }
            default : {
                break;
            }

        }
        
    }

    void visit_ConstantComplex(const ASR::ConstantComplex_t &x) {
        LFORTRAN_ASSERT(ASR::is_a<ASR::ConstantReal_t>(*x.m_re));
        LFORTRAN_ASSERT(ASR::is_a<ASR::ConstantReal_t>(*x.m_im));
        double re = std::atof(
            ASR::down_cast<ASR::ConstantReal_t>(x.m_re)->m_r);
        double im = std::atof(
            ASR::down_cast<ASR::ConstantReal_t>(x.m_im)->m_r);
        // TODO: assuming single precision
        llvm::Value *re2 = llvm::ConstantFP::get(context, llvm::APFloat((float)re));
        llvm::Value *im2 = llvm::ConstantFP::get(context, llvm::APFloat((float)im));
        tmp = complex_from_floats(re2, im2);
    }

    void visit_ConstantLogical(const ASR::ConstantLogical_t &x) {
        int val;
        if (x.m_value == true) {
            val = 1;
        } else {
            val = 0;
        }
        tmp = llvm::ConstantInt::get(context, llvm::APInt(1, val));
    }


    void visit_Str(const ASR::Str_t &x) {
        tmp = builder->CreateGlobalStringPtr(x.m_s);
    }

    inline void fetch_ptr(ASR::Variable_t* x) {
        uint32_t x_h = get_hash((ASR::asr_t*)x);
        LFORTRAN_ASSERT(llvm_symtab.find(x_h) != llvm_symtab.end());
        llvm::Value* x_v = llvm_symtab[x_h];
        tmp = builder->CreateLoad(x_v);
        tmp = builder->CreateLoad(tmp);
    }

    inline void fetch_val(ASR::Variable_t* x) {
        uint32_t x_h = get_hash((ASR::asr_t*)x);
        LFORTRAN_ASSERT(llvm_symtab.find(x_h) != llvm_symtab.end());
        llvm::Value* x_v = llvm_symtab[x_h];
        tmp = builder->CreateLoad(x_v);
    }

    inline void fetch_var(ASR::Variable_t* x) {
        switch( x->m_type->type ) {
            case ASR::ttypeType::IntegerPointer: {
                fetch_ptr(x);
                break;
            }
            case ASR::ttypeType::RealPointer: {
                fetch_ptr(x);
            }
            case ASR::ttypeType::ComplexPointer:
            case ASR::ttypeType::CharacterPointer:
            case ASR::ttypeType::LogicalPointer:
            case ASR::ttypeType::DerivedPointer: {
                break;
            }
            default: {
                fetch_val(x);
                break;
            }
        }
    }

    void visit_Var(const ASR::Var_t &x) {
        ASR::Variable_t *v = ASR::down_cast<ASR::Variable_t>(x.m_v);
        fetch_var(v);
    }

    inline int extract_kind_from_ttype_t(const ASR::ttype_t* curr_type) {
        if( curr_type == nullptr ) {
            return -1;
        }
        switch (curr_type->type) {
            case ASR::ttypeType::Real : {
                return ((ASR::Real_t*)(&(curr_type->base)))->m_kind;
            }
            case ASR::ttypeType::RealPointer : {
                return ((ASR::RealPointer_t*)(&(curr_type->base)))->m_kind;
            }
            case ASR::ttypeType::Integer : {
                return ((ASR::Integer_t*)(&(curr_type->base)))->m_kind;
            } 
            case ASR::ttypeType::IntegerPointer : {
                return ((ASR::IntegerPointer_t*)(&(curr_type->base)))->m_kind;
            }
            default : {
                return -1;
            }
        }
    }

    inline ASR::ttype_t* extract_ttype_t_from_expr(ASR::expr_t* expr) {
        ASR::asr_t* base = &(expr->base);
        switch( expr->type ) {
            case ASR::exprType::ConstantReal : {
                return ((ASR::ConstantReal_t*)base)->m_type;
            }
            case ASR::exprType::ConstantInteger : {
                return ((ASR::ConstantInteger_t*)base)->m_type;
            }
            case ASR::exprType::BinOp : {
                return ((ASR::BinOp_t*)base)->m_type;
            }
            default : {
                return nullptr;
            }
        }
    }

    void extract_kinds(const ASR::ImplicitCast_t& x, 
                       int& arg_kind, int& dest_kind)
    {   
        dest_kind = extract_kind_from_ttype_t(x.m_type);
        ASR::ttype_t* curr_type = extract_ttype_t_from_expr(x.m_arg);
        arg_kind = extract_kind_from_ttype_t(curr_type);
    }

    void visit_ImplicitCast(const ASR::ImplicitCast_t &x) {
        visit_expr(*x.m_arg);
        switch (x.m_kind) {
            case (ASR::cast_kindType::IntegerToReal) : {
                int a_kind = extract_kind_from_ttype_t(x.m_type);
                switch (a_kind) {
                    case 4 : {
                        tmp = builder->CreateSIToFP(tmp, llvm::Type::getFloatTy(context));
                        break;
                    }
                    case 8 : {
                        tmp = builder->CreateSIToFP(tmp, llvm::Type::getDoubleTy(context));
                        break;
                    }
                    default : {
                        throw SemanticError(R"""(Only 32 and 64 bit real kinds are implemented)""", 
                                            x.base.base.loc);
                    }
                }
                break;
            }
            case (ASR::cast_kindType::RealToInteger) : {
                tmp = builder->CreateFPToSI(tmp, llvm::Type::getInt32Ty(context));
                break;
            }
            case (ASR::cast_kindType::RealToComplex) : {
                llvm::Value *zero = llvm::ConstantFP::get(context,
                        llvm::APFloat((float)0.0));
                tmp = complex_from_floats(tmp, zero);
                break;
            }
            case (ASR::cast_kindType::IntegerToComplex) : {
                tmp = builder->CreateSIToFP(tmp, llvm::Type::getFloatTy(context));
                llvm::Value *zero = llvm::ConstantFP::get(context,
                        llvm::APFloat((float)0.0));
                tmp = complex_from_floats(tmp, zero);
                break;
            }
            case (ASR::cast_kindType::IntegerToLogical) : {
                tmp = builder->CreateICmpNE(tmp, builder->getInt32(0));
                break;
            }
            case (ASR::cast_kindType::RealToReal) : {
                int arg_kind = -1, dest_kind = -1;
                extract_kinds(x, arg_kind, dest_kind);
                if( arg_kind > 0 && dest_kind > 0 )
                {
                    if( arg_kind == 4 && dest_kind == 8 ) {
                        tmp = builder->CreateFPExt(tmp, llvm::Type::getDoubleTy(context));
                    } else if( arg_kind == 8 && dest_kind == 4 ) {
                        tmp = builder->CreateFPTrunc(tmp, llvm::Type::getFloatTy(context));
                    } else {
                        std::string msg = "Conversion from " + std::to_string(arg_kind) + 
                                          " to " + std::to_string(dest_kind) + " not implemented yet.";
                        throw CodeGenError(msg);
                    }
                }
                break;
            }
            case (ASR::cast_kindType::IntegerToInteger) : {
                int arg_kind = -1, dest_kind = -1;
                extract_kinds(x, arg_kind, dest_kind);
                if( arg_kind > 0 && dest_kind > 0 )
                {
                    if( arg_kind == 4 && dest_kind == 8 ) {
                        tmp = builder->CreateSExt(tmp, llvm::Type::getInt64Ty(context));
                    } else if( arg_kind == 8 && dest_kind == 4 ) {
                        tmp = builder->CreateTrunc(tmp, llvm::Type::getInt32Ty(context));
                    } else {
                        std::string msg = "Conversion from " + std::to_string(arg_kind) + 
                                          " to " + std::to_string(dest_kind) + " not implemented yet.";
                        throw CodeGenError(msg);
                    }
                }
                break;
            }
            default : throw CodeGenError("Cast kind not implemented");
        }
    }

    void visit_Print(const ASR::Print_t &x) {
        std::vector<llvm::Value *> args;
        std::vector<std::string> fmt;
        for (size_t i=0; i<x.n_values; i++) {
            this->visit_expr(*x.m_values[i]);
            ASR::expr_t *v = x.m_values[i];
            ASR::ttype_t *t = expr_type(v);
            if (t->type == ASR::ttypeType::Integer || 
                t->type == ASR::ttypeType::Logical || 
                t->type == ASR::ttypeType::IntegerPointer) {
                int a_kind = ((ASR::Integer_t*)(&(t->base)))->m_kind;
                switch( a_kind ) {
                    case 4 : {
                        fmt.push_back("%d");
                        break;
                    }
                    case 8 : {
                        fmt.push_back("%lld");
                        break;
                    }
                    default: {
                        throw SemanticError(R"""(Printing support is available only 
                                            for 32, and 64 bit integer kinds.)""", 
                                            x.base.base.loc);
                    }
                }
                args.push_back(tmp);
            } else if (t->type == ASR::ttypeType::Real || 
                       t->type == ASR::ttypeType::RealPointer ) {
                int a_kind = ((ASR::Real_t*)(&(t->base)))->m_kind;
                llvm::Value *d;
                switch( a_kind ) {
                    case 4 : {
                        // Cast float to double as a workaround for the fact that
                        // vprintf() seems to cast to double even for %f, which
                        // causes it to print 0.000000.
                        fmt.push_back("%f");
                        d = builder->CreateFPExt(tmp,
                        llvm::Type::getDoubleTy(context));
                        break;
                    }
                    case 8 : {
                        fmt.push_back("%lf");
                        d = builder->CreateFPExt(tmp,
                        llvm::Type::getDoubleTy(context));
                        break;
                    }
                    default: {
                        throw SemanticError(R"""(Printing support is available only 
                                            for 32, and 64 bit real kinds.)""", 
                                            x.base.base.loc);
                    }
                }
                args.push_back(d);
            } else if (t->type == ASR::ttypeType::Character) {
                fmt.push_back("%s");
                args.push_back(tmp);
            } else if (t->type == ASR::ttypeType::Complex) {
                fmt.push_back("(%f,%f)");
                llvm::Value *d = builder->CreateFPExt(complex_re(tmp),
                        llvm::Type::getDoubleTy(context));
                args.push_back(d);
                d = builder->CreateFPExt(complex_im(tmp),
                        llvm::Type::getDoubleTy(context));
                args.push_back(d);
            } else {
                throw LFortranException("Type not implemented");
            }
        }
        std::string fmt_str;
        for (size_t i=0; i<fmt.size(); i++) {
            fmt_str += fmt[i];
            if (i < fmt.size()-1) fmt_str += " ";
        }
        fmt_str += "\n";
        llvm::Value *fmt_ptr = builder->CreateGlobalStringPtr(fmt_str);
        std::vector<llvm::Value *> printf_args;
        printf_args.push_back(fmt_ptr);
        printf_args.insert(printf_args.end(), args.begin(), args.end());
        printf(context, *module, *builder, printf_args);
    }

    void visit_Stop(const ASR::Stop_t & /* x */) {
        llvm::Value *fmt_ptr = builder->CreateGlobalStringPtr("STOP\n");
        printf(context, *module, *builder, {fmt_ptr});
        int exit_code_int = 0;
        llvm::Value *exit_code = llvm::ConstantInt::get(context,
                llvm::APInt(32, exit_code_int));
        exit(context, *module, *builder, exit_code);
    }

    void visit_ErrorStop(const ASR::ErrorStop_t & /* x */) {
        llvm::Value *fmt_ptr = builder->CreateGlobalStringPtr("ERROR STOP\n");
        printf(context, *module, *builder, {fmt_ptr});
        int exit_code_int = 1;
        llvm::Value *exit_code = llvm::ConstantInt::get(context,
                llvm::APInt(32, exit_code_int));
        exit(context, *module, *builder, exit_code);
    }

    template <typename T>
    std::vector<llvm::Value*> convert_call_args(const T &x) {
        std::vector<llvm::Value *> args;
        for (size_t i=0; i<x.n_args; i++) {
            if (x.m_args[i]->type == ASR::exprType::Var) {
                ASR::Variable_t *arg = EXPR2VAR(x.m_args[i]);
                uint32_t h = get_hash((ASR::asr_t*)arg);
                tmp = llvm_symtab[h];
            } else {
                this->visit_expr(*x.m_args[i]);
                llvm::Value *value=tmp;
                llvm::Type *target_type;
                switch (expr_type(x.m_args[i])->type) {
                    case (ASR::ttypeType::Integer) :
                        target_type = llvm::Type::getInt32Ty(context);
                        break;
                    case (ASR::ttypeType::Real) :
                        target_type = llvm::Type::getFloatTy(context);
                        break;
                    case (ASR::ttypeType::Complex) :
                        target_type = complex_type;
                        break;
                    case (ASR::ttypeType::Character) :
                        throw CodeGenError("Character argument type not implemented yet in conversion");
                        break;
                    case (ASR::ttypeType::Logical) :
                        target_type = llvm::Type::getInt1Ty(context);
                        break;
                    case (ASR::ttypeType::Derived) :
                        throw CodeGenError("Derived type argument not implemented yet in conversion");
                        break;
                    default :
                        LFORTRAN_ASSERT(false);
                }
                llvm::AllocaInst *target = builder->CreateAlloca(
                    target_type, nullptr);
                builder->CreateStore(value, target);
                tmp = target;
            }
            args.push_back(tmp);
        }
        return args;
    }

    void visit_SubroutineCall(const ASR::SubroutineCall_t &x) {
        ASR::Subroutine_t *s = ASR::down_cast<ASR::Subroutine_t>(x.m_name);
        uint32_t h;
        if (s->m_abi == ASR::abiType::LFortranModule) {
            throw CodeGenError("Subroutine LFortran interfaces not implemented yet");
        } else if (s->m_abi == ASR::abiType::Interactive) {
            h = get_hash((ASR::asr_t*)s);
        } else if (s->m_abi == ASR::abiType::Source) {
            h = get_hash((ASR::asr_t*)s);
        } else {
            throw CodeGenError("External type not implemented yet.");
        }
        if (llvm_symtab_fn.find(h) == llvm_symtab_fn.end()) {
            throw CodeGenError("Subroutine code not generated for '"
                + std::string(s->m_name) + "'");
        }
        llvm::Function *fn = llvm_symtab_fn[h];
        std::vector<llvm::Value *> args = convert_call_args(x);
        builder->CreateCall(fn, args);
    }

    void visit_FuncCall(const ASR::FuncCall_t &x) {
        ASR::Function_t *s = ASR::down_cast<ASR::Function_t>(x.m_name);
        uint32_t h;
        if (s->m_abi == ASR::abiType::Source) {
            h = get_hash((ASR::asr_t*)s);
        } else if (s->m_abi == ASR::abiType::LFortranModule) {
            throw CodeGenError("Function LFortran interfaces not implemented yet");
        } else if (s->m_abi == ASR::abiType::Interactive) {
            h = get_hash((ASR::asr_t*)s);
        } else if (s->m_abi == ASR::abiType::Intrinsic) {
            if (all_intrinsics.empty()) {
                populate_intrinsics();
            }
            // We use an unordered map to get the O(n) operation time
            std::unordered_map<std::string, llvm::Function *>::const_iterator
                find_intrinsic = all_intrinsics.find(s->m_name);
            if (find_intrinsic == all_intrinsics.end()) {
                throw CodeGenError("Intrinsic not implemented yet.");
            } else {
                std::vector<llvm::Value *> args = convert_call_args(x);
                LFORTRAN_ASSERT(args.size() == 1);
                tmp = lfortran_intrinsic(find_intrinsic->second, args[0]);
                return;
            }
            h = get_hash((ASR::asr_t *)s);
        } else {
            throw CodeGenError("External type not implemented yet.");
        }
        if (llvm_symtab_fn.find(h) == llvm_symtab_fn.end()) {
            throw CodeGenError("Function code not generated for '"
                + std::string(s->m_name) + "'");
        }
        llvm::Function *fn = llvm_symtab_fn[h];
        std::vector<llvm::Value *> args = convert_call_args(x);
        tmp = builder->CreateCall(fn, args);
    }

    //!< Meant to be called only once
    void populate_intrinsics() {
        std::vector<std::string> supported = {
            "sin",  "cos",  "tan",  "sinh",  "cosh",  "tanh",
            "asin", "acos", "atan", "asinh", "acosh", "atanh"};

        for (auto sv : supported) {
            auto fname = "_lfortran_" + sv;
            llvm::Function *fn = module->getFunction(fname);
            if (!fn) {
              llvm::FunctionType *function_type =
                  llvm::FunctionType::get(llvm::Type::getVoidTy(context),
                                          {llvm::Type::getFloatTy(context),
                                           llvm::Type::getFloatPtrTy(context)},
                                          false);
              fn = llvm::Function::Create(
                  function_type, llvm::Function::ExternalLinkage, fname, *module);
            }
            all_intrinsics[sv] = fn;
        }
        return;
    }
};



std::unique_ptr<LLVMModule> asr_to_llvm(ASR::TranslationUnit_t &asr,
        llvm::LLVMContext &context, Allocator &al, std::string run_fn)
{
    ASRToLLVMVisitor v(context);
    pass_wrap_global_stmts_into_function(al, asr, run_fn);

    // Uncomment for debugging the ASR after the transformation
    // std::cout << pickle(asr) << std::endl;

    pass_replace_do_loops(al, asr);
    pass_replace_select_case(al, asr);
    v.visit_asr((ASR::asr_t&)asr);
    std::string msg;
    llvm::raw_string_ostream err(msg);
    if (llvm::verifyModule(*v.module, &err)) {
        std::string buf;
        llvm::raw_string_ostream os(buf);
        v.module->print(os, nullptr);
        std::cout << os.str();
        throw CodeGenError("asr_to_llvm: module failed verification. Error:\n"
            + err.str());
    };
    return std::make_unique<LLVMModule>(std::move(v.module));
}

} // namespace LFortran<|MERGE_RESOLUTION|>--- conflicted
+++ resolved
@@ -455,28 +455,25 @@
                     !v->m_intent) { 
                     switch (v->m_type->type) {
                         case (ASR::ttypeType::Integer) : {
-<<<<<<< HEAD
                             T* x_type = down_cast<T>(x->m_type);
                             int n_dims = x_type->n_dims;
                             if( n_dims > 0 ) {
                                 int a_kind = down_cast<T>(x->m_type)->m_kind;
                                 type = array_info.get_array_type(x->m_type->type, a_kind, n_dims)
                             } else {
-                                type = llvm::Type::getFloatInt64Ty(context);
-=======
-                            int a_kind = down_cast<ASR::Integer_t>(v->m_type)->m_kind;
-                            switch( a_kind )
-                            {
-                                case 4:
-                                    type = llvm::Type::getInt32Ty(context);
-                                    break;
-                                case 8:
-                                    type = llvm::Type::getInt64Ty(context);
-                                    break;
-                                default:
-                                    throw SemanticError("Only 32 and 64 bits real kinds are supported.", 
-                                                        x.base.base.loc);
->>>>>>> 57dc410b
+                                int a_kind = down_cast<ASR::Integer_t>(v->m_type)->m_kind;
+                                switch( a_kind )
+                                {
+                                    case 4:
+                                        type = llvm::Type::getInt32Ty(context);
+                                        break;
+                                    case 8:
+                                        type = llvm::Type::getInt64Ty(context);
+                                        break;
+                                    default:
+                                        throw SemanticError("Only 32 and 64 bits real kinds are supported.", 
+                                                            x.base.base.loc);
+                                }
                             }
                             break;
                         }
