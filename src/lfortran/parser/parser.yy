--- conflicted
+++ resolved
@@ -1004,12 +1004,7 @@
     | id "[" coarray_comp_decl_list "]" {
             $$ = VAR_SYM_CODIM($1, $3.p, $3.n, None, @$); }
     | id "(" array_comp_decl_list ")" "[" coarray_comp_decl_list "]" {
-<<<<<<< HEAD
-            VAR_SYM4($$, $1, $3.p, $3.n, $6.p, $6.n, None, @$); }
-    | KW_OPERATOR "(" TK_DEF_OP ")" { VAR_SYM5($$, $3, None, @$); }
-=======
             $$ = VAR_SYM_DIM_CODIM($1, $3.p, $3.n, $6.p, $6.n, None, @$); }
->>>>>>> 26440d55
 
 // TODO: is this needed? It seems it should go somewheer else
 /*
