--- conflicted
+++ resolved
@@ -4,11 +4,7 @@
 %param {LFortran::Parser &p}
 %locations
 %glr-parser
-<<<<<<< HEAD
-%expect    483 // shift/reduce conflicts
-=======
 %expect    485 // shift/reduce conflicts
->>>>>>> dad09fc2
 %expect-rr 81  // reduce/reduce conflicts
 
 // Uncomment this to get verbose error messages
