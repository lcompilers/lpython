--- conflicted
+++ resolved
@@ -271,67 +271,6 @@
 #define LETTER_SPEC2(a, b, l) make_LetterSpec_t(p.m_a, l, \
         name2char(a), name2char(b))
 
-<<<<<<< HEAD
-#define VAR_SYM(xout, xname, xdimp, xdimn, xinit, xsym, xloc) \
-            xout = p.m_a.allocate<var_sym_t>(1); \
-            xout->loc = xloc; \
-            xout->m_name = name2char(xname); \
-            xout->m_dim = xdimp; \
-            xout->n_dim = xdimn; \
-            xout->m_codim = nullptr; \
-            xout->n_codim = 0; \
-            xout->m_initializer = down_cast<expr_t>(xinit); \
-            xout->m_sym = symbolType::xsym; \
-            xout->m_defop = nullptr;
-
-#define VAR_SYM2(xout, xname, xdimp, xdimn, xsym, xloc) \
-            xout = p.m_a.allocate<var_sym_t>(1); \
-            xout->loc = xloc; \
-            xout->m_name = name2char(xname); \
-            xout->m_dim = xdimp; \
-            xout->n_dim = xdimn; \
-            xout->m_codim = nullptr; \
-            xout->n_codim = 0; \
-            xout->m_initializer = nullptr; \
-            xout->m_sym = symbolType::xsym; \
-            xout->m_defop = nullptr;
-
-#define VAR_SYM3(xout, xname, xcodimp, xcodimn, xsym, xloc) \
-            xout = p.m_a.allocate<var_sym_t>(1); \
-            xout->loc = xloc; \
-            xout->m_name = name2char(xname); \
-            xout->m_dim = nullptr; \
-            xout->n_dim = 0; \
-            xout->m_codim = xcodimp; \
-            xout->n_codim = xcodimn; \
-            xout->m_initializer = nullptr; \
-            xout->m_sym = symbolType::xsym; \
-            xout->m_defop = nullptr;
-
-#define VAR_SYM4(xout, xname, xdimp, xdimn, xcodimp, xcodimn, xsym, xloc) \
-            xout = p.m_a.allocate<var_sym_t>(1); \
-            xout->loc = xloc; \
-            xout->m_name = name2char(xname); \
-            xout->m_dim = xdimp; \
-            xout->n_dim = xdimn; \
-            xout->m_codim = xcodimp; \
-            xout->n_codim = xcodimn; \
-            xout->m_initializer = nullptr; \
-            xout->m_sym = symbolType::xsym; \
-            xout->m_defop = nullptr;
-
-#define VAR_SYM5(xout, xdefop, xsym, xloc) \
-            xout = p.m_a.allocate<var_sym_t>(1); \
-            xout->loc = xloc; \
-            xout->m_name = nullptr; \
-            xout->m_dim = nullptr; \
-            xout->n_dim = 0; \
-            xout->m_codim = nullptr; \
-            xout->n_codim = 0; \
-            xout->m_initializer = nullptr; \
-            xout->m_sym = symbolType::xsym; \
-            xout->m_defop = def_op_to_str(p.m_a, xdefop);
-=======
 static inline var_sym_t* VARSYM(Allocator &al, Location &l,
         char* name, dimension_t* dim, size_t n_dim,
         codimension_t* codim, size_t n_codim, expr_t* init,
@@ -360,7 +299,6 @@
 #define VAR_SYM_DIM_CODIM(name, dim, n_dim, codim, n_codim, sym, loc) \
         VARSYM(p.m_a, loc, name2char(name), \
         dim, n_dim, codim, n_codim, nullptr, sym)
->>>>>>> 26440d55
 
 static inline expr_t** DIMS2EXPRS(Allocator &al, const Vec<FnArg> &d)
 {
