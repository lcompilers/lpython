--- conflicted
+++ resolved
@@ -1840,8 +1840,7 @@
         arg_vec.reserve(al, x.n_args);
         for( size_t i = 0; i < x.n_args; i++ ) {
             this->visit_expr(*(x.m_args[i].m_end));
-<<<<<<< HEAD
-            ASR::expr_t* tmp_expr = EXPR(tmp);
+            ASR::expr_t* tmp_expr = LFortran::ASRUtils::EXPR(tmp);
             if( tmp_expr->type != ASR::exprType::Var ) {
                 throw SemanticError("Only an allocatable variable symbol "
                                     "can be deallocated.", 
@@ -1849,7 +1848,7 @@
             } else {
                 const ASR::Var_t* tmp_var = ASR::down_cast<ASR::Var_t>(tmp_expr);
                 ASR::symbol_t* tmp_sym = tmp_var->m_v;
-                if( symbol_get_past_external(tmp_sym)->type != ASR::symbolType::Variable ) {
+                if( LFortran::ASRUtils::symbol_get_past_external(tmp_sym)->type != ASR::symbolType::Variable ) {
                     throw SemanticError("Only an allocatable variable symbol "
                                         "can be deallocated.", 
                                         tmp_expr->base.loc);
@@ -1863,9 +1862,6 @@
                     arg_vec.push_back(al, tmp_sym);
                 }
             }
-=======
-            arg_vec.push_back(al, LFortran::ASRUtils::EXPR(tmp));
->>>>>>> 551b424f
         }
         tmp = ASR::make_ExplicitDeallocate_t(al, x.base.base.loc,
                                             arg_vec.p, arg_vec.size());
