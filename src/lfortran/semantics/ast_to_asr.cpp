--- conflicted
+++ resolved
@@ -1019,17 +1019,15 @@
         if (assgnd_access.count(sym_name)) {
             s_access = assgnd_access[sym_name];
         }
-<<<<<<< HEAD
         ASR::abiType abi_type;
         std::vector<std::string> intrinsics = {std::string("lbound")};
         for( std::string& func_name: intrinsics ) {
             if( sym_name == func_name ) {
                 abi_type = ASR::abiType::Intrinsic;
             }
-=======
+        }
         if (is_interface) {
             deftype = ASR::deftypeType::Interface;
->>>>>>> 93ee32e2
         }
         asr = ASR::make_Function_t(
             al, x.base.base.loc,
@@ -1040,11 +1038,7 @@
             /* a_body */ nullptr,
             /* n_body */ 0,
             /* a_return_var */ EXPR(return_var_ref),
-<<<<<<< HEAD
-            abi_type, s_access);
-=======
-            ASR::abiType::Source, s_access, deftype);
->>>>>>> 93ee32e2
+            abi_type, s_access, deftype);
         if (parent_scope->scope.find(sym_name) != parent_scope->scope.end()) {
             ASR::symbol_t *f1 = parent_scope->scope[sym_name];
             ASR::Function_t *f2 = ASR::down_cast<ASR::Function_t>(f1);
