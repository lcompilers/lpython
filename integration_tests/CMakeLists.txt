--- conflicted
+++ resolved
@@ -606,14 +606,9 @@
 RUN(NAME test_import_05      LABELS cpython llvm llvm_jit c wasm wasm_x86 wasm_x64)
 RUN(NAME test_import_06      LABELS cpython llvm llvm_jit)
 RUN(NAME test_import_07      LABELS cpython llvm llvm_jit c)
-<<<<<<< HEAD
+RUN(NAME test_import_08      LABELS cpython llvm)
 # RUN(NAME test_math           LABELS cpython llvm llvm_jit NOFAST)
 # RUN(NAME test_membership_01  LABELS cpython llvm)
-=======
-RUN(NAME test_import_08      LABELS cpython llvm)
-RUN(NAME test_math           LABELS cpython llvm llvm_jit NOFAST)
-RUN(NAME test_membership_01  LABELS cpython llvm)
->>>>>>> 635ed202
 RUN(NAME test_numpy_01       LABELS cpython llvm llvm_jit c)
 RUN(NAME test_numpy_02       LABELS cpython llvm llvm_jit c)
 RUN(NAME test_numpy_03       LABELS cpython llvm llvm_jit c)
