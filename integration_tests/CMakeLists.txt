--- conflicted
+++ resolved
@@ -575,11 +575,10 @@
 RUN(NAME structs_24          LABELS cpython llvm c)
 RUN(NAME structs_25          LABELS cpython llvm c)
 RUN(NAME structs_26          LABELS cpython llvm c)
-<<<<<<< HEAD
+RUN(NAME structs_27          LABELS cpython llvm c)
+
 RUN(NAME symbolics_01        LABELS cpython_sym c_sym)
-=======
-RUN(NAME structs_27          LABELS cpython llvm c)
->>>>>>> d0b957d3
+
 RUN(NAME sizeof_01           LABELS llvm c
         EXTRAFILES sizeof_01b.c)
 RUN(NAME sizeof_02           LABELS cpython llvm c)
