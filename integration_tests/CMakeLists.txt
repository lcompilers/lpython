cmake_minimum_required(VERSION 3.5 FATAL_ERROR)

project(lpython_tests C)

if (NOT CMAKE_BUILD_TYPE)
    set(CMAKE_BUILD_TYPE Debug
        CACHE STRING "Build type (Debug, Release)" FORCE)
endif ()
if (NOT (CMAKE_BUILD_TYPE STREQUAL "Debug" OR
        CMAKE_BUILD_TYPE STREQUAL "Release"))
    message("${CMAKE_BUILD_TYPE}")
    message(FATAL_ERROR "CMAKE_BUILD_TYPE must be one of: Debug, Release (current value: '${CMAKE_BUILD_TYPE}')")
endif ()

set(KIND no CACHE STRING "Type of Test")

find_program(LPYTHON NAMES lpython)

execute_process(COMMAND ${LPYTHON} --get-rtl-header-dir
    OUTPUT_VARIABLE LPYTHON_RTL_HEADER_DIR
    OUTPUT_STRIP_TRAILING_WHITESPACE
    )
execute_process(COMMAND ${LPYTHON} --get-rtl-dir
    OUTPUT_VARIABLE LPYTHON_RTL_DIR
    OUTPUT_STRIP_TRAILING_WHITESPACE
    )

find_path(LPYTHON_RTLIB_DIR lfortran_intrinsics.h
    HINTS ${LPYTHON_RTL_HEADER_DIR})
find_library(LPYTHON_RTLIB_LIBRARY lpython_runtime_static
    HINTS ${LPYTHON_RTL_DIR})
add_library(lpython_rtlib INTERFACE IMPORTED)
set_property(TARGET lpython_rtlib PROPERTY INTERFACE_INCLUDE_DIRECTORIES
    ${LPYTHON_RTLIB_DIR})
set_property(TARGET lpython_rtlib PROPERTY INTERFACE_LINK_LIBRARIES
    ${LPYTHON_RTLIB_LIBRARY})
target_link_libraries(lpython_rtlib INTERFACE m)

find_package(Python COMPONENTS Development)
message("\n")
message("System has the Python development artifacts: ${Python_Development_FOUND}")
message("The Python include directories: ${Python_INCLUDE_DIRS}")
message("The Python libraries: ${Python_LIBRARIES}")
message("The Python library directories: ${Python_LIBRARY_DIRS}")
message("The Python runtime library directories: ${Python_RUNTIME_LIBRARY_DIRS}")
message("Python version: ${Python_VERSION}")

enable_testing()

message("\n")
message("Configuration results")
message("---------------------")
message("C compiler      : ${CMAKE_C_COMPILER}")
message("Build type: ${CMAKE_BUILD_TYPE}")
if (CMAKE_BUILD_TYPE STREQUAL "Debug")
    message("C compiler flags      : ${CMAKE_C_FLAGS_DEBUG}")
else ()
    message("C compiler flags      : ${CMAKE_C_FLAGS_RELEASE}")
endif ()
message("Installation prefix: ${CMAKE_INSTALL_PREFIX}")
message("KIND: ${KIND}")
message("LPYTHON: ${LPYTHON}")
message("LPYTHON_RTLIB_DIR: ${LPYTHON_RTLIB_DIR}")
message("LPYTHON_RTLIB_LIBRARY: ${LPYTHON_RTLIB_LIBRARY}")


macro(RUN_UTIL RUN_FAIL RUN_NAME RUN_FILE_NAME RUN_IMPORT_PATH RUN_LABELS RUN_ENABLE_CPYTHON RUN_EXTRAFILES RUN_EXTRA_ARGS)
    set(fail ${${RUN_FAIL}})
    set(name ${${RUN_NAME}})
    set(file_name ${${RUN_FILE_NAME}})
    set(import_path ${${RUN_IMPORT_PATH}})
    set(labels ${${RUN_LABELS}})
    set(run_enable_cpython ${${RUN_ENABLE_CPYTHON}})
    set(extra_files ${${RUN_EXTRAFILES}})
    set(extra_args ${${RUN_EXTRA_ARGS}})

    if (NOT name)
        message(FATAL_ERROR "Must specify the NAME argument")
    endif()

    if (${KIND} IN_LIST labels)
        if (KIND STREQUAL "llvm")
            if (import_path)
                add_custom_command(
                    OUTPUT ${name}.o
                    COMMAND ${LPYTHON} -c -I ${CMAKE_CURRENT_SOURCE_DIR}/${import_path} ${extra_args} ${CMAKE_CURRENT_SOURCE_DIR}/${file_name}.py -o ${name}.o
                    DEPENDS ${CMAKE_CURRENT_SOURCE_DIR}/${file_name}.py
                    VERBATIM)
            else ()
                add_custom_command(
                    OUTPUT ${name}.o
                    COMMAND ${LPYTHON} -c ${extra_args} ${CMAKE_CURRENT_SOURCE_DIR}/${file_name}.py -o ${name}.o
                    DEPENDS ${CMAKE_CURRENT_SOURCE_DIR}/${file_name}.py
                    VERBATIM)
            endif()
            add_executable(${name} ${name}.o ${extra_files})
            set_target_properties(${name} PROPERTIES LINKER_LANGUAGE C)
            target_link_libraries(${name} lpython_rtlib)
            add_test(${name} ${CMAKE_CURRENT_BINARY_DIR}/${name})
            if (labels)
                set_tests_properties(${name} PROPERTIES LABELS "${labels}")
            endif()
            if (${fail})
                set_tests_properties(${name} PROPERTIES WILL_FAIL TRUE)
            endif()
        elseif(KIND STREQUAL "c")
            if (import_path)
                add_custom_command(
                    OUTPUT ${name}.c
                    COMMAND ${LPYTHON} ${extra_args} -I ${CMAKE_CURRENT_SOURCE_DIR}/${import_path} --show-c ${CMAKE_CURRENT_SOURCE_DIR}/${file_name}.py > ${name}.c
                    DEPENDS ${CMAKE_CURRENT_SOURCE_DIR}/${file_name}.py
                    VERBATIM)
            else ()
                add_custom_command(
                    OUTPUT ${name}.c
                    COMMAND ${LPYTHON} ${extra_args} --show-c ${CMAKE_CURRENT_SOURCE_DIR}/${file_name}.py > ${name}.c
                    DEPENDS ${CMAKE_CURRENT_SOURCE_DIR}/${file_name}.py
                    VERBATIM)
            endif()

            add_executable(${name} ${name}.c ${extra_files})
            target_include_directories(${name} PRIVATE ${CMAKE_SOURCE_DIR})
            set_target_properties(${name} PROPERTIES LINKER_LANGUAGE C)
            target_link_libraries(${name} lpython_rtlib)
            if (run_enable_cpython)
                target_link_libraries(${name} Python::Python)
                if (extra_files)
                    file(COPY ${CMAKE_CURRENT_SOURCE_DIR}/${extra_files} DESTINATION ${CMAKE_CURRENT_BINARY_DIR})
                endif()
            endif()
            add_test(${name} ${CMAKE_CURRENT_BINARY_DIR}/${name})
            if (labels)
                set_tests_properties(${name} PROPERTIES LABELS "${labels}")
            endif()
            if (${fail})
                set_tests_properties(${name} PROPERTIES WILL_FAIL TRUE)
            endif()
        elseif(KIND STREQUAL "cpython")
            # CPython test
            if (extra_files)
                set(PY_MOD "${name}_mod")
                add_library(${PY_MOD} SHARED ${extra_files})
                set_target_properties(${PY_MOD} PROPERTIES LINKER_LANGUAGE C)
            else()
                set(PY_MOD "")
            endif()

            add_test(${name} python ${CMAKE_CURRENT_SOURCE_DIR}/${file_name}.py)
            set_tests_properties(${name} PROPERTIES
                ENVIRONMENT "PYTHONPATH=${CMAKE_SOURCE_DIR}/../src/runtime/lpython:${CMAKE_SOURCE_DIR}/..;LPYTHON_PY_MOD_NAME=${PY_MOD};LPYTHON_PY_MOD_PATH=${CMAKE_CURRENT_BINARY_DIR}")
            if (labels)
                set_tests_properties(${name} PROPERTIES LABELS "${labels}")
            endif()
            if (${fail})
                set_tests_properties(${name} PROPERTIES WILL_FAIL TRUE)
            endif()
        elseif(KIND STREQUAL "x86")
            # x86 test
            add_custom_command(
                OUTPUT ${name}.x86
                COMMAND ${LPYTHON} ${extra_args} --backend x86 ${CMAKE_CURRENT_SOURCE_DIR}/${file_name}.py -o ${name}.x86
                DEPENDS ${CMAKE_CURRENT_SOURCE_DIR}/${file_name}.py
                VERBATIM
            )
            add_custom_target(${name} ALL
            DEPENDS ${CMAKE_CURRENT_BINARY_DIR}/${name}.x86)
            add_test(${name} ${CMAKE_CURRENT_BINARY_DIR}/${name}.x86)
            if (labels)
                set_tests_properties(${name} PROPERTIES LABELS "${labels}")
            endif()
            if (${fail})
                set_tests_properties(${name} PROPERTIES WILL_FAIL TRUE)
            endif()
        elseif(KIND STREQUAL "wasm_x86")
            # wasm_to_x86 test
            add_custom_command(
                OUTPUT ${name}.x86
                COMMAND ${LPYTHON} ${extra_args} --backend wasm_x86 ${CMAKE_CURRENT_SOURCE_DIR}/${file_name}.py -o ${name}.x86
                DEPENDS ${CMAKE_CURRENT_SOURCE_DIR}/${file_name}.py
                VERBATIM
            )
            add_custom_target(${name} ALL
            DEPENDS ${CMAKE_CURRENT_BINARY_DIR}/${name}.x86)
            add_test(${name} ${CMAKE_CURRENT_BINARY_DIR}/${name}.x86)
            if (labels)
                set_tests_properties(${name} PROPERTIES LABELS "${labels}")
            endif()
            if (${fail})
                set_tests_properties(${name} PROPERTIES WILL_FAIL TRUE)
            endif()
        elseif(KIND STREQUAL "wasm_x64")
            # wasm_to_x64 test
            add_custom_command(
                OUTPUT ${name}.x64
                COMMAND ${LPYTHON} ${extra_args} --backend wasm_x64 ${CMAKE_CURRENT_SOURCE_DIR}/${file_name}.py -o ${name}.x64
                DEPENDS ${CMAKE_CURRENT_SOURCE_DIR}/${file_name}.py
                VERBATIM
            )
            add_custom_target(${name} ALL
            DEPENDS ${CMAKE_CURRENT_BINARY_DIR}/${name}.x64)
            add_test(${name} ${CMAKE_CURRENT_BINARY_DIR}/${name}.x64)
            if (labels)
                set_tests_properties(${name} PROPERTIES LABELS "${labels}")
            endif()
            if (${fail})
                set_tests_properties(${name} PROPERTIES WILL_FAIL TRUE)
            endif()
        elseif(KIND STREQUAL "wasm")
            # wasm test
            execute_process(COMMAND ${LPYTHON} ${extra_args} --backend wasm ${CMAKE_CURRENT_SOURCE_DIR}/${file_name}.py -o ${name})

            find_program(WASM_EXEC_RUNTIME node)
            execute_process(COMMAND "${WASM_EXEC_RUNTIME}" --version
                            OUTPUT_VARIABLE WASM_EXEC_VERSION
                            OUTPUT_STRIP_TRAILING_WHITESPACE)
            string(COMPARE GREATER_EQUAL "${WASM_EXEC_VERSION}"
                                    "v16.0.0" IS_NODE_ABOVE_16)

            if (NOT IS_NODE_ABOVE_16)
                message(STATUS "${WASM_EXEC_RUNTIME} version: ${WASM_EXEC_VERSION}")
                set(WASM_EXEC_FLAGS "--experimental-wasm-bigint")
            endif()
            set(WASM_EXEC_FLAGS ${WASM_EXEC_FLAGS} "--experimental-wasi-unstable-preview1")
            add_test(${name} ${WASM_EXEC_RUNTIME} ${WASM_EXEC_FLAGS} ${CMAKE_CURRENT_BINARY_DIR}/${name}.js)
            if (labels)
                set_tests_properties(${name} PROPERTIES LABELS "${labels}")
            endif()
            if (${fail})
                set_tests_properties(${name} PROPERTIES WILL_FAIL TRUE)
            endif()
        endif()
    endif()
endmacro(RUN_UTIL)

macro(RUN)
    set(options FAIL NOFAST ENABLE_CPYTHON)
    set(oneValueArgs NAME IMPORT_PATH)
    set(multiValueArgs LABELS EXTRAFILES)
    cmake_parse_arguments(RUN "${options}" "${oneValueArgs}"
                        "${multiValueArgs}" ${ARGN} )

    set(RUN_EXTRA_ARGS "")
    set(RUN_FILE_NAME ${RUN_NAME})

    if (RUN_ENABLE_CPYTHON)
        set(RUN_EXTRA_ARGS ${RUN_EXTRA_ARGS} --enable-cpython)
    endif()

    RUN_UTIL(RUN_FAIL RUN_NAME RUN_FILE_NAME RUN_IMPORT_PATH RUN_LABELS RUN_ENABLE_CPYTHON RUN_EXTRAFILES RUN_EXTRA_ARGS)

    if (NOT RUN_NOFAST)
        set(RUN_EXTRA_ARGS ${RUN_EXTRA_ARGS} --fast)
        set(RUN_NAME "${RUN_NAME}_FAST")
        list(REMOVE_ITEM RUN_LABELS cpython) # remove cpython from --fast test
        RUN_UTIL(RUN_FAIL RUN_NAME RUN_FILE_NAME RUN_IMPORT_PATH RUN_LABELS RUN_ENABLE_CPYTHON RUN_EXTRAFILES RUN_EXTRA_ARGS)
    endif()
endmacro(RUN)

# only compiles till object file
# to make sure that the generated code is syntactically correct
# but we cannot generate an executable due to --disable-main option enabled.
macro(COMPILE)
    set(options FAIL)
    set(oneValueArgs NAME IMPORT_PATH)
    set(multiValueArgs LABELS EXTRAFILES)
    cmake_parse_arguments(COMPILE "${options}" "${oneValueArgs}"
                          "${multiValueArgs}" ${ARGN} )
    set(name ${COMPILE_NAME})
    set(import_path ${COMPILE_IMPORT_PATH})
    if (NOT name)
        message(FATAL_ERROR "Must specify the NAME argument")
    endif()

    if (${KIND} IN_LIST COMPILE_LABELS)
        if (KIND STREQUAL "llvm")
            if (import_path)
                add_custom_command(
                    OUTPUT ${name}.o
                    COMMAND ${LPYTHON} --disable-main -c -I ${CMAKE_CURRENT_SOURCE_DIR}/${import_path} ${CMAKE_CURRENT_SOURCE_DIR}/${name}.py -o ${name}.o
                    DEPENDS ${CMAKE_CURRENT_SOURCE_DIR}/${name}.py
                    VERBATIM)
            else ()
                add_custom_command(
                    OUTPUT ${name}.o
                    COMMAND ${LPYTHON} --disable-main -c ${CMAKE_CURRENT_SOURCE_DIR}/${name}.py -o ${name}.o
                    DEPENDS ${CMAKE_CURRENT_SOURCE_DIR}/${name}.py
                    VERBATIM)
            endif()

            add_library(${name} OBJECT ${name}.o)
        elseif(KIND STREQUAL "c")
            if (import_path)
                add_custom_command(
                    OUTPUT ${name}.c
                    COMMAND ${LPYTHON} --disable-main -I ${CMAKE_CURRENT_SOURCE_DIR}/${import_path} --show-c ${CMAKE_CURRENT_SOURCE_DIR}/${name}.py > ${name}.c
                    DEPENDS ${CMAKE_CURRENT_SOURCE_DIR}/${name}.py
                    VERBATIM)
            else ()
                add_custom_command(
                    OUTPUT ${name}.c
                    COMMAND ${LPYTHON} --disable-main --show-c ${CMAKE_CURRENT_SOURCE_DIR}/${name}.py > ${name}.c
                    DEPENDS ${CMAKE_CURRENT_SOURCE_DIR}/${name}.py
                    VERBATIM)
            endif()

            add_library(${name} OBJECT ${name}.c)
            target_link_libraries(${name} lpython_rtlib)
        elseif(KIND STREQUAL "cpython")
            # CPython test
            set(PY_MOD "")

            add_test(${name} python ${CMAKE_CURRENT_SOURCE_DIR}/${name}.py)
            set_tests_properties(${name} PROPERTIES
                ENVIRONMENT "PYTHONPATH=${CMAKE_SOURCE_DIR}/../src/runtime/lpython:${CMAKE_SOURCE_DIR}/..;LPYTHON_PY_MOD_NAME=${PY_MOD};LPYTHON_PY_MOD_PATH=${CMAKE_CURRENT_BINARY_DIR}")
            if (RUN_LABELS)
                set_tests_properties(${name} PROPERTIES LABELS "${RUN_LABELS}")
            endif()
            if (${RUN_FAIL})
                set_tests_properties(${name} PROPERTIES WILL_FAIL TRUE)
            endif()
        endif()
    endif()
endmacro(COMPILE)


# Test zero and non-zero exit code and assert statements
RUN(NAME array_01_decl            LABELS cpython llvm c)
RUN(NAME array_02_decl            LABELS cpython llvm c)
RUN(NAME array_03_decl            LABELS cpython llvm c)
RUN(NAME variable_decl_01         LABELS cpython llvm c)
RUN(NAME variable_decl_02         LABELS cpython llvm c)
RUN(NAME variable_decl_03         LABELS cpython llvm c)
RUN(NAME array_expr_01            LABELS cpython llvm c)
RUN(NAME array_expr_02            LABELS cpython llvm c NOFAST)
RUN(NAME array_size_01            LABELS cpython llvm c)
RUN(NAME array_size_02            LABELS cpython llvm c)
RUN(NAME array_01            LABELS cpython llvm wasm c)
RUN(NAME array_02            LABELS cpython wasm c)
RUN(NAME array_03            LABELS cpython llvm c)
RUN(NAME bindc_01            LABELS cpython llvm c)
RUN(NAME bindc_02            LABELS cpython llvm c)
RUN(NAME bindc_04            LABELS llvm c NOFAST)
RUN(NAME bindc_07            LABELS cpython llvm c NOFAST)
RUN(NAME bindc_08            LABELS cpython llvm c)
RUN(NAME bindc_09            LABELS cpython llvm c)
RUN(NAME exit_01             LABELS cpython llvm c NOFAST)
RUN(NAME exit_02     FAIL    LABELS cpython llvm c NOFAST)
RUN(NAME exit_03             LABELS cpython llvm c wasm wasm_x86 wasm_x64)
RUN(NAME exit_04     FAIL    LABELS cpython llvm c wasm wasm_x86 wasm_x64)
RUN(NAME exit_01b            LABELS cpython llvm c wasm wasm_x86 wasm_x64)
RUN(NAME exit_02b    FAIL    LABELS cpython llvm c wasm wasm_x86 wasm_x64)
RUN(NAME exit_02c    FAIL    LABELS cpython llvm c)

# Test all four backends
RUN(NAME print_01            LABELS cpython llvm c wasm) # wasm not yet supports sep and end keywords
RUN(NAME print_03            LABELS x86 c wasm wasm_x86 wasm_x64) # simple test case specifically for x86, wasm_x86 and wasm_x64
RUN(NAME print_04            LABELS cpython llvm c)
RUN(NAME print_06            LABELS cpython llvm c)
RUN(NAME print_05            LABELS cpython llvm c wasm wasm_x64)
RUN(NAME print_float         LABELS cpython llvm c wasm wasm_x64)
<<<<<<< HEAD
RUN(NAME print_list_tuple_01    LABELS cpython llvm c)
RUN(NAME print_list_tuple_02    LABELS cpython llvm c)
RUN(NAME print_list_tuple_03    LABELS cpython llvm c)
=======
RUN(NAME print_list_tuple_01    LABELS cpython llvm c NOFAST)
RUN(NAME print_list_tuple_02    LABELS cpython llvm c NOFAST)
>>>>>>> 528a7309

# CPython and LLVM
RUN(NAME const_01            LABELS cpython llvm c)
RUN(NAME const_02            LABELS cpython llvm c)
RUN(NAME const_03            LABELS cpython llvm c
        EXTRAFILES const_03b.c)
RUN(NAME const_04            LABELS cpython llvm c)
RUN(NAME expr_01             LABELS cpython llvm c wasm wasm_x64)
RUN(NAME expr_02             LABELS cpython llvm c wasm wasm_x64)
RUN(NAME expr_03             LABELS cpython llvm c wasm wasm_x64)
RUN(NAME expr_04             LABELS cpython llvm c wasm NOFAST)
RUN(NAME expr_05             LABELS cpython llvm c NOFAST)
RUN(NAME expr_06             LABELS cpython llvm c NOFAST)
RUN(NAME expr_07             LABELS cpython llvm c)
RUN(NAME expr_08             LABELS llvm c NOFAST)
RUN(NAME expr_09             LABELS cpython llvm c)
RUN(NAME expr_10             LABELS cpython llvm c)
RUN(NAME expr_11             LABELS cpython llvm c wasm)
RUN(NAME expr_12             LABELS llvm c)
RUN(NAME expr_13             LABELS llvm c
        EXTRAFILES expr_13b.c NOFAST)
RUN(NAME expr_14             LABELS cpython llvm c)
RUN(NAME expr_15             LABELS cpython llvm c)
RUN(NAME expr_16             LABELS cpython c)

RUN(NAME expr_01u            LABELS cpython llvm c NOFAST)
RUN(NAME expr_02u            LABELS cpython llvm c NOFAST)
RUN(NAME expr_03u            LABELS cpython llvm c NOFAST)

RUN(NAME loop_01             LABELS cpython llvm c)
RUN(NAME loop_02             LABELS cpython llvm c wasm wasm_x86 wasm_x64)
RUN(NAME loop_03             LABELS cpython llvm c wasm wasm_x64)
RUN(NAME loop_04             LABELS cpython llvm c)
RUN(NAME loop_05             LABELS cpython llvm c)
RUN(NAME if_01               LABELS cpython llvm c wasm wasm_x86 wasm_x64)
RUN(NAME if_02               LABELS cpython llvm c wasm wasm_x86 wasm_x64)
RUN(NAME if_03    FAIL       LABELS cpython llvm c NOFAST)
RUN(NAME print_02            LABELS cpython llvm c)
RUN(NAME test_types_01       LABELS cpython llvm c)
RUN(NAME test_types_02       LABELS cpython llvm c wasm)
RUN(NAME test_str_01         LABELS cpython llvm c)
RUN(NAME test_str_02         LABELS cpython llvm c)
RUN(NAME test_str_03         LABELS cpython llvm c)
RUN(NAME test_list_01        LABELS cpython llvm c)
RUN(NAME test_list_02        LABELS cpython llvm c)
RUN(NAME test_list_03        LABELS cpython llvm c NOFAST)
RUN(NAME test_list_04        LABELS cpython llvm c NOFAST)
RUN(NAME test_list_05        LABELS cpython llvm c NOFAST)
RUN(NAME test_list_06        LABELS cpython llvm c)
RUN(NAME test_list_07        LABELS cpython llvm c NOFAST)
RUN(NAME test_list_08        LABELS cpython llvm c NOFAST)
RUN(NAME test_list_09        LABELS cpython llvm c NOFAST)
RUN(NAME test_list_10        LABELS cpython llvm c NOFAST)
RUN(NAME test_list_11        LABELS cpython llvm c)
RUN(NAME test_list_section   LABELS cpython llvm c NOFAST)
RUN(NAME test_list_count     LABELS cpython llvm)
RUN(NAME test_list_index     LABELS cpython llvm)
RUN(NAME test_list_reverse   LABELS cpython llvm)
RUN(NAME test_tuple_01       LABELS cpython llvm c)
RUN(NAME test_tuple_02       LABELS cpython llvm c NOFAST)
RUN(NAME test_tuple_03       LABELS cpython llvm c)
RUN(NAME test_tuple_concat   LABELS cpython llvm)
RUN(NAME test_dict_01        LABELS cpython llvm c)
RUN(NAME test_dict_02        LABELS cpython llvm c NOFAST)
RUN(NAME test_dict_03        LABELS cpython llvm NOFAST)
RUN(NAME test_dict_04        LABELS cpython llvm NOFAST)
RUN(NAME test_dict_05        LABELS cpython llvm c)
RUN(NAME test_dict_06        LABELS cpython llvm c)
RUN(NAME test_dict_07        LABELS cpython llvm c)
RUN(NAME test_dict_08        LABELS cpython llvm c)
RUN(NAME test_dict_09        LABELS cpython llvm c)
RUN(NAME test_dict_10        LABELS cpython llvm c)
RUN(NAME test_dict_11        LABELS cpython llvm c)
RUN(NAME test_dict_bool      LABELS cpython llvm)
RUN(NAME test_for_loop       LABELS cpython llvm c)
RUN(NAME modules_01          LABELS cpython llvm c wasm wasm_x86 wasm_x64)
RUN(NAME modules_02          LABELS cpython llvm c wasm wasm_x86 wasm_x64)
RUN(NAME test_import_01      LABELS cpython llvm c)
RUN(NAME test_import_02      LABELS cpython llvm c)
RUN(NAME test_import_03      LABELS cpython llvm c)
RUN(NAME test_import_04      IMPORT_PATH ..
        LABELS cpython llvm c)
RUN(NAME test_import_05      LABELS cpython llvm c wasm wasm_x86 wasm_x64)
RUN(NAME test_math           LABELS cpython llvm NOFAST)
RUN(NAME test_numpy_01       LABELS cpython llvm c)
RUN(NAME test_numpy_02       LABELS cpython llvm c)
RUN(NAME test_numpy_03       LABELS cpython llvm c)
RUN(NAME test_numpy_04       LABELS cpython llvm c)
RUN(NAME elemental_01        LABELS cpython llvm c NOFAST)
RUN(NAME elemental_02        LABELS cpython llvm c NOFAST)
RUN(NAME elemental_03        LABELS cpython llvm c NOFAST)
RUN(NAME elemental_04        LABELS cpython llvm c NOFAST)
RUN(NAME elemental_05        LABELS cpython llvm c NOFAST)
RUN(NAME elemental_06        LABELS cpython llvm c NOFAST)
RUN(NAME elemental_07        LABELS cpython llvm c NOFAST)
RUN(NAME elemental_08        LABELS cpython llvm c NOFAST)
RUN(NAME elemental_09        LABELS cpython llvm c NOFAST)
RUN(NAME elemental_10        LABELS cpython llvm c NOFAST)
RUN(NAME elemental_11        LABELS cpython llvm c NOFAST)
RUN(NAME elemental_12        LABELS cpython llvm c NOFAST)
RUN(NAME test_random         LABELS cpython llvm NOFAST)
RUN(NAME test_os             LABELS cpython llvm c NOFAST)
RUN(NAME test_builtin        LABELS cpython llvm c)
RUN(NAME test_builtin_abs    LABELS cpython llvm c)
RUN(NAME test_builtin_bool   LABELS cpython llvm c)
RUN(NAME test_builtin_pow    LABELS cpython llvm c)
RUN(NAME test_builtin_int    LABELS cpython llvm c)
RUN(NAME test_builtin_len    LABELS cpython llvm c)
RUN(NAME test_builtin_str    LABELS cpython llvm c)
RUN(NAME test_builtin_oct    LABELS cpython llvm c)
RUN(NAME test_builtin_hex    LABELS cpython llvm c)
RUN(NAME test_builtin_bin    LABELS cpython llvm c)
RUN(NAME test_builtin_float  LABELS cpython llvm c)
RUN(NAME test_builtin_str_02 LABELS cpython llvm c NOFAST)
RUN(NAME test_builtin_round  LABELS cpython llvm c)
RUN(NAME test_builtin_divmod LABELS cpython llvm c)
RUN(NAME test_builtin_sum    LABELS cpython llvm c)
RUN(NAME test_math1          LABELS cpython llvm c)
RUN(NAME test_math_02        LABELS cpython llvm NOFAST)
RUN(NAME test_math_03        LABELS llvm)               #1595: TODO: Test using CPython (3.11 recommended)
RUN(NAME test_pass_compare   LABELS cpython llvm c)
RUN(NAME test_c_interop_01   LABELS cpython llvm c)
RUN(NAME test_c_interop_02   LABELS cpython llvm c
        EXTRAFILES test_c_interop_02b.c)
RUN(NAME test_c_interop_03   LABELS cpython llvm c
        EXTRAFILES test_c_interop_03b.c)
RUN(NAME test_c_interop_04   LABELS cpython llvm c
        EXTRAFILES test_c_interop_04b.c)
RUN(NAME test_c_interop_05   LABELS llvm c
        EXTRAFILES test_c_interop_05b.c)
RUN(NAME bindc_03   LABELS llvm c
        EXTRAFILES bindc_03b.c)
RUN(NAME bindc_05   LABELS llvm c
        EXTRAFILES bindc_05b.c)
RUN(NAME bindc_06   LABELS llvm c
        EXTRAFILES bindc_06b.c)
RUN(NAME bindpy_01           LABELS cpython c ENABLE_CPYTHON NOFAST EXTRAFILES bindpy_01_module.py)
RUN(NAME test_generics_01    LABELS cpython llvm c NOFAST)
RUN(NAME test_cmath          LABELS cpython llvm c NOFAST)
RUN(NAME test_complex_01        LABELS cpython llvm c wasm wasm_x64)
RUN(NAME test_complex_02        LABELS cpython llvm c)
RUN(NAME test_max_min        LABELS cpython llvm c)
RUN(NAME test_global         LABELS cpython llvm c)
RUN(NAME test_global_decl    LABELS cpython llvm c)
RUN(NAME test_integer_bitnot LABELS cpython llvm c wasm)
RUN(NAME test_ifexp          LABELS cpython llvm c)
RUN(NAME test_unary_minus    LABELS cpython llvm c)
RUN(NAME test_unary_plus     LABELS cpython llvm c)
RUN(NAME test_bool_binop     LABELS cpython llvm c)
RUN(NAME test_issue_518      LABELS cpython llvm c NOFAST)
RUN(NAME structs_01          LABELS cpython llvm c)
RUN(NAME structs_02          LABELS cpython llvm c)
RUN(NAME structs_03          LABELS llvm c)
RUN(NAME structs_04          LABELS cpython llvm c)
RUN(NAME structs_05          LABELS cpython llvm c)
RUN(NAME structs_06          LABELS cpython llvm c)
RUN(NAME structs_07          LABELS llvm c
        EXTRAFILES structs_07b.c)
RUN(NAME structs_08          LABELS cpython llvm c)
RUN(NAME structs_09          LABELS cpython llvm c)
RUN(NAME structs_10          LABELS cpython llvm c NOFAST)
RUN(NAME structs_11          LABELS cpython llvm c)
RUN(NAME structs_12          LABELS cpython llvm c)
RUN(NAME structs_13          LABELS llvm c
    EXTRAFILES structs_13b.c)
RUN(NAME structs_14          LABELS cpython llvm c)
RUN(NAME structs_15          LABELS cpython llvm c)
RUN(NAME structs_16          LABELS cpython llvm c)
RUN(NAME structs_17          LABELS cpython llvm c)
RUN(NAME structs_18          LABELS cpython llvm c
    EXTRAFILES structs_18b.c)
RUN(NAME structs_19          LABELS cpython llvm c
    EXTRAFILES structs_19b.c)
RUN(NAME structs_20          LABELS cpython llvm c
    EXTRAFILES structs_20b.c)
RUN(NAME structs_21          LABELS cpython llvm c)
RUN(NAME structs_22          LABELS cpython llvm c NOFAST)
RUN(NAME structs_23          LABELS cpython llvm c NOFAST)
RUN(NAME structs_24          LABELS cpython llvm c)
RUN(NAME structs_25          LABELS cpython llvm c)
RUN(NAME sizeof_01           LABELS llvm c
        EXTRAFILES sizeof_01b.c)
RUN(NAME sizeof_02           LABELS cpython llvm c)
RUN(NAME enum_01             LABELS cpython llvm c)
RUN(NAME enum_02             LABELS cpython llvm)
RUN(NAME enum_03             LABELS cpython llvm c)
RUN(NAME enum_04             LABELS cpython llvm c)
RUN(NAME enum_05             LABELS llvm c
        EXTRAFILES enum_05b.c)
RUN(NAME enum_06             LABELS cpython llvm c)
RUN(NAME enum_07             IMPORT_PATH ..
                             LABELS cpython llvm c)
RUN(NAME union_01            LABELS cpython llvm c)
RUN(NAME union_02            LABELS llvm c)
RUN(NAME union_03            LABELS cpython llvm c)
RUN(NAME test_str_to_int     LABELS cpython llvm c)
RUN(NAME test_platform       LABELS cpython llvm c)
RUN(NAME test_vars_01        LABELS cpython llvm)
RUN(NAME test_version        LABELS cpython llvm)
RUN(NAME logical_binop1      LABELS cpython llvm)
RUN(NAME vec_01              LABELS cpython llvm c NOFAST)
RUN(NAME test_str_comparison LABELS cpython llvm c)
RUN(NAME test_bit_length     LABELS cpython llvm c)
RUN(NAME str_to_list_cast    LABELS cpython llvm c)
RUN(NAME test_sys_01         LABELS cpython llvm c NOFAST)
RUN(NAME intent_01           LABELS cpython llvm)


RUN(NAME test_package_01     LABELS cpython llvm NOFAST)
RUN(NAME test_pkg_lpdraw     LABELS cpython llvm wasm)
RUN(NAME test_pkg_lnn_01        LABELS cpython llvm NOFAST)
RUN(NAME test_pkg_lnn_02        LABELS cpython llvm NOFAST)
RUN(NAME test_pkg_lpconvexhull  LABELS cpython c)

RUN(NAME generics_01         LABELS cpython llvm c)
RUN(NAME generics_02         LABELS cpython llvm c)
RUN(NAME generics_array_01   LABELS cpython llvm c)
RUN(NAME generics_array_02   LABELS cpython llvm c)
RUN(NAME generics_array_03   LABELS cpython llvm c)
RUN(NAME generics_list_01    LABELS cpython llvm c)
RUN(NAME test_statistics     LABELS cpython llvm NOFAST)
RUN(NAME test_str_attributes LABELS cpython llvm c)
RUN(NAME kwargs_01           LABELS cpython llvm c NOFAST)

RUN(NAME func_inline_01 LABELS llvm c wasm)
RUN(NAME func_inline_02 LABELS cpython llvm c)
RUN(NAME func_static_01 LABELS cpython llvm c wasm)
RUN(NAME func_static_02 LABELS cpython llvm c wasm)
RUN(NAME func_dep_03    LABELS cpython llvm c)
RUN(NAME func_dep_04    LABELS cpython llvm c)

RUN(NAME float_01 LABELS cpython llvm c wasm wasm_x64)
RUN(NAME recursive_01 LABELS cpython llvm c wasm wasm_x64 wasm_x86)
RUN(NAME comp_01 LABELS cpython llvm c wasm wasm_x64)
RUN(NAME bit_operations_i32 LABELS cpython llvm c wasm wasm_x64)
RUN(NAME bit_operations_i64 LABELS cpython llvm c wasm)

RUN(NAME test_argv_01      LABELS cpython llvm NOFAST)
RUN(NAME global_syms_01    LABELS cpython llvm c)
RUN(NAME global_syms_02    LABELS cpython llvm c)
RUN(NAME global_syms_03_b  LABELS cpython llvm c)
RUN(NAME global_syms_03_c  LABELS cpython llvm c)
RUN(NAME global_syms_04    LABELS cpython llvm c wasm wasm_x64)
RUN(NAME global_syms_05    LABELS cpython llvm c)
RUN(NAME global_syms_06    LABELS cpython llvm c)

RUN(NAME callback_01       LABELS cpython llvm)

# Intrinsic Functions
RUN(NAME intrinsics_01     LABELS cpython llvm NOFAST) # any

# lpython decorator
RUN(NAME lpython_decorator_01    LABELS cpython)

COMPILE(NAME import_order_01     LABELS cpython llvm c) # any<|MERGE_RESOLUTION|>--- conflicted
+++ resolved
@@ -358,14 +358,9 @@
 RUN(NAME print_06            LABELS cpython llvm c)
 RUN(NAME print_05            LABELS cpython llvm c wasm wasm_x64)
 RUN(NAME print_float         LABELS cpython llvm c wasm wasm_x64)
-<<<<<<< HEAD
-RUN(NAME print_list_tuple_01    LABELS cpython llvm c)
-RUN(NAME print_list_tuple_02    LABELS cpython llvm c)
-RUN(NAME print_list_tuple_03    LABELS cpython llvm c)
-=======
 RUN(NAME print_list_tuple_01    LABELS cpython llvm c NOFAST)
 RUN(NAME print_list_tuple_02    LABELS cpython llvm c NOFAST)
->>>>>>> 528a7309
+RUN(NAME print_list_tuple_03    LABELS cpython llvm c NOFAST)
 
 # CPython and LLVM
 RUN(NAME const_01            LABELS cpython llvm c)
