cmake_minimum_required(VERSION 3.15 FATAL_ERROR)

project(lpython_tests C)

if (NOT CMAKE_BUILD_TYPE)
    set(CMAKE_BUILD_TYPE Debug
        CACHE STRING "Build type (Debug, Release)" FORCE)
endif ()
if (NOT (CMAKE_BUILD_TYPE STREQUAL "Debug" OR
        CMAKE_BUILD_TYPE STREQUAL "Release"))
    message("${CMAKE_BUILD_TYPE}")
    message(FATAL_ERROR "CMAKE_BUILD_TYPE must be one of: Debug, Release (current value: '${CMAKE_BUILD_TYPE}')")
endif ()

set(KIND no CACHE STRING "Type of Test")
set(DISABLE_FAST no CACHE BOOL "Disable --fast testing of integration tests")

find_program(LPYTHON NAMES lpython)

execute_process(COMMAND ${LPYTHON} --get-rtl-header-dir
    OUTPUT_VARIABLE LPYTHON_RTL_HEADER_DIR
    OUTPUT_STRIP_TRAILING_WHITESPACE
    )
execute_process(COMMAND ${LPYTHON} --get-rtl-dir
    OUTPUT_VARIABLE LPYTHON_RTL_DIR
    OUTPUT_STRIP_TRAILING_WHITESPACE
    )

find_path(LPYTHON_RTLIB_DIR lfortran_intrinsics.h
    HINTS ${LPYTHON_RTL_HEADER_DIR})
find_library(LPYTHON_RTLIB_LIBRARY lpython_runtime_static
    HINTS ${LPYTHON_RTL_DIR})
add_library(lpython_rtlib INTERFACE IMPORTED)
set_property(TARGET lpython_rtlib PROPERTY INTERFACE_INCLUDE_DIRECTORIES
    ${LPYTHON_RTLIB_DIR})
set_property(TARGET lpython_rtlib PROPERTY INTERFACE_LINK_LIBRARIES
    ${LPYTHON_RTLIB_LIBRARY})
target_link_libraries(lpython_rtlib INTERFACE m)

find_package(Python COMPONENTS Interpreter Development)
execute_process(
  COMMAND "${Python_EXECUTABLE}"
  -c "import numpy; print(numpy.get_include())"
  OUTPUT_VARIABLE NUMPY_INCLUDE_DIR
  OUTPUT_STRIP_TRAILING_WHITESPACE
)
message("\n")
message("System has the Python development artifacts: ${Python_Development_FOUND}")
message("The Python include directories: ${Python_INCLUDE_DIRS}")
message("The Python libraries: ${Python_LIBRARIES}")
message("The Python library directories: ${Python_LIBRARY_DIRS}")
message("The Python runtime library directories: ${Python_RUNTIME_LIBRARY_DIRS}")
message("Python version: ${Python_VERSION}")
message("Numpy Include Directory: ${NUMPY_INCLUDE_DIR}")

enable_testing()

message("\n")
message("Configuration results")
message("---------------------")
message("C compiler      : ${CMAKE_C_COMPILER}")
message("Build type: ${CMAKE_BUILD_TYPE}")
if (CMAKE_BUILD_TYPE STREQUAL "Debug")
    message("C compiler flags      : ${CMAKE_C_FLAGS_DEBUG}")
else ()
    message("C compiler flags      : ${CMAKE_C_FLAGS_RELEASE}")
endif ()
message("Installation prefix: ${CMAKE_INSTALL_PREFIX}")
message("KIND: ${KIND}")
message("DISABLE_FAST: ${DISABLE_FAST}")
message("LPYTHON: ${LPYTHON}")
message("LPYTHON_RTLIB_DIR: ${LPYTHON_RTLIB_DIR}")
message("LPYTHON_RTLIB_LIBRARY: ${LPYTHON_RTLIB_LIBRARY}")


macro(RUN_UTIL RUN_FAIL RUN_NAME RUN_FILE_NAME RUN_LABELS RUN_ENABLE_CPYTHON RUN_EXTRAFILES RUN_EXTRA_ARGS)
    set(fail ${${RUN_FAIL}})
    set(name ${${RUN_NAME}})
    set(file_name ${${RUN_FILE_NAME}})
    set(labels ${${RUN_LABELS}})
    set(run_enable_cpython ${${RUN_ENABLE_CPYTHON}})
    set(extra_files ${${RUN_EXTRAFILES}})
    set(extra_args ${${RUN_EXTRA_ARGS}})

    if (NOT name)
        message(FATAL_ERROR "Must specify the NAME argument")
    endif()

    if (${KIND} IN_LIST labels)
        if (KIND STREQUAL "llvm")
            add_custom_command(
                OUTPUT ${name}.o
                COMMAND ${LPYTHON} -c ${extra_args} ${CMAKE_CURRENT_SOURCE_DIR}/${file_name}.py -o ${name}.o
                DEPENDS ${CMAKE_CURRENT_SOURCE_DIR}/${file_name}.py
                VERBATIM)
            add_executable(${name} ${name}.o ${extra_files})
            set_target_properties(${name} PROPERTIES LINKER_LANGUAGE C)
            target_link_libraries(${name} lpython_rtlib)
            add_test(${name} ${CMAKE_CURRENT_BINARY_DIR}/${name})
            if (labels)
                set_tests_properties(${name} PROPERTIES LABELS "${labels}")
            endif()
            if (${fail})
                set_tests_properties(${name} PROPERTIES WILL_FAIL TRUE)
            endif()
        elseif(KIND STREQUAL "c")
            add_custom_command(
                OUTPUT ${name}.c
                COMMAND ${LPYTHON} ${extra_args} --show-c ${CMAKE_CURRENT_SOURCE_DIR}/${file_name}.py > ${name}.c
                DEPENDS ${CMAKE_CURRENT_SOURCE_DIR}/${file_name}.py
                VERBATIM)
            add_executable(${name} ${name}.c ${extra_files})
            target_include_directories(${name} PRIVATE ${CMAKE_SOURCE_DIR})
            set_target_properties(${name} PROPERTIES LINKER_LANGUAGE C)
            target_link_libraries(${name} lpython_rtlib)
            add_test(${name} ${CMAKE_CURRENT_BINARY_DIR}/${name})
            if (labels)
                set_tests_properties(${name} PROPERTIES LABELS "${labels}")
            endif()
            if (${fail})
                set_tests_properties(${name} PROPERTIES WILL_FAIL TRUE)
            endif()
        elseif(KIND STREQUAL "c_py")
            add_custom_command(
                OUTPUT ${name}.c
                COMMAND ${LPYTHON} ${extra_args} --show-c ${CMAKE_CURRENT_SOURCE_DIR}/${file_name}.py > ${name}.c
                DEPENDS ${CMAKE_CURRENT_SOURCE_DIR}/${file_name}.py
                VERBATIM)
            add_executable(${name} ${name}.c ${extra_files})
            target_include_directories(${name} PRIVATE ${CMAKE_SOURCE_DIR} ${NUMPY_INCLUDE_DIR})
            set_target_properties(${name} PROPERTIES LINKER_LANGUAGE C)
            target_link_libraries(${name} lpython_rtlib Python::Python)
            if (extra_files)
                file(COPY ${CMAKE_CURRENT_SOURCE_DIR}/${extra_files} DESTINATION ${CMAKE_CURRENT_BINARY_DIR})
            endif()
            add_test(${name} ${CMAKE_CURRENT_BINARY_DIR}/${name})
            if (labels)
                set_tests_properties(${name} PROPERTIES LABELS "${labels}")
            endif()
            if (${fail})
                set_tests_properties(${name} PROPERTIES WILL_FAIL TRUE)
            endif()
<<<<<<< HEAD
        elseif(KIND STREQUAL "sympy")
            add_custom_command(
                    OUTPUT ${name}.c
                    COMMAND ${LPYTHON} ${extra_args} --show-c
                        ${CMAKE_CURRENT_SOURCE_DIR}/${file_name}.py > ${name}.c
                    DEPENDS ${CMAKE_CURRENT_SOURCE_DIR}/${name}.py
                    VERBATIM)
            add_executable(${name} ${name}.c ${extra_files})
            target_include_directories(${name} PRIVATE ${CMAKE_SOURCE_DIR}
                "${Python_INCLUDE_DIRS}/..")
            set_target_properties(${name} PROPERTIES LINKER_LANGUAGE C)
            if (APPLE)
                set(SYMPY_LIB "${Python_LIBRARY_DIRS}/libsymengine.dylib")
            else()
                set(SYMPY_LIB "${Python_LIBRARY_DIRS}/libsymengine.so")
            endif()
            target_link_libraries(${name} lpython_rtlib ${SYMPY_LIB})
            add_test(${name} ${CMAKE_CURRENT_BINARY_DIR}/${name})
            if (labels)
                set_tests_properties(${name} PROPERTIES LABELS "${labels}")
            endif()
            if (${fail})
                set_tests_properties(${name} PROPERTIES WILL_FAIL TRUE)
            endif()
        elseif(KIND STREQUAL "cpython")
=======
        elseif((KIND STREQUAL "cpython") OR (KIND STREQUAL "cpython_py"))
>>>>>>> 8838e524
            # CPython test
            if (extra_files)
                set(PY_MOD "${name}_mod")
                add_library(${PY_MOD} SHARED ${extra_files})
                set_target_properties(${PY_MOD} PROPERTIES LINKER_LANGUAGE C)
            else()
                set(PY_MOD "")
            endif()

            add_test(${name} python ${CMAKE_CURRENT_SOURCE_DIR}/${file_name}.py)
            set_tests_properties(${name} PROPERTIES
                ENVIRONMENT "PYTHONPATH=${CMAKE_SOURCE_DIR}/../src/runtime/lpython:${CMAKE_SOURCE_DIR}/..;LPYTHON_PY_MOD_NAME=${PY_MOD};LPYTHON_PY_MOD_PATH=${CMAKE_CURRENT_BINARY_DIR}")
            if (labels)
                set_tests_properties(${name} PROPERTIES LABELS "${labels}")
            endif()
            if (${fail})
                set_tests_properties(${name} PROPERTIES WILL_FAIL TRUE)
            endif()
        elseif(KIND STREQUAL "x86")
            # x86 test
            add_custom_command(
                OUTPUT ${name}.x86
                COMMAND ${LPYTHON} ${extra_args} --backend x86 ${CMAKE_CURRENT_SOURCE_DIR}/${file_name}.py -o ${name}.x86
                DEPENDS ${CMAKE_CURRENT_SOURCE_DIR}/${file_name}.py
                VERBATIM
            )
            add_custom_target(${name} ALL
            DEPENDS ${CMAKE_CURRENT_BINARY_DIR}/${name}.x86)
            add_test(${name} ${CMAKE_CURRENT_BINARY_DIR}/${name}.x86)
            if (labels)
                set_tests_properties(${name} PROPERTIES LABELS "${labels}")
            endif()
            if (${fail})
                set_tests_properties(${name} PROPERTIES WILL_FAIL TRUE)
            endif()
        elseif(KIND STREQUAL "wasm_x86")
            # wasm_to_x86 test
            add_custom_command(
                OUTPUT ${name}.x86
                COMMAND ${LPYTHON} ${extra_args} --backend wasm_x86 ${CMAKE_CURRENT_SOURCE_DIR}/${file_name}.py -o ${name}.x86
                DEPENDS ${CMAKE_CURRENT_SOURCE_DIR}/${file_name}.py
                VERBATIM
            )
            add_custom_target(${name} ALL
            DEPENDS ${CMAKE_CURRENT_BINARY_DIR}/${name}.x86)
            add_test(${name} ${CMAKE_CURRENT_BINARY_DIR}/${name}.x86)
            if (labels)
                set_tests_properties(${name} PROPERTIES LABELS "${labels}")
            endif()
            if (${fail})
                set_tests_properties(${name} PROPERTIES WILL_FAIL TRUE)
            endif()
        elseif(KIND STREQUAL "wasm_x64")
            # wasm_to_x64 test
            add_custom_command(
                OUTPUT ${name}.x64
                COMMAND ${LPYTHON} ${extra_args} --backend wasm_x64 ${CMAKE_CURRENT_SOURCE_DIR}/${file_name}.py -o ${name}.x64
                DEPENDS ${CMAKE_CURRENT_SOURCE_DIR}/${file_name}.py
                VERBATIM
            )
            add_custom_target(${name} ALL
            DEPENDS ${CMAKE_CURRENT_BINARY_DIR}/${name}.x64)
            add_test(${name} ${CMAKE_CURRENT_BINARY_DIR}/${name}.x64)
            if (labels)
                set_tests_properties(${name} PROPERTIES LABELS "${labels}")
            endif()
            if (${fail})
                set_tests_properties(${name} PROPERTIES WILL_FAIL TRUE)
            endif()
        elseif(KIND STREQUAL "wasm")
            # wasm test
            execute_process(COMMAND ${LPYTHON} ${extra_args} --backend wasm ${CMAKE_CURRENT_SOURCE_DIR}/${file_name}.py -o ${name})

            find_program(WASM_EXEC_RUNTIME node)
            execute_process(COMMAND "${WASM_EXEC_RUNTIME}" --version
                            OUTPUT_VARIABLE WASM_EXEC_VERSION
                            OUTPUT_STRIP_TRAILING_WHITESPACE)
            string(COMPARE GREATER_EQUAL "${WASM_EXEC_VERSION}"
                                    "v16.0.0" IS_NODE_ABOVE_16)

            if (NOT IS_NODE_ABOVE_16)
                message(STATUS "${WASM_EXEC_RUNTIME} version: ${WASM_EXEC_VERSION}")
                set(WASM_EXEC_FLAGS "--experimental-wasm-bigint")
            endif()
            set(WASM_EXEC_FLAGS ${WASM_EXEC_FLAGS} "--experimental-wasi-unstable-preview1")
            add_test(${name} ${WASM_EXEC_RUNTIME} ${WASM_EXEC_FLAGS} ${CMAKE_CURRENT_BINARY_DIR}/${name}.js)
            if (labels)
                set_tests_properties(${name} PROPERTIES LABELS "${labels}")
            endif()
            if (${fail})
                set_tests_properties(${name} PROPERTIES WILL_FAIL TRUE)
            endif()
        endif()
    endif()
endmacro(RUN_UTIL)

macro(RUN)
    set(options FAIL NOFAST ENABLE_CPYTHON LINK_NUMPY)
    set(oneValueArgs NAME IMPORT_PATH)
    set(multiValueArgs LABELS EXTRAFILES)
    cmake_parse_arguments(RUN "${options}" "${oneValueArgs}"
                        "${multiValueArgs}" ${ARGN} )

    set(RUN_EXTRA_ARGS "")
    set(RUN_FILE_NAME ${RUN_NAME})

    if (RUN_LINK_NUMPY)
        set(RUN_EXTRA_ARGS ${RUN_EXTRA_ARGS} --link-numpy)
        set(RUN_ENABLE_CPYTHON TRUE)
    endif()

    if (RUN_ENABLE_CPYTHON)
        set(RUN_EXTRA_ARGS ${RUN_EXTRA_ARGS} --enable-cpython)
    endif()

    if (RUN_IMPORT_PATH)
        # Only one import path supported for now
        # Later add support for multiple import paths by looping over and appending to extra args
        set(RUN_EXTRA_ARGS ${RUN_EXTRA_ARGS} -I${CMAKE_CURRENT_SOURCE_DIR}/${RUN_IMPORT_PATH})
    endif()

    RUN_UTIL(RUN_FAIL RUN_NAME RUN_FILE_NAME RUN_LABELS RUN_ENABLE_CPYTHON RUN_EXTRAFILES RUN_EXTRA_ARGS)

    if ((NOT DISABLE_FAST) AND (NOT RUN_NOFAST))
        set(RUN_EXTRA_ARGS ${RUN_EXTRA_ARGS} --fast)
        set(RUN_NAME "${RUN_NAME}_FAST")
<<<<<<< HEAD
        list(REMOVE_ITEM RUN_LABELS cpython sympy) # remove cpython from --fast test
        RUN_UTIL(RUN_FAIL RUN_NAME RUN_FILE_NAME RUN_IMPORT_PATH RUN_LABELS RUN_ENABLE_CPYTHON RUN_EXTRAFILES RUN_EXTRA_ARGS)
=======
        list(REMOVE_ITEM RUN_LABELS cpython cpython_py) # remove cpython, cpython_py from --fast test
        RUN_UTIL(RUN_FAIL RUN_NAME RUN_FILE_NAME RUN_LABELS RUN_ENABLE_CPYTHON RUN_EXTRAFILES RUN_EXTRA_ARGS)
>>>>>>> 8838e524
    endif()
endmacro(RUN)

# only compiles till object file
# to make sure that the generated code is syntactically correct
# but we cannot generate an executable due to --disable-main option enabled.
macro(COMPILE)
    set(options FAIL)
    set(oneValueArgs NAME IMPORT_PATH)
    set(multiValueArgs LABELS EXTRAFILES)
    cmake_parse_arguments(COMPILE "${options}" "${oneValueArgs}"
                          "${multiValueArgs}" ${ARGN} )
    set(name ${COMPILE_NAME})
    if (NOT name)
        message(FATAL_ERROR "Must specify the NAME argument")
    endif()

    set(extra_args "")
    if (COMPILE_IMPORT_PATH)
        # Only one import path supported for now
        # Later add support for multiple import paths by looping over and appending to extra args
        set(extra_args ${extra_args} -I${CMAKE_CURRENT_SOURCE_DIR}/${COMPILE_IMPORT_PATH})
    endif()

    if (${KIND} IN_LIST COMPILE_LABELS)
        if (KIND STREQUAL "llvm")
            add_custom_command(
                OUTPUT ${name}.o
                COMMAND ${LPYTHON} ${extra_args} --disable-main -c ${CMAKE_CURRENT_SOURCE_DIR}/${name}.py -o ${name}.o
                DEPENDS ${CMAKE_CURRENT_SOURCE_DIR}/${name}.py
                VERBATIM)
            add_library(${name} OBJECT ${name}.o)
        elseif(KIND STREQUAL "c")
            add_custom_command(
                OUTPUT ${name}.c
                COMMAND ${LPYTHON} ${extra_args} --disable-main --show-c ${CMAKE_CURRENT_SOURCE_DIR}/${name}.py > ${name}.c
                DEPENDS ${CMAKE_CURRENT_SOURCE_DIR}/${name}.py
                VERBATIM)
            add_library(${name} OBJECT ${name}.c)
            target_link_libraries(${name} lpython_rtlib)
        elseif(KIND STREQUAL "cpython")
            # CPython test
            set(PY_MOD "")

            add_test(${name} python ${CMAKE_CURRENT_SOURCE_DIR}/${name}.py)
            set_tests_properties(${name} PROPERTIES
                ENVIRONMENT "PYTHONPATH=${CMAKE_SOURCE_DIR}/../src/runtime/lpython:${CMAKE_SOURCE_DIR}/..;LPYTHON_PY_MOD_NAME=${PY_MOD};LPYTHON_PY_MOD_PATH=${CMAKE_CURRENT_BINARY_DIR}")
            if (RUN_LABELS)
                set_tests_properties(${name} PROPERTIES LABELS "${RUN_LABELS}")
            endif()
            if (${RUN_FAIL})
                set_tests_properties(${name} PROPERTIES WILL_FAIL TRUE)
            endif()
        endif()
    endif()
endmacro(COMPILE)


# Test zero and non-zero exit code and assert statements
RUN(NAME array_01_decl            LABELS cpython llvm c)
RUN(NAME array_02_decl            LABELS cpython llvm c)
RUN(NAME array_03_decl            LABELS cpython llvm c)
RUN(NAME variable_decl_01         LABELS cpython llvm c)
RUN(NAME variable_decl_02         LABELS cpython llvm c)
RUN(NAME variable_decl_03         LABELS cpython llvm c)
RUN(NAME array_expr_01            LABELS cpython llvm c)
RUN(NAME array_expr_02            LABELS cpython llvm c NOFAST)
RUN(NAME array_size_01            LABELS cpython llvm c)
RUN(NAME array_size_02            LABELS cpython llvm c)
RUN(NAME array_01            LABELS cpython llvm wasm c)
RUN(NAME array_02            LABELS cpython wasm c)
RUN(NAME array_03            LABELS cpython llvm c)
RUN(NAME bindc_01            LABELS cpython llvm c)
RUN(NAME bindc_02            LABELS cpython llvm c)
RUN(NAME bindc_04            LABELS llvm c NOFAST)
RUN(NAME bindc_07            LABELS cpython llvm c NOFAST)
RUN(NAME bindc_08            LABELS cpython llvm c)
RUN(NAME bindc_09            LABELS cpython llvm c)
RUN(NAME exit_01             LABELS cpython llvm c NOFAST)
RUN(NAME exit_02     FAIL    LABELS cpython llvm c NOFAST)
RUN(NAME exit_03             LABELS cpython llvm c wasm wasm_x86 wasm_x64)
RUN(NAME exit_04     FAIL    LABELS cpython llvm c wasm wasm_x86 wasm_x64)
RUN(NAME exit_01b            LABELS cpython llvm c wasm wasm_x86 wasm_x64)
RUN(NAME exit_02b    FAIL    LABELS cpython llvm c wasm wasm_x86 wasm_x64)
RUN(NAME exit_02c    FAIL    LABELS cpython llvm c)

# Test all four backends
RUN(NAME print_01            LABELS cpython llvm c wasm) # wasm not yet supports sep and end keywords
RUN(NAME print_03            LABELS x86 c wasm wasm_x86 wasm_x64) # simple test case specifically for x86, wasm_x86 and wasm_x64
RUN(NAME print_04            LABELS cpython llvm c)
RUN(NAME print_06            LABELS cpython llvm c)
RUN(NAME print_05            LABELS cpython llvm c wasm wasm_x64)
RUN(NAME print_float         LABELS cpython llvm c wasm wasm_x64)
RUN(NAME print_list_tuple_01    LABELS cpython llvm c NOFAST)
RUN(NAME print_list_tuple_02    LABELS cpython llvm c NOFAST)
RUN(NAME print_list_tuple_03    LABELS cpython llvm c NOFAST)

# CPython and LLVM
RUN(NAME const_01            LABELS cpython llvm c)
RUN(NAME const_02            LABELS cpython llvm c)
RUN(NAME const_03            LABELS cpython llvm c
        EXTRAFILES const_03b.c)
RUN(NAME const_04            LABELS cpython llvm c)
RUN(NAME expr_01             LABELS cpython llvm c wasm wasm_x64)
RUN(NAME expr_02             LABELS cpython llvm c wasm wasm_x64)
RUN(NAME expr_03             LABELS cpython llvm c wasm wasm_x64)
RUN(NAME expr_04             LABELS cpython llvm c wasm NOFAST)
RUN(NAME expr_05             LABELS cpython llvm c NOFAST)
RUN(NAME expr_06             LABELS cpython llvm c NOFAST)
RUN(NAME expr_07             LABELS cpython llvm c)
RUN(NAME expr_08             LABELS llvm c NOFAST)
RUN(NAME expr_09             LABELS cpython llvm c)
RUN(NAME expr_10             LABELS cpython llvm c)
RUN(NAME expr_11             LABELS cpython llvm c wasm)
RUN(NAME expr_12             LABELS llvm c)
RUN(NAME expr_13             LABELS llvm c
        EXTRAFILES expr_13b.c NOFAST)
RUN(NAME expr_14             LABELS cpython llvm c)
RUN(NAME expr_15             LABELS cpython llvm c)
RUN(NAME expr_16             LABELS cpython c)

RUN(NAME expr_01u            LABELS cpython llvm c NOFAST)
RUN(NAME expr_02u            LABELS cpython llvm c NOFAST)
RUN(NAME expr_03u            LABELS cpython llvm c NOFAST)

RUN(NAME loop_01             LABELS cpython llvm c)
RUN(NAME loop_02             LABELS cpython llvm c wasm wasm_x86 wasm_x64)
RUN(NAME loop_03             LABELS cpython llvm c wasm wasm_x64)
RUN(NAME loop_04             LABELS cpython llvm c)
RUN(NAME loop_05             LABELS cpython llvm c)
RUN(NAME if_01               LABELS cpython llvm c wasm wasm_x86 wasm_x64)
RUN(NAME if_02               LABELS cpython llvm c wasm wasm_x86 wasm_x64)
RUN(NAME if_03    FAIL       LABELS cpython llvm c NOFAST)
RUN(NAME print_02            LABELS cpython llvm c)
RUN(NAME test_types_01       LABELS cpython llvm c)
RUN(NAME test_types_02       LABELS cpython llvm c wasm)
RUN(NAME test_str_01         LABELS cpython llvm c)
RUN(NAME test_str_02         LABELS cpython llvm c)
RUN(NAME test_str_03         LABELS cpython llvm c)
RUN(NAME test_list_01        LABELS cpython llvm c)
RUN(NAME test_list_02        LABELS cpython llvm c)
RUN(NAME test_list_03        LABELS cpython llvm c NOFAST)
RUN(NAME test_list_04        LABELS cpython llvm c NOFAST)
RUN(NAME test_list_05        LABELS cpython llvm c NOFAST)
RUN(NAME test_list_06        LABELS cpython llvm c)
RUN(NAME test_list_07        LABELS cpython llvm c NOFAST)
RUN(NAME test_list_08        LABELS cpython llvm c NOFAST)
RUN(NAME test_list_09        LABELS cpython llvm c NOFAST)
RUN(NAME test_list_10        LABELS cpython llvm c NOFAST)
RUN(NAME test_list_11        LABELS cpython llvm c)
RUN(NAME test_list_section   LABELS cpython llvm c NOFAST)
RUN(NAME test_list_count     LABELS cpython llvm)
RUN(NAME test_list_index     LABELS cpython llvm)
RUN(NAME test_list_repeat    LABELS cpython llvm NOFAST)
RUN(NAME test_list_reverse   LABELS cpython llvm)
RUN(NAME test_list_pop       LABELS cpython llvm NOFAST) # TODO: Remove NOFAST from here.
RUN(NAME test_list_pop2       LABELS cpython llvm NOFAST) # TODO: Remove NOFAST from here.
RUN(NAME test_tuple_01       LABELS cpython llvm c)
RUN(NAME test_tuple_02       LABELS cpython llvm c NOFAST)
RUN(NAME test_tuple_03       LABELS cpython llvm c)
RUN(NAME test_tuple_concat   LABELS cpython llvm)
RUN(NAME test_dict_01        LABELS cpython llvm c)
RUN(NAME test_dict_02        LABELS cpython llvm c NOFAST)
RUN(NAME test_dict_03        LABELS cpython llvm NOFAST)
RUN(NAME test_dict_04        LABELS cpython llvm NOFAST)
RUN(NAME test_dict_05        LABELS cpython llvm c)
RUN(NAME test_dict_06        LABELS cpython llvm c)
RUN(NAME test_dict_07        LABELS cpython llvm c)
RUN(NAME test_dict_08        LABELS cpython llvm c)
RUN(NAME test_dict_09        LABELS cpython llvm c)
RUN(NAME test_dict_10        LABELS cpython llvm c)
RUN(NAME test_dict_11        LABELS cpython llvm c)
RUN(NAME test_dict_bool      LABELS cpython llvm)
RUN(NAME test_dict_increment LABELS cpython llvm)
RUN(NAME test_for_loop       LABELS cpython llvm c)
RUN(NAME modules_01          LABELS cpython llvm c wasm wasm_x86 wasm_x64)
RUN(NAME modules_02          LABELS cpython llvm c wasm wasm_x86 wasm_x64)
RUN(NAME test_import_01      LABELS cpython llvm c)
RUN(NAME test_import_02      LABELS cpython llvm c)
RUN(NAME test_import_03      LABELS cpython llvm c)
RUN(NAME test_import_04      IMPORT_PATH ..
        LABELS cpython llvm c)
RUN(NAME test_import_05      LABELS cpython llvm c wasm wasm_x86 wasm_x64)
RUN(NAME test_math           LABELS cpython llvm NOFAST)
RUN(NAME test_numpy_01       LABELS cpython llvm c)
RUN(NAME test_numpy_02       LABELS cpython llvm c)
RUN(NAME test_numpy_03       LABELS cpython llvm c)
RUN(NAME test_numpy_04       LABELS cpython llvm c)
RUN(NAME elemental_01        LABELS cpython llvm c NOFAST)
RUN(NAME elemental_02        LABELS cpython llvm c NOFAST)
RUN(NAME elemental_03        LABELS cpython llvm c NOFAST)
RUN(NAME elemental_04        LABELS cpython llvm c NOFAST)
RUN(NAME elemental_05        LABELS cpython llvm c NOFAST)
RUN(NAME elemental_06        LABELS cpython llvm c NOFAST)
RUN(NAME elemental_07        LABELS cpython llvm c NOFAST)
RUN(NAME elemental_08        LABELS cpython llvm c NOFAST)
RUN(NAME elemental_09        LABELS cpython llvm c NOFAST)
RUN(NAME elemental_10        LABELS cpython llvm c NOFAST)
RUN(NAME elemental_11        LABELS cpython llvm c NOFAST)
RUN(NAME elemental_12        LABELS cpython llvm c NOFAST)
RUN(NAME test_random         LABELS cpython llvm NOFAST)
RUN(NAME test_os             LABELS cpython llvm c NOFAST)
RUN(NAME test_builtin        LABELS cpython llvm c)
RUN(NAME test_builtin_abs    LABELS cpython llvm c)
RUN(NAME test_builtin_bool   LABELS cpython llvm c)
RUN(NAME test_builtin_pow    LABELS cpython llvm c)
RUN(NAME test_builtin_int    LABELS cpython llvm c)
RUN(NAME test_builtin_len    LABELS cpython llvm c)
RUN(NAME test_builtin_str    LABELS cpython llvm c)
RUN(NAME test_builtin_oct    LABELS cpython llvm c)
RUN(NAME test_builtin_hex    LABELS cpython llvm c)
RUN(NAME test_builtin_bin    LABELS cpython llvm c)
RUN(NAME test_builtin_float  LABELS cpython llvm c)
RUN(NAME test_builtin_str_02 LABELS cpython llvm c NOFAST)
RUN(NAME test_builtin_round  LABELS cpython llvm c)
RUN(NAME test_builtin_divmod LABELS cpython llvm c)
RUN(NAME test_builtin_sum    LABELS cpython llvm c)
RUN(NAME test_math1          LABELS cpython llvm c)
RUN(NAME test_math_02        LABELS cpython llvm NOFAST)
RUN(NAME test_math_03        LABELS llvm)               #1595: TODO: Test using CPython (3.11 recommended)
RUN(NAME test_pass_compare   LABELS cpython llvm c)
RUN(NAME test_c_interop_01   LABELS cpython llvm c)
RUN(NAME test_c_interop_02   LABELS cpython llvm c
        EXTRAFILES test_c_interop_02b.c)
RUN(NAME test_c_interop_03   LABELS cpython llvm c
        EXTRAFILES test_c_interop_03b.c)
RUN(NAME test_c_interop_04   LABELS cpython llvm c
        EXTRAFILES test_c_interop_04b.c)
RUN(NAME test_c_interop_05   LABELS llvm c
        EXTRAFILES test_c_interop_05b.c)
RUN(NAME bindc_03   LABELS llvm c
        EXTRAFILES bindc_03b.c)
RUN(NAME bindc_05   LABELS llvm c
        EXTRAFILES bindc_05b.c)
RUN(NAME bindc_06   LABELS llvm c
        EXTRAFILES bindc_06b.c)
RUN(NAME bindpy_01           LABELS cpython_py c_py ENABLE_CPYTHON NOFAST EXTRAFILES bindpy_01_module.py)
RUN(NAME bindpy_02           LABELS cpython_py c_py LINK_NUMPY EXTRAFILES bindpy_02_module.py)
RUN(NAME test_generics_01    LABELS cpython llvm c NOFAST)
RUN(NAME test_cmath          LABELS cpython llvm c NOFAST)
RUN(NAME test_complex_01        LABELS cpython llvm c wasm wasm_x64)
RUN(NAME test_complex_02        LABELS cpython llvm c)
RUN(NAME test_max_min        LABELS cpython llvm c)
RUN(NAME test_global         LABELS cpython llvm c)
RUN(NAME test_global_decl    LABELS cpython llvm c)
RUN(NAME test_integer_bitnot LABELS cpython llvm c wasm)
RUN(NAME test_ifexp          LABELS cpython llvm c)
RUN(NAME test_unary_minus    LABELS cpython llvm c)
RUN(NAME test_unary_plus     LABELS cpython llvm c)
RUN(NAME test_bool_binop     LABELS cpython llvm c)
RUN(NAME test_issue_518      LABELS cpython llvm c NOFAST)
RUN(NAME structs_01          LABELS cpython llvm c)
RUN(NAME structs_02          LABELS cpython llvm c)
RUN(NAME structs_03          LABELS llvm c)
RUN(NAME structs_04          LABELS cpython llvm c)
RUN(NAME structs_05          LABELS cpython llvm c)
RUN(NAME structs_06          LABELS cpython llvm c)
RUN(NAME structs_07          LABELS llvm c
        EXTRAFILES structs_07b.c)
RUN(NAME structs_08          LABELS cpython llvm c)
RUN(NAME structs_09          LABELS cpython llvm c)
RUN(NAME structs_10          LABELS cpython llvm c NOFAST)
RUN(NAME structs_11          LABELS cpython llvm c)
RUN(NAME structs_12          LABELS cpython llvm c)
RUN(NAME structs_13          LABELS llvm c
    EXTRAFILES structs_13b.c)
RUN(NAME structs_14          LABELS cpython llvm c)
RUN(NAME structs_15          LABELS cpython llvm c)
RUN(NAME structs_16          LABELS cpython llvm c)
RUN(NAME structs_17          LABELS cpython llvm c)
RUN(NAME structs_18          LABELS cpython llvm c
    EXTRAFILES structs_18b.c)
RUN(NAME structs_19          LABELS cpython llvm c
    EXTRAFILES structs_19b.c)
RUN(NAME structs_20          LABELS cpython llvm c
    EXTRAFILES structs_20b.c)
RUN(NAME structs_21          LABELS cpython llvm c)
RUN(NAME structs_22          LABELS cpython llvm c NOFAST)
RUN(NAME structs_23          LABELS cpython llvm c NOFAST)
RUN(NAME structs_24          LABELS cpython llvm c)
RUN(NAME structs_25          LABELS cpython llvm c)
RUN(NAME symbolics_01        LABELS cpython sympy)
RUN(NAME sizeof_01           LABELS llvm c
        EXTRAFILES sizeof_01b.c)
RUN(NAME sizeof_02           LABELS cpython llvm c)
RUN(NAME enum_01             LABELS cpython llvm c)
RUN(NAME enum_02             LABELS cpython llvm)
RUN(NAME enum_03             LABELS cpython llvm c)
RUN(NAME enum_04             LABELS cpython llvm c)
RUN(NAME enum_05             LABELS llvm c
        EXTRAFILES enum_05b.c)
RUN(NAME enum_06             LABELS cpython llvm c)
RUN(NAME enum_07             IMPORT_PATH ..
                             LABELS cpython llvm c)
RUN(NAME union_01            LABELS cpython llvm c)
RUN(NAME union_02            LABELS cpython llvm c)
RUN(NAME union_03            LABELS cpython llvm c)
RUN(NAME union_04            IMPORT_PATH ..
                             LABELS cpython llvm c)
RUN(NAME test_str_to_int     LABELS cpython llvm c)
RUN(NAME test_platform       LABELS cpython llvm c)
RUN(NAME test_vars_01        LABELS cpython llvm)
RUN(NAME test_version        LABELS cpython llvm)
RUN(NAME logical_binop1      LABELS cpython llvm)
RUN(NAME vec_01              LABELS cpython llvm c NOFAST)
RUN(NAME test_str_comparison LABELS cpython llvm c)
RUN(NAME test_bit_length     LABELS cpython llvm c)
RUN(NAME str_to_list_cast    LABELS cpython llvm c)
RUN(NAME test_sys_01         LABELS cpython llvm c NOFAST)
RUN(NAME intent_01           LABELS cpython llvm)


RUN(NAME test_package_01     LABELS cpython llvm NOFAST)
RUN(NAME test_pkg_lpdraw     LABELS cpython llvm wasm)
RUN(NAME test_pkg_lnn_01        LABELS cpython llvm NOFAST)
RUN(NAME test_pkg_lnn_02        LABELS cpython llvm NOFAST)
RUN(NAME test_pkg_lpconvexhull  LABELS cpython c)

RUN(NAME generics_01         LABELS cpython llvm c)
RUN(NAME generics_02         LABELS cpython llvm c)
RUN(NAME generics_array_01   LABELS cpython llvm c)
RUN(NAME generics_array_02   LABELS cpython llvm c)
RUN(NAME generics_array_03   LABELS cpython llvm c)
RUN(NAME generics_list_01    LABELS cpython llvm c)
RUN(NAME test_statistics     LABELS cpython llvm NOFAST)
RUN(NAME test_str_attributes LABELS cpython llvm c)
RUN(NAME kwargs_01           LABELS cpython llvm c NOFAST)

RUN(NAME func_inline_01 LABELS llvm c wasm)
RUN(NAME func_inline_02 LABELS cpython llvm c)
RUN(NAME func_static_01 LABELS cpython llvm c wasm)
RUN(NAME func_static_02 LABELS cpython llvm c wasm)
RUN(NAME func_dep_03    LABELS cpython llvm c)
RUN(NAME func_dep_04    LABELS cpython llvm c)

RUN(NAME float_01 LABELS cpython llvm c wasm wasm_x64)
RUN(NAME recursive_01 LABELS cpython llvm c wasm wasm_x64 wasm_x86)
RUN(NAME comp_01 LABELS cpython llvm c wasm wasm_x64)
RUN(NAME bit_operations_i32 LABELS cpython llvm c wasm wasm_x64)
RUN(NAME bit_operations_i64 LABELS cpython llvm c wasm)

RUN(NAME test_argv_01      LABELS cpython llvm NOFAST)
RUN(NAME global_syms_01    LABELS cpython llvm c)
RUN(NAME global_syms_02    LABELS cpython llvm c)
RUN(NAME global_syms_03_b  LABELS cpython llvm c)
RUN(NAME global_syms_03_c  LABELS cpython llvm c)
RUN(NAME global_syms_04    LABELS cpython llvm c wasm wasm_x64)
RUN(NAME global_syms_05    LABELS cpython llvm c)
RUN(NAME global_syms_06    LABELS cpython llvm c)

RUN(NAME callback_01       LABELS cpython llvm)

# Intrinsic Functions
RUN(NAME intrinsics_01     LABELS cpython llvm NOFAST) # any

# lpython decorator
RUN(NAME lpython_decorator_01    LABELS cpython)
RUN(NAME lpython_decorator_02    LABELS cpython)

COMPILE(NAME import_order_01     LABELS cpython llvm c) # any<|MERGE_RESOLUTION|>--- conflicted
+++ resolved
@@ -140,7 +140,6 @@
             if (${fail})
                 set_tests_properties(${name} PROPERTIES WILL_FAIL TRUE)
             endif()
-<<<<<<< HEAD
         elseif(KIND STREQUAL "sympy")
             add_custom_command(
                     OUTPUT ${name}.c
@@ -165,10 +164,7 @@
             if (${fail})
                 set_tests_properties(${name} PROPERTIES WILL_FAIL TRUE)
             endif()
-        elseif(KIND STREQUAL "cpython")
-=======
         elseif((KIND STREQUAL "cpython") OR (KIND STREQUAL "cpython_py"))
->>>>>>> 8838e524
             # CPython test
             if (extra_files)
                 set(PY_MOD "${name}_mod")
@@ -295,13 +291,8 @@
     if ((NOT DISABLE_FAST) AND (NOT RUN_NOFAST))
         set(RUN_EXTRA_ARGS ${RUN_EXTRA_ARGS} --fast)
         set(RUN_NAME "${RUN_NAME}_FAST")
-<<<<<<< HEAD
-        list(REMOVE_ITEM RUN_LABELS cpython sympy) # remove cpython from --fast test
-        RUN_UTIL(RUN_FAIL RUN_NAME RUN_FILE_NAME RUN_IMPORT_PATH RUN_LABELS RUN_ENABLE_CPYTHON RUN_EXTRAFILES RUN_EXTRA_ARGS)
-=======
         list(REMOVE_ITEM RUN_LABELS cpython cpython_py) # remove cpython, cpython_py from --fast test
         RUN_UTIL(RUN_FAIL RUN_NAME RUN_FILE_NAME RUN_LABELS RUN_ENABLE_CPYTHON RUN_EXTRAFILES RUN_EXTRA_ARGS)
->>>>>>> 8838e524
     endif()
 endmacro(RUN)
 
