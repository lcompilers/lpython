--- conflicted
+++ resolved
@@ -6,11 +6,7 @@
 
 # Initialization
 DEFAULT_THREADS_TO_USE = 8 # default no of threads is 8
-<<<<<<< HEAD
-SUPPORTED_BACKENDS = ['llvm', 'c', 'wasm', 'cpython', 'x86', 'wasm_x86', 'wasm_x64', 'sympy']
-=======
-SUPPORTED_BACKENDS = ['llvm', 'c', 'wasm', 'cpython', 'x86', 'wasm_x86', 'wasm_x64', 'c_py', 'cpython_py']
->>>>>>> 8838e524
+SUPPORTED_BACKENDS = ['llvm', 'c', 'wasm', 'cpython', 'x86', 'wasm_x86', 'wasm_x64', 'c_py', 'cpython_py', 'sympy']
 BASE_DIR = os.path.dirname(os.path.realpath(__file__))
 LPYTHON_PATH = f"{BASE_DIR}/../src/bin"
 
